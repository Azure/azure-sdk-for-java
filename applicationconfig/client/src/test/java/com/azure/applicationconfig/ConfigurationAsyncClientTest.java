// Copyright (c) Microsoft Corporation. All rights reserved.
// Licensed under the MIT License.
package com.azure.applicationconfig;

import com.azure.applicationconfig.credentials.ConfigurationClientCredentials;
import com.azure.applicationconfig.models.ConfigurationSetting;
import com.azure.applicationconfig.models.SettingFields;
import com.azure.applicationconfig.models.SettingSelector;
import com.azure.common.test.TestBase;
import com.azure.common.test.TestMode;
import com.azure.common.exception.ServiceRequestException;
import com.azure.common.http.HttpClient;
import com.azure.common.http.policy.HttpLogDetailLevel;
import com.azure.common.http.rest.Response;
import io.netty.handler.codec.http.HttpResponseStatus;
import org.junit.Ignore;
import org.junit.Rule;
import org.junit.Test;
import org.junit.rules.TestName;
import org.slf4j.Logger;
import org.slf4j.LoggerFactory;
import reactor.core.publisher.Flux;
import reactor.core.publisher.Mono;
import reactor.test.StepVerifier;

import java.security.InvalidKeyException;
import java.security.NoSuchAlgorithmException;
import java.time.Duration;
import java.util.ArrayList;
import java.util.HashMap;
import java.util.List;
import java.util.Map;
import java.util.Objects;
import java.util.stream.Collectors;
import java.util.stream.IntStream;

import static org.junit.Assert.assertEquals;
import static org.junit.Assert.assertNotNull;
import static org.junit.Assert.assertNull;
import static org.junit.Assert.assertTrue;
import static org.junit.Assert.fail;

<<<<<<< HEAD
public class ConfigurationAsyncClientTest {
=======
public class ConfigurationAsyncClientTest extends TestBase {
>>>>>>> 6d914751
    private final Logger logger = LoggerFactory.getLogger(ConfigurationAsyncClientTest.class);

    private ConfigurationAsyncClient client;
    private String keyPrefix;
    private String labelPrefix;

    @Rule
    public TestName testName = new TestName();

<<<<<<< HEAD
    @Before
    public void beforeTest() throws IOException, NoSuchAlgorithmException, InvalidKeyException {
        final TestMode testMode = ConfigurationClientTestBase.getTestMode(logger);
=======
    @Override
    protected String testName() {
        return testName.getMethodName();
    }
>>>>>>> 6d914751

    @Override
    protected void beforeTest() {
        final String connectionString = interceptorManager.isPlaybackMode()
            ? "Endpoint=http://localhost:8080;Id=0000000000000;Secret=MDAwMDAw"
            : System.getenv("AZCONFIG_CONNECTION_STRING");

        Objects.requireNonNull(connectionString, "AZCONFIG_CONNECTION_STRING expected to be set.");

        final ConfigurationClientCredentials credentials;
        try {
            credentials = new ConfigurationClientCredentials(connectionString);
        } catch (InvalidKeyException | NoSuchAlgorithmException e) {
            logger.error("Could not create an configuration client credentials.", e);
            fail();
            return;
        }

        if (interceptorManager.isPlaybackMode()) {
            client = ConfigurationAsyncClient.builder()
                    .credentials(credentials)
                    .httpClient(interceptorManager.getPlaybackClient())
                    .httpLogDetailLevel(HttpLogDetailLevel.BODY_AND_HEADERS)
                    .build();
        } else {
            client = ConfigurationAsyncClient.builder()
                    .credentials(credentials)
                    .httpClient(HttpClient.createDefault().wiretap(true))
                    .httpLogDetailLevel(HttpLogDetailLevel.BODY_AND_HEADERS)
                    .addPolicy(interceptorManager.getRecordPolicy())
                    .build();
        }

<<<<<<< HEAD
        keyPrefix = SdkContext.randomResourceName("key", 8);
        labelPrefix = SdkContext.randomResourceName("label", 8);
    }

    @After
    public void afterTest() {
        cleanUpResources();
        interceptorManager.close();
=======
        keyPrefix = sdkContext.randomResourceName("key", 8);
        labelPrefix = sdkContext.randomResourceName("label", 8);
>>>>>>> 6d914751
    }

    @Override
    protected void afterTest() {
        logger.info("Cleaning up created key values.");
        client.listSettings(new SettingSelector().key(keyPrefix + "*"))
                .flatMap(configurationSetting -> {
                    logger.info("Deleting key:label [{}:{}]. isLocked? {}", configurationSetting.key(), configurationSetting.label(), configurationSetting.isLocked());
                    return client.deleteSetting(configurationSetting).retryBackoff(3, Duration.ofSeconds(10));
                })
                .blockLast();

        logger.info("Finished cleaning up values.");
    }

    /**
     * Tests that a configuration is able to be added, these are differentiate from each other using a key or key-label identifier.
     */
    @Test
    public void addSetting() {
<<<<<<< HEAD
        ConfigurationClientTestBase.addSetting(keyPrefix, labelPrefix, (expected) -> {
=======
        final String key = sdkContext.randomResourceName(keyPrefix, 16);
        final String label = sdkContext.randomResourceName(labelPrefix, 16);
        final Map<String, String> tags = new HashMap<>();
        tags.put("MyTag", "TagValue");
        tags.put("AnotherTag", "AnotherTagValue");

        final ConfigurationSetting newConfiguration = new ConfigurationSetting()
                .key(key)
                .value("myNewValue")
                .tags(tags)
                .contentType("text");

        final Consumer<ConfigurationSetting> testRunner = (expected) -> {
>>>>>>> 6d914751
            StepVerifier.create(client.addSetting(expected))
                .assertNext(response -> assertConfigurationEquals(expected, response))
                .verifyComplete();
        });
    }

    /**
     * Tests that we cannot add a configuration setting when the key is an empty string.
     */
    @Test
    public void addSettingEmptyKey() {
        StepVerifier.create(client.addSetting("", "A value"))
            .verifyErrorSatisfies(ex -> assertRestException(ex, HttpResponseStatus.METHOD_NOT_ALLOWED.code()));
    }

    /**
     * Tests that we can add configuration settings when value is not null or an empty string.
     */
    @Test
    public void addSettingEmptyValue() {
        ConfigurationClientTestBase.addSettingEmptyValue(keyPrefix, (setting) -> {
            StepVerifier.create(client.addSetting(setting.key(), setting.value()))
                .assertNext(response -> assertConfigurationEquals(setting, response))
                .verifyComplete();

            StepVerifier.create(client.getSetting(setting.key()))
                .assertNext(response -> assertConfigurationEquals(setting, response))
                .verifyComplete();
        });
    }

    /**
     * Verifies that an exception is thrown when null key is passed.
     */
    @Test
    public void addSettingNullKey() {
        assertRunnableThrowsException(() -> client.addSetting(null, "A Value"), IllegalArgumentException.class);
        assertRunnableThrowsException(() -> client.addSetting(null), NullPointerException.class);
    }

    /**
     * Tests that a configuration cannot be added twice with the same key. This should return a 412 error.
     */
    @Test
    public void addExistingSetting() {
<<<<<<< HEAD
        ConfigurationClientTestBase.addExistingSetting(keyPrefix, labelPrefix, (expected) -> {
=======
        final String key = sdkContext.randomResourceName(keyPrefix, 16);
        final String label = sdkContext.randomResourceName(labelPrefix, 16);
        final ConfigurationSetting newConfiguration = new ConfigurationSetting().key(key).value("myNewValue");

        final Consumer<ConfigurationSetting> testRunner = (expected) -> {
>>>>>>> 6d914751
            StepVerifier.create(client.addSetting(expected).then(client.addSetting(expected)))
                .verifyErrorSatisfies(ex -> assertRestException(ex, HttpResponseStatus.PRECONDITION_FAILED.code()));
        });
    }

    /**
     * Tests that a configuration is able to be added or updated with set.
     * When the configuration is locked updates cannot happen, this will result in a 409.
     */
    @Test
    public void setSetting() {
<<<<<<< HEAD
        ConfigurationClientTestBase.setSetting(keyPrefix, labelPrefix, (expected, update) -> {
=======
        final String key = sdkContext.randomResourceName(keyPrefix, 16);
        final String label = sdkContext.randomResourceName(labelPrefix, 16);
        final ConfigurationSetting setConfiguration = new ConfigurationSetting().key(key).value("myNewValue");
        final ConfigurationSetting updateConfiguration = new ConfigurationSetting().key(key).value("myUpdatedValue");

        final BiConsumer<ConfigurationSetting, ConfigurationSetting> testRunner = (expected, update) -> {
>>>>>>> 6d914751
            StepVerifier.create(client.setSetting(expected))
                    .assertNext(response -> assertConfigurationEquals(expected, response))
                    .verifyComplete();
        });
    }

    /**
     * Tests that when an etag is passed to set it will only set if the current representation of the setting has the
     * etag. If the set etag doesn't match anything the update won't happen, this will result in a 412. This will
     * prevent set from doing an add as well.
     */
    @Test
    public void setSettingIfEtag() {
<<<<<<< HEAD
        ConfigurationClientTestBase.setSettingIfEtag(keyPrefix, labelPrefix, (initial, update) -> {
=======
        final String key = sdkContext.randomResourceName(keyPrefix, 16);
        final String label = sdkContext.randomResourceName(labelPrefix, 16);
        final ConfigurationSetting newConfiguration = new ConfigurationSetting().key(key).value("myNewValue");
        final ConfigurationSetting updateConfiguration = new ConfigurationSetting().key(key).value("myUpdateValue");

        final BiConsumer<ConfigurationSetting, ConfigurationSetting> testRunner = (initial, update) -> {
>>>>>>> 6d914751
            // This etag is not the correct format. It is not the correct hash that the service is expecting.
            StepVerifier.create(client.setSetting(initial.etag("badEtag")))
                    .verifyErrorSatisfies(ex -> assertRestException(ex, HttpResponseStatus.PRECONDITION_FAILED.code()));

            final String etag = client.addSetting(initial).block().value().etag();

            StepVerifier.create(client.setSetting(update.etag(etag)))
                    .assertNext(response -> assertConfigurationEquals(update, response))
                    .verifyComplete();

            StepVerifier.create(client.setSetting(initial))
                    .verifyErrorSatisfies(ex -> assertRestException(ex, HttpResponseStatus.PRECONDITION_FAILED.code()));

            StepVerifier.create(client.getSetting(update))
                    .assertNext(response -> assertConfigurationEquals(update, response))
                    .verifyComplete();
        });
    }

    /**
     * Tests that we cannot set a configuration setting when the key is an empty string.
     */
    @Test
    public void setSettingEmptyKey() {
        StepVerifier.create(client.setSetting("", "A value"))
            .verifyErrorSatisfies(ex -> assertRestException(ex, HttpResponseStatus.METHOD_NOT_ALLOWED.code()));
    }

    /**
     * Tests that we can set configuration settings when value is not null or an empty string.
     * Value is not a required property.
     */
    @Test
    public void setSettingEmptyValue() {
        ConfigurationClientTestBase.setSettingEmptyValue(keyPrefix, (setting) -> {
            StepVerifier.create(client.setSetting(setting.key(), setting.value()))
                .assertNext(response -> assertConfigurationEquals(setting, response))
                .verifyComplete();

            StepVerifier.create(client.getSetting(setting.key()))
                .assertNext(response -> assertConfigurationEquals(setting, response))
                .verifyComplete();
        });
    }

    /**
     * Verifies that an exception is thrown when null key is passed.
     */
    @Test
    public void setSettingNullKey() {
        assertRunnableThrowsException(() -> client.setSetting(null, "A Value"), IllegalArgumentException.class);
        assertRunnableThrowsException(() -> client.setSetting(null), NullPointerException.class);
    }

    /**
     * Tests that update cannot be done to a non-existent configuration, this will result in a 412.
     * Unlike set update isn't able to create the configuration.
     */
    @Test
    public void updateNoExistingSetting() {
<<<<<<< HEAD
        ConfigurationClientTestBase.updateNoExistingSetting(keyPrefix, labelPrefix, (expected) -> {
=======
        final String key = sdkContext.randomResourceName(keyPrefix, 16);
        final String label = sdkContext.randomResourceName(labelPrefix, 16);
        final ConfigurationSetting expectedFail = new ConfigurationSetting().key(key).value("myFailingUpdate");

        final Consumer<ConfigurationSetting> testRunner = (expected) -> {
>>>>>>> 6d914751
            StepVerifier.create(client.updateSetting(expected))
                    .verifyErrorSatisfies(ex -> assertRestException(ex, HttpResponseStatus.PRECONDITION_FAILED.code()));
        });
    }

    /**
     * Tests that a configuration is able to be updated when it exists.
     * When the configuration is locked updates cannot happen, this will result in a 409.
     */
    @Test
    public void updateSetting() {
<<<<<<< HEAD
        ConfigurationClientTestBase.updateSetting(keyPrefix, labelPrefix, (initial, update) -> {
=======
        final String key = sdkContext.randomResourceName(keyPrefix, 16);
        final String label = sdkContext.randomResourceName(labelPrefix, 16);
        final Map<String, String> tags = new HashMap<>();
        tags.put("first tag", "first value");
        tags.put("second tag", "second value");
        final ConfigurationSetting original = new ConfigurationSetting()
                .key(key)
                .value("myNewValue")
                .tags(tags)
                .contentType("json");

        final Map<String, String> updatedTags = new HashMap<>(tags);
        final ConfigurationSetting updated = new ConfigurationSetting(original)
                .value("myUpdatedValue")
                .tags(updatedTags)
                .contentType("text");

        final BiConsumer<ConfigurationSetting, ConfigurationSetting> testRunner = (initial, update) -> {
>>>>>>> 6d914751
            StepVerifier.create(client.addSetting(initial))
                    .assertNext(response -> assertConfigurationEquals(initial, response))
                    .verifyComplete();
        });
    }

    /**
     * Tests that a configuration is able to be updated when it exists with the convenience overload.
     * When the configuration is locked updates cannot happen, this will result in a 409.
     */
    @Test
    public void updateSettingOverload() {
        ConfigurationClientTestBase.updateSettingOverload(keyPrefix, (original, updated) -> {
            StepVerifier.create(client.addSetting(original.key(), original.value()))
                .assertNext(response -> assertConfigurationEquals(original, response))
                .verifyComplete();

            StepVerifier.create(client.updateSetting(updated.key(), updated.value()))
                .assertNext(response -> assertConfigurationEquals(updated, response))
                .verifyComplete();
        });
    }

    /**
     * Verifies that an exception is thrown when null key is passed.
     */
    @Test
    public void updateSettingNullKey() {
        assertRunnableThrowsException(() -> client.updateSetting(null, "A Value"), IllegalArgumentException.class);
        assertRunnableThrowsException(() -> client.updateSetting(null), NullPointerException.class);
    }

    /**
     * Tests that when an etag is passed to update it will only update if the current representation of the setting has the etag.
     * If the update etag doesn't match anything the update won't happen, this will result in a 412.
     */
    @Test
    public void updateSettingIfEtag() {
        final String key = sdkContext.randomResourceName(keyPrefix, 16);
        final String label = sdkContext.randomResourceName(labelPrefix, 16);
        final ConfigurationSetting newConfiguration = new ConfigurationSetting().key(key).value("myNewValue");
        final ConfigurationSetting updateConfiguration = new ConfigurationSetting().key(key).value("myUpdateValue");
        final ConfigurationSetting finalConfiguration = new ConfigurationSetting().key(key).value("myFinalValue");

        updateSettingIfEtagHelper(newConfiguration, updateConfiguration, finalConfiguration);
        updateSettingIfEtagHelper(newConfiguration.label(label), updateConfiguration.label(label), finalConfiguration.label(label));
    }

    private void updateSettingIfEtagHelper(ConfigurationSetting initial, ConfigurationSetting update, ConfigurationSetting last) {
        final String initialEtag = client.addSetting(initial).block().value().etag();
        final String updateEtag = client.updateSetting(update).block().value().etag();

        // The setting does not exist in the service yet, so we cannot update it.
        StepVerifier.create(client.updateSetting(new ConfigurationSetting(last).etag(initialEtag)))
                .verifyErrorSatisfies(ex -> assertRestException(ex, HttpResponseStatus.PRECONDITION_FAILED.code()));

        StepVerifier.create(client.getSetting(update))
                .assertNext(response -> assertConfigurationEquals(update, response))
                .verifyComplete();

        StepVerifier.create(client.updateSetting(new ConfigurationSetting(last).etag(updateEtag)))
                .assertNext(response -> assertConfigurationEquals(last, response))
                .verifyComplete();

        StepVerifier.create(client.getSetting(last))
                .assertNext(response -> assertConfigurationEquals(last, response))
                .verifyComplete();

        StepVerifier.create(client.updateSetting(new ConfigurationSetting(initial).etag(updateEtag)))
                .verifyErrorSatisfies(ex -> assertRestException(ex, HttpResponseStatus.PRECONDITION_FAILED.code()));
    }

    /**
     * Tests that a configuration is able to be retrieved when it exists, whether or not it is locked.
     */
    @Test
    public void getSetting() {
<<<<<<< HEAD
        ConfigurationClientTestBase.getSetting(keyPrefix, (expected) -> {
=======
        final String key = sdkContext.randomResourceName(keyPrefix, 16);
        final ConfigurationSetting newConfiguration = new ConfigurationSetting().key(key).value("myNewValue");

        final Consumer<ConfigurationSetting> testRunner = (expected) -> {
>>>>>>> 6d914751
            StepVerifier.create(client.addSetting(expected).then(client.getSetting(expected)))
                .assertNext(response -> assertConfigurationEquals(expected, response))
                .verifyComplete();
        });
    }

    /**
     * Tests that attempting to retrieve a non-existent configuration doesn't work, this will result in a 404.
     */
    @Test
    public void getSettingNotFound() {
        final String key = sdkContext.randomResourceName(keyPrefix, 16);
        final ConfigurationSetting neverRetrievedConfiguration = new ConfigurationSetting().key(key).value("myNeverRetreivedValue");
        final ConfigurationSetting nonExistentLabel = new ConfigurationSetting().key(key).label("myNonExistentLabel");

        StepVerifier.create(client.addSetting(neverRetrievedConfiguration))
                .assertNext(response -> assertConfigurationEquals(neverRetrievedConfiguration, response))
                .verifyComplete();

        StepVerifier.create(client.getSetting("myNonExistentKey"))
                .verifyErrorSatisfies(ex -> assertRestException(ex, HttpResponseStatus.NOT_FOUND.code()));


        StepVerifier.create(client.getSetting(nonExistentLabel))
                .verifyErrorSatisfies(ex -> assertRestException(ex, HttpResponseStatus.NOT_FOUND.code()));
    }

    /**
     * Tests that configurations are able to be deleted when they exist.
     * After the configuration has been deleted attempting to get it will result in a 404, the same as if the
     * configuration never existed.
     */
    @Test
    public void deleteSetting() {
<<<<<<< HEAD
        ConfigurationClientTestBase.deleteSetting(keyPrefix, labelPrefix, (expected) -> {
=======
        final String key = sdkContext.randomResourceName(keyPrefix, 16);
        final String label = sdkContext.randomResourceName(labelPrefix, 16);
        final ConfigurationSetting deletableConfiguration = new ConfigurationSetting().key(key).value("myValue");

        final Consumer<ConfigurationSetting> testRunner = (expected) -> {
>>>>>>> 6d914751
            StepVerifier.create(client.addSetting(expected).then(client.getSetting(expected)))
                    .assertNext(response -> assertConfigurationEquals(expected, response))
                    .verifyComplete();

            StepVerifier.create(client.deleteSetting(expected))
                    .assertNext(response -> assertConfigurationEquals(expected, response))
                    .verifyComplete();

            StepVerifier.create(client.getSetting(expected))
                    .verifyErrorSatisfies(ex -> assertRestException(ex, HttpResponseStatus.NOT_FOUND.code()));
        });
    }

    /**
     * Tests that attempting to delete a non-existent configuration will return a 204.
     */
    @Test
    public void deleteSettingNotFound() {
        final String key = sdkContext.randomResourceName(keyPrefix, 16);
        final ConfigurationSetting neverDeletedConfiguation = new ConfigurationSetting().key(key).value("myNeverDeletedValue");

        StepVerifier.create(client.addSetting(neverDeletedConfiguation))
                .assertNext(response -> assertConfigurationEquals(neverDeletedConfiguation, response))
                .verifyComplete();

        StepVerifier.create(client.deleteSetting("myNonExistentKey"))
                .assertNext(response -> assertConfigurationEquals(null, response, HttpResponseStatus.NO_CONTENT.code()))
                .verifyComplete();

        StepVerifier.create(client.deleteSetting(new ConfigurationSetting().key(neverDeletedConfiguation.key()).label("myNonExistentLabel")))
                .assertNext(response -> assertConfigurationEquals(null, response, HttpResponseStatus.NO_CONTENT.code()))
                .verifyComplete();

        StepVerifier.create(client.getSetting(neverDeletedConfiguation.key()))
                .assertNext(response -> assertConfigurationEquals(neverDeletedConfiguation, response))
                .verifyComplete();
    }

    /**
     * Tests that when an etag is passed to delete it will only delete if the current representation of the setting has the etag.
     * If the delete etag doesn't match anything the delete won't happen, this will result in a 412.
     */
    @Test
    public void deleteSettingWithETag() {
<<<<<<< HEAD
        ConfigurationClientTestBase.deleteSettingWithETag(keyPrefix, labelPrefix, (initial, update) -> {
=======
        final String key = sdkContext.randomResourceName(keyPrefix, 16);
        final String label = sdkContext.randomResourceName(labelPrefix, 16);
        final ConfigurationSetting newConfiguration = new ConfigurationSetting().key(key).value("myNewValue");
        final ConfigurationSetting updateConfiguration = new ConfigurationSetting(newConfiguration).value("myUpdateValue");

        final BiConsumer<ConfigurationSetting, ConfigurationSetting> testRunner = (initial, update) -> {
>>>>>>> 6d914751
            final ConfigurationSetting initiallyAddedConfig = client.addSetting(initial).block().value();
            final ConfigurationSetting updatedConfig = client.updateSetting(update).block().value();

            StepVerifier.create(client.getSetting(initial))
                    .assertNext(response -> assertConfigurationEquals(update, response))
                    .verifyComplete();

            StepVerifier.create(client.deleteSetting(initiallyAddedConfig))
                    .verifyErrorSatisfies(ex -> assertRestException(ex, HttpResponseStatus.PRECONDITION_FAILED.code()));

            StepVerifier.create(client.deleteSetting(updatedConfig))
                    .assertNext(response -> assertConfigurationEquals(update, response))
                    .verifyComplete();

            StepVerifier.create(client.getSetting(initial))
                    .verifyErrorSatisfies(ex -> assertRestException(ex, HttpResponseStatus.NOT_FOUND.code()));
        });
    }

    /**
     * Test the API will not make a delete call without having a key passed, an IllegalArgumentException should be thrown.
     */
    @Test
    public void deleteSettingNullKey() {
        assertRunnableThrowsException(() -> client.deleteSetting((String) null), IllegalArgumentException.class);
        assertRunnableThrowsException(() -> client.deleteSetting((ConfigurationSetting) null), NullPointerException.class);
    }

    /**
     * Verifies that a ConfigurationSetting can be added with a label, and that we can fetch that ConfigurationSetting
     * from the service when filtering by either its label or just its key.
     */
    @Test
    public void listWithKeyAndLabel() {
        final String value = "myValue";
        final String key = sdkContext.randomResourceName(keyPrefix, 16);
        final String label = sdkContext.randomResourceName("lbl", 8);
        final ConfigurationSetting expected = new ConfigurationSetting().key(key).value(value).label(label);

        StepVerifier.create(client.setSetting(expected))
                .assertNext(response -> assertConfigurationEquals(expected, response))
                .verifyComplete();

        StepVerifier.create(client.listSettings(new SettingSelector().key(key).label(label)))
                .assertNext(configurationSetting -> assertConfigurationEquals(expected, configurationSetting))
                .verifyComplete();

        StepVerifier.create(client.listSettings(new SettingSelector().key(key)))
                .assertNext(configurationSetting -> assertConfigurationEquals(expected, configurationSetting))
                .verifyComplete();
    }

    /**
     * Verifies that we can select filter results by key, label, and select fields using SettingSelector.
     */
    @Test
    public void listSettingsSelectFields() {
        final String label = "my-first-mylabel";
        final String label2 = "my-second-mylabel";
        final int numberToCreate = 8;
        final Map<String, String> tags = new HashMap<>();
        tags.put("tag1", "value1");
        tags.put("tag2", "value2");

        final SettingSelector secondLabelOptions = new SettingSelector()
                .label("*-second*")
                .key(keyPrefix + "-fetch-*")
                .fields(SettingFields.KEY, SettingFields.ETAG, SettingFields.CONTENT_TYPE, SettingFields.TAGS);
        final List<ConfigurationSetting> settings = IntStream.range(0, numberToCreate)
                .mapToObj(value -> {
                    String key = value % 2 == 0 ? keyPrefix + "-" + value : keyPrefix + "-fetch-" + value;
                    String lbl = value / 4 == 0 ? label : label2;
                    return new ConfigurationSetting().key(key).value("myValue2").label(lbl).tags(tags);
                })
                .collect(Collectors.toList());

        final List<Mono<Response<ConfigurationSetting>>> results = new ArrayList<>();
        for (ConfigurationSetting setting : settings) {
            results.add(client.setSetting(setting));
        }

        // Waiting for all the settings to be added.
        Flux.merge(results).blockLast();

        StepVerifier.create(client.listSettings(secondLabelOptions))
                .assertNext(setting -> {
                    // These are the fields we chose in our filter.
                    assertNotNull(setting.etag());
                    assertNotNull(setting.key());
                    assertTrue(setting.key().contains(keyPrefix));
                    assertNotNull(setting.tags());
                    assertEquals(tags.size(), setting.tags().size());

                    assertNull(setting.lastModified());
                    assertNull(setting.contentType());
                    assertNull(setting.label());
                })
                .assertNext(setting -> {
                    // These are the fields we chose in our filter.
                    assertNotNull(setting.etag());
                    assertNotNull(setting.key());
                    assertTrue(setting.key().contains(keyPrefix));
                    assertNotNull(setting.tags());
                    assertEquals(tags.size(), setting.tags().size());

                    assertNull(setting.lastModified());
                    assertNull(setting.contentType());
                    assertNull(setting.label());
                })
                .verifyComplete();
    }

    /**
     * Verifies that we can get a ConfigurationSetting at the provided accept datetime
     */
    @Test
    public void listSettingsAcceptDateTime() {
        final String keyName = sdkContext.randomResourceName(keyPrefix, 16);
        final ConfigurationSetting original = new ConfigurationSetting().key(keyName).value("myValue");
        final ConfigurationSetting updated = new ConfigurationSetting(original).value("anotherValue");
        final ConfigurationSetting updated2 = new ConfigurationSetting(original).value("anotherValue2");

        // Create 3 revisions of the same key.
        StepVerifier.create(client.setSetting(original).delayElement(Duration.ofSeconds(2)))
                .assertNext(response -> assertConfigurationEquals(original, response))
                .verifyComplete();
        StepVerifier.create(client.setSetting(updated).delayElement(Duration.ofSeconds(2)))
                .assertNext(response -> assertConfigurationEquals(updated, response))
                .verifyComplete();
        StepVerifier.create(client.setSetting(updated2))
                .assertNext(response -> assertConfigurationEquals(updated2, response))
                .verifyComplete();

        // Gets all versions of this value so we can get the one we want at that particular date.
        List<ConfigurationSetting> revisions = client.listSettingRevisions(new SettingSelector().key(keyName)).collectList().block();

        assertNotNull(revisions);
        assertEquals(3, revisions.size());

        // We want to fetch the configuration setting when we first updated its value.
        SettingSelector options = new SettingSelector().key(keyName).acceptDatetime(revisions.get(1).lastModified());
        StepVerifier.create(client.listSettings(options))
                .assertNext(response -> assertConfigurationEquals(updated, response))
                .verifyComplete();
    }

    /**
     * Verifies that we can get all of the revisions for this ConfigurationSetting. Then verifies that we can select
     * specific fields.
     */
    @Test
    public void listRevisions() {
        final String keyName = sdkContext.randomResourceName(keyPrefix, 16);
        final ConfigurationSetting original = new ConfigurationSetting().key(keyName).value("myValue");
        final ConfigurationSetting updated = new ConfigurationSetting(original).value("anotherValue");
        final ConfigurationSetting updated2 = new ConfigurationSetting(original).value("anotherValue2");

        // Create 3 revisions of the same key.
        StepVerifier.create(client.setSetting(original))
                .assertNext(response -> assertConfigurationEquals(original, response))
                .verifyComplete();
        StepVerifier.create(client.setSetting(updated))
                .assertNext(response -> assertConfigurationEquals(updated, response))
                .verifyComplete();
        StepVerifier.create(client.setSetting(updated2))
                .assertNext(response -> assertConfigurationEquals(updated2, response))
                .verifyComplete();

        // Get all revisions for a key, they are listed in descending order.
        StepVerifier.create(client.listSettingRevisions(new SettingSelector().key(keyName)))
                .assertNext(response -> assertConfigurationEquals(updated2, response))
                .assertNext(response -> assertConfigurationEquals(updated, response))
                .assertNext(response -> assertConfigurationEquals(original, response))
                .verifyComplete();

        // Verifies that we can select specific fields.
        StepVerifier.create(client.listSettingRevisions(new SettingSelector().key(keyName).fields(SettingFields.KEY, SettingFields.ETAG)))
                .assertNext(response -> {
                    assertEquals(updated2.key(), response.key());
                    assertNotNull(response.etag());
                    assertNull(response.value());
                    assertNull(response.lastModified());
                })
                .assertNext(response -> {
                    assertEquals(updated.key(), response.key());
                    assertNotNull(response.etag());
                    assertNull(response.value());
                    assertNull(response.lastModified());
                })
                .assertNext(response -> {
                    assertEquals(original.key(), response.key());
                    assertNotNull(response.etag());
                    assertNull(response.value());
                    assertNull(response.lastModified());
                })
                .verifyComplete();
    }

    /**
     * Verifies that we can get a subset of revisions based on the "acceptDateTime"
     */
    @Test
    public void listRevisionsAcceptDateTime() {
        final String keyName = sdkContext.randomResourceName(keyPrefix, 16);
        final ConfigurationSetting original = new ConfigurationSetting().key(keyName).value("myValue");
        final ConfigurationSetting updated = new ConfigurationSetting(original).value("anotherValue");
        final ConfigurationSetting updated2 = new ConfigurationSetting(original).value("anotherValue2");

        // Create 3 revisions of the same key.
        StepVerifier.create(client.setSetting(original).delayElement(Duration.ofSeconds(2)))
                .assertNext(response -> assertConfigurationEquals(original, response))
                .verifyComplete();
        StepVerifier.create(client.setSetting(updated).delayElement(Duration.ofSeconds(2)))
                .assertNext(response -> assertConfigurationEquals(updated, response))
                .verifyComplete();
        StepVerifier.create(client.setSetting(updated2))
                .assertNext(response -> assertConfigurationEquals(updated2, response))
                .verifyComplete();

        // Gets all versions of this value.
        List<ConfigurationSetting> revisions = client.listSettingRevisions(new SettingSelector().key(keyName)).collectList().block();

        assertNotNull(revisions);
        assertEquals(3, revisions.size());

        // We want to fetch all the revisions that existed up and including when the first revision was created.
        // Revisions are returned in descending order from creation date.
        SettingSelector options = new SettingSelector().key(keyName).acceptDatetime(revisions.get(1).lastModified());
        StepVerifier.create(client.listSettingRevisions(options))
                .assertNext(response -> assertConfigurationEquals(updated, response))
                .assertNext(response -> assertConfigurationEquals(original, response))
                .verifyComplete();
    }

    /**
     * Verifies that, given a ton of revisions, we can list the revisions ConfigurationSettings using pagination
     * (ie. where 'nextLink' has a URL pointing to the next page of results.)
     *
     * TODO (conniey): Remove the manual retry when issue is fixed: https://github.com/azure/azure-sdk-for-java/issues/3183
     */
    @Test
    public void listRevisionsWithPagination() {
        final int numberExpected = 50;
        List<ConfigurationSetting> settings = IntStream.range(0, numberExpected)
                .mapToObj(value -> new ConfigurationSetting()
                        .key(keyPrefix)
                        .value("myValue" + value)
                        .label(labelPrefix))
                .collect(Collectors.toList());

        for (ConfigurationSetting setting : settings) {
            client.setSetting(setting).retryBackoff(3, Duration.ofSeconds(30)).block();
        }

        SettingSelector filter = new SettingSelector().key(keyPrefix).label(labelPrefix);
        StepVerifier.create(client.listSettingRevisions(filter))
                .expectNextCount(numberExpected)
                .verifyComplete();
    }

    /**
     * Verifies that, given a ton of existing settings, we can list the ConfigurationSettings using pagination
     * (ie. where 'nextLink' has a URL pointing to the next page of results.)
     *
     * TODO (conniey): Remove the manual retry when issue is fixed: https://github.com/azure/azure-sdk-for-java/issues/3183
     */
    @Test
    public void listSettingsWithPagination() {
        final int numberExpected = 50;
        List<ConfigurationSetting> settings = IntStream.range(0, numberExpected)
                .mapToObj(value -> new ConfigurationSetting()
                        .key(keyPrefix + "-" + value)
                        .value("myValue")
                        .label(labelPrefix))
                .collect(Collectors.toList());

        List<Mono<Response<ConfigurationSetting>>> results = new ArrayList<>();
        for (ConfigurationSetting setting : settings) {
            results.add(client.setSetting(setting).retryBackoff(3, Duration.ofSeconds(30)));
        }

        SettingSelector filter = new SettingSelector().key(keyPrefix + "-*").label(labelPrefix);

        Flux.merge(results).blockLast();
        StepVerifier.create(client.listSettings(filter))
                .expectNextCount(numberExpected)
                .verifyComplete();
    }

    /**
     * Verifies the conditional "GET" scenario where the setting has yet to be updated, resulting in a 304. This GET
     * scenario will return a setting when the etag provided does not match the one of the current setting.
     */
    @Ignore("Getting a configuration setting only when the value has changed is not a common scenario.")
    @Test
    public void getSettingWhenValueNotUpdated() {
        final String key = sdkContext.randomResourceName(keyPrefix, 16);
        final ConfigurationSetting expected = new ConfigurationSetting().key(key).value("myValue");
        final ConfigurationSetting newExpected = new ConfigurationSetting().key(key).value("myNewValue");
        final Response<ConfigurationSetting> block = client.addSetting(expected).single().block();

        assertNotNull(block);
        assertConfigurationEquals(expected, block);

        StepVerifier.create(client.setSetting(newExpected))
                .assertNext(response -> assertConfigurationEquals(newExpected, response))
                .verifyComplete();
    }

    @Ignore("This test exists to clean up resources missed due to 429s.")
    @Test
    public void deleteAllSettings() {
        client.listSettings(new SettingSelector().key("*"))
                .flatMap(configurationSetting -> {
                    logger.info("Deleting key:label [{}:{}]. isLocked? {}", configurationSetting.key(), configurationSetting.label(), configurationSetting.isLocked());
                    return client.deleteSetting(configurationSetting);
                }).blockLast();
    }

    /**
     * Helper method to verify that the RestResponse matches what was expected. This method assumes a response status of 200.
     *
     * @param expected ConfigurationSetting expected to be returned by the service
     * @param response RestResponse returned by the service, the body should contain a ConfigurationSetting
     */
    private static void assertConfigurationEquals(ConfigurationSetting expected, Response<ConfigurationSetting> response) {
        assertConfigurationEquals(expected, response, 200);
    }

    /**
     * Helper method to verify that the RestResponse matches what was expected.
     *
     * @param expected ConfigurationSetting expected to be returned by the service
     * @param response RestResponse returned from the service, the body should contain a ConfigurationSetting
     * @param expectedStatusCode Expected HTTP status code returned by the service
     */
    private static void assertConfigurationEquals(ConfigurationSetting expected, Response<ConfigurationSetting> response, final int expectedStatusCode) {
        assertNotNull(response);
        assertEquals(expectedStatusCode, response.statusCode());

        assertConfigurationEquals(expected, response.value());
    }

    /**
     * Helper method to verify that the returned ConfigurationSetting matches what was expected.
     *
     * @param expected ConfigurationSetting expected to be returned by the service
     * @param actual ConfigurationSetting contained in the RestResponse body
     */
    private static void assertConfigurationEquals(ConfigurationSetting expected, ConfigurationSetting actual) {
        if (expected == null) {
            assertNull(actual);
            return;
        }

        assertNotNull(actual);
        assertEquals(expected.key(), actual.key());

        // This is because we have the no label which is deciphered in the service as "\0".
        if (ConfigurationSetting.NO_LABEL.equals(expected.label())) {
            assertNull(actual.label());
        } else {
            assertEquals(expected.label(), actual.label());
        }

        assertEquals(expected.value(), actual.value());
        assertEquals(expected.contentType(), actual.contentType());

        if (expected.tags() != null) {
            assertEquals(expected.tags().size(), actual.tags().size());

            expected.tags().forEach((key, value) -> {
                assertTrue(actual.tags().containsKey(key));
                assertEquals(value, actual.tags().get(key));
            });
        }
    }

    /**
     * Helper method to verify the error was a RestException and it has a specific HTTP response code.
     *
     * @param ex Expected error thrown during the test
     * @param expectedStatusCode Expected HTTP status code contained in the error response
     */
    private static void assertRestException(Throwable ex, int expectedStatusCode) {
        assertTrue(ex instanceof ServiceRequestException);
        assertEquals(expectedStatusCode, ((ServiceRequestException) ex).response().statusCode());
    }

    /**
     * Helper method to verify that a command throws an IllegalArgumentException.
     *
     * @param exceptionThrower Command that should throw the exception
     */
    private static <T> void assertRunnableThrowsException(Runnable exceptionThrower, Class<T> exception) {
        try {
            exceptionThrower.run();
            fail();
        } catch (Exception ex) {
            assertEquals(exception, ex.getClass());
        }
    }
}<|MERGE_RESOLUTION|>--- conflicted
+++ resolved
@@ -13,6 +13,7 @@
 import com.azure.common.http.policy.HttpLogDetailLevel;
 import com.azure.common.http.rest.Response;
 import io.netty.handler.codec.http.HttpResponseStatus;
+import org.junit.BeforeClass;
 import org.junit.Ignore;
 import org.junit.Rule;
 import org.junit.Test;
@@ -40,11 +41,7 @@
 import static org.junit.Assert.assertTrue;
 import static org.junit.Assert.fail;
 
-<<<<<<< HEAD
-public class ConfigurationAsyncClientTest {
-=======
 public class ConfigurationAsyncClientTest extends TestBase {
->>>>>>> 6d914751
     private final Logger logger = LoggerFactory.getLogger(ConfigurationAsyncClientTest.class);
 
     private ConfigurationAsyncClient client;
@@ -54,16 +51,10 @@
     @Rule
     public TestName testName = new TestName();
 
-<<<<<<< HEAD
-    @Before
-    public void beforeTest() throws IOException, NoSuchAlgorithmException, InvalidKeyException {
-        final TestMode testMode = ConfigurationClientTestBase.getTestMode(logger);
-=======
     @Override
     protected String testName() {
         return testName.getMethodName();
     }
->>>>>>> 6d914751
 
     @Override
     protected void beforeTest() {
@@ -97,19 +88,8 @@
                     .build();
         }
 
-<<<<<<< HEAD
-        keyPrefix = SdkContext.randomResourceName("key", 8);
-        labelPrefix = SdkContext.randomResourceName("label", 8);
-    }
-
-    @After
-    public void afterTest() {
-        cleanUpResources();
-        interceptorManager.close();
-=======
         keyPrefix = sdkContext.randomResourceName("key", 8);
         labelPrefix = sdkContext.randomResourceName("label", 8);
->>>>>>> 6d914751
     }
 
     @Override
@@ -125,28 +105,20 @@
         logger.info("Finished cleaning up values.");
     }
 
+    String getKey() {
+        return sdkContext.randomResourceName(keyPrefix, ConfigurationClientTestBase.RESOURCE_LENGTH);
+    }
+
+    String getLabel() {
+        return sdkContext.randomResourceName(labelPrefix, ConfigurationClientTestBase.RESOURCE_LENGTH);
+    }
+
     /**
      * Tests that a configuration is able to be added, these are differentiate from each other using a key or key-label identifier.
      */
     @Test
     public void addSetting() {
-<<<<<<< HEAD
-        ConfigurationClientTestBase.addSetting(keyPrefix, labelPrefix, (expected) -> {
-=======
-        final String key = sdkContext.randomResourceName(keyPrefix, 16);
-        final String label = sdkContext.randomResourceName(labelPrefix, 16);
-        final Map<String, String> tags = new HashMap<>();
-        tags.put("MyTag", "TagValue");
-        tags.put("AnotherTag", "AnotherTagValue");
-
-        final ConfigurationSetting newConfiguration = new ConfigurationSetting()
-                .key(key)
-                .value("myNewValue")
-                .tags(tags)
-                .contentType("text");
-
-        final Consumer<ConfigurationSetting> testRunner = (expected) -> {
->>>>>>> 6d914751
+        ConfigurationClientTestBase.addSetting(getKey(), getLabel(), (expected) -> {
             StepVerifier.create(client.addSetting(expected))
                 .assertNext(response -> assertConfigurationEquals(expected, response))
                 .verifyComplete();
@@ -167,7 +139,7 @@
      */
     @Test
     public void addSettingEmptyValue() {
-        ConfigurationClientTestBase.addSettingEmptyValue(keyPrefix, (setting) -> {
+        ConfigurationClientTestBase.addSettingEmptyValue(getKey(), (setting) -> {
             StepVerifier.create(client.addSetting(setting.key(), setting.value()))
                 .assertNext(response -> assertConfigurationEquals(setting, response))
                 .verifyComplete();
@@ -192,15 +164,7 @@
      */
     @Test
     public void addExistingSetting() {
-<<<<<<< HEAD
-        ConfigurationClientTestBase.addExistingSetting(keyPrefix, labelPrefix, (expected) -> {
-=======
-        final String key = sdkContext.randomResourceName(keyPrefix, 16);
-        final String label = sdkContext.randomResourceName(labelPrefix, 16);
-        final ConfigurationSetting newConfiguration = new ConfigurationSetting().key(key).value("myNewValue");
-
-        final Consumer<ConfigurationSetting> testRunner = (expected) -> {
->>>>>>> 6d914751
+        ConfigurationClientTestBase.addExistingSetting(getKey(), getLabel(), (expected) -> {
             StepVerifier.create(client.addSetting(expected).then(client.addSetting(expected)))
                 .verifyErrorSatisfies(ex -> assertRestException(ex, HttpResponseStatus.PRECONDITION_FAILED.code()));
         });
@@ -212,16 +176,7 @@
      */
     @Test
     public void setSetting() {
-<<<<<<< HEAD
-        ConfigurationClientTestBase.setSetting(keyPrefix, labelPrefix, (expected, update) -> {
-=======
-        final String key = sdkContext.randomResourceName(keyPrefix, 16);
-        final String label = sdkContext.randomResourceName(labelPrefix, 16);
-        final ConfigurationSetting setConfiguration = new ConfigurationSetting().key(key).value("myNewValue");
-        final ConfigurationSetting updateConfiguration = new ConfigurationSetting().key(key).value("myUpdatedValue");
-
-        final BiConsumer<ConfigurationSetting, ConfigurationSetting> testRunner = (expected, update) -> {
->>>>>>> 6d914751
+        ConfigurationClientTestBase.setSetting(getKey(), getLabel(), (expected, update) -> {
             StepVerifier.create(client.setSetting(expected))
                     .assertNext(response -> assertConfigurationEquals(expected, response))
                     .verifyComplete();
@@ -235,16 +190,7 @@
      */
     @Test
     public void setSettingIfEtag() {
-<<<<<<< HEAD
-        ConfigurationClientTestBase.setSettingIfEtag(keyPrefix, labelPrefix, (initial, update) -> {
-=======
-        final String key = sdkContext.randomResourceName(keyPrefix, 16);
-        final String label = sdkContext.randomResourceName(labelPrefix, 16);
-        final ConfigurationSetting newConfiguration = new ConfigurationSetting().key(key).value("myNewValue");
-        final ConfigurationSetting updateConfiguration = new ConfigurationSetting().key(key).value("myUpdateValue");
-
-        final BiConsumer<ConfigurationSetting, ConfigurationSetting> testRunner = (initial, update) -> {
->>>>>>> 6d914751
+        ConfigurationClientTestBase.setSettingIfEtag(getKey(), getLabel(), (initial, update) -> {
             // This etag is not the correct format. It is not the correct hash that the service is expecting.
             StepVerifier.create(client.setSetting(initial.etag("badEtag")))
                     .verifyErrorSatisfies(ex -> assertRestException(ex, HttpResponseStatus.PRECONDITION_FAILED.code()));
@@ -279,7 +225,7 @@
      */
     @Test
     public void setSettingEmptyValue() {
-        ConfigurationClientTestBase.setSettingEmptyValue(keyPrefix, (setting) -> {
+        ConfigurationClientTestBase.setSettingEmptyValue(getKey(), (setting) -> {
             StepVerifier.create(client.setSetting(setting.key(), setting.value()))
                 .assertNext(response -> assertConfigurationEquals(setting, response))
                 .verifyComplete();
@@ -305,15 +251,7 @@
      */
     @Test
     public void updateNoExistingSetting() {
-<<<<<<< HEAD
-        ConfigurationClientTestBase.updateNoExistingSetting(keyPrefix, labelPrefix, (expected) -> {
-=======
-        final String key = sdkContext.randomResourceName(keyPrefix, 16);
-        final String label = sdkContext.randomResourceName(labelPrefix, 16);
-        final ConfigurationSetting expectedFail = new ConfigurationSetting().key(key).value("myFailingUpdate");
-
-        final Consumer<ConfigurationSetting> testRunner = (expected) -> {
->>>>>>> 6d914751
+        ConfigurationClientTestBase.updateNoExistingSetting(getKey(), getLabel(), (expected) -> {
             StepVerifier.create(client.updateSetting(expected))
                     .verifyErrorSatisfies(ex -> assertRestException(ex, HttpResponseStatus.PRECONDITION_FAILED.code()));
         });
@@ -325,28 +263,7 @@
      */
     @Test
     public void updateSetting() {
-<<<<<<< HEAD
-        ConfigurationClientTestBase.updateSetting(keyPrefix, labelPrefix, (initial, update) -> {
-=======
-        final String key = sdkContext.randomResourceName(keyPrefix, 16);
-        final String label = sdkContext.randomResourceName(labelPrefix, 16);
-        final Map<String, String> tags = new HashMap<>();
-        tags.put("first tag", "first value");
-        tags.put("second tag", "second value");
-        final ConfigurationSetting original = new ConfigurationSetting()
-                .key(key)
-                .value("myNewValue")
-                .tags(tags)
-                .contentType("json");
-
-        final Map<String, String> updatedTags = new HashMap<>(tags);
-        final ConfigurationSetting updated = new ConfigurationSetting(original)
-                .value("myUpdatedValue")
-                .tags(updatedTags)
-                .contentType("text");
-
-        final BiConsumer<ConfigurationSetting, ConfigurationSetting> testRunner = (initial, update) -> {
->>>>>>> 6d914751
+        ConfigurationClientTestBase.updateSetting(getKey(), getLabel(), (initial, update) -> {
             StepVerifier.create(client.addSetting(initial))
                     .assertNext(response -> assertConfigurationEquals(initial, response))
                     .verifyComplete();
@@ -359,7 +276,7 @@
      */
     @Test
     public void updateSettingOverload() {
-        ConfigurationClientTestBase.updateSettingOverload(keyPrefix, (original, updated) -> {
+        ConfigurationClientTestBase.updateSettingOverload(getKey(), (original, updated) -> {
             StepVerifier.create(client.addSetting(original.key(), original.value()))
                 .assertNext(response -> assertConfigurationEquals(original, response))
                 .verifyComplete();
@@ -424,14 +341,7 @@
      */
     @Test
     public void getSetting() {
-<<<<<<< HEAD
-        ConfigurationClientTestBase.getSetting(keyPrefix, (expected) -> {
-=======
-        final String key = sdkContext.randomResourceName(keyPrefix, 16);
-        final ConfigurationSetting newConfiguration = new ConfigurationSetting().key(key).value("myNewValue");
-
-        final Consumer<ConfigurationSetting> testRunner = (expected) -> {
->>>>>>> 6d914751
+        ConfigurationClientTestBase.getSetting(getKey(), (expected) -> {
             StepVerifier.create(client.addSetting(expected).then(client.getSetting(expected)))
                 .assertNext(response -> assertConfigurationEquals(expected, response))
                 .verifyComplete();
@@ -466,15 +376,7 @@
      */
     @Test
     public void deleteSetting() {
-<<<<<<< HEAD
-        ConfigurationClientTestBase.deleteSetting(keyPrefix, labelPrefix, (expected) -> {
-=======
-        final String key = sdkContext.randomResourceName(keyPrefix, 16);
-        final String label = sdkContext.randomResourceName(labelPrefix, 16);
-        final ConfigurationSetting deletableConfiguration = new ConfigurationSetting().key(key).value("myValue");
-
-        final Consumer<ConfigurationSetting> testRunner = (expected) -> {
->>>>>>> 6d914751
+        ConfigurationClientTestBase.deleteSetting(getKey(), getLabel(), (expected) -> {
             StepVerifier.create(client.addSetting(expected).then(client.getSetting(expected)))
                     .assertNext(response -> assertConfigurationEquals(expected, response))
                     .verifyComplete();
@@ -519,16 +421,7 @@
      */
     @Test
     public void deleteSettingWithETag() {
-<<<<<<< HEAD
-        ConfigurationClientTestBase.deleteSettingWithETag(keyPrefix, labelPrefix, (initial, update) -> {
-=======
-        final String key = sdkContext.randomResourceName(keyPrefix, 16);
-        final String label = sdkContext.randomResourceName(labelPrefix, 16);
-        final ConfigurationSetting newConfiguration = new ConfigurationSetting().key(key).value("myNewValue");
-        final ConfigurationSetting updateConfiguration = new ConfigurationSetting(newConfiguration).value("myUpdateValue");
-
-        final BiConsumer<ConfigurationSetting, ConfigurationSetting> testRunner = (initial, update) -> {
->>>>>>> 6d914751
+        ConfigurationClientTestBase.deleteSettingWithETag(getKey(), getLabel(), (initial, update) -> {
             final ConfigurationSetting initiallyAddedConfig = client.addSetting(initial).block().value();
             final ConfigurationSetting updatedConfig = client.updateSetting(update).block().value();
 
