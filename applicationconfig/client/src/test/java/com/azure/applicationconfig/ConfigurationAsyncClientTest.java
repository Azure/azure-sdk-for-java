--- conflicted
+++ resolved
@@ -5,14 +5,10 @@
 import com.azure.applicationconfig.models.ConfigurationSetting;
 import com.azure.applicationconfig.models.SettingFields;
 import com.azure.applicationconfig.models.SettingSelector;
-<<<<<<< HEAD
-=======
-import com.azure.common.exception.ServiceRequestException;
->>>>>>> 7b6cd5c9
 import com.azure.common.http.HttpClient;
 import com.azure.common.http.policy.HttpLogDetailLevel;
+import com.azure.common.http.policy.RetryPolicy;
 import com.azure.common.http.rest.Response;
-import com.azure.common.test.TestBase;
 import io.netty.handler.codec.http.HttpResponseStatus;
 import org.slf4j.Logger;
 import org.slf4j.LoggerFactory;
@@ -50,6 +46,7 @@
                     .httpClient(HttpClient.createDefault().wiretap(true))
                     .httpLogDetailLevel(HttpLogDetailLevel.BODY_AND_HEADERS)
                     .addPolicy(interceptorManager.getRecordPolicy())
+                    .addPolicy(new RetryPolicy())
                     .build());
         }
     }
@@ -670,13 +667,9 @@
             results.add(client.setSetting(setting));
         }
 
-<<<<<<< HEAD
         SettingSelector filter = new SettingSelector().keys(keyPrefix).labels(labelPrefix);
-=======
-        SettingSelector filter = new SettingSelector().key(keyPrefix).label(labelPrefix);
 
         Flux.merge(results).blockLast();
->>>>>>> 7b6cd5c9
         StepVerifier.create(client.listSettingRevisions(filter))
                 .expectNextCount(numberExpected)
                 .verifyComplete();
@@ -684,7 +677,7 @@
 
     /**
      * Verifies that, given a ton of existing settings, we can list the ConfigurationSettings using pagination
-     * (ie. where 'nextLink' has a URL pointing to the next page of results.)
+     * (ie. where 'nextLink' has a URL pointing to the next page of results.
      */
     public void listSettingsWithPagination() {
         final int numberExpected = 50;
