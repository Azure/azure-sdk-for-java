// Copyright (c) Microsoft Corporation. All rights reserved.
// Licensed under the MIT License.
package com.azure.applicationconfig;

import com.azure.applicationconfig.models.ConfigurationSetting;
import com.azure.applicationconfig.models.Range;
import com.azure.applicationconfig.models.SettingFields;
import com.azure.applicationconfig.models.SettingSelector;
<<<<<<< HEAD
=======
import com.azure.common.exception.HttpRequestException;
import com.azure.common.exception.ServiceRequestException;
>>>>>>> 0a9ca467
import com.azure.common.http.HttpClient;
import com.azure.common.http.policy.HttpLogDetailLevel;
import com.azure.common.http.policy.RetryPolicy;
import com.azure.common.http.rest.Response;
import io.netty.handler.codec.http.HttpResponseStatus;
import org.slf4j.Logger;
import org.slf4j.LoggerFactory;
import reactor.core.publisher.Flux;
import reactor.core.publisher.Mono;
import reactor.test.StepVerifier;

import java.time.Duration;
import java.util.ArrayList;
import java.util.List;

import static org.junit.Assert.assertEquals;
import static org.junit.Assert.assertNotNull;

//import java.util.stream.IntStream;

public class ConfigurationAsyncClientTest extends ConfigurationClientTestBase {
    private final Logger logger = LoggerFactory.getLogger(ConfigurationAsyncClientTest.class);

    private ConfigurationAsyncClient client;

    @Override
    protected void beforeTest() {
        beforeTestSetup();

        if (interceptorManager.isPlaybackMode()) {
            client = clientSetup(credentials -> ConfigurationAsyncClient.builder()
                    .credentials(credentials)
                    .httpClient(interceptorManager.getPlaybackClient())
                    .httpLogDetailLevel(HttpLogDetailLevel.BODY_AND_HEADERS)
                    .build());
        } else {
            client = clientSetup(credentials -> ConfigurationAsyncClient.builder()
                    .credentials(credentials)
                    .httpClient(HttpClient.createDefault().wiretap(true))
                    .httpLogDetailLevel(HttpLogDetailLevel.BODY_AND_HEADERS)
                    .addPolicy(interceptorManager.getRecordPolicy())
                    .addPolicy(new RetryPolicy())
                    .build());
        }
    }

    @Override
    protected void afterTest() {
        logger.info("Cleaning up created key values.");
        client.listSettings(new SettingSelector().keys(keyPrefix + "*"))
                .flatMap(configurationSetting -> {
                    logger.info("Deleting key:label [{}:{}]. isLocked? {}", configurationSetting.key(), configurationSetting.label(), configurationSetting.isLocked());
                    return client.deleteSetting(configurationSetting);
                })
                .blockLast();

        logger.info("Finished cleaning up values.");
    }

    /**
     * Tests that a configuration is able to be added, these are differentiate from each other using a key or key-label identifier.
     */
    public void addSetting() {
        addSettingRunner((expected) ->
            StepVerifier.create(client.addSetting(expected))
                .assertNext(response -> assertConfigurationEquals(expected, response))
                .verifyComplete());
    }

    /**
     * Tests that we cannot add a configuration setting when the key is an empty string.
     */
    public void addSettingEmptyKey() {
        StepVerifier.create(client.addSetting("", "A value"))
            .verifyErrorSatisfies(ex -> assertRestException(ex, HttpResponseStatus.METHOD_NOT_ALLOWED.code()));
    }

    /**
     * Tests that we can add configuration settings when value is not null or an empty string.
     */
    public void addSettingEmptyValue() {
        addSettingEmptyValueRunner((setting) -> {
            StepVerifier.create(client.addSetting(setting.key(), setting.value()))
                .assertNext(response -> assertConfigurationEquals(setting, response))
                .verifyComplete();

            StepVerifier.create(client.getSetting(setting.key()))
                .assertNext(response -> assertConfigurationEquals(setting, response))
                .verifyComplete();
        });
    }

    /**
     * Verifies that an exception is thrown when null key is passed.
     */
    public void addSettingNullKey() {
        assertRunnableThrowsException(() -> client.addSetting(null, "A Value"), IllegalArgumentException.class);
        assertRunnableThrowsException(() -> client.addSetting(null), NullPointerException.class);
    }

    /**
     * Tests that a configuration cannot be added twice with the same key. This should return a 412 error.
     */
    public void addExistingSetting() {
        addExistingSettingRunner((expected) ->
            StepVerifier.create(client.addSetting(expected).then(client.addSetting(expected)))
                .verifyErrorSatisfies(ex -> assertRestException(ex, HttpResponseStatus.PRECONDITION_FAILED.code())));
    }

    /**
     * Tests that a configuration is able to be added or updated with set.
     * When the configuration is locked updates cannot happen, this will result in a 409.
     */
    public void setSetting() {
        setSettingRunner((expected, update) ->
            StepVerifier.create(client.setSetting(expected))
                    .assertNext(response -> assertConfigurationEquals(expected, response))
                    .verifyComplete());
    }

    /**
     * Tests that when an etag is passed to set it will only set if the current representation of the setting has the
     * etag. If the set etag doesn't match anything the update won't happen, this will result in a 412. This will
     * prevent set from doing an add as well.
     */
    public void setSettingIfEtag() {
        setSettingIfEtagRunner((initial, update) -> {
            // This etag is not the correct format. It is not the correct hash that the service is expecting.
            StepVerifier.create(client.setSetting(initial.etag("badEtag")))
                    .verifyErrorSatisfies(ex -> assertRestException(ex, HttpResponseStatus.PRECONDITION_FAILED.code()));

            final String etag = client.addSetting(initial).block().value().etag();

            StepVerifier.create(client.setSetting(update.etag(etag)))
                    .assertNext(response -> assertConfigurationEquals(update, response))
                    .verifyComplete();

            StepVerifier.create(client.setSetting(initial))
                    .verifyErrorSatisfies(ex -> assertRestException(ex, HttpResponseStatus.PRECONDITION_FAILED.code()));

            StepVerifier.create(client.getSetting(update))
                    .assertNext(response -> assertConfigurationEquals(update, response))
                    .verifyComplete();
        });
    }

    /**
     * Tests that we cannot set a configuration setting when the key is an empty string.
     */
    public void setSettingEmptyKey() {
        StepVerifier.create(client.setSetting("", "A value"))
            .verifyErrorSatisfies(ex -> assertRestException(ex, HttpResponseStatus.METHOD_NOT_ALLOWED.code()));
    }

    /**
     * Tests that we can set configuration settings when value is not null or an empty string.
     * Value is not a required property.
     */
    public void setSettingEmptyValue() {
        setSettingEmptyValueRunner((setting) -> {
            StepVerifier.create(client.setSetting(setting.key(), setting.value()))
                .assertNext(response -> assertConfigurationEquals(setting, response))
                .verifyComplete();

            StepVerifier.create(client.getSetting(setting.key()))
                .assertNext(response -> assertConfigurationEquals(setting, response))
                .verifyComplete();
        });
    }

    /**
     * Verifies that an exception is thrown when null key is passed.
     */
    public void setSettingNullKey() {
        assertRunnableThrowsException(() -> client.setSetting(null, "A Value"), IllegalArgumentException.class);
        assertRunnableThrowsException(() -> client.setSetting(null), NullPointerException.class);
    }

    /**
     * Tests that update cannot be done to a non-existent configuration, this will result in a 412.
     * Unlike set update isn't able to create the configuration.
     */
    public void updateNoExistingSetting() {
        updateNoExistingSettingRunner((expected) ->
            StepVerifier.create(client.updateSetting(expected))
                    .verifyErrorSatisfies(ex -> assertRestException(ex, HttpResponseStatus.PRECONDITION_FAILED.code())));
    }

    /**
     * Tests that a configuration is able to be updated when it exists.
     * When the configuration is locked updates cannot happen, this will result in a 409.
     */
    public void updateSetting() {
        updateSettingRunner((initial, update) ->
            StepVerifier.create(client.addSetting(initial))
                    .assertNext(response -> assertConfigurationEquals(initial, response))
                    .verifyComplete());
    }

    /**
     * Tests that a configuration is able to be updated when it exists with the convenience overload.
     * When the configuration is locked updates cannot happen, this will result in a 409.
     */
    public void updateSettingOverload() {
        updateSettingOverloadRunner((original, updated) -> {
            StepVerifier.create(client.addSetting(original.key(), original.value()))
                .assertNext(response -> assertConfigurationEquals(original, response))
                .verifyComplete();

            StepVerifier.create(client.updateSetting(updated.key(), updated.value()))
                .assertNext(response -> assertConfigurationEquals(updated, response))
                .verifyComplete();
        });
    }

    /**
     * Verifies that an exception is thrown when null key is passed.
     */
    public void updateSettingNullKey() {
        assertRunnableThrowsException(() -> client.updateSetting(null, "A Value"), IllegalArgumentException.class);
        assertRunnableThrowsException(() -> client.updateSetting(null), NullPointerException.class);
    }

    /**
     * Tests that when an etag is passed to update it will only update if the current representation of the setting has the etag.
     * If the update etag doesn't match anything the update won't happen, this will result in a 412.
     */
    public void updateSettingIfEtag() {
        updateSettingIfEtagRunner(settings -> {
            final ConfigurationSetting initial = settings.get(0);
            final ConfigurationSetting update = settings.get(1);
            final ConfigurationSetting last = settings.get(2);

            final String initialEtag = client.addSetting(initial).block().value().etag();
            final String updateEtag = client.updateSetting(update).block().value().etag();

            // The setting does not exist in the service yet, so we cannot update it.
            StepVerifier.create(client.updateSetting(new ConfigurationSetting().key(last.key()).label(last.label()).value(last.value()).etag(initialEtag)))
                .verifyErrorSatisfies(ex -> assertRestException(ex, HttpResponseStatus.PRECONDITION_FAILED.code()));

            StepVerifier.create(client.getSetting(update))
                .assertNext(response -> assertConfigurationEquals(update, response))
                .verifyComplete();

            StepVerifier.create(client.updateSetting(new ConfigurationSetting().key(last.key()).label(last.label()).value(last.value()).etag(updateEtag)))
                .assertNext(response -> assertConfigurationEquals(last, response))
                .verifyComplete();

            StepVerifier.create(client.getSetting(last))
                .assertNext(response -> assertConfigurationEquals(last, response))
                .verifyComplete();

            StepVerifier.create(client.updateSetting(new ConfigurationSetting().key(initial.key()).label(initial.label()).value(initial.value()).etag(updateEtag)))
                .verifyErrorSatisfies(ex -> assertRestException(ex, HttpResponseStatus.PRECONDITION_FAILED.code()));
        });
    }

    /**
     * Tests that a configuration is able to be retrieved when it exists, whether or not it is locked.
     */
    public void getSetting() {
        getSettingRunner((expected) ->
            StepVerifier.create(client.addSetting(expected).then(client.getSetting(expected)))
                .assertNext(response -> assertConfigurationEquals(expected, response))
                .verifyComplete());
    }

    /**
     * Tests that attempting to retrieve a non-existent configuration doesn't work, this will result in a 404.
     */
    public void getSettingNotFound() {
        final String key = getKey();
        final ConfigurationSetting neverRetrievedConfiguration = new ConfigurationSetting().key(key).value("myNeverRetreivedValue");
        final ConfigurationSetting nonExistentLabel = new ConfigurationSetting().key(key).label("myNonExistentLabel");

        StepVerifier.create(client.addSetting(neverRetrievedConfiguration))
                .assertNext(response -> assertConfigurationEquals(neverRetrievedConfiguration, response))
                .verifyComplete();

        StepVerifier.create(client.getSetting("myNonExistentKey"))
                .verifyErrorSatisfies(ex -> assertRestException(ex, HttpResponseStatus.NOT_FOUND.code()));


        StepVerifier.create(client.getSetting(nonExistentLabel))
                .verifyErrorSatisfies(ex -> assertRestException(ex, HttpResponseStatus.NOT_FOUND.code()));
    }

    /**
     * Tests that configurations are able to be deleted when they exist.
     * After the configuration has been deleted attempting to get it will result in a 404, the same as if the
     * configuration never existed.
     */
    public void deleteSetting() {
        deleteSettingRunner((expected) -> {
            StepVerifier.create(client.addSetting(expected).then(client.getSetting(expected)))
                    .assertNext(response -> assertConfigurationEquals(expected, response))
                    .verifyComplete();

            StepVerifier.create(client.deleteSetting(expected))
                    .assertNext(response -> assertConfigurationEquals(expected, response))
                    .verifyComplete();

            StepVerifier.create(client.getSetting(expected))
                    .verifyErrorSatisfies(ex -> assertRestException(ex, HttpResponseStatus.NOT_FOUND.code()));
        });
    }

    /**
     * Tests that attempting to delete a non-existent configuration will return a 204.
     */
    public void deleteSettingNotFound() {
        final String key = getKey();
        final ConfigurationSetting neverDeletedConfiguation = new ConfigurationSetting().key(key).value("myNeverDeletedValue");

        StepVerifier.create(client.addSetting(neverDeletedConfiguation))
                .assertNext(response -> assertConfigurationEquals(neverDeletedConfiguation, response))
                .verifyComplete();

        StepVerifier.create(client.deleteSetting("myNonExistentKey"))
                .assertNext(response -> assertConfigurationEquals(null, response, HttpResponseStatus.NO_CONTENT.code()))
                .verifyComplete();

        StepVerifier.create(client.deleteSetting(new ConfigurationSetting().key(neverDeletedConfiguation.key()).label("myNonExistentLabel")))
                .assertNext(response -> assertConfigurationEquals(null, response, HttpResponseStatus.NO_CONTENT.code()))
                .verifyComplete();

        StepVerifier.create(client.getSetting(neverDeletedConfiguation.key()))
                .assertNext(response -> assertConfigurationEquals(neverDeletedConfiguation, response))
                .verifyComplete();
    }

    /**
     * Tests that when an etag is passed to delete it will only delete if the current representation of the setting has the etag.
     * If the delete etag doesn't match anything the delete won't happen, this will result in a 412.
     */
    public void deleteSettingWithETag() {
        deleteSettingWithETagRunner((initial, update) -> {
            final ConfigurationSetting initiallyAddedConfig = client.addSetting(initial).block().value();
            final ConfigurationSetting updatedConfig = client.updateSetting(update).block().value();

            StepVerifier.create(client.getSetting(initial))
                    .assertNext(response -> assertConfigurationEquals(update, response))
                    .verifyComplete();

            StepVerifier.create(client.deleteSetting(initiallyAddedConfig))
                    .verifyErrorSatisfies(ex -> assertRestException(ex, HttpResponseStatus.PRECONDITION_FAILED.code()));

            StepVerifier.create(client.deleteSetting(updatedConfig))
                    .assertNext(response -> assertConfigurationEquals(update, response))
                    .verifyComplete();

            StepVerifier.create(client.getSetting(initial))
                    .verifyErrorSatisfies(ex -> assertRestException(ex, HttpResponseStatus.NOT_FOUND.code()));
        });
    }

    /**
     * Test the API will not make a delete call without having a key passed, an IllegalArgumentException should be thrown.
     */
    public void deleteSettingNullKey() {
        assertRunnableThrowsException(() -> client.deleteSetting((String) null), IllegalArgumentException.class);
        assertRunnableThrowsException(() -> client.deleteSetting((ConfigurationSetting) null), NullPointerException.class);
    }

    /**
     * Verifies that a ConfigurationSetting can be added with a label, and that we can fetch that ConfigurationSetting
     * from the service when filtering by either its label or just its key.
     */
    public void listWithKeyAndLabel() {
        final String value = "myValue";
        final String key = sdkContext.randomResourceName(keyPrefix, 16);
        final String label = sdkContext.randomResourceName("lbl", 8);
        final ConfigurationSetting expected = new ConfigurationSetting().key(key).value(value).label(label);

        StepVerifier.create(client.setSetting(expected))
                .assertNext(response -> assertConfigurationEquals(expected, response))
                .verifyComplete();

        StepVerifier.create(client.listSettings(new SettingSelector().keys(key).labels(label)))
                .assertNext(configurationSetting -> assertConfigurationEquals(expected, configurationSetting))
                .verifyComplete();

        StepVerifier.create(client.listSettings(new SettingSelector().keys(key)))
                .assertNext(configurationSetting -> assertConfigurationEquals(expected, configurationSetting))
                .verifyComplete();
    }

    /**
     * Verifies that ConfigurationSettings can be added and that we can fetch those ConfigurationSettings from the
     * service when filtering by their keys.
     */
    public void listWithMultipleKeys() {
        String key = getKey();
        String key2 = getKey();

        listWithMultipleKeysRunner(key, key2, (setting, setting2) -> {
            List<ConfigurationSetting> selected = new ArrayList<>();

            StepVerifier.create(client.addSetting(setting))
                .assertNext(response -> assertConfigurationEquals(setting, response))
                .verifyComplete();

            StepVerifier.create(client.addSetting(setting2))
                .assertNext(response -> assertConfigurationEquals(setting2, response))
                .verifyComplete();

            StepVerifier.create(client.listSettings(new SettingSelector().keys(key, key2)))
                .consumeNextWith(selected::add)
                .consumeNextWith(selected::add)
                .verifyComplete();

            return selected;
        });
    }

    /**
     * Verifies that ConfigurationSettings can be added with different labels and that we can fetch those ConfigurationSettings
     * from the service when filtering by their labels.
     */
    public void listWithMultipleLabels() {
        String key = getKey();
        String label = getLabel();
        String label2 = getLabel();

        listWithMultipleLabelsRunner(key, label, label2, (setting, setting2) -> {
            List<ConfigurationSetting> selected = new ArrayList<>();

            StepVerifier.create(client.addSetting(setting))
                .assertNext(response -> assertConfigurationEquals(setting, response))
                .verifyComplete();

            StepVerifier.create(client.addSetting(setting2))
                .assertNext(response -> assertConfigurationEquals(setting2, response))
                .verifyComplete();

            StepVerifier.create(client.listSettings(new SettingSelector().keys(key).labels(label, label2)))
                .consumeNextWith(selected::add)
                .consumeNextWith(selected::add)
                .verifyComplete();

            return selected;
        });
    }

    /**
     * Verifies that we can select filter results by key, label, and select fields using SettingSelector.
     */
    public void listSettingsSelectFields() {
        listSettingsSelectFieldsRunner((settings, selector) -> {
            final List<Mono<Response<ConfigurationSetting>>> settingsBeingAdded = new ArrayList<>();
            for (ConfigurationSetting setting : settings) {
                settingsBeingAdded.add(client.setSetting(setting));
            }

            // Waiting for all the settings to be added.
            Flux.merge(settingsBeingAdded).blockLast();

            List<ConfigurationSetting> settingsReturned = new ArrayList<>();
            StepVerifier.create(client.listSettings(selector))
                .assertNext(settingsReturned::add)
                .assertNext(settingsReturned::add)
                .verifyComplete();

            return settingsReturned;
        });
    }

    /**
     * Verifies that we can get a ConfigurationSetting at the provided accept datetime
     */
    public void listSettingsAcceptDateTime() {
        final String keyName = sdkContext.randomResourceName(keyPrefix, 16);
        final ConfigurationSetting original = new ConfigurationSetting().key(keyName).value("myValue");
        final ConfigurationSetting updated = new ConfigurationSetting().key(original.key()).value("anotherValue");
        final ConfigurationSetting updated2 = new ConfigurationSetting().key(original.key()).value("anotherValue2");

        // Create 3 revisions of the same key.
        StepVerifier.create(client.setSetting(original))
                .assertNext(response -> assertConfigurationEquals(original, response))
                .verifyComplete();
        StepVerifier.create(client.setSetting(updated).delayElement(Duration.ofSeconds(2)))
                .assertNext(response -> assertConfigurationEquals(updated, response))
                .verifyComplete();
        StepVerifier.create(client.setSetting(updated2))
                .assertNext(response -> assertConfigurationEquals(updated2, response))
                .verifyComplete();

        // Gets all versions of this value so we can get the one we want at that particular date.
        List<ConfigurationSetting> revisions = client.listSettingRevisions(new SettingSelector().keys(keyName)).collectList().block();

        assertNotNull(revisions);
        assertEquals(3, revisions.size());

        // We want to fetch the configuration setting when we first updated its value.
        SettingSelector options = new SettingSelector().keys(keyName).acceptDatetime(revisions.get(1).lastModified());
        StepVerifier.create(client.listSettings(options))
                .assertNext(response -> assertConfigurationEquals(updated, response))
                .verifyComplete();
    }

    /**
     * Verifies that we can get all of the revisions for this ConfigurationSetting. Then verifies that we can select
     * specific fields.
     */
    public void listRevisions() {
        final String keyName = sdkContext.randomResourceName(keyPrefix, 16);
        final ConfigurationSetting original = new ConfigurationSetting().key(keyName).value("myValue");
        final ConfigurationSetting updated = new ConfigurationSetting().key(original.key()).value("anotherValue");
        final ConfigurationSetting updated2 = new ConfigurationSetting().key(original.key()).value("anotherValue2");

        // Create 3 revisions of the same key.
        StepVerifier.create(client.setSetting(original))
                .assertNext(response -> assertConfigurationEquals(original, response))
                .verifyComplete();
        StepVerifier.create(client.setSetting(updated))
                .assertNext(response -> assertConfigurationEquals(updated, response))
                .verifyComplete();
        StepVerifier.create(client.setSetting(updated2))
                .assertNext(response -> assertConfigurationEquals(updated2, response))
                .verifyComplete();

        // Get all revisions for a key, they are listed in descending order.
        StepVerifier.create(client.listSettingRevisions(new SettingSelector().keys(keyName)))
                .assertNext(response -> assertConfigurationEquals(updated2, response))
                .assertNext(response -> assertConfigurationEquals(updated, response))
                .assertNext(response -> assertConfigurationEquals(original, response))
                .verifyComplete();

        // Verifies that we can select specific fields.
        StepVerifier.create(client.listSettingRevisions(new SettingSelector().keys(keyName).fields(SettingFields.KEY, SettingFields.ETAG)))
                .assertNext(response -> validateListRevisions(updated2, response))
                .assertNext(response -> validateListRevisions(updated, response))
                .assertNext(response -> validateListRevisions(original, response))
                .verifyComplete();
    }

    /**
     * Verifies that we can get all the revisions for all settings with the specified keys.
     */
    public void listRevisionsWithMultipleKeys() {
        String key = getKey();
        String key2 = getKey();

        listRevisionsWithMultipleKeysRunner(key, key2, (testInput) -> {
            List<ConfigurationSetting> selected = new ArrayList<>();

            StepVerifier.create(client.addSetting(testInput.get(0)))
                .assertNext(response -> assertConfigurationEquals(testInput.get(0), response))
                .verifyComplete();

            StepVerifier.create(client.updateSetting(testInput.get(1)))
                .assertNext(response -> assertConfigurationEquals(testInput.get(1), response))
                .verifyComplete();

            StepVerifier.create(client.addSetting(testInput.get(2)))
                .assertNext(response -> assertConfigurationEquals(testInput.get(2), response))
                .verifyComplete();

            StepVerifier.create(client.updateSetting(testInput.get(3)))
                .assertNext(response -> assertConfigurationEquals(testInput.get(3), response))
                .verifyComplete();

            StepVerifier.create(client.listSettingRevisions(new SettingSelector().keys(key, key2)))
                .consumeNextWith(selected::add)
                .consumeNextWith(selected::add)
                .consumeNextWith(selected::add)
                .consumeNextWith(selected::add)
                .verifyComplete();

            return selected;
        });
    }

    /**
     * Verifies that we can get all revisions for all settings with the specified labels.
     */
    public void listRevisionsWithMultipleLabels() {
        String key = getKey();
        String label = getLabel();
        String label2 = getLabel();

        listRevisionsWithMultipleLabelsRunner(key, label, label2, (testInput) -> {
            List<ConfigurationSetting> selected = new ArrayList<>();

            StepVerifier.create(client.addSetting(testInput.get(0)))
                .assertNext(response -> assertConfigurationEquals(testInput.get(0), response))
                .verifyComplete();

            StepVerifier.create(client.updateSetting(testInput.get(1)))
                .assertNext(response -> assertConfigurationEquals(testInput.get(1), response))
                .verifyComplete();

            StepVerifier.create(client.addSetting(testInput.get(2)))
                .assertNext(response -> assertConfigurationEquals(testInput.get(2), response))
                .verifyComplete();

            StepVerifier.create(client.updateSetting(testInput.get(3)))
                .assertNext(response -> assertConfigurationEquals(testInput.get(3), response))
                .verifyComplete();

            StepVerifier.create(client.listSettingRevisions(new SettingSelector().keys(key).labels(label, label2)))
                .consumeNextWith(selected::add)
                .consumeNextWith(selected::add)
                .consumeNextWith(selected::add)
                .consumeNextWith(selected::add)
                .verifyComplete();

            return selected;
        });
    }

    /**
     * Verifies that the range header for revision selections returns the expected values.
     */
    @Test
    public void listRevisionsWithRange() {
        final String key = getKey();
        final ConfigurationSetting original = new ConfigurationSetting().key(key).value("myValue");
        final ConfigurationSetting updated = new ConfigurationSetting().key(original.key()).value("anotherValue");
        final ConfigurationSetting updated2 = new ConfigurationSetting().key(original.key()).value("anotherValue2");

        StepVerifier.create(client.addSetting(original))
            .assertNext(response -> assertConfigurationEquals(original, response.value()))
            .verifyComplete();

        StepVerifier.create(client.updateSetting(updated))
            .assertNext(response -> assertConfigurationEquals(updated, response))
            .verifyComplete();

        StepVerifier.create(client.updateSetting(updated2))
            .assertNext(response -> assertConfigurationEquals(updated2, response))
            .verifyComplete();

        StepVerifier.create(client.listSettingRevisions(new SettingSelector().key(key).range(new Range(1, 2))))
            .assertNext(response -> assertConfigurationEquals(updated, response))
            .assertNext(response -> assertConfigurationEquals(original, response))
            .verifyComplete();
    }

    /**
     * Verifies that an exception will be thrown from the service if it cannot satisfy the range request.
     */
    @Test
    public void listRevisionsInvalidRange() {
        final String key = getKey();
        final ConfigurationSetting original = new ConfigurationSetting().key(key).value("myValue");

        StepVerifier.create(client.addSetting(original))
            .assertNext(response -> assertConfigurationEquals(original, response))
            .verifyComplete();

        StepVerifier.create(client.listSettingRevisions(new SettingSelector().key(key).range(new Range(0, 10))))
            .verifyErrorSatisfies(exception -> assertRestException(exception, HttpResponseStatus.REQUESTED_RANGE_NOT_SATISFIABLE.code()));
    }

    /**
     * Verifies that we can get a subset of revisions based on the "acceptDateTime"
     */
    public void listRevisionsAcceptDateTime() {
        final String keyName = sdkContext.randomResourceName(keyPrefix, 16);
        final ConfigurationSetting original = new ConfigurationSetting().key(keyName).value("myValue");
        final ConfigurationSetting updated = new ConfigurationSetting().key(original.key()).value("anotherValue");
        final ConfigurationSetting updated2 = new ConfigurationSetting().key(original.key()).value("anotherValue2");

        // Create 3 revisions of the same key.
        StepVerifier.create(client.setSetting(original))
                .assertNext(response -> assertConfigurationEquals(original, response))
                .verifyComplete();
        StepVerifier.create(client.setSetting(updated).delayElement(Duration.ofSeconds(2)))
                .assertNext(response -> assertConfigurationEquals(updated, response))
                .verifyComplete();
        StepVerifier.create(client.setSetting(updated2))
                .assertNext(response -> assertConfigurationEquals(updated2, response))
                .verifyComplete();

        // Gets all versions of this value.
        List<ConfigurationSetting> revisions = client.listSettingRevisions(new SettingSelector().keys(keyName)).collectList().block();

        assertNotNull(revisions);
        assertEquals(3, revisions.size());

        // We want to fetch all the revisions that existed up and including when the first revision was created.
        // Revisions are returned in descending order from creation date.
        SettingSelector options = new SettingSelector().keys(keyName).acceptDatetime(revisions.get(1).lastModified());
        StepVerifier.create(client.listSettingRevisions(options))
                .assertNext(response -> assertConfigurationEquals(updated, response))
                .assertNext(response -> assertConfigurationEquals(original, response))
                .verifyComplete();
    }

    /**
     * Verifies that, given a ton of revisions, we can list the revisions ConfigurationSettings using pagination
     * (ie. where 'nextLink' has a URL pointing to the next page of results.)
     */
    public void listRevisionsWithPagination() {
        final int numberExpected = 50;
        List<ConfigurationSetting> settings = new ArrayList<>(numberExpected);
        for (int value = 0; value < numberExpected; value++) {
            settings.add(new ConfigurationSetting().key(keyPrefix).value("myValue" + value).label(labelPrefix));
        }

        List<Mono<Response<ConfigurationSetting>>> results = new ArrayList<>();
        for (ConfigurationSetting setting : settings) {
            results.add(client.setSetting(setting));
        }

        SettingSelector filter = new SettingSelector().keys(keyPrefix).labels(labelPrefix);

        Flux.merge(results).blockLast();
        StepVerifier.create(client.listSettingRevisions(filter))
                .expectNextCount(numberExpected)
                .verifyComplete();
    }

    /**
     * Verifies that, given a ton of existing settings, we can list the ConfigurationSettings using pagination
     * (ie. where 'nextLink' has a URL pointing to the next page of results.
     */
    public void listSettingsWithPagination() {
        final int numberExpected = 50;
        List<ConfigurationSetting> settings = new ArrayList<>(numberExpected);
        for (int value = 0; value < numberExpected; value++) {
            settings.add(new ConfigurationSetting().key(keyPrefix + "-" + value).value("myValue").label(labelPrefix));
        }

        List<Mono<Response<ConfigurationSetting>>> results = new ArrayList<>();
        for (ConfigurationSetting setting : settings) {
            results.add(client.setSetting(setting));
        }

        SettingSelector filter = new SettingSelector().keys(keyPrefix + "-*").labels(labelPrefix);

        Flux.merge(results).blockLast();
        StepVerifier.create(client.listSettings(filter))
                .expectNextCount(numberExpected)
                .verifyComplete();
    }

    /**
     * Verifies the conditional "GET" scenario where the setting has yet to be updated, resulting in a 304. This GET
     * scenario will return a setting when the etag provided does not match the one of the current setting.
     */
    public void getSettingWhenValueNotUpdated() {
        final String key = sdkContext.randomResourceName(keyPrefix, 16);
        final ConfigurationSetting expected = new ConfigurationSetting().key(key).value("myValue");
        final ConfigurationSetting newExpected = new ConfigurationSetting().key(key).value("myNewValue");
        final Response<ConfigurationSetting> block = client.addSetting(expected).single().block();

        assertNotNull(block);
        assertConfigurationEquals(expected, block);

        StepVerifier.create(client.setSetting(newExpected))
                .assertNext(response -> assertConfigurationEquals(newExpected, response))
                .verifyComplete();
    }

    public void deleteAllSettings() {
        client.listSettings(new SettingSelector().keys("*"))
                .flatMap(configurationSetting -> {
                    logger.info("Deleting key:label [{}:{}]. isLocked? {}", configurationSetting.key(), configurationSetting.label(), configurationSetting.isLocked());
                    return client.deleteSetting(configurationSetting);
                }).blockLast();
    }
<<<<<<< HEAD
=======

    /**
     * Helper method to verify that the RestResponse matches what was expected. This method assumes a response status of 200.
     *
     * @param expected ConfigurationSetting expected to be returned by the service
     * @param response RestResponse returned by the service, the body should contain a ConfigurationSetting
     */
    private static void assertConfigurationEquals(ConfigurationSetting expected, Response<ConfigurationSetting> response) {
        assertConfigurationEquals(expected, response, 200);
    }

    /**
     * Helper method to verify that the RestResponse matches what was expected.
     *
     * @param expected ConfigurationSetting expected to be returned by the service
     * @param response RestResponse returned from the service, the body should contain a ConfigurationSetting
     * @param expectedStatusCode Expected HTTP status code returned by the service
     */
    private static void assertConfigurationEquals(ConfigurationSetting expected, Response<ConfigurationSetting> response, final int expectedStatusCode) {
        assertNotNull(response);
        assertEquals(expectedStatusCode, response.statusCode());

        assertConfigurationEquals(expected, response.value());
    }

    /**
     * Helper method to verify that the returned ConfigurationSetting matches what was expected.
     *
     * @param expected ConfigurationSetting expected to be returned by the service
     * @param actual ConfigurationSetting contained in the RestResponse body
     */
    private static void assertConfigurationEquals(ConfigurationSetting expected, ConfigurationSetting actual) {
        if (expected == null) {
            assertNull(actual);
            return;
        }

        assertNotNull(actual);
        assertEquals(expected.key(), actual.key());

        // This is because we have the no label which is deciphered in the service as "\0".
        if (ConfigurationSetting.NO_LABEL.equals(expected.label())) {
            assertNull(actual.label());
        } else {
            assertEquals(expected.label(), actual.label());
        }

        assertEquals(expected.value(), actual.value());
        assertEquals(expected.contentType(), actual.contentType());

        if (expected.tags() != null) {
            assertEquals(expected.tags().size(), actual.tags().size());

            expected.tags().forEach((key, value) -> {
                assertTrue(actual.tags().containsKey(key));
                assertEquals(value, actual.tags().get(key));
            });
        }
    }

    /**
     * Helper method to verify the error was a RestException and it has a specific HTTP response code.
     *
     * @param ex Expected error thrown during the test
     * @param expectedStatusCode Expected HTTP status code contained in the error response
     */
    private static void assertRestException(Throwable ex, int expectedStatusCode) {
        assertTrue(ex instanceof ServiceRequestException);
        assertEquals(expectedStatusCode, ((HttpRequestException) ex).response().statusCode());
    }

    /**
     * Helper method to verify that a command throws an IllegalArgumentException.
     *
     * @param exceptionThrower Command that should throw the exception
     */
    private static <T> void assertRunnableThrowsException(Runnable exceptionThrower, Class<T> exception) {
        try {
            exceptionThrower.run();
            fail();
        } catch (Exception ex) {
            assertEquals(exception, ex.getClass());
        }
    }
>>>>>>> 0a9ca467
}<|MERGE_RESOLUTION|>--- conflicted
+++ resolved
@@ -6,11 +6,6 @@
 import com.azure.applicationconfig.models.Range;
 import com.azure.applicationconfig.models.SettingFields;
 import com.azure.applicationconfig.models.SettingSelector;
-<<<<<<< HEAD
-=======
-import com.azure.common.exception.HttpRequestException;
-import com.azure.common.exception.ServiceRequestException;
->>>>>>> 0a9ca467
 import com.azure.common.http.HttpClient;
 import com.azure.common.http.policy.HttpLogDetailLevel;
 import com.azure.common.http.policy.RetryPolicy;
@@ -625,7 +620,6 @@
     /**
      * Verifies that the range header for revision selections returns the expected values.
      */
-    @Test
     public void listRevisionsWithRange() {
         final String key = getKey();
         final ConfigurationSetting original = new ConfigurationSetting().key(key).value("myValue");
@@ -644,7 +638,7 @@
             .assertNext(response -> assertConfigurationEquals(updated2, response))
             .verifyComplete();
 
-        StepVerifier.create(client.listSettingRevisions(new SettingSelector().key(key).range(new Range(1, 2))))
+        StepVerifier.create(client.listSettingRevisions(new SettingSelector().keys(key).range(new Range(1, 2))))
             .assertNext(response -> assertConfigurationEquals(updated, response))
             .assertNext(response -> assertConfigurationEquals(original, response))
             .verifyComplete();
@@ -653,7 +647,6 @@
     /**
      * Verifies that an exception will be thrown from the service if it cannot satisfy the range request.
      */
-    @Test
     public void listRevisionsInvalidRange() {
         final String key = getKey();
         final ConfigurationSetting original = new ConfigurationSetting().key(key).value("myValue");
@@ -662,7 +655,7 @@
             .assertNext(response -> assertConfigurationEquals(original, response))
             .verifyComplete();
 
-        StepVerifier.create(client.listSettingRevisions(new SettingSelector().key(key).range(new Range(0, 10))))
+        StepVerifier.create(client.listSettingRevisions(new SettingSelector().keys(key).range(new Range(0, 10))))
             .verifyErrorSatisfies(exception -> assertRestException(exception, HttpResponseStatus.REQUESTED_RANGE_NOT_SATISFIABLE.code()));
     }
 
@@ -774,91 +767,4 @@
                     return client.deleteSetting(configurationSetting);
                 }).blockLast();
     }
-<<<<<<< HEAD
-=======
-
-    /**
-     * Helper method to verify that the RestResponse matches what was expected. This method assumes a response status of 200.
-     *
-     * @param expected ConfigurationSetting expected to be returned by the service
-     * @param response RestResponse returned by the service, the body should contain a ConfigurationSetting
-     */
-    private static void assertConfigurationEquals(ConfigurationSetting expected, Response<ConfigurationSetting> response) {
-        assertConfigurationEquals(expected, response, 200);
-    }
-
-    /**
-     * Helper method to verify that the RestResponse matches what was expected.
-     *
-     * @param expected ConfigurationSetting expected to be returned by the service
-     * @param response RestResponse returned from the service, the body should contain a ConfigurationSetting
-     * @param expectedStatusCode Expected HTTP status code returned by the service
-     */
-    private static void assertConfigurationEquals(ConfigurationSetting expected, Response<ConfigurationSetting> response, final int expectedStatusCode) {
-        assertNotNull(response);
-        assertEquals(expectedStatusCode, response.statusCode());
-
-        assertConfigurationEquals(expected, response.value());
-    }
-
-    /**
-     * Helper method to verify that the returned ConfigurationSetting matches what was expected.
-     *
-     * @param expected ConfigurationSetting expected to be returned by the service
-     * @param actual ConfigurationSetting contained in the RestResponse body
-     */
-    private static void assertConfigurationEquals(ConfigurationSetting expected, ConfigurationSetting actual) {
-        if (expected == null) {
-            assertNull(actual);
-            return;
-        }
-
-        assertNotNull(actual);
-        assertEquals(expected.key(), actual.key());
-
-        // This is because we have the no label which is deciphered in the service as "\0".
-        if (ConfigurationSetting.NO_LABEL.equals(expected.label())) {
-            assertNull(actual.label());
-        } else {
-            assertEquals(expected.label(), actual.label());
-        }
-
-        assertEquals(expected.value(), actual.value());
-        assertEquals(expected.contentType(), actual.contentType());
-
-        if (expected.tags() != null) {
-            assertEquals(expected.tags().size(), actual.tags().size());
-
-            expected.tags().forEach((key, value) -> {
-                assertTrue(actual.tags().containsKey(key));
-                assertEquals(value, actual.tags().get(key));
-            });
-        }
-    }
-
-    /**
-     * Helper method to verify the error was a RestException and it has a specific HTTP response code.
-     *
-     * @param ex Expected error thrown during the test
-     * @param expectedStatusCode Expected HTTP status code contained in the error response
-     */
-    private static void assertRestException(Throwable ex, int expectedStatusCode) {
-        assertTrue(ex instanceof ServiceRequestException);
-        assertEquals(expectedStatusCode, ((HttpRequestException) ex).response().statusCode());
-    }
-
-    /**
-     * Helper method to verify that a command throws an IllegalArgumentException.
-     *
-     * @param exceptionThrower Command that should throw the exception
-     */
-    private static <T> void assertRunnableThrowsException(Runnable exceptionThrower, Class<T> exception) {
-        try {
-            exceptionThrower.run();
-            fail();
-        } catch (Exception ex) {
-            assertEquals(exception, ex.getClass());
-        }
-    }
->>>>>>> 0a9ca467
 }