--- conflicted
+++ resolved
@@ -8,12 +8,8 @@
 import com.azure.applicationconfig.models.SettingFields;
 import com.azure.applicationconfig.models.SettingSelector;
 import com.azure.common.exception.HttpRequestException;
-<<<<<<< HEAD
 import com.azure.common.exception.ResourceModifiedException;
 import com.azure.common.exception.ResourceNotFoundException;
-=======
-import com.azure.common.exception.ServiceRequestException;
->>>>>>> 0a9ca467
 import com.azure.common.http.HttpClient;
 import com.azure.common.http.policy.HttpLogDetailLevel;
 import com.azure.common.http.policy.RetryPolicy;
@@ -867,7 +863,7 @@
      * @param expectedExceptionType Expected exception type returned.
      * @param expectedStatusCode Expected HTTP status code contained in the error response
      */
-    private static void assertRestException(Throwable ex, Class expectedExceptionType, int expectedStatusCode) {
+    private static void assertRestException(Throwable ex, Class<? extends HttpRequestException> expectedExceptionType, int expectedStatusCode) {
         assertEquals(ex.getClass(), expectedExceptionType);
         assertEquals(expectedStatusCode, ((HttpRequestException) ex).response().statusCode());
     }
