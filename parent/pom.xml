--- conflicted
+++ resolved
@@ -122,9 +122,7 @@
     <commons-net.version>3.3</commons-net.version>
     <fluentsdk.version>1.14.0</fluentsdk.version>
     <codesnippet4javadoc.version>0.31</codesnippet4javadoc.version>
-<<<<<<< HEAD
     <oauth2-oidc-sdk.version>6.13</oauth2-oidc-sdk.version>
-=======
     <metrics.version>4.0.5</metrics.version>
     <rxjava2.version>2.2.4</rxjava2.version>
     <commons-io.version>2.5</commons-io.version>
@@ -133,7 +131,6 @@
     <commons-validator.version>1.6</commons-validator.version>
     <commons-collections4.version>4.2</commons-collections4.version>
     <jcommander.version>1.58</jcommander.version>
->>>>>>> c0d16635
 
     <!-- Test Dependency Versions -->
     <adal4j.version>1.6.3</adal4j.version>
