--- conflicted
+++ resolved
@@ -6,11 +6,7 @@
   <groupId>com.azure</groupId>
   <artifactId>azure-sdk-parent</artifactId>
   <packaging>pom</packaging>
-<<<<<<< HEAD
-  <version>1.3.0</version>
-=======
   <version>1.4.0</version>
->>>>>>> f9b68898
 
   <name>Microsoft Azure SDK for Java Parent</name>
   <description>Parent POM for Microsoft Azure SDK for Java</description>
@@ -117,15 +113,9 @@
     <client-runtime.version.v2>2.1.1</client-runtime.version.v2>
     <slf4j-api.version>1.7.28</slf4j-api.version>
     <slf4j-log4j12.version>1.7.0</slf4j-log4j12.version>
-<<<<<<< HEAD
-    <reactor-core.version>3.2.10.RELEASE</reactor-core.version>
-    <reactor-netty.version>0.8.3.RELEASE</reactor-netty.version>
-    <netty.version>4.1.33.Final</netty.version>
-=======
     <reactor-core.version>3.3.0.RELEASE</reactor-core.version>
     <reactor-netty.version>0.9.0.RELEASE</reactor-netty.version>
     <netty.version>4.1.39.Final</netty.version>
->>>>>>> f9b68898
     <okhttp.version>4.1.0</okhttp.version>
     <async-http-client.version>2.5.2</async-http-client.version>
     <opencensus.version>0.20.0</opencensus.version>
@@ -146,10 +136,7 @@
     <commons-collections4.version>4.2</commons-collections4.version>
     <jcommander.version>1.58</jcommander.version>
     <nanohttpd.version>2.3.1</nanohttpd.version>
-<<<<<<< HEAD
-=======
     <google-jsr305.version>3.0.2</google-jsr305.version>
->>>>>>> f9b68898
 
     <!-- Test Dependency Versions -->
     <adal4j.version>1.6.4</adal4j.version>
