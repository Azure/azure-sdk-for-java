--- conflicted
+++ resolved
@@ -87,11 +87,11 @@
       <scope>test</scope>
     </dependency>
     <dependency>
-<<<<<<< HEAD
       <groupId>com.github.cverges.expect4j</groupId>
       <artifactId>expect4j</artifactId>
       <version>1.6</version>
-=======
+    </dependency>
+    <dependency>
       <groupId>com.microsoft.azure</groupId>
       <artifactId>azure-mgmt-resources</artifactId>
       <version>1.0.0-beta5-SNAPSHOT</version>
@@ -106,7 +106,6 @@
     <dependency>
       <groupId>commons-io</groupId>
       <artifactId>commons-io</artifactId>
->>>>>>> aed2eca2
       <scope>test</scope>
     </dependency>
   </dependencies>
