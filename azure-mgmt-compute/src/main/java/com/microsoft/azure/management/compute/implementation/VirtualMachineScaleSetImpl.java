/**
 *
 * Copyright (c) Microsoft Corporation. All rights reserved.
 * Licensed under the MIT License. See License.txt in the project root for license information.
 *
 */

package com.microsoft.azure.management.compute.implementation;

import com.microsoft.azure.CloudException;
import com.microsoft.azure.PagedList;
import com.microsoft.azure.SubResource;
import com.microsoft.azure.management.apigeneration.LangDefinition;
import com.microsoft.azure.management.compute.ApiEntityReference;
import com.microsoft.azure.management.compute.CachingTypes;
import com.microsoft.azure.management.compute.DiskCreateOptionTypes;
import com.microsoft.azure.management.compute.ImageReference;
import com.microsoft.azure.management.compute.KnownLinuxVirtualMachineImage;
import com.microsoft.azure.management.compute.KnownWindowsVirtualMachineImage;
import com.microsoft.azure.management.compute.LinuxConfiguration;
import com.microsoft.azure.management.compute.OperatingSystemTypes;
import com.microsoft.azure.management.compute.SshConfiguration;
import com.microsoft.azure.management.compute.SshPublicKey;
import com.microsoft.azure.management.compute.StorageAccountTypes;
import com.microsoft.azure.management.compute.UpgradeMode;
import com.microsoft.azure.management.compute.UpgradePolicy;
import com.microsoft.azure.management.compute.VirtualHardDisk;
import com.microsoft.azure.management.compute.VirtualMachineScaleSet;
import com.microsoft.azure.management.compute.VirtualMachineScaleSetDataDisk;
import com.microsoft.azure.management.compute.VirtualMachineScaleSetExtension;
import com.microsoft.azure.management.compute.VirtualMachineScaleSetExtensionProfile;
import com.microsoft.azure.management.compute.VirtualMachineScaleSetManagedDiskParameters;
import com.microsoft.azure.management.compute.VirtualMachineScaleSetNetworkProfile;
import com.microsoft.azure.management.compute.VirtualMachineScaleSetOSDisk;
import com.microsoft.azure.management.compute.VirtualMachineScaleSetOSProfile;
import com.microsoft.azure.management.compute.VirtualMachineScaleSetSku;
import com.microsoft.azure.management.compute.VirtualMachineScaleSetSkuTypes;
import com.microsoft.azure.management.compute.VirtualMachineScaleSetStorageProfile;
import com.microsoft.azure.management.compute.VirtualMachineScaleSetVMs;
import com.microsoft.azure.management.compute.WinRMConfiguration;
import com.microsoft.azure.management.compute.WinRMListener;
import com.microsoft.azure.management.compute.WindowsConfiguration;
import com.microsoft.azure.management.network.LoadBalancerBackend;
import com.microsoft.azure.management.network.LoadBalancerFrontend;
import com.microsoft.azure.management.network.LoadBalancerInboundNatPool;
import com.microsoft.azure.management.network.LoadBalancer;
import com.microsoft.azure.management.network.Network;
import com.microsoft.azure.management.network.VirtualMachineScaleSetNetworkInterface;
import com.microsoft.azure.management.network.implementation.NetworkManager;
import com.microsoft.azure.management.resources.fluentcore.arm.ResourceUtils;
import com.microsoft.azure.management.resources.fluentcore.arm.models.implementation.GroupableParentResourceImpl;
import com.microsoft.azure.management.resources.fluentcore.model.Creatable;
import com.microsoft.azure.management.resources.fluentcore.utils.PagedListConverter;
import com.microsoft.azure.management.resources.fluentcore.utils.ResourceNamer;
import com.microsoft.azure.management.resources.fluentcore.utils.SdkContext;
import com.microsoft.azure.management.resources.fluentcore.utils.Utils;
import com.microsoft.azure.management.storage.StorageAccount;
import com.microsoft.azure.management.storage.implementation.StorageManager;
import rx.Observable;
import rx.functions.Func0;
import rx.functions.Func1;

import java.io.IOException;
import java.util.ArrayList;
import java.util.Collection;
import java.util.Collections;
import java.util.HashMap;
import java.util.List;
import java.util.Map;

/**
 * Implementation of {@link VirtualMachineScaleSet}.
 */
@LangDefinition
public class VirtualMachineScaleSetImpl
        extends GroupableParentResourceImpl<
                VirtualMachineScaleSet,
                VirtualMachineScaleSetInner,
                VirtualMachineScaleSetImpl,
                ComputeManager>
        implements
        VirtualMachineScaleSet,
        VirtualMachineScaleSet.DefinitionManagedOrUnmanaged,
        VirtualMachineScaleSet.DefinitionManaged,
        VirtualMachineScaleSet.DefinitionUnmanaged,
        VirtualMachineScaleSet.Update {
    // Clients
    private final VirtualMachineScaleSetsInner client;
    private final VirtualMachineScaleSetVMsInner vmInstancesClient;
    private final StorageManager storageManager;
    private final NetworkManager networkManager;
    // used to generate unique name for any dependency resources
    private final ResourceNamer namer;
    private boolean isMarketplaceLinuxImage = false;
    // name of an existing subnet in the primary network to use
    private String existingPrimaryNetworkSubnetNameToAssociate;
    // unique key of a creatable storage accounts to be used for virtual machines child resources that
    // requires storage [OS disk]
    private List<String> creatableStorageAccountKeys = new ArrayList<>();
    // reference to an existing storage account to be used for virtual machines child resources that
    // requires storage [OS disk]
    private List<StorageAccount> existingStorageAccountsToAssociate = new ArrayList<>();
    // Name of the container in the storage account to use to store the disks
    private String vhdContainerName;
    // the child resource extensions
    private Map<String, VirtualMachineScaleSetExtension> extensions;
    // reference to the primary and internal internet facing load balancer
    private LoadBalancer primaryInternetFacingLoadBalancer;
    private LoadBalancer primaryInternalLoadBalancer;
    // Load balancer specific variables used during update
    private boolean removePrimaryInternetFacingLoadBalancerOnUpdate;
    private boolean removePrimaryInternalLoadBalancerOnUpdate;
    private LoadBalancer primaryInternetFacingLoadBalancerToAttachOnUpdate;
    private LoadBalancer primaryInternalLoadBalancerToAttachOnUpdate;
    private List<String> primaryInternetFacingLBBackendsToRemoveOnUpdate = new ArrayList<>();
    private List<String> primaryInternetFacingLBInboundNatPoolsToRemoveOnUpdate = new ArrayList<>();
    private List<String> primaryInternalLBBackendsToRemoveOnUpdate = new ArrayList<>();
    private List<String> primaryInternalLBInboundNatPoolsToRemoveOnUpdate = new ArrayList<>();
    private List<String> primaryInternetFacingLBBackendsToAddOnUpdate = new ArrayList<>();
    private List<String> primaryInternetFacingLBInboundNatPoolsToAddOnUpdate = new ArrayList<>();
    private List<String> primaryInternalLBBackendsToAddOnUpdate = new ArrayList<>();
    private List<String> primaryInternalLBInboundNatPoolsToAddOnUpdate = new ArrayList<>();
    // The paged converter for virtual machine scale set sku
    private PagedListConverter<VirtualMachineScaleSetSkuInner, VirtualMachineScaleSetSku> skuConverter;
    // Flag indicates native disk is selected for OS and Data disks
    private boolean isUnmanagedDiskSelected;
    // To track the managed data disks
    private final ManagedDataDiskCollection managedDataDisks;

    VirtualMachineScaleSetImpl(String name,
                        VirtualMachineScaleSetInner innerModel,
                        VirtualMachineScaleSetsInner client,
                        VirtualMachineScaleSetVMsInner vmInstancesClient,
                        final ComputeManager computeManager,
                        final StorageManager storageManager,
                        final NetworkManager networkManager) {
        super(name, innerModel, computeManager);
        this.client = client;
        this.vmInstancesClient = vmInstancesClient;
        this.storageManager = storageManager;
        this.networkManager = networkManager;
        this.namer = SdkContext.getResourceNamerFactory().createResourceNamer(this.name());
        this.skuConverter = new PagedListConverter<VirtualMachineScaleSetSkuInner, VirtualMachineScaleSetSku>() {
            @Override
            public VirtualMachineScaleSetSku typeConvert(VirtualMachineScaleSetSkuInner inner) {
                return new VirtualMachineScaleSetSkuImpl(inner);
            }
        };
        this.managedDataDisks = new ManagedDataDiskCollection(this);
    }

    @Override
    protected void initializeChildrenFromInner() {
        this.extensions = new HashMap<>();
        if (this.inner().virtualMachineProfile().extensionProfile() != null) {
            if (this.inner().virtualMachineProfile().extensionProfile().extensions() != null) {
                for (VirtualMachineScaleSetExtensionInner inner : this.inner().virtualMachineProfile().extensionProfile().extensions()) {
                    this.extensions.put(inner.name(), new VirtualMachineScaleSetExtensionImpl(inner, this));
                }
            }
        }
    }

   @Override
   public VirtualMachineScaleSetVMs virtualMachines() {
        return new VirtualMachineScaleSetVMsImpl(this, this.vmInstancesClient, this.myManager);
   }

   @Override
   public PagedList<VirtualMachineScaleSetSku> listAvailableSkus() throws CloudException, IOException {
        return this.skuConverter.convert(this.client.listSkus(this.resourceGroupName(), this.name()));
   }

    @Override
    public void deallocate() throws CloudException, IOException, InterruptedException {
        this.client.deallocate(this.resourceGroupName(), this.name());
    }

    @Override
    public void powerOff() throws CloudException, IOException, InterruptedException {
        this.client.powerOff(this.resourceGroupName(), this.name());
    }

    @Override
    public void restart() throws CloudException, IOException, InterruptedException {
        this.client.restart(this.resourceGroupName(), this.name());
    }

    @Override
    public void start() throws CloudException, IOException, InterruptedException {
        this.client.start(this.resourceGroupName(), this.name());
    }

    @Override
    public void reimage() throws CloudException, IOException, InterruptedException {
        this.client.reimage(this.resourceGroupName(), this.name());
    }

    @Override
    public String computerNamePrefix() {
        return this.inner().virtualMachineProfile().osProfile().computerNamePrefix();
    }

    @Override
    public OperatingSystemTypes osType() {
        return this.inner().virtualMachineProfile().storageProfile().osDisk().osType();
    }

    @Override
    public CachingTypes osDiskCachingType() {
        return this.inner().virtualMachineProfile().storageProfile().osDisk().caching();
    }

    @Override
    public String osDiskName() {
        return this.inner().virtualMachineProfile().storageProfile().osDisk().name();
    }

    @Override
    public UpgradeMode upgradeModel() {
        // upgradePolicy is a required property so no null check
        return this.inner().upgradePolicy().mode();
    }

    @Override
    public boolean overProvisionEnabled() {
        return this.inner().overprovision();
    }

    @Override
    public VirtualMachineScaleSetSkuTypes sku() {
        return new VirtualMachineScaleSetSkuTypes(this.inner().sku());
    }

    @Override
    public long capacity() {
        return Utils.toPrimitiveLong(this.inner().sku().capacity());
    }

    @Override
    public Network getPrimaryNetwork() throws IOException {
        String subnetId = primaryNicDefaultIPConfiguration().subnet().id();
        String virtualNetworkId = ResourceUtils.parentResourceIdFromResourceId(subnetId);
        return this.networkManager
                    .networks()
                    .getById(virtualNetworkId);
    }

    @Override
    public LoadBalancer getPrimaryInternetFacingLoadBalancer() throws IOException {
        if (this.primaryInternetFacingLoadBalancer == null) {
            loadCurrentPrimaryLoadBalancersIfAvailable();
        }
        return this.primaryInternetFacingLoadBalancer;
    }

    @Override
    public Map<String, LoadBalancerBackend> listPrimaryInternetFacingLoadBalancerBackends() throws IOException {
        if (this.getPrimaryInternetFacingLoadBalancer() != null) {
            return getBackendsAssociatedWithIpConfiguration(this.primaryInternetFacingLoadBalancer,
                    primaryNicDefaultIPConfiguration());
        }
        return new HashMap<>();
    }

    @Override
    public Map<String, LoadBalancerInboundNatPool> listPrimaryInternetFacingLoadBalancerInboundNatPools() throws IOException {
        if (this.getPrimaryInternetFacingLoadBalancer() != null) {
            return getInboundNatPoolsAssociatedWithIpConfiguration(this.primaryInternetFacingLoadBalancer,
                    primaryNicDefaultIPConfiguration());
        }
        return new HashMap<>();
    }

    @Override
    public LoadBalancer getPrimaryInternalLoadBalancer() throws IOException {
        if (this.primaryInternalLoadBalancer == null) {
            loadCurrentPrimaryLoadBalancersIfAvailable();
        }
        return this.primaryInternalLoadBalancer;
    }

    @Override
    public Map<String, LoadBalancerBackend> listPrimaryInternalLoadBalancerBackends() throws IOException {
        if (this.getPrimaryInternalLoadBalancer() != null) {
            return getBackendsAssociatedWithIpConfiguration(this.primaryInternalLoadBalancer,
                    primaryNicDefaultIPConfiguration());
        }
        return new HashMap<>();
    }

    @Override
    public Map<String, LoadBalancerInboundNatPool> listPrimaryInternalLoadBalancerInboundNatPools() throws IOException {
        if (this.getPrimaryInternalLoadBalancer() != null) {
            return getInboundNatPoolsAssociatedWithIpConfiguration(this.primaryInternalLoadBalancer,
                    primaryNicDefaultIPConfiguration());
        }
        return new HashMap<>();
    }

    @Override
    public List<String> primaryPublicIpAddressIds() throws IOException {
        LoadBalancer loadBalancer = this.getPrimaryInternetFacingLoadBalancer();
        if (loadBalancer != null) {
            return loadBalancer.publicIpAddressIds();
        }
        return new ArrayList<>();
    }

    @Override
    public List<String> vhdContainers() {
        if (this.storageProfile() != null
                && this.storageProfile().osDisk() != null
                && this.storageProfile().osDisk().vhdContainers() != null) {
            return this.storageProfile().osDisk().vhdContainers();
        }
        return new ArrayList<>();
    }

    @Override
    public VirtualMachineScaleSetStorageProfile storageProfile() {
        return this.inner().virtualMachineProfile().storageProfile();
    }

    @Override
    public VirtualMachineScaleSetNetworkProfile networkProfile() {
        return this.inner().virtualMachineProfile().networkProfile();
    }

    @Override
    public Map<String, VirtualMachineScaleSetExtension> extensions() {
        return Collections.unmodifiableMap(this.extensions);
    }

    @Override
    public VirtualMachineScaleSetNetworkInterface getNetworkInterfaceByInstanceId(String instanceId, String name) {
        return this.networkManager.networkInterfaces().getByVirtualMachineScaleSetInstanceId(this.resourceGroupName(),
                this.name(),
                instanceId,
                name);
    }

    @Override
    public PagedList<VirtualMachineScaleSetNetworkInterface> listNetworkInterfaces() {
        return this.networkManager.networkInterfaces()
                .listByVirtualMachineScaleSet(this.resourceGroupName(), this.name());
    }

    @Override
    public PagedList<VirtualMachineScaleSetNetworkInterface> listNetworkInterfacesByInstanceId(String virtualMachineInstanceId) {
        return this.networkManager.networkInterfaces()
                .listByVirtualMachineScaleSetInstanceId(this.resourceGroupName(),
                        this.name(),
                        virtualMachineInstanceId);
    }

    // Fluent setters

    @Override
    public VirtualMachineScaleSetImpl withSku(VirtualMachineScaleSetSkuTypes skuType) {
        this.inner()
                .withSku(skuType.sku());
        return this;
    }

    @Override
    public VirtualMachineScaleSetImpl withSku(VirtualMachineScaleSetSku sku) {
        return this.withSku(sku.skuType());
    }

    @Override
    public VirtualMachineScaleSetImpl withExistingPrimaryNetworkSubnet(Network network, String subnetName) {
        this.existingPrimaryNetworkSubnetNameToAssociate = mergePath(network.id(), "subnets", subnetName);
        return this;
    }

    @Override
    public VirtualMachineScaleSetImpl withExistingPrimaryInternetFacingLoadBalancer(LoadBalancer loadBalancer) {
        if (loadBalancer.publicIpAddressIds().isEmpty()) {
            throw new IllegalArgumentException("Parameter loadBalancer must be an internet facing load balancer");
        }

        if (isInCreateMode()) {
            this.primaryInternetFacingLoadBalancer = loadBalancer;
            associateLoadBalancerToIpConfiguration(this.primaryInternetFacingLoadBalancer,
                    this.primaryNicDefaultIPConfiguration());
        } else {
            this.primaryInternetFacingLoadBalancerToAttachOnUpdate = loadBalancer;
        }
        return this;
    }

    @Override
    public VirtualMachineScaleSetImpl withPrimaryInternetFacingLoadBalancerBackends(String... backendNames) {
        if (this.isInCreateMode()) {
            VirtualMachineScaleSetIPConfigurationInner defaultPrimaryIpConfig = this.primaryNicDefaultIPConfiguration();
            removeAllBackendAssociationFromIpConfiguration(this.primaryInternetFacingLoadBalancer, defaultPrimaryIpConfig);
            associateBackEndsToIpConfiguration(this.primaryInternetFacingLoadBalancer.id(),
                    defaultPrimaryIpConfig,
                    backendNames);
        } else {
            addToList(this.primaryInternetFacingLBBackendsToAddOnUpdate, backendNames);
        }
        return this;
    }

    @Override
    public VirtualMachineScaleSetImpl withPrimaryInternetFacingLoadBalancerInboundNatPools(String... natPoolNames) {
        if (this.isInCreateMode()) {
            VirtualMachineScaleSetIPConfigurationInner defaultPrimaryIpConfig = this.primaryNicDefaultIPConfiguration();
            removeAllInboundNatPoolAssociationFromIpConfiguration(this.primaryInternetFacingLoadBalancer,
                    defaultPrimaryIpConfig);
            associateInboundNATPoolsToIpConfiguration(this.primaryInternetFacingLoadBalancer.id(),
                    defaultPrimaryIpConfig,
                    natPoolNames);
        } else {
            addToList(this.primaryInternetFacingLBInboundNatPoolsToAddOnUpdate, natPoolNames);
        }
        return this;
    }

    @Override
    public VirtualMachineScaleSetImpl withExistingPrimaryInternalLoadBalancer(LoadBalancer loadBalancer) {
        if (!loadBalancer.publicIpAddressIds().isEmpty()) {
            throw new IllegalArgumentException("Parameter loadBalancer must be an internal load balancer");
        }
        String lbNetworkId = null;
        for (LoadBalancerFrontend frontEnd : loadBalancer.frontends().values()) {
            if (frontEnd.inner().subnet().id() != null) {
                lbNetworkId = ResourceUtils.parentResourceIdFromResourceId(frontEnd.inner().subnet().id());
            }
        }

        if (isInCreateMode()) {
            String vmNICNetworkId = ResourceUtils.parentResourceIdFromResourceId(this.existingPrimaryNetworkSubnetNameToAssociate);
            // Azure has a really wired BUG that - it throws exception when vnet of VMSS and LB are not same
            // (code: NetworkInterfaceAndInternalLoadBalancerMustUseSameVnet) but at the same time Azure update
            // the VMSS's network section to refer this invalid internal LB. This makes VMSS un-usable and portal
            // will show a error above VMSS profile page.
            //
            if (!vmNICNetworkId.equalsIgnoreCase(lbNetworkId)) {
                throw new IllegalArgumentException("Virtual network associated with scale set virtual machines"
                        + " and internal load balancer must be same. "
                        + "'" + vmNICNetworkId + "'"
                        + "'" + lbNetworkId);
            }

            this.primaryInternalLoadBalancer = loadBalancer;
            associateLoadBalancerToIpConfiguration(this.primaryInternalLoadBalancer,
                    this.primaryNicDefaultIPConfiguration());
        } else {
            String vmNicVnetId = ResourceUtils.parentResourceIdFromResourceId(primaryNicDefaultIPConfiguration()
                    .subnet()
                    .id());
            if (!vmNicVnetId.equalsIgnoreCase(lbNetworkId)) {
                throw new IllegalArgumentException("Virtual network associated with scale set virtual machines"
                        + " and internal load balancer must be same. "
                        + "'" + vmNicVnetId + "'"
                        + "'" + lbNetworkId);
            }
            this.primaryInternalLoadBalancerToAttachOnUpdate = loadBalancer;
        }
        return this;
    }

    @Override
    public VirtualMachineScaleSetImpl withPrimaryInternalLoadBalancerBackends(String... backendNames) {
        if (this.isInCreateMode()) {
            VirtualMachineScaleSetIPConfigurationInner defaultPrimaryIpConfig = primaryNicDefaultIPConfiguration();
            removeAllBackendAssociationFromIpConfiguration(this.primaryInternalLoadBalancer,
                    defaultPrimaryIpConfig);
            associateBackEndsToIpConfiguration(this.primaryInternalLoadBalancer.id(),
                    defaultPrimaryIpConfig,
                    backendNames);
        } else {
            addToList(this.primaryInternalLBBackendsToAddOnUpdate, backendNames);
        }
        return this;
    }

    @Override
    public VirtualMachineScaleSetImpl withPrimaryInternalLoadBalancerInboundNatPools(String... natPoolNames) {
        if (this.isInCreateMode()) {
            VirtualMachineScaleSetIPConfigurationInner defaultPrimaryIpConfig = this.primaryNicDefaultIPConfiguration();
            removeAllInboundNatPoolAssociationFromIpConfiguration(this.primaryInternalLoadBalancer,
                    defaultPrimaryIpConfig);
            associateInboundNATPoolsToIpConfiguration(this.primaryInternalLoadBalancer.id(),
                    defaultPrimaryIpConfig,
                    natPoolNames);
        } else {
            addToList(this.primaryInternalLBInboundNatPoolsToAddOnUpdate, natPoolNames);
        }
        return this;
    }

    @Override
    public VirtualMachineScaleSetImpl withoutPrimaryInternalLoadBalancer() {
        if (this.isInUpdateMode()) {
            this.removePrimaryInternalLoadBalancerOnUpdate = true;
        }
        return this;
    }

    @Override
    public VirtualMachineScaleSetImpl withoutPrimaryInternetFacingLoadBalancer() {
        if (this.isInUpdateMode()) {
            this.removePrimaryInternetFacingLoadBalancerOnUpdate = true;
        }
        return this;
    }

    @Override
    public VirtualMachineScaleSetImpl withoutPrimaryInternetFacingLoadBalancerBackends(String ...backendNames) {
        addToList(this.primaryInternetFacingLBBackendsToRemoveOnUpdate, backendNames);
        return this;
    }

    @Override
    public VirtualMachineScaleSetImpl withoutPrimaryInternalLoadBalancerBackends(String ...backendNames) {
        addToList(this.primaryInternalLBBackendsToRemoveOnUpdate, backendNames);
        return this;
    }

    @Override
    public VirtualMachineScaleSetImpl withoutPrimaryInternetFacingLoadBalancerNatPools(String ...natPoolNames) {
        addToList(this.primaryInternetFacingLBInboundNatPoolsToRemoveOnUpdate, natPoolNames);
        return this;
    }

    @Override
    public VirtualMachineScaleSetImpl withoutPrimaryInternalLoadBalancerNatPools(String ...natPoolNames) {
        addToList(this.primaryInternalLBInboundNatPoolsToRemoveOnUpdate, natPoolNames);
        return this;
    }

    @Override
    public VirtualMachineScaleSetImpl withPopularWindowsImage(KnownWindowsVirtualMachineImage knownImage) {
        return withSpecificWindowsImageVersion(knownImage.imageReference());
    }

    @Override
    public VirtualMachineScaleSetImpl withLatestWindowsImage(String publisher, String offer, String sku) {
        ImageReference imageReference = new ImageReference()
                .withPublisher(publisher)
                .withOffer(offer)
                .withSku(sku)
                .withVersion("latest");
        return withSpecificWindowsImageVersion(imageReference);
    }

    @Override
    public VirtualMachineScaleSetImpl withSpecificWindowsImageVersion(ImageReference imageReference) {
        this.inner()
                .virtualMachineProfile()
                .storageProfile().osDisk().withCreateOption(DiskCreateOptionTypes.FROM_IMAGE);
        this.inner()
                .virtualMachineProfile()
                .storageProfile().withImageReference(imageReference.inner());
        this.inner()
                .virtualMachineProfile()
                .osProfile().withWindowsConfiguration(new WindowsConfiguration());
        // sets defaults for "Stored(Custom)Image" or "VM(Platform)Image"
        this.inner()
                .virtualMachineProfile()
                .osProfile().windowsConfiguration().withProvisionVMAgent(true);
        this.inner()
                .virtualMachineProfile()
                .osProfile().windowsConfiguration().withEnableAutomaticUpdates(true);
        return this;
    }

    @Override
    public VirtualMachineScaleSetImpl withStoredWindowsImage(String imageUrl) {
        VirtualHardDisk userImageVhd = new VirtualHardDisk();
        userImageVhd.withUri(imageUrl);
        this.inner()
                .virtualMachineProfile()
                .storageProfile().osDisk().withCreateOption(DiskCreateOptionTypes.FROM_IMAGE);
        this.inner()
                .virtualMachineProfile()
                .storageProfile().osDisk().withImage(userImageVhd);
        // For platform image osType will be null, azure will pick it from the image metadata.
        this.inner()
                .virtualMachineProfile()
                .storageProfile().osDisk().withOsType(OperatingSystemTypes.WINDOWS);
        this.inner()
                .virtualMachineProfile()
                .osProfile().withWindowsConfiguration(new WindowsConfiguration());
        // sets defaults for "Stored(Custom)Image" or "VM(Platform)Image"
        this.inner()
                .virtualMachineProfile()
                .osProfile().windowsConfiguration().withProvisionVMAgent(true);
        this.inner()
                .virtualMachineProfile()
                .osProfile().windowsConfiguration().withEnableAutomaticUpdates(true);
        return this;
    }

    @Override
    public VirtualMachineScaleSetImpl withPopularLinuxImage(KnownLinuxVirtualMachineImage knownImage) {
        return withSpecificLinuxImageVersion(knownImage.imageReference());
    }

    @Override
    public VirtualMachineScaleSetImpl withLatestLinuxImage(String publisher, String offer, String sku) {
        ImageReference imageReference = new ImageReference()
                .withPublisher(publisher)
                .withOffer(offer)
                .withSku(sku)
                .withVersion("latest");
        return withSpecificLinuxImageVersion(imageReference);
    }

    @Override
    public VirtualMachineScaleSetImpl withSpecificLinuxImageVersion(ImageReference imageReference) {
        this.inner()
                .virtualMachineProfile()
                .storageProfile().osDisk().withCreateOption(DiskCreateOptionTypes.FROM_IMAGE);
        this.inner()
                .virtualMachineProfile()
                .storageProfile().withImageReference(imageReference.inner());
        this.inner()
                .virtualMachineProfile()
                .osProfile().withLinuxConfiguration(new LinuxConfiguration());
        this.isMarketplaceLinuxImage = true;
        return this;
    }

    @Override
    public VirtualMachineScaleSetImpl withStoredLinuxImage(String imageUrl) {
        VirtualHardDisk userImageVhd = new VirtualHardDisk();
        userImageVhd.withUri(imageUrl);
        this.inner()
                .virtualMachineProfile()
                .storageProfile().osDisk().withCreateOption(DiskCreateOptionTypes.FROM_IMAGE);
        this.inner()
                .virtualMachineProfile()
                .storageProfile().osDisk().withImage(userImageVhd);
        // For platform image osType will be null, azure will pick it from the image metadata.
        this.inner()
                .virtualMachineProfile()
                .storageProfile().osDisk().withOsType(OperatingSystemTypes.LINUX);
        this.inner()
                .virtualMachineProfile()
                .osProfile().withLinuxConfiguration(new LinuxConfiguration());
        return this;
    }

    @Override
    public VirtualMachineScaleSetImpl withAdminUsername(String adminUserName) {
        this.inner()
                .virtualMachineProfile()
                .osProfile()
                .withAdminUsername(adminUserName);
        return this;
    }

    @Override
    public VirtualMachineScaleSetImpl withRootUsername(String adminUserName) {
        this.inner()
                .virtualMachineProfile()
                .osProfile()
                .withAdminUsername(adminUserName);
        return this;
    }

    @Override
    public VirtualMachineScaleSetImpl withAdminPassword(String password) {
        this.inner()
                .virtualMachineProfile()
                .osProfile()
                .withAdminPassword(password);
        return this;
    }

    @Override
    public VirtualMachineScaleSetImpl withRootPassword(String password) {
        this.inner()
                .virtualMachineProfile()
                .osProfile()
                .withAdminPassword(password);
        return this;
    }

    @Override
    public VirtualMachineScaleSetImpl withSsh(String publicKeyData) {
        VirtualMachineScaleSetOSProfile osProfile = this.inner()
                .virtualMachineProfile()
                .osProfile();
        if (osProfile.linuxConfiguration().ssh() == null) {
            SshConfiguration sshConfiguration = new SshConfiguration();
            sshConfiguration.withPublicKeys(new ArrayList<SshPublicKey>());
            osProfile.linuxConfiguration().withSsh(sshConfiguration);
        }
        SshPublicKey sshPublicKey = new SshPublicKey();
        sshPublicKey.withKeyData(publicKeyData);
        sshPublicKey.withPath("/home/" + osProfile.adminUsername() + "/.ssh/authorized_keys");
        osProfile.linuxConfiguration().ssh().publicKeys().add(sshPublicKey);
        return this;
    }

    @Override
    public VirtualMachineScaleSetImpl withVmAgent() {
        this.inner()
                .virtualMachineProfile()
                .osProfile().windowsConfiguration().withProvisionVMAgent(true);
        return this;
    }

    @Override
    public VirtualMachineScaleSetImpl withoutVmAgent() {
        this.inner()
                .virtualMachineProfile()
                .osProfile().windowsConfiguration().withProvisionVMAgent(false);
        return this;
    }

    @Override
    public VirtualMachineScaleSetImpl withAutoUpdate() {
        this.inner()
                .virtualMachineProfile()
                .osProfile().windowsConfiguration().withEnableAutomaticUpdates(true);
        return this;
    }

    @Override
    public VirtualMachineScaleSetImpl withoutAutoUpdate() {
        this.inner()
                .virtualMachineProfile()
                .osProfile().windowsConfiguration().withEnableAutomaticUpdates(false);
        return this;
    }

    @Override
    public VirtualMachineScaleSetImpl withTimeZone(String timeZone) {
        this.inner()
                .virtualMachineProfile()
                .osProfile().windowsConfiguration().withTimeZone(timeZone);
        return this;
    }

    @Override
    public VirtualMachineScaleSetImpl withWinRm(WinRMListener listener) {
        if (this.inner().virtualMachineProfile().osProfile().windowsConfiguration().winRM() == null) {
            WinRMConfiguration winRMConfiguration = new WinRMConfiguration();
            this.inner()
                    .virtualMachineProfile()
                    .osProfile().windowsConfiguration().withWinRM(winRMConfiguration);
        }
        this.inner()
                .virtualMachineProfile()
                .osProfile()
                .windowsConfiguration()
                .winRM()
                .listeners()
                .add(listener);
        return this;
    }

    @Override
    public VirtualMachineScaleSetImpl withOsDiskCaching(CachingTypes cachingType) {
        this.inner()
                .virtualMachineProfile()
                .storageProfile().osDisk().withCaching(cachingType);
        return this;
    }

    @Override
    public VirtualMachineScaleSetImpl withOsDiskName(String name) {
        this.inner()
                .virtualMachineProfile()
                .storageProfile().osDisk().withName(name);
        return this;
    }

    @Override
    public VirtualMachineScaleSetImpl withComputerNamePrefix(String namePrefix) {
        this.inner()
                .virtualMachineProfile()
                .osProfile()
                .withComputerNamePrefix(namePrefix);
        return this;
    }

    @Override
    public VirtualMachineScaleSetImpl withUpgradeMode(UpgradeMode upgradeMode) {
        this.inner()
                .upgradePolicy()
                .withMode(upgradeMode);
        return this;
    }

    @Override
    public VirtualMachineScaleSetImpl withOverProvision(boolean enabled) {
        this.inner()
                .withOverprovision(enabled);
        return this;
    }

    @Override
    public VirtualMachineScaleSetImpl withOverProvisioning() {
        return this.withOverProvision(true);
    }

    @Override
    public VirtualMachineScaleSetImpl withoutOverProvisioning() {
        return this.withOverProvision(false);
    }

    @Override
    public VirtualMachineScaleSetImpl withCapacity(int capacity) {
        this.inner()
                .sku().withCapacity(new Long(capacity));
        return this;
   }

    @Override
    public VirtualMachineScaleSetImpl withNewStorageAccount(String name) {
        StorageAccount.DefinitionStages.WithGroup definitionWithGroup = this.storageManager
                .storageAccounts()
                .define(name)
                .withRegion(this.regionName());
        Creatable<StorageAccount> definitionAfterGroup;
        if (this.creatableGroup != null) {
            definitionAfterGroup = definitionWithGroup.withNewResourceGroup(this.creatableGroup);
        } else {
            definitionAfterGroup = definitionWithGroup.withExistingResourceGroup(this.resourceGroupName());
        }
        return withNewStorageAccount(definitionAfterGroup);
    }

    @Override
    public VirtualMachineScaleSetImpl withNewStorageAccount(Creatable<StorageAccount> creatable) {
        this.creatableStorageAccountKeys.add(creatable.key());
        this.addCreatableDependency(creatable);
        return this;
    }

    @Override
    public VirtualMachineScaleSetImpl withExistingStorageAccount(StorageAccount storageAccount) {
        this.existingStorageAccountsToAssociate.add(storageAccount);
        return this;
    }

    @Override
    public VirtualMachineScaleSetImpl withCustomData(String base64EncodedCustomData) {
        this.inner()
                .virtualMachineProfile()
                .osProfile()
                .withCustomData(base64EncodedCustomData);
        return this;
    }

    @Override
    public VirtualMachineScaleSetExtensionImpl defineNewExtension(String name) {
        return new VirtualMachineScaleSetExtensionImpl(new VirtualMachineScaleSetExtensionInner().withName(name), this);
    }

    protected VirtualMachineScaleSetImpl withExtension(VirtualMachineScaleSetExtensionImpl extension) {
        this.extensions.put(extension.name(), extension);
        return this;
    }

    @Override
    public VirtualMachineScaleSetExtensionImpl updateExtension(String name) {
        return (VirtualMachineScaleSetExtensionImpl) this.extensions.get(name);
    }

    @Override
    public VirtualMachineScaleSetImpl withoutExtension(String name) {
        if (this.extensions.containsKey(name)) {
            this.extensions.remove(name);
        }
        return this;
    }

    @Override
    public boolean isManagedDiskEnabled() {
        VirtualMachineScaleSetStorageProfile storageProfile = this.inner().virtualMachineProfile().storageProfile();
        if (isOsDiskFromCustomImage(storageProfile)) {
            return true;
        }
        if (isOSDiskFromStoredImage(storageProfile)) {
            return false;
        }
        if (isOSDiskFromPlatformImage(storageProfile)) {
            if (this.isUnmanagedDiskSelected) {
                return false;
            }
        }
        if (isInCreateMode()) {
            return true;
        } else {
            List<String> vhdContainers = storageProfile
                    .osDisk()
                    .vhdContainers();
            return vhdContainers == null || vhdContainers.size() == 0;
        }
    }

    @Override
    public VirtualMachineScaleSetImpl withUnmanagedDisks() {
        this.isUnmanagedDiskSelected = true;
        return this;
    }

    @Override
    public VirtualMachineScaleSetImpl withNewUnmanagedDataDisk(Integer sizeInGB) {
        throwIfManagedDiskEnabled(ManagedUnmanagedDiskErrors.VMSS_BOTH_MANAGED_AND_UNMANAGED_DISK_NOT_ALLOWED);
        this.defineUnmanagedDataDisk(null)
                .withSizeInGB(sizeInGB)
                .attach();
        return this;
    }

    @Override
    public VirtualMachineScaleSetUnmanagedDataDiskImpl defineUnmanagedDataDisk(String name) {
        throwIfManagedDiskEnabled(ManagedUnmanagedDiskErrors.VMSS_BOTH_MANAGED_AND_UNMANAGED_DISK_NOT_ALLOWED);
        VirtualMachineScaleSetDataDisk dataDiskInner = new VirtualMachineScaleSetDataDisk();
        dataDiskInner.withLun(-1);
        dataDiskInner.withName(name);
        dataDiskInner.withCreateOption(DiskCreateOptionTypes.EMPTY);
        return new VirtualMachineScaleSetUnmanagedDataDiskImpl(dataDiskInner, this);
    }

    @Override
    public VirtualMachineScaleSetUnmanagedDataDiskImpl updateUnmanagedDataDisk(String name) {
        throwIfManagedDiskEnabled(ManagedUnmanagedDiskErrors.VMSS_NO_UNMANAGED_DISK_TO_UPDATE);
        VirtualMachineScaleSetStorageProfile storageProfile = this
                .inner()
                .virtualMachineProfile()
                .storageProfile();
        List<VirtualMachineScaleSetDataDisk> dataDisks = storageProfile
                .dataDisks();
        if (dataDisks != null) {
            for (VirtualMachineScaleSetDataDisk dataDisk : dataDisks) {
                if (dataDisk.name().equalsIgnoreCase(name)) {
                    return new VirtualMachineScaleSetUnmanagedDataDiskImpl(dataDisk, this);
                }
            }
        }
        throw new RuntimeException("A data disk with name  '" + name + "' not found");
    }

    @Override
    public VirtualMachineScaleSetImpl withoutUnmanagedDataDisk(String name) {
        if (isManagedDiskEnabled()) {
            // Its ok not to throw here, since in general 'withoutXX' can be NOP
            return this;
        }
        VirtualMachineScaleSetStorageProfile storageProfile = this
                .inner()
                .virtualMachineProfile()
                .storageProfile();
        List<VirtualMachineScaleSetDataDisk> dataDisks = storageProfile
                .dataDisks();
        if (dataDisks != null) {
            int idx = -1;
            for (VirtualMachineScaleSetDataDisk dataDisk : dataDisks) {
                idx++;
                if (dataDisk.name().equalsIgnoreCase(name)) {
                    storageProfile.dataDisks().remove(idx);
                    break;
                }
            }
        }
        return this;
    }

    @Override
    public VirtualMachineScaleSetImpl withoutUnmanagedDataDisk(int lun) {
        if (isManagedDiskEnabled()) {
            // Its ok not to throw here, since in general 'withoutXX' can be NOP
            return this;
        }
        VirtualMachineScaleSetStorageProfile storageProfile = this
                .inner()
                .virtualMachineProfile()
                .storageProfile();
        List<VirtualMachineScaleSetDataDisk> dataDisks = storageProfile
                .dataDisks();
        if (dataDisks != null) {
            int idx = -1;
            for (VirtualMachineScaleSetDataDisk dataDisk : dataDisks) {
                idx++;
                if (dataDisk.lun() == lun) {
                    storageProfile.dataDisks().remove(idx);
                    break;
                }
            }
        }
        return this;
    }

    @Override
    public VirtualMachineScaleSetImpl withNewDataDisk(int sizeInGB) {
        throwIfManagedDiskDisabled(ManagedUnmanagedDiskErrors.VMSS_BOTH_UNMANAGED_AND_MANAGED_DISK_NOT_ALLOWED);
        this.managedDataDisks.implicitDisksToAssociate.add(new VirtualMachineScaleSetDataDisk()
                .withLun(-1)
                .withDiskSizeGB(sizeInGB));
        return this;
    }

    @Override
    public VirtualMachineScaleSetImpl withNewDataDisk(int sizeInGB,
                                                      int lun,
                                                      CachingTypes cachingType) {
        throwIfManagedDiskDisabled(ManagedUnmanagedDiskErrors.VMSS_BOTH_UNMANAGED_AND_MANAGED_DISK_NOT_ALLOWED);
        this.managedDataDisks.implicitDisksToAssociate.add(new VirtualMachineScaleSetDataDisk()
                .withLun(lun)
                .withDiskSizeGB(sizeInGB)
                .withCaching(cachingType));
        return this;
    }

    @Override
    public VirtualMachineScaleSetImpl withNewDataDisk(int sizeInGB,
                                                      int lun,
                                                      CachingTypes cachingType,
                                                      StorageAccountTypes storageAccountType) {
        throwIfManagedDiskDisabled(ManagedUnmanagedDiskErrors.VMSS_BOTH_UNMANAGED_AND_MANAGED_DISK_NOT_ALLOWED);
        VirtualMachineScaleSetManagedDiskParameters managedDiskParameters = new VirtualMachineScaleSetManagedDiskParameters();
        managedDiskParameters.withStorageAccountType(storageAccountType);
        this.managedDataDisks.implicitDisksToAssociate.add(new VirtualMachineScaleSetDataDisk()
                .withLun(lun)
                .withDiskSizeGB(sizeInGB)
                .withCaching(cachingType)
                .withManagedDisk(managedDiskParameters));
        return this;
    }

    @Override
    public UpdateStages.WithApply withoutDataDisk(int lun) {
        if (!isManagedDiskEnabled()) {
            return this;
        }
        this.managedDataDisks.diskLunsToRemove.add(lun);
        return this;
    }

    @Override
    public VirtualMachineScaleSetImpl withNewDataDiskFromImage(int imageLun) {
        this.managedDataDisks.newDisksFromImage.add(new VirtualMachineScaleSetDataDisk()
                .withLun(imageLun));
        return this;
    }

    @Override
    public VirtualMachineScaleSetImpl withNewDataDiskFromImage(int imageLun,
                                                               int newSizeInGB,
                                                               CachingTypes cachingType) {
        this.managedDataDisks.newDisksFromImage.add(new VirtualMachineScaleSetDataDisk()
                .withLun(imageLun)
                .withDiskSizeGB(newSizeInGB)
                .withCaching(cachingType));
        return this;
    }

    @Override
    public VirtualMachineScaleSetImpl withNewDataDiskFromImage(int imageLun,
                                                               int newSizeInGB,
                                                               CachingTypes cachingType,
                                                               StorageAccountTypes storageAccountType) {
        VirtualMachineScaleSetManagedDiskParameters managedDiskParameters = new VirtualMachineScaleSetManagedDiskParameters();
        managedDiskParameters.withStorageAccountType(storageAccountType);
        this.managedDataDisks.newDisksFromImage.add(new VirtualMachineScaleSetDataDisk()
                .withLun(imageLun)
                .withDiskSizeGB(newSizeInGB)
                .withManagedDisk(managedDiskParameters)
                .withCaching(cachingType));
        return this;
    }

    @Override
    public VirtualMachineScaleSetImpl withOsDiskStorageAccountType(StorageAccountTypes accountType) {
        this.managedDataDisks.setDefaultStorageAccountType(accountType);
        return this;
    }

    @Override
    public VirtualMachineScaleSetImpl withDataDiskDefaultCachingType(CachingTypes cachingType) {
        this.managedDataDisks.setDefaultCachingType(cachingType);
        return this;
    }

    @Override
    public VirtualMachineScaleSetImpl withDataDiskDefaultStorageAccountType(StorageAccountTypes storageAccountType) {
        this.managedDataDisks.setDefaultStorageAccountType(storageAccountType);
        return this;
    }

    // Create Update specific methods
    //
    @Override
    protected void beforeCreating() {
        if (this.extensions.size() > 0) {
            this.inner()
                    .virtualMachineProfile()
                    .withExtensionProfile(new VirtualMachineScaleSetExtensionProfile())
                    .extensionProfile()
                    .withExtensions(innersFromWrappers(this.extensions.values()));
        }
    }

    @Override
    protected Observable<VirtualMachineScaleSetInner> createInner() {
        if (isInCreateMode()) {
            this.setOSProfileDefaults();
            this.setOSDiskDefault();
        }
        this.setPrimaryIpConfigurationSubnet();
        this.setPrimaryIpConfigurationBackendsAndInboundNatPools();
        if (isManagedDiskEnabled()) {
            this.managedDataDisks.setDataDisksDefaults();
        } else {
            List<VirtualMachineScaleSetDataDisk>  dataDisks = this.inner()
                    .virtualMachineProfile()
                    .storageProfile()
                    .dataDisks();
            VirtualMachineScaleSetUnmanagedDataDiskImpl.setDataDisksDefaults(dataDisks, this.name());
        }
        return this.handleOSDiskContainersAsync()
                .flatMap(new Func1<Void, Observable<VirtualMachineScaleSetInner>>() {
                    @Override
                    public Observable<VirtualMachineScaleSetInner> call(Void aVoid) {
                        return client.createOrUpdateAsync(resourceGroupName(), name(), inner());
                    }
                });
    }

    @Override
    protected void afterCreating() {
        this.clearCachedProperties();
        this.initializeChildrenFromInner();
    }

    @Override
    public VirtualMachineScaleSetImpl refresh() {
        VirtualMachineScaleSetInner inner = this.client.get(this.resourceGroupName(), this.name());
        this.setInner(inner);
        this.clearCachedProperties();
        this.initializeChildrenFromInner();
        return this;
    }

    // Helpers
    //

    private boolean isInUpdateMode() {
        return !this.isInCreateMode();
    }

    private void setOSProfileDefaults() {
        if (isInUpdateMode()) {
            return;
        }
        if (this.inner().sku().capacity() == null) {
            this.withCapacity(2);
        }
        if (this.inner().upgradePolicy() == null
                || this.inner().upgradePolicy().mode() == null) {
            this.inner()
                    .withUpgradePolicy(new UpgradePolicy()
                            .withMode(UpgradeMode.AUTOMATIC));
        }
        VirtualMachineScaleSetOSProfile osProfile = this.inner()
                .virtualMachineProfile()
                .osProfile();
        VirtualMachineScaleSetOSDisk osDisk = this.inner().virtualMachineProfile().storageProfile().osDisk();
        if (isOSDiskFromImage(osDisk)) {
            // ODDisk CreateOption: FROM_IMAGE
            //
            if (this.osType() == OperatingSystemTypes.LINUX || this.isMarketplaceLinuxImage) {
                if (osProfile.linuxConfiguration() == null) {
                    osProfile.withLinuxConfiguration(new LinuxConfiguration());
                }
                osProfile
                        .linuxConfiguration()
                        .withDisablePasswordAuthentication(osProfile.adminPassword() == null);
            }
            if (this.computerNamePrefix() == null) {
                // VM name cannot contain only numeric values and cannot exceed 15 chars
                if (this.name().matches("[0-9]+")) {
                    withComputerNamePrefix(ResourceNamer.randomResourceName("vmss-vm", 12));
                } else if (this.name().length() <= 12) {
                    withComputerNamePrefix(this.name() + "-vm");
                } else {
                    withComputerNamePrefix(ResourceNamer.randomResourceName("vmss-vm", 12));
                }
            }
        } else {
            // NOP [ODDisk CreateOption: ATTACH, ATTACH is not supported for VMSS]
            this.inner()
                    .virtualMachineProfile()
                    .withOsProfile(null);
        }
    }

    private void setOSDiskDefault() {
        if (isInUpdateMode()) {
            return;
        }
<<<<<<< HEAD
        VirtualMachineScaleSetStorageProfile storageProfile =  this.inner().virtualMachineProfile().storageProfile();
        VirtualMachineScaleSetOSDisk osDisk = storageProfile.osDisk();
        if (isOSDiskFromImage(osDisk)) {
            // ODDisk CreateOption: FROM_IMAGE
            //
            if (isManagedDiskEnabled()) {
                // Note:
                // Managed disk
                //     Supported: PlatformImage and CustomImage
                //     UnSupported: StoredImage
                //
                if (osDisk.managedDisk() == null) {
                    osDisk.withManagedDisk(new VirtualMachineScaleSetManagedDiskParameters());
                }
                if (osDisk.managedDisk().storageAccountType() == null) {
                    osDisk.managedDisk()
                            .withStorageAccountType(StorageAccountTypes.STANDARD_LRS);
                // We won't set osDisk.name() explicitly for managed disk, if it is null CRP generates unique
                // name for the disk resource within the resource group.
                }
            } else {
                // Note:
                // Native (un-managed) disk
                //     Supported: PlatformImage and StoredImage
                //     UnSupported: CustomImage
                //
                osDisk.withManagedDisk(null);
                if (osDisk.name() == null) {
                    withOsDiskName(this.name() + "-os-disk");
                }
=======

        if (this.computerNamePrefix() == null) {
            // VM name cannot contain only numeric values and cannot exceed 15 chars
            if (this.name().matches("[0-9]+")) {
                withComputerNamePrefix(SdkContext.randomResourceName("vmss-vm", 12));
            } else if (this.name().length() <= 12) {
                withComputerNamePrefix(this.name() + "-vm");
            } else {
                withComputerNamePrefix(SdkContext.randomResourceName("vmss-vm", 12));
>>>>>>> aed2eca2
            }
        } else {
            // NOP [ODDisk CreateOption: ATTACH, ATTACH is not supported for VMSS]
        }
        if (this.osDiskCachingType() == null) {
            withOsDiskCaching(CachingTypes.READ_WRITE);
        }
    }

    private Observable<Void> handleOSDiskContainersAsync() {
        final VirtualMachineScaleSetStorageProfile storageProfile = inner()
                .virtualMachineProfile()
                .storageProfile();
        if (isManagedDiskEnabled()) {
            storageProfile.osDisk()
                    .withVhdContainers(null);
            return Observable.just(null);
        }
        if (isOSDiskFromStoredImage(storageProfile)) {
            // There is a restriction currently that virtual machine's disk cannot be stored in multiple storage
            // accounts if scale set is based on stored image. Remove this check once azure start supporting it.
            //
            storageProfile.osDisk()
                    .vhdContainers()
                    .clear();
            return Observable.just(null);
        }
        if (this.isInCreateMode()
                && this.creatableStorageAccountKeys.isEmpty()
                && this.existingStorageAccountsToAssociate.isEmpty()) {
            // If storage account(s) are not explicitly asked to create then create one implicitly
            //
            return Utils.<StorageAccount>rootResource(this.storageManager.storageAccounts()
                    .define(this.namer.randomName("stg", 24))
                    .withRegion(this.regionName())
                    .withExistingResourceGroup(this.resourceGroupName())
                    .createAsync())
                    .map(new Func1<StorageAccount, Void>() {
                        @Override
                        public Void call(StorageAccount storageAccount) {
                            String containerName = vhdContainerName;
                            if (containerName == null) {
                                containerName = "vhds";
                            }
                            storageProfile.osDisk()
                                    .vhdContainers()
                                    .add(mergePath(storageAccount.endPoints().primary().blob(), containerName));
                            vhdContainerName = null;
                            creatableStorageAccountKeys.clear();
                            existingStorageAccountsToAssociate.clear();
                            return null;
                        }
                    });
        } else {
            String containerName = this.vhdContainerName;
            if (containerName == null) {
                for (String containerUrl : storageProfile.osDisk().vhdContainers()) {
                    containerName = containerUrl.substring(containerUrl.lastIndexOf("/") + 1);
                    break;
                }
            }

            if (containerName == null) {
                containerName = "vhds";
            }

            for (String storageAccountKey : this.creatableStorageAccountKeys) {
                StorageAccount storageAccount = (StorageAccount) createdResource(storageAccountKey);
                storageProfile.osDisk()
                        .vhdContainers()
                        .add(mergePath(storageAccount.endPoints().primary().blob(), containerName));
            }

            for (StorageAccount storageAccount : this.existingStorageAccountsToAssociate) {
                storageProfile.osDisk()
                        .vhdContainers()
                        .add(mergePath(storageAccount.endPoints().primary().blob(), containerName));
            }
            this.vhdContainerName = null;
            this.creatableStorageAccountKeys.clear();
            this.existingStorageAccountsToAssociate.clear();
            return Observable.just(null);
        }
    }

    private void setPrimaryIpConfigurationSubnet() {
        if (isInUpdateMode()) {
            return;
        }

        VirtualMachineScaleSetIPConfigurationInner ipConfig = this.primaryNicDefaultIPConfiguration();
        ipConfig.withSubnet(new ApiEntityReference().withId(this.existingPrimaryNetworkSubnetNameToAssociate));
        this.existingPrimaryNetworkSubnetNameToAssociate = null;
    }

    private void setPrimaryIpConfigurationBackendsAndInboundNatPools() {
        if (isInCreateMode()) {
            return;
        }

        try {
            this.loadCurrentPrimaryLoadBalancersIfAvailable();
        } catch (IOException ioException) {
            throw new RuntimeException(ioException);
        }

        VirtualMachineScaleSetIPConfigurationInner primaryIpConfig = primaryNicDefaultIPConfiguration();
        if (this.primaryInternetFacingLoadBalancer != null) {
            removeBackendsFromIpConfiguration(this.primaryInternetFacingLoadBalancer.id(),
                    primaryIpConfig,
                    this.primaryInternetFacingLBBackendsToRemoveOnUpdate.toArray(new String[0]));

            associateBackEndsToIpConfiguration(primaryInternetFacingLoadBalancer.id(),
                    primaryIpConfig,
                    this.primaryInternetFacingLBBackendsToAddOnUpdate.toArray(new String[0]));

            removeInboundNatPoolsFromIpConfiguration(this.primaryInternetFacingLoadBalancer.id(),
                    primaryIpConfig,
                    this.primaryInternetFacingLBInboundNatPoolsToRemoveOnUpdate.toArray(new String[0]));

            associateInboundNATPoolsToIpConfiguration(primaryInternetFacingLoadBalancer.id(),
                    primaryIpConfig,
                    this.primaryInternetFacingLBInboundNatPoolsToAddOnUpdate.toArray(new String[0]));
        }

        if (this.primaryInternalLoadBalancer != null) {
            removeBackendsFromIpConfiguration(this.primaryInternalLoadBalancer.id(),
                    primaryIpConfig,
                    this.primaryInternalLBBackendsToRemoveOnUpdate.toArray(new String[0]));

            associateBackEndsToIpConfiguration(primaryInternalLoadBalancer.id(),
                    primaryIpConfig,
                    this.primaryInternalLBBackendsToAddOnUpdate.toArray(new String[0]));

            removeInboundNatPoolsFromIpConfiguration(this.primaryInternalLoadBalancer.id(),
                    primaryIpConfig,
                    this.primaryInternalLBInboundNatPoolsToRemoveOnUpdate.toArray(new String[0]));

            associateInboundNATPoolsToIpConfiguration(primaryInternalLoadBalancer.id(),
                    primaryIpConfig,
                    this.primaryInternalLBInboundNatPoolsToAddOnUpdate.toArray(new String[0]));
        }

        if (this.removePrimaryInternetFacingLoadBalancerOnUpdate) {
            if (this.primaryInternetFacingLoadBalancer != null) {
                removeLoadBalancerAssociationFromIpConfiguration(this.primaryInternetFacingLoadBalancer, primaryIpConfig);
            }
        }

        if (this.removePrimaryInternalLoadBalancerOnUpdate) {
            if (this.primaryInternalLoadBalancer != null) {
                removeLoadBalancerAssociationFromIpConfiguration(this.primaryInternalLoadBalancer, primaryIpConfig);
            }
        }

        if (this.primaryInternetFacingLoadBalancerToAttachOnUpdate != null) {
            if (this.primaryInternetFacingLoadBalancer != null) {
                removeLoadBalancerAssociationFromIpConfiguration(this.primaryInternetFacingLoadBalancer, primaryIpConfig);
            }
            associateLoadBalancerToIpConfiguration(this.primaryInternetFacingLoadBalancerToAttachOnUpdate, primaryIpConfig);
            if (!this.primaryInternetFacingLBBackendsToAddOnUpdate.isEmpty()) {
                removeAllBackendAssociationFromIpConfiguration(this.primaryInternetFacingLoadBalancerToAttachOnUpdate, primaryIpConfig);
                associateBackEndsToIpConfiguration(this.primaryInternetFacingLoadBalancerToAttachOnUpdate.id(),
                        primaryIpConfig,
                        this.primaryInternetFacingLBBackendsToAddOnUpdate.toArray(new String[0]));
            }
            if (!this.primaryInternetFacingLBInboundNatPoolsToAddOnUpdate.isEmpty()) {
                removeAllInboundNatPoolAssociationFromIpConfiguration(this.primaryInternetFacingLoadBalancerToAttachOnUpdate, primaryIpConfig);
                associateInboundNATPoolsToIpConfiguration(this.primaryInternetFacingLoadBalancerToAttachOnUpdate.id(),
                        primaryIpConfig,
                        this.primaryInternetFacingLBInboundNatPoolsToAddOnUpdate.toArray(new String[0]));
            }
        }

        if (this.primaryInternalLoadBalancerToAttachOnUpdate != null) {
            if (this.primaryInternalLoadBalancer != null) {
                removeLoadBalancerAssociationFromIpConfiguration(this.primaryInternalLoadBalancer, primaryIpConfig);
            }
            associateLoadBalancerToIpConfiguration(this.primaryInternalLoadBalancerToAttachOnUpdate, primaryIpConfig);
            if (!this.primaryInternalLBBackendsToAddOnUpdate.isEmpty()) {
                removeAllBackendAssociationFromIpConfiguration(this.primaryInternalLoadBalancerToAttachOnUpdate, primaryIpConfig);
                associateBackEndsToIpConfiguration(this.primaryInternalLoadBalancerToAttachOnUpdate.id(),
                        primaryIpConfig,
                        this.primaryInternalLBBackendsToAddOnUpdate.toArray(new String[0]));
            }

            if (!this.primaryInternalLBInboundNatPoolsToAddOnUpdate.isEmpty()) {
                removeAllInboundNatPoolAssociationFromIpConfiguration(this.primaryInternalLoadBalancerToAttachOnUpdate, primaryIpConfig);
                associateInboundNATPoolsToIpConfiguration(this.primaryInternalLoadBalancerToAttachOnUpdate.id(),
                        primaryIpConfig,
                        this.primaryInternalLBInboundNatPoolsToAddOnUpdate.toArray(new String[0]));
            }
        }

        this.removePrimaryInternetFacingLoadBalancerOnUpdate = false;
        this.removePrimaryInternalLoadBalancerOnUpdate = false;
        this.primaryInternetFacingLoadBalancerToAttachOnUpdate = null;
        this.primaryInternalLoadBalancerToAttachOnUpdate = null;
        this.primaryInternetFacingLBBackendsToRemoveOnUpdate.clear();
        this.primaryInternetFacingLBInboundNatPoolsToRemoveOnUpdate.clear();
        this.primaryInternalLBBackendsToRemoveOnUpdate.clear();
        this.primaryInternalLBInboundNatPoolsToRemoveOnUpdate.clear();
        this.primaryInternetFacingLBBackendsToAddOnUpdate.clear();
        this.primaryInternetFacingLBInboundNatPoolsToAddOnUpdate.clear();
        this.primaryInternalLBBackendsToAddOnUpdate.clear();
        this.primaryInternalLBInboundNatPoolsToAddOnUpdate.clear();
    }

    private void clearCachedProperties() {
        this.primaryInternetFacingLoadBalancer = null;
        this.primaryInternalLoadBalancer = null;
    }

    private void loadCurrentPrimaryLoadBalancersIfAvailable() throws IOException {
        if (this.primaryInternetFacingLoadBalancer != null && this.primaryInternalLoadBalancer != null) {
            return;
        }

        String firstLoadBalancerId = null;
        VirtualMachineScaleSetIPConfigurationInner ipConfig = primaryNicDefaultIPConfiguration();
        if (!ipConfig.loadBalancerBackendAddressPools().isEmpty()) {
            firstLoadBalancerId = ResourceUtils
                    .parentResourceIdFromResourceId(ipConfig.loadBalancerBackendAddressPools().get(0).id());
        }

        if (firstLoadBalancerId == null && !ipConfig.loadBalancerInboundNatPools().isEmpty()) {
            firstLoadBalancerId = ResourceUtils
                    .parentResourceIdFromResourceId(ipConfig.loadBalancerInboundNatPools().get(0).id());
        }

        if (firstLoadBalancerId == null) {
            return;
        }

        LoadBalancer loadBalancer1 = this.networkManager
                .loadBalancers()
                .getById(firstLoadBalancerId);
        if (loadBalancer1.publicIpAddressIds() != null && loadBalancer1.publicIpAddressIds().size() > 0) {
            this.primaryInternetFacingLoadBalancer = loadBalancer1;
        } else {
            this.primaryInternalLoadBalancer = loadBalancer1;
        }

        String secondLoadBalancerId = null;
        for (SubResource subResource: ipConfig.loadBalancerBackendAddressPools()) {
            if (!subResource.id().toLowerCase().startsWith(firstLoadBalancerId.toLowerCase())) {
                secondLoadBalancerId = ResourceUtils
                        .parentResourceIdFromResourceId(subResource.id());
                break;
            }
        }

        if (secondLoadBalancerId == null) {
            for (SubResource subResource: ipConfig.loadBalancerInboundNatPools()) {
                if (!subResource.id().toLowerCase().startsWith(firstLoadBalancerId.toLowerCase())) {
                    secondLoadBalancerId = ResourceUtils
                            .parentResourceIdFromResourceId(subResource.id());
                    break;
                }
            }
        }

        if (secondLoadBalancerId == null) {
            return;
        }

        LoadBalancer loadBalancer2 = this.networkManager
            .loadBalancers()
            .getById(secondLoadBalancerId);
        if (loadBalancer2.publicIpAddressIds() != null && loadBalancer2.publicIpAddressIds().size() > 0) {
            this.primaryInternetFacingLoadBalancer = loadBalancer2;
         } else {
            this.primaryInternalLoadBalancer = loadBalancer2;
         }
    }

    private VirtualMachineScaleSetIPConfigurationInner primaryNicDefaultIPConfiguration() {
        List<VirtualMachineScaleSetNetworkConfigurationInner> nicConfigurations = this.inner()
                .virtualMachineProfile()
                .networkProfile()
                .networkInterfaceConfigurations();

        for (VirtualMachineScaleSetNetworkConfigurationInner nicConfiguration : nicConfigurations) {
            if (nicConfiguration.primary()) {
                if (nicConfiguration.ipConfigurations().size() > 0) {
                    VirtualMachineScaleSetIPConfigurationInner ipConfig = nicConfiguration.ipConfigurations().get(0);
                    if (ipConfig.loadBalancerBackendAddressPools() == null) {
                        ipConfig.withLoadBalancerBackendAddressPools(new ArrayList<SubResource>());
                    }
                    if (ipConfig.loadBalancerInboundNatPools() == null) {
                        ipConfig.withLoadBalancerInboundNatPools(new ArrayList<SubResource>());
                    }
                    return ipConfig;
                }
            }
        }
        throw new RuntimeException("Could not find the primary nic configuration or an IP configuration in it");
    }

    private static void associateBackEndsToIpConfiguration(String loadBalancerId,
                                                    VirtualMachineScaleSetIPConfigurationInner ipConfig,
                                                    String... backendNames) {
        List<SubResource> backendSubResourcesToAssociate = new ArrayList<>();
        for (String backendName : backendNames) {
            String backendPoolId = mergePath(loadBalancerId, "backendAddressPools", backendName);
            boolean found = false;
            for (SubResource subResource : ipConfig.loadBalancerBackendAddressPools()) {
                if (subResource.id().equalsIgnoreCase(backendPoolId)) {
                    found = true;
                    break;
                }
            }
            if (!found) {
                backendSubResourcesToAssociate.add(new SubResource().withId(backendPoolId));
            }
        }

        for (SubResource backendSubResource : backendSubResourcesToAssociate) {
            ipConfig.loadBalancerBackendAddressPools().add(backendSubResource);
        }
    }

    private static void associateInboundNATPoolsToIpConfiguration(String loadBalancerId,
                                                    VirtualMachineScaleSetIPConfigurationInner ipConfig,
                                                    String... inboundNatPools) {
        List<SubResource> inboundNatPoolSubResourcesToAssociate = new ArrayList<>();
        for (String inboundNatPool : inboundNatPools) {
            String inboundNatPoolId = mergePath(loadBalancerId, "inboundNatPools", inboundNatPool);
            boolean found = false;
            for (SubResource subResource : ipConfig.loadBalancerInboundNatPools()) {
                if (subResource.id().equalsIgnoreCase(inboundNatPoolId)) {
                    found = true;
                    break;
                }
            }
            if (!found) {
                inboundNatPoolSubResourcesToAssociate.add(new SubResource().withId(inboundNatPoolId));
            }
        }

        for (SubResource backendSubResource : inboundNatPoolSubResourcesToAssociate) {
            ipConfig.loadBalancerInboundNatPools().add(backendSubResource);
        }
    }

    private static Map<String, LoadBalancerBackend> getBackendsAssociatedWithIpConfiguration(LoadBalancer loadBalancer,
                                                                                 VirtualMachineScaleSetIPConfigurationInner ipConfig) {
        String loadBalancerId = loadBalancer.id();
        Map<String, LoadBalancerBackend> attachedBackends = new HashMap<>();
        Map<String, LoadBalancerBackend> lbBackends = loadBalancer.backends();
        for (LoadBalancerBackend lbBackend : lbBackends.values()) {
            String backendId =  mergePath(loadBalancerId, "backendAddressPools", lbBackend.name());
            for (SubResource subResource : ipConfig.loadBalancerBackendAddressPools()) {
                if (subResource.id().equalsIgnoreCase(backendId)) {
                    attachedBackends.put(lbBackend.name(), lbBackend);
                }
            }
        }
        return attachedBackends;
    }

    private static Map<String, LoadBalancerInboundNatPool> getInboundNatPoolsAssociatedWithIpConfiguration(LoadBalancer loadBalancer,
                                                                                               VirtualMachineScaleSetIPConfigurationInner ipConfig) {
        String loadBalancerId = loadBalancer.id();
        Map<String, LoadBalancerInboundNatPool> attachedInboundNatPools = new HashMap<>();
        Map<String, LoadBalancerInboundNatPool> lbInboundNatPools = loadBalancer.inboundNatPools();
        for (LoadBalancerInboundNatPool lbInboundNatPool : lbInboundNatPools.values()) {
            String inboundNatPoolId =  mergePath(loadBalancerId, "inboundNatPools", lbInboundNatPool.name());
            for (SubResource subResource : ipConfig.loadBalancerInboundNatPools()) {
                if (subResource.id().equalsIgnoreCase(inboundNatPoolId)) {
                    attachedInboundNatPools.put(lbInboundNatPool.name(), lbInboundNatPool);
                }
            }
        }
        return attachedInboundNatPools;
    }

    private static void associateLoadBalancerToIpConfiguration(LoadBalancer loadBalancer,
                                                               VirtualMachineScaleSetIPConfigurationInner ipConfig) {
        Collection<LoadBalancerBackend> backends = loadBalancer.backends().values();
        String[] backendNames = new String[backends.size()];
        int i = 0;
        for (LoadBalancerBackend backend : backends) {
            backendNames[i] = backend.name();
            i++;
        }

        associateBackEndsToIpConfiguration(loadBalancer.id(),
                ipConfig,
                backendNames);

        Collection<LoadBalancerInboundNatPool> inboundNatPools = loadBalancer.inboundNatPools().values();
        String[] natPoolNames = new String[inboundNatPools.size()];
        i = 0;
        for (LoadBalancerInboundNatPool inboundNatPool : inboundNatPools) {
            natPoolNames[i] = inboundNatPool.name();
            i++;
        }

        associateInboundNATPoolsToIpConfiguration(loadBalancer.id(),
                ipConfig,
                natPoolNames);
    }

    private static void removeLoadBalancerAssociationFromIpConfiguration(LoadBalancer loadBalancer,
                                                                         VirtualMachineScaleSetIPConfigurationInner ipConfig) {
        removeAllBackendAssociationFromIpConfiguration(loadBalancer, ipConfig);
        removeAllInboundNatPoolAssociationFromIpConfiguration(loadBalancer, ipConfig);
    }

    private static void removeAllBackendAssociationFromIpConfiguration(LoadBalancer loadBalancer,
                                                                       VirtualMachineScaleSetIPConfigurationInner ipConfig) {
        List<SubResource> toRemove = new ArrayList<>();
        for (SubResource subResource : ipConfig.loadBalancerBackendAddressPools()) {
            if (subResource.id().toLowerCase().startsWith(loadBalancer.id().toLowerCase() + "/")) {
                toRemove.add(subResource);
            }
        }

        for (SubResource subResource : toRemove) {
            ipConfig.loadBalancerBackendAddressPools().remove(subResource);
        }
    }

    private static void removeAllInboundNatPoolAssociationFromIpConfiguration(LoadBalancer loadBalancer,
                                                                              VirtualMachineScaleSetIPConfigurationInner ipConfig) {
        List<SubResource> toRemove = new ArrayList<>();
        for (SubResource subResource : ipConfig.loadBalancerInboundNatPools()) {
            if (subResource.id().toLowerCase().startsWith(loadBalancer.id().toLowerCase() + "/")) {
                toRemove.add(subResource);
            }
        }

        for (SubResource subResource : toRemove) {
            ipConfig.loadBalancerInboundNatPools().remove(subResource);
        }
    }

    private static void removeBackendsFromIpConfiguration(String loadBalancerId,
                                                   VirtualMachineScaleSetIPConfigurationInner ipConfig,
                                                   String... backendNames) {
        List<SubResource> toRemove = new ArrayList<>();
        for (String backendName : backendNames) {
            String backendPoolId = mergePath(loadBalancerId, "backendAddressPools", backendName);
            for (SubResource subResource : ipConfig.loadBalancerBackendAddressPools()) {
                if (subResource.id().equalsIgnoreCase(backendPoolId)) {
                    toRemove.add(subResource);
                    break;
                }
            }
        }

        for (SubResource subResource : toRemove) {
            ipConfig.loadBalancerBackendAddressPools().remove(subResource);
        }
    }

    private static void removeInboundNatPoolsFromIpConfiguration(String loadBalancerId,
                                                          VirtualMachineScaleSetIPConfigurationInner ipConfig,
                                                          String... inboundNatPoolNames) {
        List<SubResource> toRemove = new ArrayList<>();
        for (String natPoolName : inboundNatPoolNames) {
            String inboundNatPoolId = mergePath(loadBalancerId, "inboundNatPools", natPoolName);
            for (SubResource subResource : ipConfig.loadBalancerInboundNatPools()) {
                if (subResource.id().equalsIgnoreCase(inboundNatPoolId)) {
                    toRemove.add(subResource);
                    break;
                }
            }
        }

        for (SubResource subResource : toRemove) {
            ipConfig.loadBalancerInboundNatPools().remove(subResource);
        }
    }

    private static <T> void addToList(List<T> list, T...items) {
        for (T item : items) {
            list.add(item);
        }
    }

    private static String mergePath(String... segments) {
        StringBuilder builder = new StringBuilder();
        for (String segment : segments) {
            while (segment.length() > 1 && segment.endsWith("/")) {
                segment = segment.substring(0, segment.length() - 1);
            }

            if (segment.length() > 0) {
                builder.append(segment);
                builder.append("/");
            }
        }

        String merged = builder.toString();
        if (merged.endsWith("/")) {
            merged = merged.substring(0, merged.length() - 1);
        }
        return merged;
    }

    protected VirtualMachineScaleSetImpl withUnmanagedDataDisk(VirtualMachineScaleSetUnmanagedDataDiskImpl unmanagedDisk) {
        if (this.inner()
                .virtualMachineProfile()
                .storageProfile()
                .dataDisks() == null) {
            this.inner()
                    .virtualMachineProfile()
                    .storageProfile()
                    .withDataDisks(new ArrayList<VirtualMachineScaleSetDataDisk>());
        }
        List<VirtualMachineScaleSetDataDisk> dataDisks = this.inner()
                .virtualMachineProfile()
                .storageProfile()
                .dataDisks();
        dataDisks.add(unmanagedDisk.inner());
        return this;
    }

    /**
     * Checks whether the OS disk is based on an image (image from PIR or custom image [captured, bringYourOwnFeature]).
     *
     * @param osDisk the osDisk value in the storage profile
     * @return true if the OS disk is configured to use image from PIR or custom image
     */
    private boolean isOSDiskFromImage(VirtualMachineScaleSetOSDisk osDisk) {
        return osDisk.createOption() == DiskCreateOptionTypes.FROM_IMAGE;
    }

    /**
     * Checks whether the OS disk is based on a CustomImage.
     * <p>
     * A custom image is represented by {@link com.microsoft.azure.management.compute.VirtualMachineCustomImage}.
     *
     * @param storageProfile the storage profile
     * @return true if the OS disk is configured to be based on custom image.
     */
    private boolean isOsDiskFromCustomImage(VirtualMachineScaleSetStorageProfile storageProfile) {
        ImageReferenceInner imageReference  = storageProfile.imageReference();
        return isOSDiskFromImage(storageProfile.osDisk())
                && imageReference != null
                && imageReference.id() != null;
    }

    /**
     * Checks whether the OS disk is based on an platform image (image in PIR).
     *
     * @param storageProfile the storage profile
     * @return true if the OS disk is configured to be based on platform image.
     */
    private boolean isOSDiskFromPlatformImage(VirtualMachineScaleSetStorageProfile storageProfile) {
        ImageReferenceInner imageReference  = storageProfile.imageReference();
        return isOSDiskFromImage(storageProfile.osDisk())
                && imageReference != null
                && imageReference.publisher() != null
                && imageReference.offer() != null
                && imageReference.sku() != null
                && imageReference.version() != null;
    }

    /**
     * Checks whether the OS disk is based on a stored image ('captured' or 'bring your own feature').
     *
     * @param storageProfile the storage profile
     * @return true if the OS disk is configured to use custom image ('captured' or 'bring your own feature')
     */
    private boolean isOSDiskFromStoredImage(VirtualMachineScaleSetStorageProfile storageProfile) {
        VirtualMachineScaleSetOSDisk osDisk = storageProfile.osDisk();
        return isOSDiskFromImage(osDisk)
                && osDisk.image() != null
                && osDisk.image().uri() != null;
    }

    private void throwIfManagedDiskEnabled(String message) {
        if (this.isManagedDiskEnabled()) {
            throw new UnsupportedOperationException(message);
        }
    }

    private void throwIfManagedDiskDisabled(String message) {
        if (!this.isManagedDiskEnabled()) {
            throw new UnsupportedOperationException(message);
        }
    }

    private class ManagedDataDiskCollection {
        public final List<VirtualMachineScaleSetDataDisk> implicitDisksToAssociate = new ArrayList<>();
        public final List<Integer> diskLunsToRemove = new ArrayList<>();
        public final List<VirtualMachineScaleSetDataDisk> newDisksFromImage = new ArrayList<>();
        private final VirtualMachineScaleSetImpl vmss;
        private CachingTypes defaultCachingType;
        private StorageAccountTypes defaultStorageAccountType;

        ManagedDataDiskCollection(VirtualMachineScaleSetImpl vmss) {
            this.vmss = vmss;
        }

        void setDefaultCachingType(CachingTypes cachingType) {
            this.defaultCachingType = cachingType;
        }

        void setDefaultStorageAccountType(StorageAccountTypes defaultStorageAccountType) {
            this.defaultStorageAccountType = defaultStorageAccountType;
        }

        void setDataDisksDefaults() {
            VirtualMachineScaleSetStorageProfile storageProfile = this.vmss
                    .inner()
                    .virtualMachineProfile()
                    .storageProfile();
            if (isPending()) {
                if (storageProfile.dataDisks() == null) {
                    storageProfile.withDataDisks(new ArrayList<VirtualMachineScaleSetDataDisk>());
                }
                List<VirtualMachineScaleSetDataDisk> dataDisks = storageProfile.dataDisks();
                final List<Integer> usedLuns = new ArrayList<>();
                // Get all used luns
                //
                for (VirtualMachineScaleSetDataDisk dataDisk : dataDisks) {
                    if (dataDisk.lun() != -1) {
                        usedLuns.add(dataDisk.lun());
                    }
                }
                for (VirtualMachineScaleSetDataDisk dataDisk : this.implicitDisksToAssociate) {
                    if (dataDisk.lun() != -1) {
                        usedLuns.add(dataDisk.lun());
                    }
                }
                for (VirtualMachineScaleSetDataDisk dataDisk : this.newDisksFromImage) {
                    if (dataDisk.lun() != -1) {
                        usedLuns.add(dataDisk.lun());
                    }
                }
                // Func to get the next available lun
                //
                Func0<Integer> nextLun = new Func0<Integer>() {
                    @Override
                    public Integer call() {
                        Integer lun = 0;
                        while (usedLuns.contains(lun)) {
                            lun++;
                        }
                        usedLuns.add(lun);
                        return lun;
                    }
                };
                setImplicitDataDisks(nextLun);
                setImageBasedDataDisks();
                removeDataDisks();
            }
            if (storageProfile.dataDisks() != null
                    && storageProfile.dataDisks().size() == 0) {
                // If there is no data disks at all, then setting it to null rather than [] is necessary.
                // This is for take advantage of CRP's implicit creation of the data disks if the image has
                // more than one data disk image(s).
                //
                storageProfile.withDataDisks(null);
            }
            this.clear();
        }

        private void clear() {
            implicitDisksToAssociate.clear();
            diskLunsToRemove.clear();
        }

        private boolean isPending() {
            return implicitDisksToAssociate.size() > 0
                    || diskLunsToRemove.size() > 0;
        }

        private void setImplicitDataDisks(Func0<Integer> nextLun) {
            VirtualMachineScaleSetStorageProfile storageProfile = this.vmss
                    .inner()
                    .virtualMachineProfile()
                    .storageProfile();
            List<VirtualMachineScaleSetDataDisk> dataDisks = storageProfile.dataDisks();
            for (VirtualMachineScaleSetDataDisk dataDisk : this.implicitDisksToAssociate) {
                dataDisk.withCreateOption(DiskCreateOptionTypes.EMPTY);
                if (dataDisk.lun() == -1) {
                    dataDisk.withLun(nextLun.call());
                }
                if (dataDisk.managedDisk() == null) {
                    dataDisk.withManagedDisk(new VirtualMachineScaleSetManagedDiskParameters());
                }
                if (dataDisk.caching() == null) {
                    dataDisk.withCaching(getDefaultCachingType());
                }
                if (dataDisk.managedDisk().storageAccountType() == null) {
                    dataDisk.managedDisk().withStorageAccountType(getDefaultStorageAccountType());
                }
                dataDisk.withName(null);
                dataDisks.add(dataDisk);
            }
        }

        private void setImageBasedDataDisks() {
            VirtualMachineScaleSetStorageProfile storageProfile = this.vmss
                    .inner()
                    .virtualMachineProfile()
                    .storageProfile();
            List<VirtualMachineScaleSetDataDisk> dataDisks = storageProfile.dataDisks();
            for (VirtualMachineScaleSetDataDisk dataDisk : this.newDisksFromImage) {
                dataDisk.withCreateOption(DiskCreateOptionTypes.FROM_IMAGE);
                // Don't set default caching type for the disk, either user has to specify it explicitly or let CRP pick
                // it from the image
                // Don't set default storage account type for the disk, either user has to specify it explicitly or let
                // CRP pick it from the image
                dataDisk.withName(null);
                dataDisks.add(dataDisk);
            }
        }

        private void removeDataDisks() {
            VirtualMachineScaleSetStorageProfile storageProfile = this.vmss
                    .inner()
                    .virtualMachineProfile()
                    .storageProfile();
            List<VirtualMachineScaleSetDataDisk> dataDisks = storageProfile.dataDisks();
            for (Integer lun : this.diskLunsToRemove) {
                int indexToRemove = 0;
                for (VirtualMachineScaleSetDataDisk dataDisk : dataDisks) {
                    if (dataDisk.lun() == lun) {
                        dataDisks.remove(indexToRemove);
                        break;
                    }
                    indexToRemove++;
                }
            }
        }

        private CachingTypes getDefaultCachingType() {
            if (defaultCachingType == null) {
                return CachingTypes.READ_WRITE;
            }
            return defaultCachingType;
        }

        private StorageAccountTypes getDefaultStorageAccountType() {
            if (defaultStorageAccountType == null) {
                return StorageAccountTypes.STANDARD_LRS;
            }
            return defaultStorageAccountType;
        }
    }
}<|MERGE_RESOLUTION|>--- conflicted
+++ resolved
@@ -1181,11 +1181,11 @@
             if (this.computerNamePrefix() == null) {
                 // VM name cannot contain only numeric values and cannot exceed 15 chars
                 if (this.name().matches("[0-9]+")) {
-                    withComputerNamePrefix(ResourceNamer.randomResourceName("vmss-vm", 12));
+                    withComputerNamePrefix(this.namer.randomName("vmss-vm", 12));
                 } else if (this.name().length() <= 12) {
                     withComputerNamePrefix(this.name() + "-vm");
                 } else {
-                    withComputerNamePrefix(ResourceNamer.randomResourceName("vmss-vm", 12));
+                    withComputerNamePrefix(this.namer.randomName("vmss-vm", 12));
                 }
             }
         } else {
@@ -1200,7 +1200,6 @@
         if (isInUpdateMode()) {
             return;
         }
-<<<<<<< HEAD
         VirtualMachineScaleSetStorageProfile storageProfile =  this.inner().virtualMachineProfile().storageProfile();
         VirtualMachineScaleSetOSDisk osDisk = storageProfile.osDisk();
         if (isOSDiskFromImage(osDisk)) {
@@ -1231,17 +1230,6 @@
                 if (osDisk.name() == null) {
                     withOsDiskName(this.name() + "-os-disk");
                 }
-=======
-
-        if (this.computerNamePrefix() == null) {
-            // VM name cannot contain only numeric values and cannot exceed 15 chars
-            if (this.name().matches("[0-9]+")) {
-                withComputerNamePrefix(SdkContext.randomResourceName("vmss-vm", 12));
-            } else if (this.name().length() <= 12) {
-                withComputerNamePrefix(this.name() + "-vm");
-            } else {
-                withComputerNamePrefix(SdkContext.randomResourceName("vmss-vm", 12));
->>>>>>> aed2eca2
             }
         } else {
             // NOP [ODDisk CreateOption: ATTACH, ATTACH is not supported for VMSS]
