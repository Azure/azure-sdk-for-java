--- conflicted
+++ resolved
@@ -1389,22 +1389,14 @@
                 // VM name cannot contain only numeric values and cannot exceed 15 chars
                 //
                 if (vmName.matches("[0-9]+")) {
-<<<<<<< HEAD
                     this.inner().osProfile()
-                            .withComputerName(ResourceNamer.randomResourceName("vm", 15));
-=======
-                    this.inner().osProfile().withComputerName(SdkContext.randomResourceName("vm", 15));
->>>>>>> aed2eca2
+                            .withComputerName(SdkContext.randomResourceName("vm", 15));
                 } else if (vmName.length() <= 15) {
                     this.inner().osProfile()
                             .withComputerName(vmName);
                 } else {
-<<<<<<< HEAD
                     this.inner().osProfile()
-                            .withComputerName(ResourceNamer.randomResourceName("vm", 15));
-=======
-                    this.inner().osProfile().withComputerName(SdkContext.randomResourceName("vm", 15));
->>>>>>> aed2eca2
+                            .withComputerName(SdkContext.randomResourceName("vm", 15));
                 }
             }
         } else {
