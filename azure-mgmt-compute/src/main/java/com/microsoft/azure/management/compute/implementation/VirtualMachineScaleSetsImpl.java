--- conflicted
+++ resolved
@@ -12,12 +12,7 @@
 import com.microsoft.azure.management.network.implementation.NetworkManager;
 import com.microsoft.azure.management.resources.fluentcore.arm.collection.implementation.GroupableResourcesImpl;
 import com.microsoft.azure.management.storage.implementation.StorageManager;
-<<<<<<< HEAD
-import rx.Observable;
-import rx.functions.Func1;
-=======
 import rx.Completable;
->>>>>>> aed2eca2
 
 import java.util.ArrayList;
 
@@ -64,19 +59,8 @@
     }
 
     @Override
-<<<<<<< HEAD
-    public Observable<Void> deleteByGroupAsync(String groupName, String name) {
-        return this.innerCollection.deleteAsync(groupName, name)
-                .map(new Func1<Object, Void>() {
-                    @Override
-                    public Void call(Object o) {
-                        return null;
-                    }
-                });
-=======
     public Completable deleteByGroupAsync(String groupName, String name) {
         return this.innerCollection.deleteAsync(groupName, name).toCompletable();
->>>>>>> aed2eca2
     }
 
     @Override
