# Azure SDK for Java

[![Packages](https://img.shields.io/badge/packages-latest-blue.svg)](https://azure.github.io/azure-sdk/releases/latest/java.html) [![Dependencies](https://img.shields.io/badge/dependency-report-blue.svg)](https://azuresdkartifacts.blob.core.windows.net/azure-sdk-for-java/staging/dependencies.html) [![DepGraph](https://img.shields.io/badge/dependency-graph-blue.svg)](https://azuresdkartifacts.blob.core.windows.net/azure-sdk-for-java/staging/InterdependencyGraph.html) [![Build Documentation](https://img.shields.io/badge/documentation-published-blue.svg)](https://azuresdkartifacts.blob.core.windows.net/azure-sdk-for-java/index.html) [![SpotBugs](https://img.shields.io/badge/SpotBugs-Clean-success.svg)](https://azuresdkartifacts.blob.core.windows.net/azure-sdk-for-java/staging/spotbugsXml.html) [![CheckStyle](https://img.shields.io/badge/CheckStyle-Clean-success.svg)](https://azuresdkartifacts.blob.core.windows.net/azure-sdk-for-java/staging/checkstyle-aggregate.html)

This repository is for active development of the Azure SDK for Java. For consumers of the SDK we recommend visiting our [public developer docs](https://docs.microsoft.com/en-us/java/azure/) or our versioned [developer docs](https://azure.github.io/azure-sdk-for-java).

<<<<<<< HEAD
=======
## Important

The Azure SDK team is pleased to make available the March 2020 client library General Availability (GA) release. We strongly recommend using the GA libraries in all production environments as these libraries are well tested and officially supported by Microsoft. More details, including installation instructions can be found [here][latest_release_page].

>>>>>>> 46f8cece
## Getting started

To get started with a specific service library, see the **README.md** file located in the library's project folder. You can find service libraries in the `/sdk` directory. For a list of all the services we support access our [list of all existing libraries](https://azure.github.io/azure-sdk/releases/latest/all/java.html). 

For tutorials, samples, quick starts and other documentation, visit [Azure for Java Developers](https://docs.microsoft.com/java/azure/).

### Prerequisites

<<<<<<< HEAD
Java 8 or later is required to use the new client libraries, otherwise Java 7 or later is required.
=======
Java 8 or later is required to use libraries under the `com.azure` package, for libraries under the `com.microsoft.azure` package Java 7 or later is required.
>>>>>>> 46f8cece

## Latest Release

Each service might have a number of libraries available from each of the following categories:

<<<<<<< HEAD
- [Client: New Releases](#Client-New-Releases)
- [Client: Previous Versions](#Client-Previous-Versions)
- [Management](#Management)

=======
- [Client: GA March 2020 Releases](#Client-GA-March-2020-Releases)
- [Client - Previous Versions](#Client-Previous-Versions)
- [Management](#Management)

### Client: GA March 2020 Releases

New wave of packages that were released in March 2020 client library as General Availability (GA) and several others that were released in **beta**. These libraries follow the [Azure SDK Design Guidelines for Java][java_guidelines] and share a number of core features such as HTTP retries, logging, transport protocols, authentication protocols, etc, so that once you learn how to use these features in one client library, you will know how to use them in other client libraries. You can learn about these shared features [here](https://github.com/Azure/azure-sdk-for-java/blob/azure-core_1.3.0/sdk/core/azure-core/README.md).
>>>>>>> 46f8cece

### Client: New Releases

<<<<<<< HEAD
New wave of packages that follow the [Azure SDK Design Guidelines for Java](https://azure.github.io/azure-sdk/java/guidelines/) and share a number of core features such as HTTP retries, logging, transport protocols, authentication protocols, etc., so that once you learn how to use these features in one client library, you will know how to use them in other client libraries. You can learn about these shared features [here](https://github.com/Azure/azure-sdk-for-java/blob/master/sdk/core/azure-core/README.md).
=======
The libraries released in the GA March 2020 release is listed below.

- [March 2020][latest_release_page]
>>>>>>> 46f8cece

These libraries can be easily identified by folder, package, and namespaces names starting with `azure-`, e.g. `azure-keyvault`.

<<<<<<< HEAD
You can find the [most up to date list of all of the new packages on our page](https://azure.github.io/azure-sdk/releases/latest/index.html#java-packages). This list includes the most recent releases: both GA and preview.
=======
- [February 2020][feb_20_release_page]
- [January 2020][jan_20_release_page]
- [December 2019][dec_19_release_page]
- [November 2019][nov_19_release_page]
- [October 2019][oct_19_release_page]
- [September 2019][sep_19_release_page]
- [August 2019][aug_19_release_page]
- [July 2019][jul_19_release_page]
>>>>>>> 46f8cece

> NOTE: If you need to ensure your code is ready for production use one of the stable, non-preview libraries.

### Client: Previous Versions

<<<<<<< HEAD
Last stable versions of packages that have been provided for usage with Azure and are production-ready. These libraries provide similar functionalities to the new libraries, as they allow you to use and consume existing resources and interact with them, for example: upload a blob. Previous library directories start with `microsoft-azure-`, e.g. `microsoft-azure-keyvault`. They might not implement the [guidelines](https://azure.github.io/azure-sdk/java_introduction.html) or have the same feature set as the GA releases. They do however offer wider coverage of services.
=======
Last stable versions of packages that have been provided for usage with Azure and are production-ready. These libraries provide similar functionalities to the preview libraries, as they allow you to use and consume existing resources and interact with them, for example: upload a blob. Stable library directories start with `microsoft-azure-`, e.g. `microsoft-azure-keyvault`. They might not implement the [guidelines][java_guidelines] or have the same feature set as the GA releases. They do however offer wider coverage of services.
>>>>>>> 46f8cece

### Management

Libraries which enable you to provision specific resources. They are responsible for directly mirroring and consuming Azure service's REST endpoints. Management library directories contain `-mgmt-`, e.g. `azure-mgmt-keyvault`.

## Need help

- For reference documentation visit the [Azure SDK for Java documentation](http://aka.ms/java-docs).
- For tutorials, samples, quick starts and other documentation, visit [Azure for Java Developers](https://docs.microsoft.com/java/azure/).
- For build reports on code quality, test coverage, etc, visit [Azure Java SDK](https://azuresdkartifacts.blob.core.windows.net/azure-sdk-for-java/index.html).
- File an issue via [Github Issues](https://github.com/Azure/azure-sdk-for-java/issues/new/choose).
- Check [previous questions](https://stackoverflow.com/questions/tagged/azure-java-sdk) or ask new ones on StackOverflow using `azure-java-sdk` tag.

## Navigating the repository

### Master branch
<<<<<<< HEAD
The master branch has the most recent code with new features and bug fixes. It does **not** represent latest released **GA** SDK. See [above](#Client-New-Releases) for latest **GA** release.<br/>
=======

The master branch has the most recent code with new features and bug fixes. It does **not** represent latest released **GA** SDK. See [above](#Client-GA-March-2020-Releases) for latest **GA** release.
>>>>>>> 46f8cece

### Release branches (Release tagging)

For each package we release there will be a unique git tag created that contains the name and the version of the package to mark the commit of the code that produced the package. This tag will be used for servicing via hotfix branches as well as debugging the code for a particular preview or stable release version.
Format of the release tags are `<package-name>_<package-version>`. For more information please see [our branching strategy](https://github.com/Azure/azure-sdk/blob/master/docs/policies/repobranching.md#release-tagging).

## Contributing

For details on contributing to this repository, see the [contributing guide](CONTRIBUTING.md).

This project welcomes contributions and suggestions. Most contributions require you to agree to a Contributor License Agreement (CLA) declaring that you have the right to, and actually do, grant us the rights to use your contribution. For details, view [Microsoft's CLA](https://cla.microsoft.com).

When you submit a pull request, a CLA-bot will automatically determine whether you need to provide a CLA and decorate the PR appropriately (e.g., label, comment). Simply follow the instructions provided by the bot. You will only need to do this once across all repositories using our CLA.

This project has adopted the [Microsoft Open Source Code of Conduct](https://opensource.microsoft.com/codeofconduct/). For more information see the [Code of Conduct FAQ](https://opensource.microsoft.com/codeofconduct/faq/) or contact [opencode@microsoft.com](mailto:opencode@microsoft.com) with any additional questions or comments.

### Additional Helpful Links for Contributors

Many people all over the world have helped make this project better.  You'll want to check out:

- [What are some good first issues for new contributors to the repo?](https://github.com/azure/azure-sdk-for-java/issues?q=is%3Aopen+is%3Aissue+label%3A%22up+for+grabs%22)
- [How to build and test your change](CONTRIBUTING.md#developer-guide)
- [How you can make a change happen!](CONTRIBUTING.md#pull-requests)
- Frequently Asked Questions (FAQ) and Conceptual Topics in the detailed [Azure SDK for Java wiki](https://github.com/azure/azure-sdk-for-java/wiki).

### Community

Chat with other community members [![Join the chat at https://gitter.im/azure/azure-sdk-for-java](https://badges.gitter.im/Join%20Chat.svg)](https://gitter.im/azure/azure-sdk-for-java?utm_source=badge&utm_medium=badge&utm_campaign=pr-badge&utm_content=badge)

### Reporting security issues and security bugs

Security issues and bugs should be reported privately, via email, to the Microsoft Security Response Center (MSRC) <secure@microsoft.com>. You should receive a response within 24 hours. If for some reason you do not, please follow up via email to ensure we received your original message. Further information, including the MSRC PGP key, can be found in the [Security TechCenter](https://www.microsoft.com/msrc/faqs-report-an-issue).

### License

Azure SDK for Java is licensed under the [MIT](LICENSE.txt) license.

<!-- Links -->
[java_guidelines]: https://azure.github.io/azure-sdk/java_introduction.html
[latest_release_page]: https://azure.github.io/azure-sdk/releases/2020-03/java.html
[feb_20_release_page]: https://azure.github.io/azure-sdk/releases/2020-02/java.html
[jan_20_release_page]: https://azure.github.io/azure-sdk/releases/2020-01/java.html
[dec_19_release_page]: https://azure.github.io/azure-sdk/releases/2019-12/java.html
[nov_19_release_page]: https://azure.github.io/azure-sdk/releases/2019-11/java.html
[oct_19_release_page]: https://azure.github.io/azure-sdk/releases/2019-10-11/java.html
[sep_19_release_page]: https://azure.github.io/azure-sdk/releases/2019-09-17/java.html
[aug_19_release_page]: https://azure.github.io/azure-sdk/releases/2019-08-06/java.html
[jul_19_release_page]: https://azure.github.io/azure-sdk/releases/2019-07-10/java.html

![Impressions](https://azure-sdk-impressions.azurewebsites.net/api/impressions/azure-sdk-for-java%2FREADME.png)<|MERGE_RESOLUTION|>--- conflicted
+++ resolved
@@ -4,13 +4,7 @@
 
 This repository is for active development of the Azure SDK for Java. For consumers of the SDK we recommend visiting our [public developer docs](https://docs.microsoft.com/en-us/java/azure/) or our versioned [developer docs](https://azure.github.io/azure-sdk-for-java).
 
-<<<<<<< HEAD
-=======
-## Important
 
-The Azure SDK team is pleased to make available the March 2020 client library General Availability (GA) release. We strongly recommend using the GA libraries in all production environments as these libraries are well tested and officially supported by Microsoft. More details, including installation instructions can be found [here][latest_release_page].
-
->>>>>>> 46f8cece
 ## Getting started
 
 To get started with a specific service library, see the **README.md** file located in the library's project folder. You can find service libraries in the `/sdk` directory. For a list of all the services we support access our [list of all existing libraries](https://azure.github.io/azure-sdk/releases/latest/all/java.html). 
@@ -19,65 +13,33 @@
 
 ### Prerequisites
 
-<<<<<<< HEAD
-Java 8 or later is required to use the new client libraries, otherwise Java 7 or later is required.
-=======
 Java 8 or later is required to use libraries under the `com.azure` package, for libraries under the `com.microsoft.azure` package Java 7 or later is required.
->>>>>>> 46f8cece
+
 
 ## Latest Release
 
 Each service might have a number of libraries available from each of the following categories:
 
-<<<<<<< HEAD
+
 - [Client: New Releases](#Client-New-Releases)
 - [Client: Previous Versions](#Client-Previous-Versions)
 - [Management](#Management)
 
-=======
-- [Client: GA March 2020 Releases](#Client-GA-March-2020-Releases)
-- [Client - Previous Versions](#Client-Previous-Versions)
-- [Management](#Management)
-
-### Client: GA March 2020 Releases
-
-New wave of packages that were released in March 2020 client library as General Availability (GA) and several others that were released in **beta**. These libraries follow the [Azure SDK Design Guidelines for Java][java_guidelines] and share a number of core features such as HTTP retries, logging, transport protocols, authentication protocols, etc, so that once you learn how to use these features in one client library, you will know how to use them in other client libraries. You can learn about these shared features [here](https://github.com/Azure/azure-sdk-for-java/blob/azure-core_1.3.0/sdk/core/azure-core/README.md).
->>>>>>> 46f8cece
 
 ### Client: New Releases
 
-<<<<<<< HEAD
+
 New wave of packages that follow the [Azure SDK Design Guidelines for Java](https://azure.github.io/azure-sdk/java/guidelines/) and share a number of core features such as HTTP retries, logging, transport protocols, authentication protocols, etc., so that once you learn how to use these features in one client library, you will know how to use them in other client libraries. You can learn about these shared features [here](https://github.com/Azure/azure-sdk-for-java/blob/master/sdk/core/azure-core/README.md).
-=======
-The libraries released in the GA March 2020 release is listed below.
-
-- [March 2020][latest_release_page]
->>>>>>> 46f8cece
-
 These libraries can be easily identified by folder, package, and namespaces names starting with `azure-`, e.g. `azure-keyvault`.
 
-<<<<<<< HEAD
 You can find the [most up to date list of all of the new packages on our page](https://azure.github.io/azure-sdk/releases/latest/index.html#java-packages). This list includes the most recent releases: both GA and preview.
-=======
-- [February 2020][feb_20_release_page]
-- [January 2020][jan_20_release_page]
-- [December 2019][dec_19_release_page]
-- [November 2019][nov_19_release_page]
-- [October 2019][oct_19_release_page]
-- [September 2019][sep_19_release_page]
-- [August 2019][aug_19_release_page]
-- [July 2019][jul_19_release_page]
->>>>>>> 46f8cece
 
 > NOTE: If you need to ensure your code is ready for production use one of the stable, non-preview libraries.
 
 ### Client: Previous Versions
 
-<<<<<<< HEAD
 Last stable versions of packages that have been provided for usage with Azure and are production-ready. These libraries provide similar functionalities to the new libraries, as they allow you to use and consume existing resources and interact with them, for example: upload a blob. Previous library directories start with `microsoft-azure-`, e.g. `microsoft-azure-keyvault`. They might not implement the [guidelines](https://azure.github.io/azure-sdk/java_introduction.html) or have the same feature set as the GA releases. They do however offer wider coverage of services.
-=======
-Last stable versions of packages that have been provided for usage with Azure and are production-ready. These libraries provide similar functionalities to the preview libraries, as they allow you to use and consume existing resources and interact with them, for example: upload a blob. Stable library directories start with `microsoft-azure-`, e.g. `microsoft-azure-keyvault`. They might not implement the [guidelines][java_guidelines] or have the same feature set as the GA releases. They do however offer wider coverage of services.
->>>>>>> 46f8cece
+
 
 ### Management
 
@@ -94,12 +56,9 @@
 ## Navigating the repository
 
 ### Master branch
-<<<<<<< HEAD
+
 The master branch has the most recent code with new features and bug fixes. It does **not** represent latest released **GA** SDK. See [above](#Client-New-Releases) for latest **GA** release.<br/>
-=======
 
-The master branch has the most recent code with new features and bug fixes. It does **not** represent latest released **GA** SDK. See [above](#Client-GA-March-2020-Releases) for latest **GA** release.
->>>>>>> 46f8cece
 
 ### Release branches (Release tagging)
 
