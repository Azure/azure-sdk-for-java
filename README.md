--- conflicted
+++ resolved
@@ -63,22 +63,15 @@
 * File an issue via [Github Issues](https://github.com/Azure/azure-sdk-for-java/issues/new/choose).
 * Check [previous questions](https://stackoverflow.com/questions/tagged/azure-java-sdk) or ask new ones on StackOverflow using `azure-java-sdk` tag.
 
-<<<<<<< HEAD
-### Contributing Guide
-=======
 ## Navigating the repository
 ### Master branch
 The master branch has the most recent code with new features and bug fixes. It does **not** represent latest released **GA** SDK. See [above](#Client-GA-November-2019-Releases) for latest **GA** release.<br/>
-
 
 ### Release branches (Release tagging)
 For each package we release there will be a unique git tag created that contains the name and the version of the package to mark the commit of the code that produced the package. This tag will be used for servicing via hotfix branches as well as debugging the code for a particular preview or stable release version.
 Format of the release tags are `<package-name>_<package-version>`. For more information please see [our branching strategy](https://github.com/Azure/azure-sdk/blob/master/docs/policies/repobranching.md#release-tagging).
 
-## Contributing
-For details on contributing to this repository, see the [contributing guide](CONTRIBUTING.md).
->>>>>>> c69e5157
-
+## Contributing Guide
 We welcome contributions and suggestions!  Many people all over the world have helped make this project better.  You'll want to check out:
 
 * [What are some good first issues for new contributors to the repo?](https://github.com/azure/azure-sdk-for-java/issues?q=is%3Aopen+is%3Aissue+label%3A%22up+for+grabs%22)
@@ -101,7 +94,7 @@
 
 Security issues and bugs should be reported privately, via email, to the Microsoft Security Response Center (MSRC) <secure@microsoft.com>. You should receive a response within 24 hours. If for some reason you do not, please follow up via email to ensure we received your original message. Further information, including the MSRC PGP key, can be found in the [Security TechCenter](https://www.microsoft.com/msrc/faqs-report-an-issue).
 
-## License
+### License
 
 Azure SDK for Java is licensed under the [MIT](LICENSE.txt) license.
 
