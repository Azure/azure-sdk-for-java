<!--
  ~ Copyright (c) Microsoft Corporation. All rights reserved.
  ~ Licensed under the MIT License.
  -->
<project xmlns="http://maven.apache.org/POM/4.0.0" xmlns:xsi="http://www.w3.org/2001/XMLSchema-instance" xsi:schemaLocation="http://maven.apache.org/POM/4.0.0 http://maven.apache.org/xsd/maven-4.0.0.xsd">
  <modelVersion>4.0.0</modelVersion>

  <parent>
    <groupId>com.azure</groupId>
    <artifactId>azure-client-sdk-parent</artifactId>
    <version>1.0.0</version>
    <relativePath>../pom.client.xml</relativePath>
  </parent>

  <groupId>com.azure</groupId>
  <artifactId>azure-core-parent</artifactId>
  <version>1.0.0-preview.1</version>
  <packaging>pom</packaging>

  <name>Microsoft Azure Core Libraries for Java</name>
  <description>This package contains the core libraries for Java clients.</description>
  <url>https://github.com/Azure/azure-sdk-for-java</url>

  <licenses>
    <license>
      <name>The MIT License (MIT)</name>
      <url>http://opensource.org/licenses/MIT</url>
      <distribution>repo</distribution>
    </license>
  </licenses>

  <scm>
    <url>scm:git:https://github.com/Azure/azure-sdk-for-java</url>
    <connection>scm:git:https://github.com/Azure/azure-sdk-for-java.git</connection>
    <developerConnection>scm:git:https://github.com/Azure/azure-sdk-for-java.git</developerConnection>
<<<<<<< HEAD
    <tag>HEAD</tag>
=======
    <tag>v1.0.0-preview.1</tag>
>>>>>>> 1978d61a
  </scm>

  <properties>
    <project.build.sourceEncoding>UTF-8</project.build.sourceEncoding>
    <legal><![CDATA[[INFO] Any downloads listed may be third party software.  Microsoft grants you no rights for third party software.]]></legal>
  </properties>

  <developers>
    <developer>
      <id>microsoft</id>
      <name>Microsoft</name>
    </developer>
  </developers>

  <distributionManagement>
    <site>
      <id>azure-java-build-docs</id>
      <url>${site.url}/site/${project.artifactId}</url>
    </site>
  </distributionManagement>

  <modules>
    <module>azure-core</module>
    <module>azure-core-amqp</module>
<<<<<<< HEAD
    <module>azure-core-auth</module>
=======
>>>>>>> 1978d61a
    <module>azure-core-management</module>
    <module>azure-core-test</module>
  </modules>
</project><|MERGE_RESOLUTION|>--- conflicted
+++ resolved
@@ -33,11 +33,7 @@
     <url>scm:git:https://github.com/Azure/azure-sdk-for-java</url>
     <connection>scm:git:https://github.com/Azure/azure-sdk-for-java.git</connection>
     <developerConnection>scm:git:https://github.com/Azure/azure-sdk-for-java.git</developerConnection>
-<<<<<<< HEAD
-    <tag>HEAD</tag>
-=======
     <tag>v1.0.0-preview.1</tag>
->>>>>>> 1978d61a
   </scm>
 
   <properties>
@@ -62,10 +58,6 @@
   <modules>
     <module>azure-core</module>
     <module>azure-core-amqp</module>
-<<<<<<< HEAD
-    <module>azure-core-auth</module>
-=======
->>>>>>> 1978d61a
     <module>azure-core-management</module>
     <module>azure-core-test</module>
   </modules>
