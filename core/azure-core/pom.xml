<!--
  ~ Copyright (c) Microsoft Corporation. All rights reserved.
  ~ Licensed under the MIT License.
  -->
<project xmlns="http://maven.apache.org/POM/4.0.0" xmlns:xsi="http://www.w3.org/2001/XMLSchema-instance" xsi:schemaLocation="http://maven.apache.org/POM/4.0.0 http://maven.apache.org/xsd/maven-4.0.0.xsd">
  <modelVersion>4.0.0</modelVersion>
  <parent>
    <groupId>com.azure</groupId>
    <artifactId>azure-core-parent</artifactId>
    <version>1.0.0-preview.1</version>
    <relativePath>../pom.xml</relativePath>
  </parent>

  <groupId>com.azure</groupId>
  <artifactId>azure-core</artifactId>
  <packaging>jar</packaging>

  <name>Microsoft Azure Java Core Library</name>
  <description>This package contains core types for Azure Java clients.</description>
  <url>https://github.com/Azure/azure-sdk-for-java</url>

  <licenses>
    <license>
      <name>The MIT License (MIT)</name>
      <url>http://opensource.org/licenses/MIT</url>
      <distribution>repo</distribution>
    </license>
  </licenses>

  <distributionManagement>
    <site>
      <id>azure-java-build-docs</id>
      <url>${site.url}/site/${project.artifactId}</url>
    </site>
  </distributionManagement>

  <scm>
    <url>https://github.com/Azure/azure-sdk-for-java</url>
    <connection>scm:git:https://github.com/Azure/azure-sdk-for-java.git</connection>
    <developerConnection>scm:git:https://github.com/Azure/azure-sdk-for-java.git</developerConnection>
<<<<<<< HEAD
    <tag>HEAD</tag>
=======
    <tag>v1.0.0-preview.1</tag>
>>>>>>> 1978d61a
  </scm>
  
  <properties>
    <project.build.sourceEncoding>UTF-8</project.build.sourceEncoding>
    <legal><![CDATA[[INFO] Any downloads listed may be third party software.  Microsoft grants you no rights for third party software.]]></legal>
  </properties>

  <developers>
    <developer>
      <id>microsoft</id>
      <name>Microsoft</name>
    </developer>
  </developers>

  <dependencies>
    <dependency>
      <groupId>io.netty</groupId>
      <artifactId>netty-handler</artifactId>
    </dependency>
    <dependency>
      <groupId>io.netty</groupId>
      <artifactId>netty-handler-proxy</artifactId>
    </dependency>
    <dependency>
      <groupId>io.netty</groupId>
      <artifactId>netty-buffer</artifactId>
    </dependency>
    <dependency>
      <groupId>io.netty</groupId>
      <artifactId>netty-codec-http</artifactId>
    </dependency>
    <dependency>
      <groupId>com.fasterxml.jackson.datatype</groupId>
      <artifactId>jackson-datatype-jsr310</artifactId>
    </dependency>
    <dependency>
      <groupId>com.fasterxml.jackson.dataformat</groupId>
      <artifactId>jackson-dataformat-xml</artifactId>
    </dependency>
    <dependency>
      <groupId>org.slf4j</groupId>
      <artifactId>slf4j-api</artifactId>
    </dependency>

    <!-- Added this dependency to include necessary annotations used by reactor core.
    Without this dependency, javadoc throws a warning as it cannot find enum When.MAYBE
    which is used in @Nullable annotation in reactor core classes -->
    <dependency>
      <groupId>com.google.code.findbugs</groupId>
      <artifactId>jsr305</artifactId>
      <version>3.0.2</version>
      <scope>provided</scope>
    </dependency>

    <dependency>
      <groupId>io.projectreactor.netty</groupId>
      <artifactId>reactor-netty</artifactId>
    </dependency>
    <dependency>
      <groupId>io.projectreactor</groupId>
      <artifactId>reactor-test</artifactId>
      <scope>test</scope>
    </dependency>

    <dependency>
      <groupId>junit</groupId>
      <artifactId>junit</artifactId>
      <scope>test</scope>
    </dependency>
    <dependency>
      <groupId>org.slf4j</groupId>
      <artifactId>slf4j-simple</artifactId>
      <scope>test</scope>
    </dependency>
    <dependency>
      <groupId>com.github.tomakehurst</groupId>
      <artifactId>wiremock-standalone</artifactId>
      <scope>test</scope>
    </dependency>
    <dependency>
      <groupId>org.eclipse.jetty</groupId>
      <artifactId>jetty-http</artifactId>
      <scope>test</scope>
    </dependency>
    <dependency>
      <groupId>org.eclipse.jetty</groupId>
      <artifactId>jetty-server</artifactId>
      <scope>test</scope>
    </dependency>
  </dependencies>
  <build>
    <plugins>
      <!--The plugin may outdated with WireWork. TODO: Move to WireWork.
      Issue: https://github.com/Azure/azure-sdk-for-java/issues/3255-->
      <plugin>
        <groupId>org.eclipse.jetty</groupId>
        <artifactId>jetty-maven-plugin</artifactId>
        <configuration>
          <httpConnector>
            <port>11081</port>
          </httpConnector>
          <webApp>
            <contextPath>/javasdktest/upload</contextPath>
          </webApp>
          <webAppSourceDirectory>temp/</webAppSourceDirectory>
        </configuration>
      </plugin>

      <!--The plugin may outdated with WireWork. TODO: Move to WireWork.
      Issue: https://github.com/Azure/azure-sdk-for-java/issues/3255-->
      <plugin>
        <groupId>org.codehaus.mojo</groupId>
        <artifactId>exec-maven-plugin</artifactId>
        <executions>
          <execution>
            <goals><goal>java</goal></goals>
          </execution>
        </executions>
        <configuration>
          <mainClass>com.azure.core.MockServer</mainClass>
          <classpathScope>test</classpathScope>
        </configuration>
      </plugin>
    </plugins>
  </build>
</project><|MERGE_RESOLUTION|>--- conflicted
+++ resolved
@@ -38,11 +38,7 @@
     <url>https://github.com/Azure/azure-sdk-for-java</url>
     <connection>scm:git:https://github.com/Azure/azure-sdk-for-java.git</connection>
     <developerConnection>scm:git:https://github.com/Azure/azure-sdk-for-java.git</developerConnection>
-<<<<<<< HEAD
-    <tag>HEAD</tag>
-=======
     <tag>v1.0.0-preview.1</tag>
->>>>>>> 1978d61a
   </scm>
   
   <properties>
