// Copyright (c) Microsoft Corporation. All rights reserved.
// Licensed under the MIT License.

package com.azure.core.util.polling;

import java.time.Duration;
import java.util.HashMap;
import java.util.Map;
import com.azure.core.util.polling.PollResponse.OperationStatus;

/**
 * Code snipper for PollResponse
 *
 * @param <T>
 */


public final class PollResponseJavaDocCodeSnippets<T> {

    /**
     *
     * @param otherStatus v
     * @param value v
     */
    public void initialise(String otherStatus, T value) {
        // BEGIN: com.azure.core.util.polling.pollresponse.custom.status
        // Lets say we want to crete poll response with status as IN_PROGRESS
        PollResponse<String> inProgressPollResponse
<<<<<<< HEAD
            = new PollResponse<>("CUSTOM_OTHER_STATUS", "my custom response");
=======
            = new PollResponse<>(OperationStatus.fromString("CUSTOM_OTHER_STATUS"),
            "my custom response");
>>>>>>> 1978d61a
        // END: com.azure.core.util.polling.pollresponse.custom.status
    }

    /**
     *
     * @param otherStatus v
     * @param value v
     * @param retryAfterDuration v
     */
    public void initialise(String otherStatus, T value, Duration retryAfterDuration) {
        // BEGIN: com.azure.core.util.polling.pollresponse.custom.status.retryAfter
        // Lets say we want to crete poll response with status as IN_PROGRESS
        PollResponse<String> inProgressPollResponse
<<<<<<< HEAD
            = new PollResponse<>("CUSTOM_OTHER_STATUS", "my custom response", Duration.ofMillis(5000));
=======
            = new PollResponse<>(OperationStatus.fromString("CUSTOM_OTHER_STATUS"),
            "my custom response", Duration.ofMillis(5000));
>>>>>>> 1978d61a
        // END: com.azure.core.util.polling.pollresponse.custom.status.retryAfter
    }

    /**
     * initialise
     * @param status v
     * @param value v
     */
    public void initialise(OperationStatus status, T value) {
        // BEGIN: com.azure.core.util.polling.pollresponse.status.value
        // Lets say we want to crete poll response with status as IN_PROGRESS

        PollResponse<String> inProgressPollResponse
            = new PollResponse<>(OperationStatus.IN_PROGRESS, "my custom response");

        // END: com.azure.core.util.polling.pollresponse.status.value

        // BEGIN: com.azure.core.util.polling.pollresponse.custom.status.value
        // Lets say we want to crete poll response with custom status as OTHER_CUSTOM_STATUS

        PollResponse<String> pollResponseWithCustomStatus
            = new PollResponse<>(OperationStatus.fromString("OTHER_CUSTOM_STATUS"), "my custom status response");
        // END: com.azure.core.util.polling.pollresponse.custom.status.value
    }

    /**
     * Initialise and subscribe snippet
     * @param status v
     * @param value v
     * @param retryAfter v
     * @param properties v
     */
    public void initialise(OperationStatus status, T value, Duration retryAfter, Map<Object, Object> properties) {
        // BEGIN: com.azure.core.util.polling.pollresponse.status.value.retryAfter.properties

        // We can store some properties which we might need to execute poll Operation call.

        Map<Object, Object> prop =  new HashMap<>();
        prop.put("service.url", "http://azure.service.url");
        prop.put("customer.id", 2635342);

        // Lets say we want to crete poll response with status as IN_PROGRESS
        PollResponse<String> inProgressPollResponse
            = new PollResponse<>(OperationStatus.IN_PROGRESS, "mycustom response",
            Duration.ofMillis(2000), prop);
        // END: com.azure.core.util.polling.pollresponse.status.value.retryAfter.properties
    }


    /**
     * Initialise and subscribe snippet
     * @param status v
     * @param value v
     * @param retryAfter v
     */
    public void initialise(OperationStatus status, T value, Duration retryAfter) {
        // BEGIN: com.azure.core.util.polling.pollresponse.status.value.retryAfter

        // Lets say we want to crete poll response with status as IN_PROGRESS
        // If nextRetry should happen after 2 seconds ...
        PollResponse<String> inProgressPollResponse
            = new PollResponse<>(OperationStatus.IN_PROGRESS,  "my custom response",
            Duration.ofMillis(2000));
        // END: com.azure.core.util.polling.pollresponse.status.value.retryAfter
    }
}<|MERGE_RESOLUTION|>--- conflicted
+++ resolved
@@ -26,12 +26,8 @@
         // BEGIN: com.azure.core.util.polling.pollresponse.custom.status
         // Lets say we want to crete poll response with status as IN_PROGRESS
         PollResponse<String> inProgressPollResponse
-<<<<<<< HEAD
-            = new PollResponse<>("CUSTOM_OTHER_STATUS", "my custom response");
-=======
             = new PollResponse<>(OperationStatus.fromString("CUSTOM_OTHER_STATUS"),
             "my custom response");
->>>>>>> 1978d61a
         // END: com.azure.core.util.polling.pollresponse.custom.status
     }
 
@@ -45,12 +41,8 @@
         // BEGIN: com.azure.core.util.polling.pollresponse.custom.status.retryAfter
         // Lets say we want to crete poll response with status as IN_PROGRESS
         PollResponse<String> inProgressPollResponse
-<<<<<<< HEAD
-            = new PollResponse<>("CUSTOM_OTHER_STATUS", "my custom response", Duration.ofMillis(5000));
-=======
             = new PollResponse<>(OperationStatus.fromString("CUSTOM_OTHER_STATUS"),
             "my custom response", Duration.ofMillis(5000));
->>>>>>> 1978d61a
         // END: com.azure.core.util.polling.pollresponse.custom.status.retryAfter
     }
 
