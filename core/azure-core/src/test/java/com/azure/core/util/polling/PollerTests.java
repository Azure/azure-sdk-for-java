--- conflicted
+++ resolved
@@ -64,11 +64,7 @@
                 if (LocalDateTime.now().isBefore(timeToReturnFinalResponse)) {
                     int indexForIntermediateResponse = prePollResponse.getValue() == null || prePollResponse.getValue().intermediateResponseIndex >= intermediateOtherPollResponseList.size() ? 0 : prePollResponse.getValue().intermediateResponseIndex;
                     PollResponse<CreateCertificateResponse> intermediatePollResponse = intermediateOtherPollResponseList.get(indexForIntermediateResponse);
-<<<<<<< HEAD
-                    debug(" Service poll function called ", " returning intermediate response status, otherstatus, value " + intermediatePollResponse.getStatus().toString() + "," + intermediatePollResponse.getOtherStatus() + "," + intermediatePollResponse.getValue().response);
-=======
                     debug(" Service poll function called ", " returning intermediate response status, otherstatus, value " + intermediatePollResponse.getStatus().toString() + "," + intermediatePollResponse.getValue().response);
->>>>>>> 1978d61a
                     intermediatePollResponse.getValue().intermediateResponseIndex = indexForIntermediateResponse + 1;
                     return Mono.just(intermediatePollResponse);
                 } else {
@@ -87,13 +83,8 @@
     public void subscribeToSpecificOtherOperationStatusTest() throws Exception {
         PollResponse<CreateCertificateResponse> successPollResponse = new PollResponse<>(OperationStatus.SUCCESSFULLY_COMPLETED, new CreateCertificateResponse("Created : Cert A"));
         PollResponse<CreateCertificateResponse> inProgressPollResponse = new PollResponse<>(OperationStatus.IN_PROGRESS, new CreateCertificateResponse("Starting : Cert A"));
-<<<<<<< HEAD
-        PollResponse<CreateCertificateResponse> other1PollResponse = new PollResponse<>("OTHER_1", new CreateCertificateResponse("Starting : Cert A"));
-        PollResponse<CreateCertificateResponse> other2PollResponse = new PollResponse<>("OTHER_2", new CreateCertificateResponse("Starting : Cert A"));
-=======
         PollResponse<CreateCertificateResponse> other1PollResponse = new PollResponse<>(PollResponse.OperationStatus.fromString("OTHER_1"), new CreateCertificateResponse("Starting : Cert A"));
         PollResponse<CreateCertificateResponse> other2PollResponse = new PollResponse<>(PollResponse.OperationStatus.fromString("OTHER_2"), new CreateCertificateResponse("Starting : Cert A"));
->>>>>>> 1978d61a
 
         ArrayList<PollResponse<CreateCertificateResponse>> inProgressPollResponseList = new ArrayList<>();
         inProgressPollResponseList.add(inProgressPollResponse);
@@ -110,11 +101,7 @@
         Poller<CreateCertificateResponse> createCertPoller = new Poller<>(pollInterval, pollOperation);
         Flux<PollResponse<CreateCertificateResponse>> fluxPollResp =  createCertPoller.getObserver();
         fluxPollResp.subscribe(pr -> {
-<<<<<<< HEAD
-            debug("0 Got Observer() Response " + pr.getStatus().toString() + " " + pr.getOtherStatus() + " " + pr.getValue().response);
-=======
             debug("0 Got Observer() Response " + pr.getStatus().toString() + " " + pr.getValue().response);
->>>>>>> 1978d61a
         });
 
         createCertPoller.getObserver().subscribe(x -> {
@@ -122,19 +109,6 @@
         });
 
         // get Specific Event Observer
-<<<<<<< HEAD
-        List<String> observeOtherStates = new ArrayList<>();
-        observeOtherStates.add("OTHER_1");
-        observeOtherStates.add("OTHER_2");
-        List<OperationStatus> observeOperationStates = new ArrayList<>();
-        observeOperationStates.add(OperationStatus.SUCCESSFULLY_COMPLETED);
-        Flux<PollResponse<CreateCertificateResponse>> fluxPollRespFiltered = fluxPollResp.filterWhen(tPollResponse -> matchesState(tPollResponse, observeOperationStates, observeOtherStates));
-        fluxPollResp.subscribe(pr -> {
-            debug("1 Got Observer() Response " + pr.getStatus().toString() + " " + pr.getOtherStatus() + " " + pr.getValue().response);
-        });
-        fluxPollRespFiltered.subscribe(pr -> {
-            debug("2 Got Observer(SUCCESSFULLY_COMPLETED, OTHER_1,2) Response " + pr.getStatus().toString() + " " + pr.getOtherStatus() + " " + pr.getValue().response);
-=======
         List<OperationStatus> observeOperationStates = new ArrayList<>();
         observeOperationStates.add(OperationStatus.SUCCESSFULLY_COMPLETED);
         observeOperationStates.add(OperationStatus.fromString("OTHER_1"));
@@ -146,7 +120,6 @@
         });
         fluxPollRespFiltered.subscribe(pr -> {
             debug("2 Got Observer(SUCCESSFULLY_COMPLETED, OTHER_1,2) Response " + pr.getStatus().toString() + " " + pr.getValue().response);
->>>>>>> 1978d61a
         });
 
         Thread.sleep(totalTimeoutInMillis + 3 * pollInterval.toMillis());
@@ -155,20 +128,6 @@
         Assert.assertTrue(createCertPoller.isAutoPollingEnabled());
     }
 
-<<<<<<< HEAD
-    private Mono<Boolean> matchesState(PollResponse<CreateCertificateResponse> currentPollResponse, List<OperationStatus> observeOperationStates, List<String> observeOtherStates) {
-        List<OperationStatus> operationStates = observeOperationStates != null ? observeOperationStates : new ArrayList<>();
-        if (currentPollResponse.getStatus() == OperationStatus.OTHER
-            && currentPollResponse.getStatus() != null
-            && observeOtherStates != null) {
-            if (observeOtherStates.contains(currentPollResponse.getOtherStatus())) {
-                return Mono.just(true);
-            }
-        } else {
-            if (operationStates.contains(currentPollResponse.getStatus())) {
-                return Mono.just(true);
-            }
-=======
     /* Test where SDK Client is subscribed all responses.
      * This scenario is setup where source will generate few in-progress response followed by few OTHER status responses and finally successfully completed response.
      * The sdk client will block for a specific OTHER status.
@@ -202,7 +161,6 @@
 
         if (observeAllOperationStates.contains(currentPollResponse.getStatus())) {
             return Mono.just(true);
->>>>>>> 1978d61a
         }
         return Mono.just(false);
     }
