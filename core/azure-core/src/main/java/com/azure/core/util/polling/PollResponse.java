// Copyright (c) Microsoft Corporation. All rights reserved.
// Licensed under the MIT License.

package com.azure.core.util.polling;

import com.azure.core.util.ExpandableStringEnum;

import java.time.Duration;
import java.util.Map;
import java.util.Objects;

/**
 * PollResponse represents a single response from a service for a long-running polling operation. It provides information such as
 * the current {@link OperationStatus status} of the long-running operation, any {@link #getValue value} returned in the poll, as well
 * as other useful information provided by the service.
 *
 *<p><strong>Code Sample Creating PollResponse Object</strong></p>
 * {@codesnippet com.azure.core.util.polling.pollresponse.status.value}
 *
 * <p><strong>Code Sample Creating PollResponse Object with custom status</strong></p>
 * {@codesnippet com.azure.core.util.polling.pollresponse.custom.status.value}
 *
 * @param <T> Type of poll response value.
 *
 * @see OperationStatus
 * @see Poller
 */
public final class PollResponse<T> {

    private final OperationStatus status;
    private final T value;
    private final Duration retryAfter;
    private final Map<Object, Object> properties;
    private final String otherStatus;

    /**
     * An enum to represent all possible states that a long-running operation may find itself in.
     * The poll operation is considered complete when the status is one of {@code SUCCESSFULLY_COMPLETED}, {@code USER_CANCELLED} or {@code FAILED}.
     */
    public static final class OperationStatus extends ExpandableStringEnum<OperationStatus> {
        /** Represents that polling has not yet started for this long-running operation.*/
        public static final OperationStatus NOT_STARTED = fromString("NOT_STARTED");

        /** Represents that this long-running operation is in progress and not yet complete.*/
        public static final OperationStatus IN_PROGRESS = fromString("IN_PROGRESS");

        /** Represent that this long-running operation is completed successfully.*/
        public static final OperationStatus SUCCESSFULLY_COMPLETED = fromString("SUCCESSFULLY_COMPLETED");

        /**
         * Represents that this long-running operation has failed to successfully complete, however this is still
         * considered as complete long-running operation, meaning that the {@link Poller} instance will report that it is complete.
         */
        public static final OperationStatus FAILED = fromString("FAILED");

        /** Represents that this long-running operation is cancelled by user, however this is still
         * considered as complete long-running operation.*/
<<<<<<< HEAD
        USER_CANCELLED,

        /**
         * When long-running operation status could not be represented by any status in {@link OperationStatus}, this status represents
         * a custom status Azure service could be in. This custom status is not considered as complete long-running operation.
         * It must have valid value for {@code otherStatus} as {@link String}.
         */
        OTHER
=======
        public static final OperationStatus USER_CANCELLED = fromString("USER_CANCELLED");

        /**
         * Creates or finds a {@link OperationStatus} from its string representation.
         * @param name a name to look for
         * @return the corresponding {@link OperationStatus}
         */
        public static OperationStatus fromString(String name) {
            return fromString(name, OperationStatus.class);
        }
>>>>>>> 1978d61a
    }

    /**
     * Creates a new {@link PollResponse} with status, value, retryAfter and properties.
     *
     * <p><strong>Code Sample Creating PollResponse Object</strong></p>
     * {@codesnippet com.azure.core.util.polling.pollresponse.status.value.retryAfter.properties}
     *
     * @param status Mandatory operation status as defined in {@link OperationStatus}.
     * @param value The value as a result of poll operation. This can be any custom user-defined object. Null is also valid.
     * @param retryAfter Represents the delay the service has requested until the next polling operation is performed.
     * A {@code null}, zero or negative value will be taken to mean that the {@link Poller} should determine on its own when the next poll operation is to occur.
     * @param properties A map of properties provided by the service that will be made available into the next poll operation.
     * @throws NullPointerException If {@code status} is {@code null}.
     */
<<<<<<< HEAD
    public PollResponse(OperationStatus status, T value, Duration retryAfter, Map<Object, Object> properties) {
        this(status, null, value, retryAfter, properties);
    }

    /*
     * Creates a new {@link PollResponse} with status, value and retryAfter.
     *
     * @param status Mandatory operation status as defined in {@link OperationStatus}.
     * @param otherStatus string representation of custom status. It must be not null and non empty. The status will be defaulted to {@link OperationStatus#OTHER}
     * @param value The value as a result of poll operation. This can be any custom user-defined object. Null is also valid.
     * @param retryAfter Represents the delay the service has requested until the next polling operation is performed.
     * A {@code null}, zero or negative value will be taken to mean that the {@link Poller} should determine on its own when the next poll operation is to occur.
     * @param properties A map of properties provided by the service that will be made available into the next poll operation.
     * @throws NullPointerException If {@code status} is {@code null}.
     */
    private  PollResponse(OperationStatus status, String otherStatus, T value, Duration retryAfter, Map<Object, Object> properties) {
=======
    public  PollResponse(OperationStatus status, T value, Duration retryAfter, Map<Object, Object> properties) {
>>>>>>> 1978d61a
        Objects.requireNonNull(status, "The status input parameter cannot be null.");
        this.status = status;
        this.value = value;
        this.retryAfter = retryAfter;
        this.properties = properties;
        this.otherStatus = otherStatus;
    }

    /**
     * Creates a new {@link PollResponse} with status, value and retryAfter.
     *
     * <p><strong>Code Sample Creating PollResponse Object</strong></p>
     * {@codesnippet com.azure.core.util.polling.pollresponse.status.value.retryAfter}
     *
     * @param status Mandatory operation status as defined in {@link OperationStatus}.
     * @param value The value as a result of poll operation. This can be any custom user-defined object. Null is also valid.
     * @param retryAfter Represents the delay the service has requested until the next polling operation is performed.
     * A {@code null}, zero or negative value will be taken to mean that the {@link Poller} should determine on its own when the next poll operation is to occur.
     * @throws NullPointerException If {@code status} is {@code null}.
     */
    public PollResponse(OperationStatus status, T value, Duration retryAfter) {
        this(status, value, retryAfter, null);
    }

    /**
     * Creates a new {@link PollResponse} with status and value.
     *
     *<p><strong>Code Sample Creating PollResponse Object</strong></p>
     * {@codesnippet com.azure.core.util.polling.pollresponse.status.value}
     *
     * @param status Mandatory operation status as defined in {@link OperationStatus}.
     * @param value The value as a result of poll operation. This can be any custom user-defined object. Null is also valid.
     * @throws NullPointerException If {@code status} is {@code null}.
     */
    public PollResponse(OperationStatus status, T value) {
        this(status, value, null);
    }

    /**
     * Creates a new {@link PollResponse} with status and value.
     *
     *<p><strong>Code Sample Creating PollResponse Object</strong></p>
     * {@codesnippet com.azure.core.util.polling.pollresponse.custom.status.retryAfter}
     *
     * @param otherStatus string representation of custom status. It must be not null and non empty. The status will be defaulted to {@link OperationStatus#OTHER}
     * @param value The value as a result of poll operation. This can be any custom user-defined object. Null is also valid.
     * @param retryAfter Represents the delay the service has requested until the next polling operation is performed.
     * A {@code null}, zero or negative value will be taken to mean that the {@link Poller} should determine on its own when the next poll operation is to occur.
     * @throws NullPointerException If {@code status} is {@code null}.
     * @throws IllegalArgumentException if otherStatus is null or empty when status is {@link OperationStatus#OTHER}.
     */
    public PollResponse(String otherStatus, T value, Duration retryAfter) {
        this(OperationStatus.OTHER, otherStatus, value, retryAfter, null);
        if (Objects.isNull(otherStatus) || otherStatus.trim().length() == 0) {
            throw new IllegalArgumentException("The otherStatus can not be empty or null.");
        }
    }

    /**
     * Creates a new {@link PollResponse} with custom status and value.
     *
     *<p><strong>Code Sample Creating PollResponse Object</strong></p>
     * {@codesnippet com.azure.core.util.polling.pollresponse.custom.status}
     *
     * @param otherStatus string representation of custom status. It must be not null and non empty. The status will be defaulted to {@link OperationStatus#OTHER}
     * @param value The value as a result of poll operation. This can be any custom user-defined object. Null is also valid.
     * @throws NullPointerException If {@code status} is {@code null}.
     * @throws IllegalArgumentException if otherStatus is null or empty when status is {@link OperationStatus#OTHER}.
     */
    public PollResponse(String otherStatus, T value) {
        this(otherStatus, value, null);
    }

    /**
     * Used to retrieve value for custom status string when status is {@link OperationStatus#OTHER}.
     * @return custom other status string when status is {@link OperationStatus#OTHER}.
     */
    public String getOtherStatus() {
        return this.otherStatus;
    }

    /**
     * Represents the status of the long-running operation at the time the last polling operation finished successfully.
     * @return A {@link OperationStatus} representing the result of the poll operation.
     */
    public OperationStatus getStatus() {
        return status;
    }

    /**
     * The value returned as a result of the last successful poll operation. This can be any custom user defined object,
     * or null if no value was returned from the service.
     *
     * @return T result of poll operation.
     */
    public T getValue() {
        return value;
    }

    /**
     * Returns the delay the service has requested until the next polling operation is performed. A null or negative value will be
     * taken to mean that the {@link Poller} should determine on its own when the next poll operation is to occur.
     * @return Duration How long to wait before next retry.
     */
    public Duration getRetryAfter() {
        return  retryAfter;
    }

    /**
     * A map of properties provided by the service that will be made available into the next poll operation.
     * @return Map of properties that were returned from the service, and which will be made available into the next poll operation.
     */
    public Map<Object, Object> getProperties() {
        return properties;
    }
}<|MERGE_RESOLUTION|>--- conflicted
+++ resolved
@@ -31,7 +31,6 @@
     private final T value;
     private final Duration retryAfter;
     private final Map<Object, Object> properties;
-    private final String otherStatus;
 
     /**
      * An enum to represent all possible states that a long-running operation may find itself in.
@@ -55,16 +54,6 @@
 
         /** Represents that this long-running operation is cancelled by user, however this is still
          * considered as complete long-running operation.*/
-<<<<<<< HEAD
-        USER_CANCELLED,
-
-        /**
-         * When long-running operation status could not be represented by any status in {@link OperationStatus}, this status represents
-         * a custom status Azure service could be in. This custom status is not considered as complete long-running operation.
-         * It must have valid value for {@code otherStatus} as {@link String}.
-         */
-        OTHER
-=======
         public static final OperationStatus USER_CANCELLED = fromString("USER_CANCELLED");
 
         /**
@@ -75,7 +64,6 @@
         public static OperationStatus fromString(String name) {
             return fromString(name, OperationStatus.class);
         }
->>>>>>> 1978d61a
     }
 
     /**
@@ -91,32 +79,12 @@
      * @param properties A map of properties provided by the service that will be made available into the next poll operation.
      * @throws NullPointerException If {@code status} is {@code null}.
      */
-<<<<<<< HEAD
-    public PollResponse(OperationStatus status, T value, Duration retryAfter, Map<Object, Object> properties) {
-        this(status, null, value, retryAfter, properties);
-    }
-
-    /*
-     * Creates a new {@link PollResponse} with status, value and retryAfter.
-     *
-     * @param status Mandatory operation status as defined in {@link OperationStatus}.
-     * @param otherStatus string representation of custom status. It must be not null and non empty. The status will be defaulted to {@link OperationStatus#OTHER}
-     * @param value The value as a result of poll operation. This can be any custom user-defined object. Null is also valid.
-     * @param retryAfter Represents the delay the service has requested until the next polling operation is performed.
-     * A {@code null}, zero or negative value will be taken to mean that the {@link Poller} should determine on its own when the next poll operation is to occur.
-     * @param properties A map of properties provided by the service that will be made available into the next poll operation.
-     * @throws NullPointerException If {@code status} is {@code null}.
-     */
-    private  PollResponse(OperationStatus status, String otherStatus, T value, Duration retryAfter, Map<Object, Object> properties) {
-=======
     public  PollResponse(OperationStatus status, T value, Duration retryAfter, Map<Object, Object> properties) {
->>>>>>> 1978d61a
         Objects.requireNonNull(status, "The status input parameter cannot be null.");
         this.status = status;
         this.value = value;
         this.retryAfter = retryAfter;
         this.properties = properties;
-        this.otherStatus = otherStatus;
     }
 
     /**
@@ -147,49 +115,6 @@
      */
     public PollResponse(OperationStatus status, T value) {
         this(status, value, null);
-    }
-
-    /**
-     * Creates a new {@link PollResponse} with status and value.
-     *
-     *<p><strong>Code Sample Creating PollResponse Object</strong></p>
-     * {@codesnippet com.azure.core.util.polling.pollresponse.custom.status.retryAfter}
-     *
-     * @param otherStatus string representation of custom status. It must be not null and non empty. The status will be defaulted to {@link OperationStatus#OTHER}
-     * @param value The value as a result of poll operation. This can be any custom user-defined object. Null is also valid.
-     * @param retryAfter Represents the delay the service has requested until the next polling operation is performed.
-     * A {@code null}, zero or negative value will be taken to mean that the {@link Poller} should determine on its own when the next poll operation is to occur.
-     * @throws NullPointerException If {@code status} is {@code null}.
-     * @throws IllegalArgumentException if otherStatus is null or empty when status is {@link OperationStatus#OTHER}.
-     */
-    public PollResponse(String otherStatus, T value, Duration retryAfter) {
-        this(OperationStatus.OTHER, otherStatus, value, retryAfter, null);
-        if (Objects.isNull(otherStatus) || otherStatus.trim().length() == 0) {
-            throw new IllegalArgumentException("The otherStatus can not be empty or null.");
-        }
-    }
-
-    /**
-     * Creates a new {@link PollResponse} with custom status and value.
-     *
-     *<p><strong>Code Sample Creating PollResponse Object</strong></p>
-     * {@codesnippet com.azure.core.util.polling.pollresponse.custom.status}
-     *
-     * @param otherStatus string representation of custom status. It must be not null and non empty. The status will be defaulted to {@link OperationStatus#OTHER}
-     * @param value The value as a result of poll operation. This can be any custom user-defined object. Null is also valid.
-     * @throws NullPointerException If {@code status} is {@code null}.
-     * @throws IllegalArgumentException if otherStatus is null or empty when status is {@link OperationStatus#OTHER}.
-     */
-    public PollResponse(String otherStatus, T value) {
-        this(otherStatus, value, null);
-    }
-
-    /**
-     * Used to retrieve value for custom status string when status is {@link OperationStatus#OTHER}.
-     * @return custom other status string when status is {@link OperationStatus#OTHER}.
-     */
-    public String getOtherStatus() {
-        return this.otherStatus;
     }
 
     /**
