--- conflicted
+++ resolved
@@ -92,20 +92,7 @@
         return map == null || map.isEmpty();
     }
 
-<<<<<<< HEAD
-    /**
-     * Checks if the character sequence is null or empty.
-     * @param charSequence Character sequence being checked for nullness or emptiness.
-     * @return True if the character sequence is null or empty, false otherwise.
-     */
-    public static boolean isNullOrEmpty(CharSequence charSequence) {
-        return charSequence == null || charSequence.length() == 0;
-    }
-
-    /**
-=======
     /*
->>>>>>> ed2c3a91
      * Turns an array into a string mapping each element to a string and delimits them using a coma.
      * @param array Array being formatted to a string.
      * @param mapper Function that maps each element to a string.
@@ -141,7 +128,6 @@
         return null;
     }
 
-
     /*
      * Checks if the character sequence is null or empty.
      * @param charSequence Character sequence being checked for nullness or emptiness.
