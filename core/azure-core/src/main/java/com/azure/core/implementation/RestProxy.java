// Copyright (c) Microsoft Corporation. All rights reserved.
// Licensed under the MIT License.

package com.azure.core.implementation;

import com.azure.core.ServiceClient;
import com.azure.core.annotations.ResumeOperation;
import com.azure.core.credentials.ServiceClientCredentials;
import com.azure.core.exception.HttpRequestException;
import com.azure.core.util.Context;
import com.azure.core.http.HttpHeader;
import com.azure.core.http.HttpHeaders;
import com.azure.core.http.HttpMethod;
import com.azure.core.http.HttpPipeline;
import com.azure.core.http.HttpRequest;
import com.azure.core.http.HttpResponse;
import com.azure.core.http.policy.CookiePolicy;
import com.azure.core.http.policy.CredentialsPolicy;
import com.azure.core.http.policy.HttpPipelinePolicy;
import com.azure.core.http.policy.RetryPolicy;
import com.azure.core.http.policy.UserAgentPolicy;
import com.azure.core.http.rest.Page;
import com.azure.core.http.rest.PagedResponse;
import com.azure.core.http.rest.Response;
import com.azure.core.http.rest.ResponseBase;
import com.azure.core.implementation.http.ContentType;
import com.azure.core.implementation.http.PagedResponseBase;
import com.azure.core.implementation.http.UrlBuilder;
import com.azure.core.implementation.serializer.HttpResponseDecoder;
import com.azure.core.implementation.serializer.HttpResponseDecoder.HttpDecodedResponse;
import com.azure.core.implementation.serializer.SerializerAdapter;
import com.azure.core.implementation.serializer.SerializerEncoding;
import com.azure.core.implementation.serializer.jackson.JacksonAdapter;
import com.azure.core.implementation.tracing.TracerProxy;
import com.azure.core.implementation.util.FluxUtil;
import com.azure.core.implementation.util.ImplUtils;
import com.azure.core.implementation.util.TypeUtil;
import io.netty.buffer.ByteBuf;
import reactor.core.Exceptions;
import reactor.core.publisher.Flux;
import reactor.core.publisher.Mono;
import reactor.core.publisher.Signal;
import reactor.util.context.Context;

import java.io.IOException;
import java.lang.reflect.Constructor;
import java.lang.reflect.InvocationHandler;
import java.lang.reflect.InvocationTargetException;
import java.lang.reflect.Method;
import java.lang.reflect.Proxy;
import java.lang.reflect.Type;
import java.net.URL;
import java.util.ArrayList;
import java.util.Arrays;
import java.util.Comparator;
import java.util.List;
import java.util.Optional;
import java.util.function.Function;
import java.util.function.Supplier;
import java.util.stream.Collectors;

/**
 * Type to create a proxy implementation for an interface describing REST API methods.
 *
 * RestProxy can create proxy implementations for interfaces with methods that return
 * deserialized Java objects as well as asynchronous Single objects that resolve to a
 * deserialized Java object.
 */
public class RestProxy implements InvocationHandler {
    private static final String SPAN_NAME_TEMPLATE = "Azure.%s/%s";

    private final HttpPipeline httpPipeline;
    private final SerializerAdapter serializer;
    private final SwaggerInterfaceParser interfaceParser;
    private final HttpResponseDecoder decoder;

    /**
     * Create a RestProxy.
     *
     * @param httpPipeline the HttpPipelinePolicy and HttpClient httpPipeline that will be used to send HTTP
     *                 requests.
     * @param serializer the serializer that will be used to convert response bodies to POJOs.
     * @param interfaceParser the parser that contains information about the interface describing REST API methods
     *                        that this RestProxy "implements".
     */
    public RestProxy(HttpPipeline httpPipeline, SerializerAdapter serializer, SwaggerInterfaceParser interfaceParser) {
        this.httpPipeline = httpPipeline;
        this.serializer = serializer;
        this.interfaceParser = interfaceParser;
        this.decoder = new HttpResponseDecoder(this.serializer);
    }

    /**
     * Get the SwaggerMethodParser for the provided method. The Method must exist on the Swagger
     * interface that this RestProxy was created to "implement".
     *
     * @param method the method to get a SwaggerMethodParser for
     * @return the SwaggerMethodParser for the provided method
     */
    private SwaggerMethodParser methodParser(Method method) {
        return interfaceParser.methodParser(method);
    }

    /**
     * Get the SerializerAdapter used by this RestProxy.
     *
     * @return The SerializerAdapter used by this RestProxy
     */
    public SerializerAdapter serializer() {
        return serializer;
    }

    /**
     * Send the provided request asynchronously, applying any request policies provided to the HttpClient instance.
     *
     * @param request the HTTP request to send
     * @param contextData the context
     * @return a {@link Mono} that emits HttpResponse asynchronously
     */
    public Mono<HttpResponse> send(HttpRequest request, Context contextData) {
        return httpPipeline.send(httpPipeline.newContext(request, contextData));
    }

    @Override
    public Object invoke(Object proxy, final Method method, Object[] args) {
        try {
            final SwaggerMethodParser methodParser;
            final HttpRequest request;
            if (method.isAnnotationPresent(ResumeOperation.class)) {
                OperationDescription opDesc = ImplUtils.findFirstOfType(args, OperationDescription.class);
                Method resumeMethod = determineResumeMethod(method, opDesc.methodName());

                methodParser = methodParser(resumeMethod);
                request = createHttpRequest(opDesc, methodParser, args);
                final Type returnType = methodParser.returnType();

                // Track 2 clients don't use ResumeOperation yet, but they need to be thought about while implementing tracing.
                return handleResumeOperation(request, opDesc, methodParser, returnType, startTracingSpan(resumeMethod, ContextData.NONE));

            } else {
                methodParser = methodParser(method);
                request = createHttpRequest(methodParser, args);
<<<<<<< HEAD
                ContextData contextData = methodParser.contextData(args).addData("caller-method", methodParser.fullyQualifiedMethodName());
                contextData = startTracingSpan(method, contextData);

                final Mono<HttpResponse> asyncResponse = send(request, contextData);
=======
                final Mono<HttpResponse> asyncResponse = send(request, methodParser.context(args).addData("caller-method", methodParser.fullyQualifiedMethodName()));
>>>>>>> 7fe46b14
                //
                Mono<HttpDecodedResponse> asyncDecodedResponse = this.decoder.decode(asyncResponse, methodParser);
                //
                return handleHttpResponse(request, asyncDecodedResponse, methodParser, methodParser.returnType(), contextData);
            }

        } catch (Exception e) {
            throw Exceptions.propagate(e);
        }
    }

    private Method determineResumeMethod(Method method, String resumeMethodName) {
        for (Method potentialResumeMethod : method.getDeclaringClass().getMethods()) {
            if (potentialResumeMethod.getName().equals(resumeMethodName)) {
                return potentialResumeMethod;
            }
        }

        return null;
    }

    /**
     * Starts the tracing span for the current service call, additionally set metadata attributes on the span by passing
     * additional context information.
     * @param method Service method being called.
     * @param contextData Context information about the current service call.
     * @return The updated context containing the span context.
     */
    private ContextData startTracingSpan(Method method, ContextData contextData) {
        return TracerProxy.start(String.format(SPAN_NAME_TEMPLATE, interfaceParser.serviceName(), method.getName()), contextData);
    }

    /**
     * Create a HttpRequest for the provided Swagger method using the provided arguments.
     *
     * @param methodParser the Swagger method parser to use
     * @param args the arguments to use to populate the method's annotation values
     * @return a HttpRequest
     * @throws IOException thrown if the body contents cannot be serialized
     */
    private HttpRequest createHttpRequest(SwaggerMethodParser methodParser, Object[] args) throws IOException {
        UrlBuilder urlBuilder;

        // Sometimes people pass in a full URL for the value of their PathParam annotated argument.
        // This definitely happens in paging scenarios. In that case, just use the full URL and
        // ignore the Host annotation.
        final String path = methodParser.path(args);
        final UrlBuilder pathUrlBuilder = UrlBuilder.parse(path);
        if (pathUrlBuilder.scheme() != null) {
            urlBuilder = pathUrlBuilder;
        } else {
            urlBuilder = new UrlBuilder();

            // We add path to the UrlBuilder first because this is what is
            // provided to the HTTP Method annotation. Any path substitutions
            // from other substitution annotations will overwrite this.
            urlBuilder.withPath(path);

            final String scheme = methodParser.scheme(args);
            urlBuilder.withScheme(scheme);

            final String host = methodParser.host(args);
            urlBuilder.withHost(host);
        }

        for (final EncodedParameter queryParameter : methodParser.encodedQueryParameters(args)) {
            urlBuilder.setQueryParameter(queryParameter.name(), queryParameter.encodedValue());
        }

        final URL url = urlBuilder.toURL();
        final HttpRequest request = configRequest(new HttpRequest(methodParser.httpMethod(), url), methodParser, args);

        // Headers from Swagger method arguments always take precedence over inferred headers from body types
        for (final HttpHeader header : methodParser.headers(args)) {
            request.withHeader(header.name(), header.value());
        }

        return request;
    }

    /**
     * Create a HttpRequest for the provided Swagger method using the provided arguments.
     *
     * @param methodParser the Swagger method parser to use
     * @param args the arguments to use to populate the method's annotation values
     * @return a HttpRequest
     * @throws IOException thrown if the body contents cannot be serialized
     */
    private HttpRequest createHttpRequest(OperationDescription operationDescription, SwaggerMethodParser methodParser, Object[] args) throws IOException {
        final HttpRequest request = configRequest(new HttpRequest(methodParser.httpMethod(), operationDescription.url()), methodParser, args);

        // Headers from Swagger method arguments always take precedence over inferred headers from body types
        for (final String headerName : operationDescription.headers().keySet()) {
            request.withHeader(headerName, operationDescription.headers().get(headerName));
        }

        return request;
    }

    @SuppressWarnings("unchecked")
    private HttpRequest configRequest(HttpRequest request, SwaggerMethodParser methodParser, Object[] args) throws IOException {
        final Object bodyContentObject = methodParser.body(args);
        if (bodyContentObject == null) {
            request.headers().set("Content-Length", "0");
        } else {
            String contentType = methodParser.bodyContentType();
            if (contentType == null || contentType.isEmpty()) {
                if (bodyContentObject instanceof byte[] || bodyContentObject instanceof String) {
                    contentType = ContentType.APPLICATION_OCTET_STREAM;
                } else {
                    contentType = ContentType.APPLICATION_JSON;
                }
            }

            request.headers().set("Content-Type", contentType);

            boolean isJson = false;
            final String[] contentTypeParts = contentType.split(";");
            for (String contentTypePart : contentTypeParts) {
                if (contentTypePart.trim().equalsIgnoreCase(ContentType.APPLICATION_JSON)) {
                    isJson = true;
                    break;
                }
            }

            if (isJson) {
                final String bodyContentString = serializer.serialize(bodyContentObject, SerializerEncoding.JSON);
                request.withBody(bodyContentString);
            } else if (FluxUtil.isFluxByteBuf(methodParser.bodyJavaType())) {
                // Content-Length or Transfer-Encoding: chunked must be provided by a user-specified header when a Flowable<byte[]> is given for the body.
                //noinspection ConstantConditions
                request.withBody((Flux<ByteBuf>) bodyContentObject);
            } else if (bodyContentObject instanceof byte[]) {
                request.withBody((byte[]) bodyContentObject);
            } else if (bodyContentObject instanceof String) {
                final String bodyContentString = (String) bodyContentObject;
                if (!bodyContentString.isEmpty()) {
                    request.withBody(bodyContentString);
                }
            } else {
                final String bodyContentString = serializer.serialize(bodyContentObject, SerializerEncoding.fromHeaders(request.headers()));
                request.withBody(bodyContentString);
            }
        }

        return request;
    }

    private Mono<HttpDecodedResponse> ensureExpectedStatus(Mono<HttpDecodedResponse> asyncDecodedResponse, final SwaggerMethodParser methodParser) {
        return asyncDecodedResponse
                .flatMap(decodedHttpResponse -> ensureExpectedStatus(decodedHttpResponse, methodParser, null));
    }

    private static Exception instantiateUnexpectedException(UnexpectedExceptionInformation exception,
                                                            HttpResponse httpResponse,
                                                            String responseContent,
                                                            Object responseDecodedContent) {
        final int responseStatusCode = httpResponse.statusCode();
        String contentType = httpResponse.headerValue("Content-Type");
        String bodyRepresentation;
        if ("application/octet-stream".equalsIgnoreCase(contentType)) {
            bodyRepresentation = "(" + httpResponse.headerValue("Content-Length") + "-byte body)";
        } else {
            bodyRepresentation = responseContent.isEmpty() ? "(empty body)" : "\"" + responseContent + "\"";
        }

        Exception result;
        try {
            final Constructor<? extends HttpRequestException> exceptionConstructor = exception.exceptionType().getConstructor(String.class, HttpResponse.class, exception.exceptionBodyType());
            result = exceptionConstructor.newInstance("Status code " + responseStatusCode + ", " + bodyRepresentation,
                    httpResponse,
                    responseDecodedContent);
        } catch (ReflectiveOperationException e) {
            String message = "Status code " + responseStatusCode + ", but an instance of "
                    + exception.exceptionType().getCanonicalName() + " cannot be created."
                    + " Response body: " + bodyRepresentation;

            result = new IOException(message, e);
        }
        return result;
    }

    /**
     * Create a publisher that (1) emits error if the provided response {@code decodedResponse} has
     * 'disallowed status code' OR (2) emits provided response if it's status code ia allowed.
     *
     * 'disallowed status code' is one of the status code defined in the provided SwaggerMethodParser
     *  or is in the int[] of additional allowed status codes.
     *
     * @param decodedResponse The HttpResponse to check.
     * @param methodParser The method parser that contains information about the service interface
     *                     method that initiated the HTTP request.
     * @param additionalAllowedStatusCodes Additional allowed status codes that are permitted based
     *                                     on the context of the HTTP request.
     * @return An async-version of the provided decodedResponse.
     */
    public Mono<HttpDecodedResponse> ensureExpectedStatus(final HttpDecodedResponse decodedResponse, final SwaggerMethodParser methodParser, int[] additionalAllowedStatusCodes) {
        final int responseStatusCode = decodedResponse.sourceResponse().statusCode();
        final Mono<HttpDecodedResponse> asyncResult;
        if (!methodParser.isExpectedResponseStatusCode(responseStatusCode, additionalAllowedStatusCodes)) {
            Mono<String> bodyAsString = decodedResponse.sourceResponse().bodyAsString();
            //
            asyncResult = bodyAsString.flatMap((Function<String, Mono<HttpDecodedResponse>>) responseContent -> {
                // bodyAsString() emits non-empty string, now look for decoded version of same string
                Mono<Object> decodedErrorBody = decodedResponse.decodedBody();
                //
                return decodedErrorBody.flatMap((Function<Object, Mono<HttpDecodedResponse>>) responseDecodedErrorObject -> {
                    // decodedBody() emits 'responseDecodedErrorObject' the successfully decoded exception body object
                    Throwable exception = instantiateUnexpectedException(methodParser.getUnexpectedException(responseStatusCode),
                            decodedResponse.sourceResponse(),
                            responseContent,
                            responseDecodedErrorObject);
                    return Mono.error(exception);
                    //
                }).switchIfEmpty(Mono.defer((Supplier<Mono<HttpDecodedResponse>>) () -> {
                    // decodedBody() emits empty, indicate unable to decode 'responseContent',
                    // create exception with un-decodable content string and without exception body object.
                    Throwable exception = instantiateUnexpectedException(methodParser.getUnexpectedException(responseStatusCode),
                            decodedResponse.sourceResponse(),
                            responseContent,
                            null);
                    return Mono.error(exception);
                    //
                }));
            }).switchIfEmpty(Mono.defer((Supplier<Mono<HttpDecodedResponse>>) () -> {
                // bodyAsString() emits empty, indicate no body, create exception empty content string no exception body object.
                Throwable exception = instantiateUnexpectedException(methodParser.getUnexpectedException(responseStatusCode),
                        decodedResponse.sourceResponse(),
                        "",
                        null);
                return Mono.error(exception);
                //
            }));
        } else {
            asyncResult = Mono.just(decodedResponse);
        }
        return asyncResult;
    }

    private Mono<?> handleRestResponseReturnType(HttpDecodedResponse response, SwaggerMethodParser methodParser, Type entityType) {
        Mono<?> asyncResult;

        if (TypeUtil.isTypeOrSubTypeOf(entityType, Response.class)) {
            Type bodyType = TypeUtil.getRestResponseBodyType(entityType);

            if (TypeUtil.isTypeOrSubTypeOf(bodyType, Void.class)) {
                asyncResult = response.sourceResponse().body().ignoreElements()
                        .then(Mono.just(createResponse(response, entityType, null)));
            } else {
                asyncResult = handleBodyReturnType(response, methodParser, bodyType)
                        .map((Function<Object, Response<?>>) bodyAsObject -> createResponse(response, entityType, bodyAsObject))
                        .switchIfEmpty(Mono.defer((Supplier<Mono<Response<?>>>) () -> Mono.just(createResponse(response, entityType, null))));
            }
        } else {
            // For now we're just throwing if the Maybe didn't emit a value.
            asyncResult = handleBodyReturnType(response, methodParser, entityType);
        }

        return asyncResult;
    }

    @SuppressWarnings("unchecked")
    private Response<?> createResponse(HttpDecodedResponse response, Type entityType, Object bodyAsObject) {
        final HttpResponse httpResponse = response.sourceResponse();
        final HttpRequest httpRequest = httpResponse.request();
        final int responseStatusCode = httpResponse.statusCode();
        final HttpHeaders responseHeaders = httpResponse.headers();

        // determine the type of response class. If the type is the 'RestResponse' interface, we will use the
        // 'RestResponseBase' class instead.
        Class<? extends Response<?>> cls = (Class<? extends Response<?>>) TypeUtil.getRawClass(entityType);
        if (cls.equals(Response.class)) {
            cls = (Class<? extends Response<?>>) (Object) ResponseBase.class;
        } else if (cls.equals(PagedResponse.class)) {
            cls = (Class<? extends Response<?>>) (Object) PagedResponseBase.class;

            if (bodyAsObject != null && !TypeUtil.isTypeOrSubTypeOf(bodyAsObject.getClass(), Page.class)) {
                throw new RuntimeException("Unable to create PagedResponse<T>. Body must be of a type that implements: " + Page.class);
            }
        }

        // we try to find the most specific constructor, which we do in the following order:
        // 1) (HttpRequest httpRequest, int statusCode, HttpHeaders headers, Object body, Object deserializedHeaders)
        // 2) (HttpRequest httpRequest, int statusCode, HttpHeaders headers, Object body)
        // 3) (HttpRequest httpRequest, int statusCode, HttpHeaders headers)
        List<Constructor<?>> constructors = Arrays.stream(cls.getDeclaredConstructors())
            .filter(constructor -> {
                int paramCount = constructor.getParameterCount();
                return paramCount >= 3 && paramCount <= 5;
            })
            .sorted(Comparator.comparingInt(Constructor::getParameterCount))
            .collect(Collectors.toList());

        if (constructors.isEmpty()) {
            throw new RuntimeException("Cannot find suitable constructor for class " + cls);
        }

        // try to create an instance using our list of potential candidates
        for (Constructor constructor : constructors) {
            final Constructor<? extends Response<?>> ctor = (Constructor<? extends Response<?>>) constructor;

            try {
                final int paramCount = constructor.getParameterCount();

                switch (paramCount) {
                    case 3:
                        return ctor.newInstance(httpRequest, responseStatusCode, responseHeaders);
                    case 4:
                        return ctor.newInstance(httpRequest, responseStatusCode, responseHeaders, bodyAsObject);
                    case 5:
                        return ctor.newInstance(httpRequest, responseStatusCode, responseHeaders, bodyAsObject, response.decodedHeaders().block());
                    default:
                        throw new IllegalStateException("Response constructor with expected parameters not found.");
                }
            } catch (IllegalAccessException | InvocationTargetException | InstantiationException e) {
                throw reactor.core.Exceptions.propagate(e);
            }
        }
        // error
        throw new RuntimeException("Cannot find suitable constructor for class " + cls);
    }

    protected final Mono<?> handleBodyReturnType(final HttpDecodedResponse response, final SwaggerMethodParser methodParser, final Type entityType) {
        final int responseStatusCode = response.sourceResponse().statusCode();
        final HttpMethod httpMethod = methodParser.httpMethod();
        final Type returnValueWireType = methodParser.returnValueWireType();

        final Mono<?> asyncResult;
        if (httpMethod == HttpMethod.HEAD
                && (TypeUtil.isTypeOrSubTypeOf(entityType, Boolean.TYPE) || TypeUtil.isTypeOrSubTypeOf(entityType, Boolean.class))) {
            boolean isSuccess = (responseStatusCode / 100) == 2;
            asyncResult = Mono.just(isSuccess);
        } else if (TypeUtil.isTypeOrSubTypeOf(entityType, byte[].class)) {
            // Mono<byte[]>
            Mono<byte[]> responseBodyBytesAsync = response.sourceResponse().bodyAsByteArray();
            if (returnValueWireType == Base64Url.class) {
                // Mono<Base64Url>
                responseBodyBytesAsync = responseBodyBytesAsync.map(base64UrlBytes -> new Base64Url(base64UrlBytes).decodedBytes());
            }
            asyncResult = responseBodyBytesAsync;
        } else if (FluxUtil.isFluxByteBuf(entityType)) {
            // Mono<Flux<ByteBuf>>
            asyncResult = Mono.just(response.sourceResponse().body());
        } else {
            // Mono<Object> or Mono<Page<T>>
            asyncResult = response.decodedBody();
        }
        return asyncResult;
    }

    protected Object handleHttpResponse(final HttpRequest httpRequest, Mono<HttpDecodedResponse> asyncDecodedHttpResponse, SwaggerMethodParser methodParser, Type returnType, ContextData contextData) {
        return handleRestReturnType(asyncDecodedHttpResponse, methodParser, returnType, contextData);
    }

    protected Object handleResumeOperation(HttpRequest httpRequest, OperationDescription operationDescription, SwaggerMethodParser methodParser, Type returnType, ContextData contextData)
        throws Exception {
        throw new Exception("The resume operation is not available in the base RestProxy class.");
    }

    /**
     * Handle the provided asynchronous HTTP response and return the deserialized value.
     *
     * @param asyncHttpDecodedResponse the asynchronous HTTP response to the original HTTP request
     * @param methodParser the SwaggerMethodParser that the request originates from
     * @param returnType the type of value that will be returned
     * @return the deserialized result
     */
    public final Object handleRestReturnType(Mono<HttpDecodedResponse> asyncHttpDecodedResponse, final SwaggerMethodParser methodParser, final Type returnType, ContextData contextData) {
        final Mono<HttpDecodedResponse> asyncExpectedResponse = ensureExpectedStatus(asyncHttpDecodedResponse, methodParser)
            .doOnEach(RestProxy::endTracingSpan)
            .subscriberContext(Context.of("TRACING_CONTEXT", contextData));

        final Object result;
        if (TypeUtil.isTypeOrSubTypeOf(returnType, Mono.class)) {
            final Type monoTypeParam = TypeUtil.getTypeArgument(returnType);
            if (TypeUtil.isTypeOrSubTypeOf(monoTypeParam, Void.class)) {
                // ProxyMethod ReturnType: Mono<Void>
                result = asyncExpectedResponse.then();
            } else {
                // ProxyMethod ReturnType: Mono<? extends RestResponseBase<?, ?>>
                result = asyncExpectedResponse.flatMap(response ->
                        handleRestResponseReturnType(response, methodParser, monoTypeParam));
            }
        } else if (FluxUtil.isFluxByteBuf(returnType)) {
            // ProxyMethod ReturnType: Flux<ByteBuf>
            result = asyncExpectedResponse.flatMapMany(ar -> ar.sourceResponse().body());
        } else if (TypeUtil.isTypeOrSubTypeOf(returnType, void.class) || TypeUtil.isTypeOrSubTypeOf(returnType, Void.class)) {
            // ProxyMethod ReturnType: Void
            asyncExpectedResponse.block();
            result = null;
        } else {
            // ProxyMethod ReturnType: T where T != async (Mono, Flux) or sync Void
            // Block the deserialization until a value T is received
            result = asyncExpectedResponse
                    .flatMap(httpResponse -> handleRestResponseReturnType(httpResponse, methodParser, returnType))
                    .block();
        }
        return result;
    }

    // This handles each onX for the response mono.
    // The signal indicates the status and contains the metadata we need to end the tracing span.
    private static void endTracingSpan(Signal<HttpDecodedResponse> signal) {
        // Ignore the on complete and on subscribe events, they don't contain the information needed to end the span.
        if (signal.isOnComplete() || signal.isOnSubscribe()) {
            return;
        }

        // Get the context that was added to the mono, this will contain the information needed to end the span.
        Context context = signal.getContext();
        Optional<ContextData> tracingContext = context.getOrEmpty("TRACING_CONTEXT");

        if (!tracingContext.isPresent()) {
            return;
        }

        int statusCode = 0;
        HttpDecodedResponse httpDecodedResponse;
        Throwable throwable = null;

        // On next contains the response information.
        if (signal.isOnNext()) {
            httpDecodedResponse = signal.get();
            statusCode = httpDecodedResponse.sourceResponse().statusCode();
        } else {
            // The last status available is on error, this contains the error thrown by the REST response.
            throwable = signal.getThrowable();

            // Only HttpRequestException contain a status code, this is the base REST response.
            if (throwable instanceof HttpRequestException) {
                HttpRequestException exception = (HttpRequestException) throwable;
                statusCode = exception.response().statusCode();
            }
        }

        TracerProxy.end(statusCode, throwable, tracingContext.get());
    }

    /**
     * Create an instance of the default serializer.
     *
     * @return the default serializer
     */
    public static SerializerAdapter createDefaultSerializer() {
        return new JacksonAdapter();
    }

    /**
     * Create the default HttpPipeline.
     *
     * @return the default HttpPipeline
     */
    public static HttpPipeline createDefaultPipeline() {
        return createDefaultPipeline((HttpPipelinePolicy) null);
    }

    /**
     * Create the default HttpPipeline.
     *
     * @param credentials the credentials to use to apply authentication to the pipeline
     * @return the default HttpPipeline
     */
    public static HttpPipeline createDefaultPipeline(ServiceClientCredentials credentials) {
        return createDefaultPipeline(new CredentialsPolicy(credentials));
    }

    /**
     * Create the default HttpPipeline.
     * @param credentialsPolicy the credentials policy factory to use to apply authentication to the
     *                          pipeline
     * @return the default HttpPipeline
     */
    public static HttpPipeline createDefaultPipeline(HttpPipelinePolicy credentialsPolicy) {
        List<HttpPipelinePolicy> policies = new ArrayList<>();
        policies.add(new UserAgentPolicy());
        policies.add(new RetryPolicy());
        policies.add(new CookiePolicy());
        if (credentialsPolicy != null) {
            policies.add(credentialsPolicy);
        }
        return new HttpPipeline(policies.toArray(new HttpPipelinePolicy[policies.size()]));
    }

    /**
     * Create a proxy implementation of the provided Swagger interface.
     *
     * @param swaggerInterface the Swagger interface to provide a proxy implementation for
     * @param <A> the type of the Swagger interface
     * @return a proxy implementation of the provided Swagger interface
     */
    public static <A> A create(Class<A> swaggerInterface) {
        return create(swaggerInterface, createDefaultPipeline(), createDefaultSerializer());
    }

    /**
     * Create a proxy implementation of the provided Swagger interface.
     *
     * @param swaggerInterface the Swagger interface to provide a proxy implementation for
     *
     * @param httpPipeline the HttpPipelinePolicy and HttpClient pipline that will be used to send Http
     *                 requests
     * @param <A> the type of the Swagger interface
     * @return a proxy implementation of the provided Swagger interface
     */
    public static <A> A create(Class<A> swaggerInterface, HttpPipeline httpPipeline) {
        return create(swaggerInterface, httpPipeline, createDefaultSerializer());
    }

    /**
     * Create a proxy implementation of the provided Swagger interface.
     *
     * @param swaggerInterface the Swagger interface to provide a proxy implementation for
     * @param serviceClient the ServiceClient that contains the details to use to create the
     *                      RestProxy implementation of the swagger interface
     * @param <A> the type of the Swagger interface
     * @return a proxy implementation of the provided Swagger interface
     */
    public static <A> A create(Class<A> swaggerInterface, ServiceClient serviceClient) {
        return create(swaggerInterface, serviceClient.httpPipeline(), serviceClient.serializerAdapter());
    }

    /**
     * Create a proxy implementation of the provided Swagger interface.
     *
     * @param swaggerInterface the Swagger interface to provide a proxy implementation for
     * @param httpPipeline the HttpPipelinePolicy and HttpClient pipline that will be used to send Http
     *                 requests
     * @param serializer the serializer that will be used to convert POJOs to and from request and
     *                   response bodies
     * @param <A> the type of the Swagger interface.
     * @return a proxy implementation of the provided Swagger interface
     */
    @SuppressWarnings("unchecked")
    public static <A> A create(Class<A> swaggerInterface, HttpPipeline httpPipeline, SerializerAdapter serializer) {
        final SwaggerInterfaceParser interfaceParser = new SwaggerInterfaceParser(swaggerInterface, serializer);
        final RestProxy restProxy = new RestProxy(httpPipeline, serializer, interfaceParser);
        return (A) Proxy.newProxyInstance(swaggerInterface.getClassLoader(), new Class[]{swaggerInterface}, restProxy);
    }
}<|MERGE_RESOLUTION|>--- conflicted
+++ resolved
@@ -7,7 +7,6 @@
 import com.azure.core.annotations.ResumeOperation;
 import com.azure.core.credentials.ServiceClientCredentials;
 import com.azure.core.exception.HttpRequestException;
-import com.azure.core.util.Context;
 import com.azure.core.http.HttpHeader;
 import com.azure.core.http.HttpHeaders;
 import com.azure.core.http.HttpMethod;
@@ -35,12 +34,12 @@
 import com.azure.core.implementation.util.FluxUtil;
 import com.azure.core.implementation.util.ImplUtils;
 import com.azure.core.implementation.util.TypeUtil;
+import com.azure.core.util.Context;
 import io.netty.buffer.ByteBuf;
 import reactor.core.Exceptions;
 import reactor.core.publisher.Flux;
 import reactor.core.publisher.Mono;
 import reactor.core.publisher.Signal;
-import reactor.util.context.Context;
 
 import java.io.IOException;
 import java.lang.reflect.Constructor;
@@ -135,23 +134,19 @@
                 final Type returnType = methodParser.returnType();
 
                 // Track 2 clients don't use ResumeOperation yet, but they need to be thought about while implementing tracing.
-                return handleResumeOperation(request, opDesc, methodParser, returnType, startTracingSpan(resumeMethod, ContextData.NONE));
+                return handleResumeOperation(request, opDesc, methodParser, returnType, startTracingSpan(resumeMethod, Context.NONE));
 
             } else {
                 methodParser = methodParser(method);
                 request = createHttpRequest(methodParser, args);
-<<<<<<< HEAD
-                ContextData contextData = methodParser.contextData(args).addData("caller-method", methodParser.fullyQualifiedMethodName());
-                contextData = startTracingSpan(method, contextData);
-
-                final Mono<HttpResponse> asyncResponse = send(request, contextData);
-=======
-                final Mono<HttpResponse> asyncResponse = send(request, methodParser.context(args).addData("caller-method", methodParser.fullyQualifiedMethodName()));
->>>>>>> 7fe46b14
+                Context context = methodParser.context(args).addData("caller-method", methodParser.fullyQualifiedMethodName());
+                context = startTracingSpan(method, context);
+
+                final Mono<HttpResponse> asyncResponse = send(request, context);
                 //
                 Mono<HttpDecodedResponse> asyncDecodedResponse = this.decoder.decode(asyncResponse, methodParser);
                 //
-                return handleHttpResponse(request, asyncDecodedResponse, methodParser, methodParser.returnType(), contextData);
+                return handleHttpResponse(request, asyncDecodedResponse, methodParser, methodParser.returnType(), context);
             }
 
         } catch (Exception e) {
@@ -173,11 +168,11 @@
      * Starts the tracing span for the current service call, additionally set metadata attributes on the span by passing
      * additional context information.
      * @param method Service method being called.
-     * @param contextData Context information about the current service call.
+     * @param context Context information about the current service call.
      * @return The updated context containing the span context.
      */
-    private ContextData startTracingSpan(Method method, ContextData contextData) {
-        return TracerProxy.start(String.format(SPAN_NAME_TEMPLATE, interfaceParser.serviceName(), method.getName()), contextData);
+    private Context startTracingSpan(Method method, Context context) {
+        return TracerProxy.start(String.format(SPAN_NAME_TEMPLATE, interfaceParser.serviceName(), method.getName()), context);
     }
 
     /**
@@ -498,11 +493,11 @@
         return asyncResult;
     }
 
-    protected Object handleHttpResponse(final HttpRequest httpRequest, Mono<HttpDecodedResponse> asyncDecodedHttpResponse, SwaggerMethodParser methodParser, Type returnType, ContextData contextData) {
-        return handleRestReturnType(asyncDecodedHttpResponse, methodParser, returnType, contextData);
-    }
-
-    protected Object handleResumeOperation(HttpRequest httpRequest, OperationDescription operationDescription, SwaggerMethodParser methodParser, Type returnType, ContextData contextData)
+    protected Object handleHttpResponse(final HttpRequest httpRequest, Mono<HttpDecodedResponse> asyncDecodedHttpResponse, SwaggerMethodParser methodParser, Type returnType, Context context) {
+        return handleRestReturnType(asyncDecodedHttpResponse, methodParser, returnType, context);
+    }
+
+    protected Object handleResumeOperation(HttpRequest httpRequest, OperationDescription operationDescription, SwaggerMethodParser methodParser, Type returnType, Context context)
         throws Exception {
         throw new Exception("The resume operation is not available in the base RestProxy class.");
     }
@@ -515,10 +510,10 @@
      * @param returnType the type of value that will be returned
      * @return the deserialized result
      */
-    public final Object handleRestReturnType(Mono<HttpDecodedResponse> asyncHttpDecodedResponse, final SwaggerMethodParser methodParser, final Type returnType, ContextData contextData) {
+    public final Object handleRestReturnType(Mono<HttpDecodedResponse> asyncHttpDecodedResponse, final SwaggerMethodParser methodParser, final Type returnType, Context context) {
         final Mono<HttpDecodedResponse> asyncExpectedResponse = ensureExpectedStatus(asyncHttpDecodedResponse, methodParser)
             .doOnEach(RestProxy::endTracingSpan)
-            .subscriberContext(Context.of("TRACING_CONTEXT", contextData));
+            .subscriberContext(reactor.util.context.Context.of("TRACING_CONTEXT", context));
 
         final Object result;
         if (TypeUtil.isTypeOrSubTypeOf(returnType, Mono.class)) {
@@ -557,8 +552,8 @@
         }
 
         // Get the context that was added to the mono, this will contain the information needed to end the span.
-        Context context = signal.getContext();
-        Optional<ContextData> tracingContext = context.getOrEmpty("TRACING_CONTEXT");
+        reactor.util.context.Context context = signal.getContext();
+        Optional<Context> tracingContext = context.getOrEmpty("TRACING_CONTEXT");
 
         if (!tracingContext.isPresent()) {
             return;
