// Copyright (c) Microsoft Corporation. All rights reserved.
// Licensed under the MIT License.

package com.azure.core.http;

import com.azure.core.util.Context;
import com.azure.core.http.policy.HttpPipelinePolicy;
import reactor.core.publisher.Mono;

import java.util.Arrays;
import java.util.Objects;

/**
 * The http pipeline.
 */
public final class HttpPipeline {
    private final HttpClient httpClient;
    private final HttpPipelinePolicy[] pipelinePolicies;

    /**
     * Creates a HttpPipeline holding array of policies that gets applied to all request initiated through
     * {@link HttpPipeline#send(HttpPipelineCallContext)} and it's response.
     *
     * @param httpClient the http client to write request to wire and receive response from wire.
     * @param pipelinePolicies pipeline policies in the order they need to applied, a copy of this array will
     *                                  be made hence changing the original array after the creation of pipeline
     *                                  will not  mutate the pipeline
     */
    public HttpPipeline(HttpClient httpClient, HttpPipelinePolicy... pipelinePolicies) {
        Objects.requireNonNull(httpClient);
        Objects.requireNonNull(pipelinePolicies);
        this.pipelinePolicies = Arrays.copyOf(pipelinePolicies, pipelinePolicies.length);
        this.httpClient = httpClient;
    }

    /**
     * Creates a HttpPipeline holding array of policies that gets applied all request initiated through
     * {@link HttpPipeline#send(HttpPipelineCallContext)} and it's response.
     *
     * The default HttpClient {@link HttpClient#createDefault()} will be used to write request to wire and
     * receive response from wire.
     *
     * @param pipelinePolicies pipeline policies in the order they need to applied, a copy of this array will
     *                                  be made hence changing the original array after the creation of pipeline
     *                                  will not  mutate the pipeline
     */
    public HttpPipeline(HttpPipelinePolicy... pipelinePolicies) {
        this(HttpClient.createDefault(), pipelinePolicies);
    }

    /**
     * Get the policy at the passed index in the pipeline.
     * @param index index of the the policy to retrieve.
     * @return the policy stored at that index.
     */
    public HttpPipelinePolicy getPolicy(final int index) {
        return this.pipelinePolicies[index];
    }

    /**
     * Get the count of policies in the pipeline.
     * @return count of policies.
     */
    public int getPolicyCount() {
        return this.pipelinePolicies.length;
    }

    /**
     * Get the {@link HttpClient} associated with the pipeline.
     *
     * @return the {@link HttpClient} associated with the pipeline
     */
    public HttpClient httpClient() {
        return this.httpClient;
    }

    /**
     * Wraps the request in a context and send it through pipeline.
     *
     * @param request the request
     * @return a publisher upon subscription flows the context through policies, sends the request and emits response upon completion
     */
<<<<<<< HEAD
    public Mono<HttpResponse> send(HttpRequest request) {
        return this.send(new HttpPipelineCallContext(request));
=======
    public HttpPipelineCallContext newContext(HttpRequest httpRequest, Context data) {
        return new HttpPipelineCallContext(httpRequest, data);
>>>>>>> 6140c1d0
    }

    /**
     * Wraps the request in a context with additional metadata and sends it through the pipeline.
     * @param request the request
     * @param data additional metadata to pass along in the request
     * @return a publisher upon subscription flows the context through policies, sends the request and emits response upon completion
     */
    public Mono<HttpResponse> send(HttpRequest request, ContextData data) {
        return this.send(new HttpPipelineCallContext(request, data));
    }

    /**
     * Sends the context (containing request) through pipeline.
     *
     * @param context the request context
     * @return a publisher upon subscription flows the context through policies, sends the request and emits response upon completion
     */
    public Mono<HttpResponse> send(HttpPipelineCallContext context) {
        // Return deferred to mono for complete lazy behaviour.
        //
        return Mono.defer(() -> {
            HttpPipelineNextPolicy next = new HttpPipelineNextPolicy(this, context);
            return next.process();
        });
    }
}<|MERGE_RESOLUTION|>--- conflicted
+++ resolved
@@ -3,8 +3,8 @@
 
 package com.azure.core.http;
 
+import com.azure.core.http.policy.HttpPipelinePolicy;
 import com.azure.core.util.Context;
-import com.azure.core.http.policy.HttpPipelinePolicy;
 import reactor.core.publisher.Mono;
 
 import java.util.Arrays;
@@ -80,13 +80,8 @@
      * @param request the request
      * @return a publisher upon subscription flows the context through policies, sends the request and emits response upon completion
      */
-<<<<<<< HEAD
     public Mono<HttpResponse> send(HttpRequest request) {
         return this.send(new HttpPipelineCallContext(request));
-=======
-    public HttpPipelineCallContext newContext(HttpRequest httpRequest, Context data) {
-        return new HttpPipelineCallContext(httpRequest, data);
->>>>>>> 6140c1d0
     }
 
     /**
@@ -95,7 +90,7 @@
      * @param data additional metadata to pass along in the request
      * @return a publisher upon subscription flows the context through policies, sends the request and emits response upon completion
      */
-    public Mono<HttpResponse> send(HttpRequest request, ContextData data) {
+    public Mono<HttpResponse> send(HttpRequest request, Context data) {
         return this.send(new HttpPipelineCallContext(request, data));
     }
 
