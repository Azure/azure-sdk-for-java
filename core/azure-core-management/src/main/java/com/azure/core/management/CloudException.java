--- conflicted
+++ resolved
@@ -9,15 +9,11 @@
 /**
  * Exception thrown for an invalid response with custom error information.
  */
-<<<<<<< HEAD
-public final class CloudException extends HttpRequestException {
+public final class CloudException extends HttpResponseException {
 
     /**Serial version id for this class*/
     private static final long serialVersionUID = 1L;
 
-=======
-public final class CloudException extends HttpResponseException {
->>>>>>> 38aa6dc9
     /**
      * Initializes a new instance of the CloudException class.
      *
