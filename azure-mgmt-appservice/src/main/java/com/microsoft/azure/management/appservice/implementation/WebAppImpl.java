--- conflicted
+++ resolved
@@ -29,79 +29,6 @@
     }
 
     @Override
-<<<<<<< HEAD
-=======
-    Observable<SiteInner> createOrUpdateInner(SiteInner site) {
-        return this.manager().inner().webApps().createOrUpdateAsync(resourceGroupName(), name(), site);
-    }
-
-    @Override
-    Observable<SiteInner> getInner() {
-        return this.manager().inner().webApps().getByResourceGroupAsync(resourceGroupName(), name());
-    }
-
-    @Override
-    Observable<SiteConfigResourceInner> getConfigInner() {
-        return this.manager().inner().webApps().getConfigurationAsync(resourceGroupName(), name());
-    }
-
-    @Override
-    Observable<SiteConfigResourceInner> createOrUpdateSiteConfig(SiteConfigResourceInner siteConfig) {
-        return this.manager().inner().webApps().createOrUpdateConfigurationAsync(resourceGroupName(), name(), siteConfig);
-    }
-
-    @Override
-    Observable<Void> deleteHostNameBinding(String hostname) {
-        return this.manager().inner().webApps().deleteHostNameBindingAsync(resourceGroupName(), name(), hostname);
-    }
-
-    @Override
-    Observable<StringDictionaryInner> listAppSettings() {
-        return this.manager().inner().webApps().listApplicationSettingsAsync(resourceGroupName(), name());
-    }
-
-    @Override
-    Observable<StringDictionaryInner> updateAppSettings(StringDictionaryInner inner) {
-        return this.manager().inner().webApps().updateApplicationSettingsAsync(resourceGroupName(), name(), inner);
-    }
-
-    @Override
-    Observable<ConnectionStringDictionaryInner> listConnectionStrings() {
-        return this.manager().inner().webApps().listConnectionStringsAsync(resourceGroupName(), name());
-    }
-
-    @Override
-    Observable<ConnectionStringDictionaryInner> updateConnectionStrings(ConnectionStringDictionaryInner inner) {
-        return this.manager().inner().webApps().updateConnectionStringsAsync(resourceGroupName(), name(), inner);
-    }
-
-    @Override
-    Observable<SlotConfigNamesResourceInner> listSlotConfigurations() {
-        return this.manager().inner().webApps().listSlotConfigurationNamesAsync(resourceGroupName(), name());
-    }
-
-    @Override
-    Observable<SlotConfigNamesResourceInner> updateSlotConfigurations(SlotConfigNamesResourceInner inner) {
-        return this.manager().inner().webApps().updateSlotConfigurationNamesAsync(resourceGroupName(), name(), inner);
-    }
-
-    @Override
-    Observable<SiteSourceControlInner> createOrUpdateSourceControl(SiteSourceControlInner inner) {
-        return this.manager().inner().webApps().createOrUpdateSourceControlAsync(resourceGroupName(), name(), inner);
-    }
-
-    @Override
-    Observable<Void> deleteSourceControl() {
-        return this.manager().inner().webApps().deleteSourceControlAsync(resourceGroupName(), name()).map(new Func1<Object, Void>() {
-            @Override
-            public Void call(Object o) {
-                return null;
-            }
-        });
-    }
-
-    @Override
->>>>>>> 7a9c84bd
     public DeploymentSlots deploymentSlots() {
         if (deploymentSlots == null) {
             deploymentSlots = new DeploymentSlotsImpl(this);
