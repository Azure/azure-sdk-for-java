/**
 * Copyright (c) Microsoft Corporation. All rights reserved.
 * Licensed under the MIT License. See License.txt in the project root for
 * license information.
 */

package com.microsoft.azure.management.appservice.implementation;

import com.microsoft.azure.PagedList;
import com.microsoft.azure.management.apigeneration.LangDefinition;
import com.microsoft.azure.management.appservice.DeploymentSlot;
import com.microsoft.azure.management.appservice.DeploymentSlots;
import com.microsoft.azure.management.appservice.WebApp;
import com.microsoft.azure.management.resources.fluentcore.arm.collection.implementation.IndependentChildResourcesImpl;
import com.microsoft.azure.management.resources.fluentcore.utils.PagedListConverter;
import com.microsoft.rest.ServiceCallback;
import com.microsoft.rest.ServiceFuture;
import rx.Completable;
import rx.Observable;
import rx.functions.Func1;

/**
 * The implementation DeploymentSlots.
 */
@LangDefinition(ContainerName = "/Microsoft.Azure.Management.AppService.Fluent")
class DeploymentSlotsImpl
        extends IndependentChildResourcesImpl<
                        DeploymentSlot,
                        DeploymentSlotImpl,
                        SiteInner,
                        WebAppsInner,
                        AppServiceManager,
                        WebApp>
        implements DeploymentSlots {

    private final PagedListConverter<SiteInner, DeploymentSlot> converter;
    private final WebAppImpl parent;

    DeploymentSlotsImpl(final WebAppImpl parent) {
        super(parent.manager().inner().webApps(), parent.manager());

        this.parent = parent;
        final WebAppsInner innerCollection = this.inner();
        converter = new PagedListConverter<SiteInner, DeploymentSlot>() {
            @Override
            public DeploymentSlot typeConvert(SiteInner siteInner) {
                return wrapModelWithConfigChange(siteInner, innerCollection, parent);
            }
        };
    }

    private DeploymentSlot wrapModelWithConfigChange(SiteInner siteInner, WebAppsInner innerCollection, WebAppImpl parent) {
<<<<<<< HEAD
        siteInner.withSiteConfig(innerCollection.getConfigurationSlot(siteInner.resourceGroup(), parent.name(), siteInner.name().replaceAll(".*/", "")));
        return wrapModel(siteInner).cacheSiteProperties().toBlocking().single();
=======
        return wrapModel(siteInner, innerCollection.getConfigurationSlot(siteInner.resourceGroup(), parent.name(), siteInner.name().replaceAll(".*/", ""))).cacheAppSettingsAndConnectionStrings().toBlocking().single();
>>>>>>> 7a9c84bd
    }

    @Override
    protected DeploymentSlotImpl wrapModel(String name) {
        return new DeploymentSlotImpl(name, new SiteInner(), null, parent)
                .withRegion(parent.regionName())
                .withExistingResourceGroup(parent.resourceGroupName());
    }

    @Override
    protected DeploymentSlotImpl wrapModel(SiteInner inner) {
        return wrapModel(inner, null);
    }

    protected PagedList<DeploymentSlot> wrapList(PagedList<SiteInner> pagedList) {
        return converter.convert(pagedList);
    }

    @Override
    public DeploymentSlotImpl define(String name) {
        return wrapModel(name);
    }

    @Override
    public Observable<DeploymentSlot> getByParentAsync(final String resourceGroup, final String parentName, final String name) {
        return innerCollection.getSlotAsync(resourceGroup, parentName, name).flatMap(new Func1<SiteInner, Observable<DeploymentSlot>>() {
            @Override
            public Observable<DeploymentSlot> call(final SiteInner siteInner) {
                if (siteInner == null) {
                    return null;
                }
                return innerCollection.getConfigurationSlotAsync(resourceGroup, parentName, name)
                        .flatMap(new Func1<SiteConfigResourceInner, Observable<DeploymentSlot>>() {
                    @Override
<<<<<<< HEAD
                    public Observable<DeploymentSlot> call(SiteConfigInner siteConfigInner) {
                        siteInner.withSiteConfig(siteConfigInner);
                        return wrapModel(siteInner).cacheSiteProperties();
=======
                    public Observable<DeploymentSlot> call(SiteConfigResourceInner siteConfigInner) {
                        return wrapModel(siteInner, siteConfigInner).cacheAppSettingsAndConnectionStrings();
>>>>>>> 7a9c84bd
                    }
                });
            }
        });
    }

    @Override
    public PagedList<DeploymentSlot> listByParent(String resourceGroupName, String parentName) {
        return wrapList(innerCollection.listSlots(resourceGroupName, parentName));
    }

    @Override
    public Completable deleteByParentAsync(String groupName, String parentName, String name) {
        return innerCollection.deleteSlotAsync(groupName, parentName, name).toCompletable();
    }

    @Override
    public void deleteByName(String name) {
        deleteByParent(parent.resourceGroupName(), parent.name(), name);
    }

    @Override
    public ServiceFuture<Void> deleteByNameAsync(String name, ServiceCallback<Void> callback) {
        return deleteByParentAsync(parent.resourceGroupName(), parent.name(), name, callback);
    }

    @Override
    public Completable deleteByNameAsync(String name) {
        return deleteByParentAsync(parent.resourceGroupName(), parent.name(), name);
    }

    @Override
    public PagedList<DeploymentSlot> list() {
        return listByParent(parent.resourceGroupName(), parent.name());
    }

    @Override
    public DeploymentSlot getByName(String name) {
        return getByParent(parent.resourceGroupName(), parent.name(), name);
    }

    @Override
    public WebApp parent() {
        return this.parent;
    }

    @Override
    public Observable<DeploymentSlot> listAsync() {
        return convertPageToInnerAsync(innerCollection.listSlotsAsync(parent.resourceGroupName(), parent.name())).map(new Func1<SiteInner, DeploymentSlot>() {
            @Override
            public DeploymentSlot call(SiteInner siteInner) {
                return wrapModelWithConfigChange(siteInner, innerCollection, parent);
            }
        });
    }

    private DeploymentSlotImpl wrapModel(SiteInner inner, SiteConfigResourceInner configResourceInner) {
        if (inner == null) {
            return null;
        }
        return new DeploymentSlotImpl(inner.name(), inner, configResourceInner, parent);
    }
}<|MERGE_RESOLUTION|>--- conflicted
+++ resolved
@@ -50,12 +50,7 @@
     }
 
     private DeploymentSlot wrapModelWithConfigChange(SiteInner siteInner, WebAppsInner innerCollection, WebAppImpl parent) {
-<<<<<<< HEAD
-        siteInner.withSiteConfig(innerCollection.getConfigurationSlot(siteInner.resourceGroup(), parent.name(), siteInner.name().replaceAll(".*/", "")));
-        return wrapModel(siteInner).cacheSiteProperties().toBlocking().single();
-=======
-        return wrapModel(siteInner, innerCollection.getConfigurationSlot(siteInner.resourceGroup(), parent.name(), siteInner.name().replaceAll(".*/", ""))).cacheAppSettingsAndConnectionStrings().toBlocking().single();
->>>>>>> 7a9c84bd
+        return wrapModel(siteInner, innerCollection.getConfigurationSlot(siteInner.resourceGroup(), parent.name(), siteInner.name().replaceAll(".*/", ""))).cacheSiteProperties().toBlocking().single();
     }
 
     @Override
@@ -90,14 +85,8 @@
                 return innerCollection.getConfigurationSlotAsync(resourceGroup, parentName, name)
                         .flatMap(new Func1<SiteConfigResourceInner, Observable<DeploymentSlot>>() {
                     @Override
-<<<<<<< HEAD
-                    public Observable<DeploymentSlot> call(SiteConfigInner siteConfigInner) {
-                        siteInner.withSiteConfig(siteConfigInner);
-                        return wrapModel(siteInner).cacheSiteProperties();
-=======
                     public Observable<DeploymentSlot> call(SiteConfigResourceInner siteConfigInner) {
-                        return wrapModel(siteInner, siteConfigInner).cacheAppSettingsAndConnectionStrings();
->>>>>>> 7a9c84bd
+                        return wrapModel(siteInner, siteConfigInner).cacheSiteProperties();
                     }
                 });
             }
