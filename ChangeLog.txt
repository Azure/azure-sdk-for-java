--- conflicted
+++ resolved
@@ -1,8 +1,7 @@
-<<<<<<< HEAD
 2013.06.27 Version 0.4.4
  * Make sure the response stream is drained to prevent socket exhaustion.
  * Support for all flavors of SharedKey and SharedKeyLite message signing through AuthenticationScheme property on client classes.
-=======
+
 2013.05.27 Version 0.4.3
 * Added support for updating existing Queue/Topic/Subscription for Service Bus
 * Added support for message lock renewal to support long running message processing for Service Bus
@@ -12,7 +11,6 @@
 2013.04.16 Version 0.4.2
 * Fixed a bunch of GB18030 encoding issues
 * Fixed a service bus issue when the locale is not UTC
->>>>>>> a17cd2ca
 
 2013.03.12 Version 0.4.1
  * Added "Azure-SDK-For-Java/<version>" To User-Agent HTTP header
