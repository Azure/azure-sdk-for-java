--- conflicted
+++ resolved
@@ -17,29 +17,18 @@
  */
 public class DocumentResponseConversions {
 
-<<<<<<< HEAD
-    private static String[] redundantFields = new String[]{"@odata.context"};
-
-=======
     private static final String ODATA_CONTEXT = "@odata.context";
->>>>>>> a68da997
     /**
      * Convert a Linked HashMap object to Map object
-     *
      * @param linkedMapObject object to convert
      * @return Map<String, Object>
      */
     public static Map<String, Object> convertLinkedHashMapToMap(Object linkedMapObject) {
-<<<<<<< HEAD
-
-
-=======
         /** This SuppressWarnings is for the checkstyle
             it is used because api return type can be anything and therefore is an Object
             in our case we know and we use it only when the return type is LinkedHashMap
          **/
         @SuppressWarnings (value = "unchecked")
->>>>>>> a68da997
         LinkedHashMap<String, Object> linkedMap = (LinkedHashMap<String, Object>) linkedMapObject;
 
         Set<Map.Entry<String, Object>> entries = linkedMap.entrySet();
@@ -74,18 +63,6 @@
         return map;
     }
 
-    /**
-     * Drop fields that shouldn't be in the returned object
-     *
-     * @param map to remove fields from
-     * @return Map<String, Object>
-     */
-    public static Map<String, Object> dropUnnecessaryFields(Map<String, Object> map) {
-        for (String field: redundantFields) {
-            map.remove(field);
-        }
-        return map;
-    }
 
     /**
      * Convert Array Object elements
