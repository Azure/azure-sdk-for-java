--- conflicted
+++ resolved
@@ -186,7 +186,6 @@
 
     @Override
     public Mono<Map<String, Object>> getDocument(String key) {
-<<<<<<< HEAD
         return restClient
             .documents()
             .getAsync(key)
@@ -195,10 +194,6 @@
             .onErrorMap(DocumentResponseConversions::exceptionMapper)
             .doOnSuccess(s -> System.out.println("Document with key: " + key + " was retrieved succesfully"))
             .doOnError(e -> System.out.println("An error occured in getDocument(key): " + e.getMessage()));
-=======
-        return restClient.documents().getAsync(key).map(DocumentResponseConversions::convertLinkedHashMapToMap)
-                .map(DocumentResponseConversions::dropUnnecessaryFields);
->>>>>>> a68da997
     }
 
     @Override
@@ -209,14 +204,10 @@
             .documents()
             .getAsync(key, selectedFields, searchRequestOptions)
             .map(DocumentResponseConversions::convertLinkedHashMapToMap)
-<<<<<<< HEAD
             .map(DocumentResponseConversions::dropUnnecessaryFields)
             .onErrorMap(DocumentResponseConversions::exceptionMapper)
             .doOnSuccess(s -> System.out.println("Document with key: " + key + "and selectedFields: " + selectedFields.toString()  + " was retrieved succesfully"))
             .doOnError(e -> System.out.println("An error occured in getDocument(key, selectedFields, searchRequestOptions): " + e.getMessage()));
-=======
-            .map(DocumentResponseConversions::dropUnnecessaryFields);
->>>>>>> a68da997
     }
 
     @Override
