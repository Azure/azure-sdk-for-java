<!-- Copyright (c) Microsoft Corporation. All rights reserved.
     Licensed under the MIT License. -->
<project xmlns="http://maven.apache.org/POM/4.0.0"
         xmlns:xsi="http://www.w3.org/2001/XMLSchema-instance"
         xsi:schemaLocation="http://maven.apache.org/POM/4.0.0 http://maven.apache.org/xsd/maven-4.0.0.xsd">
  <modelVersion>4.0.0</modelVersion>
  <groupId>com.microsoft.azure</groupId>
  <artifactId>azure-servicebus</artifactId>
  <version>2.0.0</version>

<<<<<<< HEAD
  <name>Microsoft Azure Service Bus</name>
=======
  <name>Microsoft Azure SDK for Service Bus</name>
>>>>>>> 0f053329
  <description>Java library for Azure Service Bus</description>
  <url>https://github.com/Azure/azure-sdk-for-java</url>

  <parent>
    <groupId>com.microsoft.azure</groupId>
    <artifactId>azure-servicebus-parent</artifactId>
    <version>2.0.0</version><!-- Need not change for every release -->
    <relativePath>../pom.xml</relativePath>
  </parent>

  <distributionManagement>
    <site>
      <id>azure-java-build-docs</id>
      <url>${site.url}/site/${project.artifactId}</url>
    </site>
  </distributionManagement>

  <scm>
    <url>scm:git:https://github.com/Azure/azure-sdk-for-java</url>
  </scm>

  <properties>
<<<<<<< HEAD
    <project.build.sourceEncoding>UTF-8</project.build.sourceEncoding>
=======
>>>>>>> 0f053329
    <project.reporting.outputEncoding>UTF-8</project.reporting.outputEncoding>
  </properties>

  <build>
    <resources>
      <resource>
        <directory>resources</directory>
        <filtering>true</filtering>
      </resource>
    </resources>
    <plugins>
      <plugin>
        <groupId>org.apache.maven.plugins</groupId>
        <artifactId>maven-surefire-plugin</artifactId>
        <configuration>
          <forkCount>0</forkCount> <!-- Speeds up test execution using multiple JVMs. Set it to 0 if you want to run test sequentially in the build vm itself -->
          <reuseForks>true</reuseForks>
        </configuration>
      </plugin>
    </plugins>
  </build>

  <dependencies>
    <dependency>
      <groupId>org.apache.qpid</groupId>
      <artifactId>proton-j</artifactId>
    </dependency>
      <dependency>
        <groupId>com.microsoft.azure</groupId>
        <artifactId>qpid-proton-j-extensions</artifactId>
      </dependency>
    <dependency>
       <groupId>com.microsoft.azure</groupId>
       <artifactId>adal4j</artifactId>
    </dependency>
    <dependency>
<<<<<<< HEAD
      <groupId>junit</groupId>
      <artifactId>junit</artifactId>
      <scope>test</scope>
    </dependency>
    <dependency>
=======
>>>>>>> 0f053329
      <groupId>org.slf4j</groupId>
      <artifactId>slf4j-api</artifactId>
    </dependency>
    <dependency>
      <groupId>org.slf4j</groupId>
      <artifactId>slf4j-log4j12</artifactId>
    </dependency>
    <dependency>
      <groupId>org.asynchttpclient</groupId>
      <artifactId>async-http-client</artifactId>
    </dependency>
    <dependency>
      <groupId>com.azure</groupId>
<<<<<<< HEAD
      <artifactId>azure-common-test</artifactId>
=======
      <artifactId>azure-core-test</artifactId>
      <scope>test</scope>
    </dependency>
    <dependency>
      <groupId>junit</groupId>
      <artifactId>junit</artifactId>
>>>>>>> 0f053329
      <scope>test</scope>
    </dependency>
  </dependencies>
</project><|MERGE_RESOLUTION|>--- conflicted
+++ resolved
@@ -8,11 +8,7 @@
   <artifactId>azure-servicebus</artifactId>
   <version>2.0.0</version>
 
-<<<<<<< HEAD
-  <name>Microsoft Azure Service Bus</name>
-=======
   <name>Microsoft Azure SDK for Service Bus</name>
->>>>>>> 0f053329
   <description>Java library for Azure Service Bus</description>
   <url>https://github.com/Azure/azure-sdk-for-java</url>
 
@@ -35,10 +31,6 @@
   </scm>
 
   <properties>
-<<<<<<< HEAD
-    <project.build.sourceEncoding>UTF-8</project.build.sourceEncoding>
-=======
->>>>>>> 0f053329
     <project.reporting.outputEncoding>UTF-8</project.reporting.outputEncoding>
   </properties>
 
@@ -75,14 +67,6 @@
        <artifactId>adal4j</artifactId>
     </dependency>
     <dependency>
-<<<<<<< HEAD
-      <groupId>junit</groupId>
-      <artifactId>junit</artifactId>
-      <scope>test</scope>
-    </dependency>
-    <dependency>
-=======
->>>>>>> 0f053329
       <groupId>org.slf4j</groupId>
       <artifactId>slf4j-api</artifactId>
     </dependency>
@@ -96,16 +80,12 @@
     </dependency>
     <dependency>
       <groupId>com.azure</groupId>
-<<<<<<< HEAD
-      <artifactId>azure-common-test</artifactId>
-=======
       <artifactId>azure-core-test</artifactId>
       <scope>test</scope>
     </dependency>
     <dependency>
       <groupId>junit</groupId>
       <artifactId>junit</artifactId>
->>>>>>> 0f053329
       <scope>test</scope>
     </dependency>
   </dependencies>
