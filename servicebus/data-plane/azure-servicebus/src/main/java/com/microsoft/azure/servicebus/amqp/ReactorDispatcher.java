// Copyright (c) Microsoft Corporation. All rights reserved.
// Licensed under the MIT License.

package com.microsoft.azure.servicebus.amqp;

import java.io.IOException;
import java.nio.ByteBuffer;
import java.nio.channels.ClosedChannelException;
import java.nio.channels.Pipe;
import java.util.concurrent.ConcurrentLinkedQueue;

import org.apache.qpid.proton.engine.BaseHandler;
import org.apache.qpid.proton.engine.Event;
import org.apache.qpid.proton.Proton;
import org.apache.qpid.proton.reactor.Reactor;
import org.apache.qpid.proton.reactor.Selectable;
import org.apache.qpid.proton.reactor.Selectable.Callback;

/**
 * {@link Reactor} is not thread-safe - all calls to {@link Proton} API's should be - on the Reactor Thread.
 * {@link Reactor} works out-of-box for all event driven API - ex: onReceive - which could raise upon onSocketRead.
 * {@link Reactor} didn't support API's like Send() out-of-box - which could potentially run on different thread to that of Reactor.
 * So, the following utility class is used to generate an Event to hook into {@link Reactor}'s event delegation pattern.
 * It uses a {@link Pipe} as the IO on which Reactor Listens to.
 * Cardinality: multiple {@link ReactorDispatcher}'s could be attached to 1 {@link Reactor}.
 * Each {@link ReactorDispatcher} should be initialized Synchronously - as it calls API in {@link Reactor} which is not thread-safe. 
 */
public final class ReactorDispatcher {
    private final Reactor reactor;
    private final Pipe ioSignal;
    private final ConcurrentLinkedQueue<BaseHandler> workQueue;
    private final ScheduleHandler workScheduler;

    public ReactorDispatcher(final Reactor reactor) throws IOException {
        this.reactor = reactor;
        this.ioSignal = Pipe.open();
        this.workQueue = new ConcurrentLinkedQueue<>();
        this.workScheduler = new ScheduleHandler();

        initializeSelectable();
    }

    private void initializeSelectable() {
        Selectable schedulerSelectable = this.reactor.selectable();

        schedulerSelectable.setChannel(this.ioSignal.source());
        schedulerSelectable.onReadable(this.workScheduler);
        schedulerSelectable.onFree(new CloseHandler());

        schedulerSelectable.setReading(true);
        this.reactor.update(schedulerSelectable);
    }

    public void invoke(final DispatchHandler timerCallback) throws IOException {
        this.workQueue.offer(timerCallback);
        this.signalWorkQueue();
    }

    public void invoke(final int delay, final DispatchHandler timerCallback) throws IOException {
        this.workQueue.offer(new DelayHandler(this.reactor, delay, timerCallback));
        this.signalWorkQueue();
    }

    private void signalWorkQueue() throws IOException {
        try {
            this.ioSignal.sink().write(ByteBuffer.allocate(1));
        } catch (ClosedChannelException ignorePipeClosedDuringReactorShutdown) {
        }
    }

<<<<<<< HEAD
    private final class DelayHandler extends BaseHandler {
=======
    private static final class DelayHandler extends BaseHandler {
>>>>>>> 3d9fc0c3
        final int delay;
        final BaseHandler timerCallback;
        final Reactor reactor;

<<<<<<< HEAD
        DelayHandler(final Reactor reactor, final int delay, final DispatchHandler timerCallback) {
=======
        public DelayHandler(final Reactor reactor, final int delay, final DispatchHandler timerCallback) {
>>>>>>> 3d9fc0c3
            this.delay = delay;
            this.timerCallback = timerCallback;
            this.reactor = reactor;
        }

        @Override
        public void onTimerTask(Event e) {
            this.reactor.schedule(this.delay, this.timerCallback);
        }
    }

    private final class ScheduleHandler implements Callback {
        @Override
        public void run(Selectable selectable) {
            try {
                ioSignal.source().read(ByteBuffer.allocate(1024));
            } catch (ClosedChannelException ignorePipeClosedDuringReactorShutdown) {
<<<<<<< HEAD
            } catch (IOException ioException) {
=======

            } catch(IOException ioException) {
>>>>>>> 3d9fc0c3
                throw new RuntimeException(ioException);
            }

            BaseHandler topWork;
            while ((topWork = workQueue.poll()) != null) {
                topWork.onTimerTask(null);
            }
        }
    }

    private final class CloseHandler implements Callback {
        @Override
        public void run(Selectable selectable) {
            try {
                selectable.getChannel().close();
            } catch (IOException ignore) {
            }

            try {
                if (ioSignal.sink().isOpen()) {
                    ioSignal.sink().close();
                }
            } catch (IOException ignore) {
            }

            workScheduler.run(null);

            try {
                if (ioSignal.source().isOpen()) {
                    ioSignal.source().close();
                }
            } catch (IOException ignore) {
            }
        }
    }
}<|MERGE_RESOLUTION|>--- conflicted
+++ resolved
@@ -68,20 +68,12 @@
         }
     }
 
-<<<<<<< HEAD
-    private final class DelayHandler extends BaseHandler {
-=======
     private static final class DelayHandler extends BaseHandler {
->>>>>>> 3d9fc0c3
         final int delay;
         final BaseHandler timerCallback;
         final Reactor reactor;
 
-<<<<<<< HEAD
         DelayHandler(final Reactor reactor, final int delay, final DispatchHandler timerCallback) {
-=======
-        public DelayHandler(final Reactor reactor, final int delay, final DispatchHandler timerCallback) {
->>>>>>> 3d9fc0c3
             this.delay = delay;
             this.timerCallback = timerCallback;
             this.reactor = reactor;
@@ -99,12 +91,7 @@
             try {
                 ioSignal.source().read(ByteBuffer.allocate(1024));
             } catch (ClosedChannelException ignorePipeClosedDuringReactorShutdown) {
-<<<<<<< HEAD
             } catch (IOException ioException) {
-=======
-
-            } catch(IOException ioException) {
->>>>>>> 3d9fc0c3
                 throw new RuntimeException(ioException);
             }
 
@@ -120,15 +107,13 @@
         public void run(Selectable selectable) {
             try {
                 selectable.getChannel().close();
-            } catch (IOException ignore) {
-            }
+            } catch (IOException ignore) { }
 
             try {
                 if (ioSignal.sink().isOpen()) {
                     ioSignal.sink().close();
                 }
-            } catch (IOException ignore) {
-            }
+            } catch (IOException ignore) { }
 
             workScheduler.run(null);
 
@@ -136,8 +121,7 @@
                 if (ioSignal.source().isOpen()) {
                     ioSignal.source().close();
                 }
-            } catch (IOException ignore) {
-            }
+            } catch (IOException ignore) { }
         }
     }
 }