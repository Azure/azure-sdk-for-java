--- conflicted
+++ resolved
@@ -153,11 +153,7 @@
             Document dom = db.parse(new ByteArrayInputStream(xml.getBytes("utf-8")));
             Element doc = dom.getDocumentElement();
             doc.normalize();
-<<<<<<< HEAD
-            if (doc.getTagName() == "entry") {
-=======
             if ("entry".equals(doc.getTagName())) {
->>>>>>> b59d9c09
                 return parseFromEntry(doc);
             }
         } catch (ParserConfigurationException | IOException | SAXException e) {
