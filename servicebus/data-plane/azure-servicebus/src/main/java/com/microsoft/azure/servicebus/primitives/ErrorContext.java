// Copyright (c) Microsoft Corporation. All rights reserved.
// Licensed under the MIT License.

package com.microsoft.azure.servicebus.primitives;

import java.io.Serializable;
import java.util.Locale;

<<<<<<< HEAD
abstract class ErrorContext implements Serializable {

    private static final long serialVersionUID = -6342329018037308640L;
=======
abstract class ErrorContext {
>>>>>>> 09494ef8
    private final String namespaceName;

    ErrorContext(final String namespaceName) {
        this.namespaceName = namespaceName;
    }

    protected String getNamespaceName() {
        return this.namespaceName;
    }

    @Override
    public String toString() {
<<<<<<< HEAD
        return StringUtil.isNullOrEmpty(this.namespaceName) ? null : String.format(Locale.US, "NS: %s", this.namespaceName);
=======
        return StringUtil.isNullOrEmpty(this.namespaceName) ? "" : String.format(Locale.US, "NS: %s", this.namespaceName);
>>>>>>> 09494ef8
    }
}<|MERGE_RESOLUTION|>--- conflicted
+++ resolved
@@ -6,13 +6,9 @@
 import java.io.Serializable;
 import java.util.Locale;
 
-<<<<<<< HEAD
 abstract class ErrorContext implements Serializable {
 
     private static final long serialVersionUID = -6342329018037308640L;
-=======
-abstract class ErrorContext {
->>>>>>> 09494ef8
     private final String namespaceName;
 
     ErrorContext(final String namespaceName) {
@@ -25,10 +21,6 @@
 
     @Override
     public String toString() {
-<<<<<<< HEAD
-        return StringUtil.isNullOrEmpty(this.namespaceName) ? null : String.format(Locale.US, "NS: %s", this.namespaceName);
-=======
         return StringUtil.isNullOrEmpty(this.namespaceName) ? "" : String.format(Locale.US, "NS: %s", this.namespaceName);
->>>>>>> 09494ef8
     }
 }