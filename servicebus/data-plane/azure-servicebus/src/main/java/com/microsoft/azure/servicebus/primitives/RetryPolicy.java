// Copyright (c) Microsoft Corporation. All rights reserved.
// Licensed under the MIT License.

package com.microsoft.azure.servicebus.primitives;

import java.time.Duration;
import java.util.concurrent.ConcurrentHashMap;

/**
 * Represents an abstraction of a policy for retrying messaging operations when an exception is encountered. Some exceptions encountered by a sender or receiver can be transient like ServerBusy and the operation
 * will succeed if retried. Clients can specify a retry policy using {@link ConnectionStringBuilder} which guides senders and receivers to automatically retry the failed operation before throwing the exception to the client application.  
 * Users should not implement this class, instead should use one of the provided implementations through {@link #getDefault} or {@link #getNoRetry}.
 * @since 1.0
 *
 */
// TODO: SIMPLIFY retryPolicy - ConcurrentHashMap is not needed
public abstract class RetryPolicy {
    private static final RetryPolicy NO_RETRY = new RetryExponential(Duration.ofSeconds(0), Duration.ofSeconds(0), 0, ClientConstants.NO_RETRY);

    private final String name;
    private ConcurrentHashMap<String, Integer> retryCounts;

    /**
     * Creates an instance of RetryPolicy with the given name.
     * @param name name of the policy
     */
    protected RetryPolicy(final String name) {
        this.name = name;
        this.retryCounts = new ConcurrentHashMap<>();
    }

    /**
     * Increments the number of successive retry attempts made by a client.
     * @param clientId id of the client retrying a failed operation
     */
    public void incrementRetryCount(String clientId) {
        Integer retryCount = this.retryCounts.get(clientId);
        this.retryCounts.put(clientId, retryCount == null ? 1 : retryCount + 1);
    }

    /**
     * Resets the number of retry attempts made by a client. This method is called by the client when retried operation succeeds.
     * @param clientId id of the client that just retried a failed operation and succeeded.
     */
    public void resetRetryCount(String clientId) {
<<<<<<< HEAD
        Integer currentRetryCount = this.retryCounts.get(clientId);
        if (currentRetryCount != null && currentRetryCount.intValue() != 0) {
            this.retryCounts.put(clientId, 0);
        }
=======
        this.retryCounts.computeIfPresent(clientId, (k, v) -> 0);
>>>>>>> b8d8e936
    }

    /**
     * Determines if an exception is retry-able or not. Only transient exceptions should be retried.
     * @param exception exception encountered by an operation, to be determined if it is retry-able.
     * @return true if the exception is retry-able (like ServerBusy or other transient exception), else returns false
     */
    public static boolean isRetryableException(Exception exception) {
        if (exception == null) {
            throw new IllegalArgumentException("exception cannot be null");
        }

        if (exception instanceof ServiceBusException) {
            return ((ServiceBusException) exception).getIsTransient();
        }

        return false;
    }

    /**
     * Retry policy that provides exponentially increasing retry intervals with each successive failure. This policy is suitable for use by use most client applications and is also the default policy
     * if no retry policy is specified.
     * @return a retry policy that provides exponentially increasing retry intervals
     */
    public static RetryPolicy getDefault() {
        return new RetryExponential(
                ClientConstants.DEFAULT_RERTRY_MIN_BACKOFF,
                ClientConstants.DEFAULT_RERTRY_MAX_BACKOFF,
                ClientConstants.DEFAULT_MAX_RETRY_COUNT,
                ClientConstants.DEFAULT_RETRY);
    }

    /**
     * Gets a retry policy that doesn't retry any operations, effectively disabling retries. Clients can use this retry policy in case they do not want any operation automatically retried.
     * @return a retry policy that doesn't retry any operations
     */
    public static RetryPolicy getNoRetry() {
        return RetryPolicy.NO_RETRY;
    }

    protected int getRetryCount(String clientId) {
        Integer retryCount = this.retryCounts.get(clientId);
        return retryCount == null ? 0 : retryCount;
    }

    /**
     * Gets the interval after which nextRetry should be attempted, based on the last exception encountered and the remaining time before the operation times out.
     *
     * @param clientId id of the sender or receiver or client object that encountered the exception.
     * @param lastException last exception encountered
     * @param remainingTime remainingTime to retry before the operation times out
     * @return duration after which the operation will be retried. Returns null when the operation should not retried.
     */
    public Duration getNextRetryInterval(String clientId, Exception lastException, Duration remainingTime) {
        if (!RetryPolicy.isRetryableException(lastException)) {
            return null;
        }

        int baseWaitTime = 0;
        if (lastException != null
                && (lastException instanceof ServerBusyException || (lastException.getCause() != null && lastException.getCause() instanceof ServerBusyException))) {
            baseWaitTime += ClientConstants.SERVER_BUSY_BASE_SLEEP_TIME_IN_SECS;
        }

        return this.onGetNextRetryInterval(clientId, lastException, remainingTime, baseWaitTime);
    }

    /**
     * Adjusts the interval after which nextRetry should be attempted, based on the last exception encountered, the remaining time before the operation times out and the minimum wait time before retry.
     * Clients can override this method to specify a wait time based on the exception encountered.
     * @param clientId id of the sender or receiver or client object that encountered the exception.
     * @param lastException last exception encountered
     * @param remainingTime remainingTime to retry before the operation times out
     * @param baseWaitTime minimum wait time determined by the base retry policy. Overriding methods can return a different value.
     * @return duration after which the operation will be retried. Returns null when the operation should not retried
     */
    protected abstract Duration onGetNextRetryInterval(String clientId, Exception lastException, Duration remainingTime, int baseWaitTime);

    @Override
    public String toString() {
        return this.name;
    }
}<|MERGE_RESOLUTION|>--- conflicted
+++ resolved
@@ -43,14 +43,7 @@
      * @param clientId id of the client that just retried a failed operation and succeeded.
      */
     public void resetRetryCount(String clientId) {
-<<<<<<< HEAD
-        Integer currentRetryCount = this.retryCounts.get(clientId);
-        if (currentRetryCount != null && currentRetryCount.intValue() != 0) {
-            this.retryCounts.put(clientId, 0);
-        }
-=======
         this.retryCounts.computeIfPresent(clientId, (k, v) -> 0);
->>>>>>> b8d8e936
     }
 
     /**
