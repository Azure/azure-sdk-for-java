--- conflicted
+++ resolved
@@ -8,21 +8,6 @@
 public class ManagementClientConstants {
     public static Duration MAX_DURATION = Duration.parse("P10675199DT2H48M5.4775807S");
 
-<<<<<<< HEAD
-    static int QUEUE_NAME_MAX_LENGTH = 260;
-    static int TOPIC_NAME_MAX_LENGTH = 260;
-    static int SUBSCRIPTION_NAME_MAX_LENGTH = 50;
-    static int RULE_NAME_MAX_LENGTH = 50;
-
-    static String ATOM_NS = "http://www.w3.org/2005/Atom";
-    static String SB_NS = "http://schemas.microsoft.com/netservices/2010/10/servicebus/connect";
-    static String XML_SCHEMA_INSTANCE_NS = "http://www.w3.org/2001/XMLSchema-instance";
-
-    static String ServiceBusSupplementartyAuthorizationHeaderName = "ServiceBusSupplementaryAuthorization";
-    static String ServiceBusDlqSupplementaryAuthorizationHeaderName = "ServiceBusDlqSupplementaryAuthorization";
-    static String HttpErrorSubCodeFormatString = "SubCode=%s";
-    static String ConflictOperationInProgressSubCode =
-=======
     static final int QUEUE_NAME_MAX_LENGTH = 260;
     static final int TOPIC_NAME_MAX_LENGTH = 260;
     static final int SUBSCRIPTION_NAME_MAX_LENGTH = 50;
@@ -31,16 +16,11 @@
     static final String ATOM_NS = "http://www.w3.org/2005/Atom";
     static final String SB_NS = "http://schemas.microsoft.com/netservices/2010/10/servicebus/connect";
     static final String XML_SCHEMA_INSTANCE_NS = "http://www.w3.org/2001/XMLSchema-instance";
-    static final String XML_SCHEMA_NS = "http://www.w3.org/2001/XMLSchema";
-    static final String ATOM_CONTENT_TYPE = "application/atom+xml";
-    static final String API_VERSION = "2017-04";
-    static final String API_VERSION_QUERY = "api-version=" + API_VERSION;
 
     static final String ServiceBusSupplementartyAuthorizationHeaderName = "ServiceBusSupplementaryAuthorization";
     static final String ServiceBusDlqSupplementaryAuthorizationHeaderName = "ServiceBusDlqSupplementaryAuthorization";
     static final String HttpErrorSubCodeFormatString = "SubCode=%s";
     static final String ConflictOperationInProgressSubCode =
->>>>>>> b59d9c09
         String.format(HttpErrorSubCodeFormatString, ExceptionErrorCodes.ConflictOperationInProgress);
     static final String ForbiddenInvalidOperationSubCode =
         String.format(HttpErrorSubCodeFormatString, ExceptionErrorCodes.ForbiddenInvalidOperation);
@@ -52,21 +32,8 @@
     static final long DEFAULT_MAX_SIZE_IN_MB = 1024;
 
     // Limits to values
-<<<<<<< HEAD
-    static Duration MIN_ALLOWED_TTL = Duration.ofSeconds(1);
-    static Duration MAX_ALLOWED_TTL = MAX_DURATION;
-    static Duration MIN_ALLOWED_AUTODELETE_DURATION = Duration.ofMinutes(5);
-    static Duration MAX_DUPLICATE_HISTORY_DURATION = Duration.ofDays(1);
-    static Duration MIN_DUPLICATE_HISTORY_DURATION = Duration.ofSeconds(20);
-    static int MIN_ALLOWED_MAX_DELIVERYCOUNT = 1;
-    static int MAX_USERMETADATA_LENGTH = 1024;
-
-    static char[] InvalidEntityPathCharacters = { '@', '?', '#', '*' };
-=======
     static final Duration MIN_ALLOWED_TTL = Duration.ofSeconds(1);
     static final Duration MAX_ALLOWED_TTL = MAX_DURATION;
-    static final Duration MIN_LOCK_DURATION = Duration.ofSeconds(5);
-    static final Duration MAX_LOCK_DURATION = Duration.ofMinutes(5);
     static final Duration MIN_ALLOWED_AUTODELETE_DURATION = Duration.ofMinutes(5);
     static final Duration MAX_DUPLICATE_HISTORY_DURATION = Duration.ofDays(1);
     static final Duration MIN_DUPLICATE_HISTORY_DURATION = Duration.ofSeconds(20);
@@ -74,7 +41,6 @@
     static final int MAX_USERMETADATA_LENGTH = 1024;
 
     static final char[] InvalidEntityPathCharacters = { '@', '?', '#', '*' };
->>>>>>> b59d9c09
 
     // Authorization constants
     static final int SupportedClaimsCount = 3;
