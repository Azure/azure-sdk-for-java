--- conflicted
+++ resolved
@@ -868,15 +868,9 @@
                             assert sentMsgSize == encodedPair.getSecondItem() : "Contract of the ProtonJ library for Sender.Send API changed";
                             delivery.settle();
                             this.availableCredit.decrementAndGet();
-<<<<<<< HEAD
-                            TRACE_LOGGER.debug("RequestResonseLink {} internal sender sent a request. available credit :{}", this.parent.linkPath, this.availableCredit.get());
-                        } catch (Exception e) {
-                            TRACE_LOGGER.error("RequestResonseLink {} failed to send request with request id:{}.", this.parent.linkPath, requestIdToBeSent, e);
-=======
                             TRACE_LOGGER.debug("RequestResponseLink {} internal sender sent a request. available credit :{}", this.parent.linkPath, this.availableCredit.get());
                         } catch (Exception e) {
                             TRACE_LOGGER.error("RequestResponseLink {} failed to send request with request id:{}.", this.parent.linkPath, requestIdToBeSent, e);
->>>>>>> b8d8e936
                             this.parent.exceptionallyCompleteRequest(requestIdToBeSent, e, false);
                         }
                     } else {
