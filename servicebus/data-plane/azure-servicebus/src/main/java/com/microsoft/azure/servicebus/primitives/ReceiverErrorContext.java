--- conflicted
+++ resolved
@@ -5,18 +5,12 @@
 
 import java.util.Locale;
 
-<<<<<<< HEAD
-public class ReceiverErrorContext extends ErrorContext {
-    static final boolean EPOCH_RECEIVER_TYPE = true;
-    static final boolean NON_EPOCH_RECEIVER_TYPE = !ReceiverErrorContext.EPOCH_RECEIVER_TYPE;
-=======
 public class ReceiverErrorContext extends ErrorContext
 {
     private static final long serialVersionUID = -8154706630781986787L;
 
     final static boolean EPOCH_RECEIVER_TYPE = true;
     final static boolean NON_EPOCH_RECEIVER_TYPE = !ReceiverErrorContext.EPOCH_RECEIVER_TYPE;
->>>>>>> b8d8e936
 
     final String receivePath;
     final String referenceId;
