--- conflicted
+++ resolved
@@ -49,18 +49,11 @@
 import com.microsoft.azure.servicebus.amqp.SendLinkHandler;
 import com.microsoft.azure.servicebus.amqp.SessionHandler;
 
-import static java.nio.charset.StandardCharsets.UTF_8;
-
 /*
  * Abstracts all amqp related details
  * translates event-driven reactor model into async send Api
  */
-<<<<<<< HEAD
 public class CoreMessageSender extends ClientEntity implements IAmqpSender, IErrorContextProvider {
-=======
-public class CoreMessageSender extends ClientEntity implements IAmqpSender, IErrorContextProvider
-{
->>>>>>> 96a69dc2
     private static final Logger TRACE_LOGGER = LoggerFactory.getLogger(CoreMessageSender.class);
     private static final String SEND_TIMED_OUT = "Send operation timed out";
     private static final Duration LINK_REOPEN_TIMEOUT = Duration.ofMinutes(5); // service closes link long before this timeout expires
@@ -99,12 +92,7 @@
             final MessagingFactory factory,
             final String clientId,
             final String senderPath,
-<<<<<<< HEAD
             final String transferDestinationPath) {
-=======
-            final String transferDestinationPath)
-    {
->>>>>>> 96a69dc2
         return CoreMessageSender.create(factory, clientId, senderPath, transferDestinationPath, null);
     }
 
@@ -113,12 +101,7 @@
             final String clientId,
             final String senderPath,
             final String transferDestinationPath,
-<<<<<<< HEAD
             final MessagingEntityType entityType) {
-=======
-            final MessagingEntityType entityType)
-    {
->>>>>>> 96a69dc2
         return CoreMessageSender.create(factory, clientId, entityType, CoreMessageSender.getDefaultLinkProperties(senderPath, transferDestinationPath, factory, entityType));
     }
 
@@ -126,12 +109,7 @@
             final MessagingFactory factory,
             final String clientId,
             final MessagingEntityType entityType,
-<<<<<<< HEAD
             final SenderLinkSettings linkSettings) {
-=======
-            final SenderLinkSettings linkSettings)
-    {
->>>>>>> 96a69dc2
         TRACE_LOGGER.info("Creating core message sender to '{}'", linkSettings.linkPath);
 
         final Connection connection = factory.getConnection();
@@ -176,7 +154,6 @@
         return msgSender.linkFirstOpen;
     }
 
-<<<<<<< HEAD
     private CompletableFuture<Void> createRequestResponseLink() {
         synchronized (this.requestResonseLinkCreationLock) {
             if (this.requestResponseLinkCreationFuture == null) {
@@ -190,28 +167,6 @@
                         this.requestResponseLinkCreationFuture.completeExceptionally(cause);
                         // Set it to null so next call will retry rr link creation
                         synchronized (this.requestResonseLinkCreationLock) {
-=======
-    private CompletableFuture<Void> createRequestResponseLink()
-    {
-        synchronized (this.requestResonseLinkCreationLock) {
-            if(this.requestResponseLinkCreationFuture == null)
-            {
-                this.requestResponseLinkCreationFuture = new CompletableFuture<Void>();
-                this.underlyingFactory.obtainRequestResponseLinkAsync(this.sendPath, this.transferDestinationPath, this.entityType).handleAsync((rrlink, ex) ->
-                {
-                    if(ex == null)
-                    {
-                        this.requestResponseLink = rrlink;
-                        this.requestResponseLinkCreationFuture.complete(null);
-                    }
-                    else
-                    {
-                        Throwable cause = ExceptionUtil.extractAsyncCompletionCause(ex);
-                        this.requestResponseLinkCreationFuture.completeExceptionally(cause);
-                        // Set it to null so next call will retry rr link creation
-                        synchronized (this.requestResonseLinkCreationLock)
-                        {
->>>>>>> 96a69dc2
                             this.requestResponseLinkCreationFuture = null;
                         }
                     }
@@ -223,18 +178,9 @@
         }
     }
 
-<<<<<<< HEAD
     private void closeRequestResponseLink() {
         synchronized (this.requestResonseLinkCreationLock) {
             if (this.requestResponseLinkCreationFuture != null) {
-=======
-    private void closeRequestResponseLink()
-    {
-        synchronized (this.requestResonseLinkCreationLock)
-        {
-            if(this.requestResponseLinkCreationFuture != null)
-            {
->>>>>>> 96a69dc2
                 this.requestResponseLinkCreationFuture.thenRun(() -> {
                     this.underlyingFactory.releaseRequestResponseLink(this.sendPath, this.transferDestinationPath);
                     this.requestResponseLink = null;
@@ -244,17 +190,11 @@
         }
     }
 
-<<<<<<< HEAD
     private CoreMessageSender(final MessagingFactory factory, final String sendLinkName, final MessagingEntityType entityType, final SenderLinkSettings linkSettings) {
-=======
-    private CoreMessageSender(final MessagingFactory factory, final String sendLinkName, final MessagingEntityType entityType, final SenderLinkSettings linkSettings)
-    {
->>>>>>> 96a69dc2
         super(sendLinkName);
 
         this.sendPath = linkSettings.linkPath;
         this.entityType = entityType;
-<<<<<<< HEAD
         if (linkSettings.linkProperties != null) {
             String transferPath = (String)linkSettings.linkProperties.getOrDefault(ClientConstants.LINK_TRANSFER_DESTINATION_PROPERTY, null);
             if (transferPath != null && !transferPath.isEmpty()) {
@@ -262,19 +202,6 @@
                 this.isSendVia = true;
                 this.transferSasTokenAudienceURI = String.format(ClientConstants.SAS_TOKEN_AUDIENCE_FORMAT, factory.getHostName(), transferDestinationPath);
             } else {
-=======
-        if (linkSettings.linkProperties != null)
-        {
-            String transferPath = (String)linkSettings.linkProperties.getOrDefault(ClientConstants.LINK_TRANSFER_DESTINATION_PROPERTY, null);
-            if (transferPath != null && !transferPath.isEmpty())
-            {
-                this.transferDestinationPath = transferPath;
-                this.isSendVia = true;
-                this.transferSasTokenAudienceURI = String.format(ClientConstants.SAS_TOKEN_AUDIENCE_FORMAT, factory.getHostName(), transferDestinationPath);
-            }
-            else
-            {
->>>>>>> 96a69dc2
                 // Ensure it is null.
                 this.transferDestinationPath = null;
             }
@@ -298,19 +225,15 @@
         this.linkClose = new CompletableFuture<Void>();
         this.sendLinkReopenFuture = null;
         this.isSendLoopRunning = false;
-        this.sendWork = new DispatchHandler()
-<<<<<<< HEAD
-        {
+        this.sendWork = new DispatchHandler() {
             @Override
-            public void onEvent()
-            {
+            public void onEvent() {
                 CoreMessageSender.this.processSendWork();
             }
         };
     }
 
-    public String getSendPath()
-    {
+    public String getSendPath() {
         return this.sendPath;
     }
 
@@ -410,7 +333,7 @@
                 int encodedSize = Util.encodeMessageToCustomArray(messageWrappedByData, bytes, byteArrayOffset, this.maxMessageSize - byteArrayOffset - 1);
                 byteArrayOffset = byteArrayOffset + encodedSize;
             }
-        } catch(PayloadSizeExceededException ex) {
+        } catch (PayloadSizeExceededException ex) {
             TRACE_LOGGER.error("Payload size of batch of messages exceeded limit", ex);
             final CompletableFuture<Void> sendTask = new CompletableFuture<Void>();
             sendTask.completeExceptionally(ex);
@@ -624,412 +547,6 @@
             linkProperties.put(ClientConstants.ENTITY_TYPE_PROPERTY, entityType.getIntValue());
         }
         if (transferDestinationPath != null && !transferDestinationPath.isEmpty()) {
-=======
-        {
-            @Override
-            public void onEvent()
-            {
-                CoreMessageSender.this.processSendWork();
-            }
-        };
-    }
-
-    public String getSendPath()
-    {
-        return this.sendPath;
-    }
-
-    private static String generateRandomDeliveryTag()
-    {
-        return UUID.randomUUID().toString().replace("-", StringUtil.EMPTY);
-    }
-
-    CompletableFuture<DeliveryState> sendCoreAsync(
-            final byte[] bytes,
-            final int arrayOffset,
-            final int messageFormat,
-            final TransactionContext transaction)
-    {
-        this.throwIfClosed(this.lastKnownLinkError);
-        TRACE_LOGGER.debug("Sending message to '{}'", this.sendPath);
-        String deliveryTag = CoreMessageSender.generateRandomDeliveryTag();
-        CompletableFuture<DeliveryState> onSendFuture = new CompletableFuture<DeliveryState>();
-        SendWorkItem<DeliveryState> sendWorkItem = new SendWorkItem<DeliveryState>(bytes, arrayOffset, messageFormat, deliveryTag, transaction, onSendFuture, this.operationTimeout);
-        this.enlistSendRequest(deliveryTag, sendWorkItem, false);
-        this.scheduleSendTimeout(sendWorkItem);
-        return onSendFuture;
-    }
-
-    private void scheduleSendTimeout(SendWorkItem<DeliveryState> sendWorkItem)
-    {
-        // Timer to timeout the request
-        ScheduledFuture<?> timeoutTask = Timer.schedule(new Runnable()
-                                                        {
-                                                            @Override
-                                                            public void run()
-                                                            {
-                                                                if (!sendWorkItem.getWork().isDone())
-                                                                {
-                                                                    TRACE_LOGGER.warn("Delivery '{}' to '{}' did not receive ack from service. Throwing timeout.", sendWorkItem.getDeliveryTag(), CoreMessageSender.this.sendPath);
-                                                                    CoreMessageSender.this.pendingSendsData.remove(sendWorkItem.getDeliveryTag());
-                                                                    CoreMessageSender.this.throwSenderTimeout(sendWorkItem.getWork(), sendWorkItem.getLastKnownException());
-                                                                    // Weighted delivery tag not removed from the pending sends queue, but send loop will ignore it anyway if it is present
-                                                                }
-                                                            }
-                                                        },
-                sendWorkItem.getTimeoutTracker().remaining(),
-                TimerType.OneTimeRun);
-        sendWorkItem.setTimeoutTask(timeoutTask);
-    }
-
-    private void enlistSendRequest(String deliveryTag, SendWorkItem<DeliveryState> sendWorkItem, boolean isRetrySend)
-    {
-        synchronized (this.pendingSendLock)
-        {
-            this.pendingSendsData.put(deliveryTag, sendWorkItem);
-            this.pendingSends.offer(new WeightedDeliveryTag(deliveryTag, isRetrySend ? 1 : 0));
-
-            if(!this.isSendLoopRunning)
-            {
-                try
-                {
-                    this.underlyingFactory.scheduleOnReactorThread(this.sendWork);
-                }
-                catch (IOException ioException)
-                {
-                    AsyncUtil.completeFutureExceptionally(sendWorkItem.getWork(), new ServiceBusException(false, "Send failed while dispatching to Reactor, see cause for more details.", ioException));
-                }
-            }
-        }
-    }
-
-    private void reSendAsync(String deliveryTag, SendWorkItem<DeliveryState> retryingSendWorkItem, boolean reuseDeliveryTag)
-    {
-        if(!retryingSendWorkItem.getWork().isDone() && retryingSendWorkItem.cancelTimeoutTask(false))
-        {
-            Duration remainingTime = retryingSendWorkItem.getTimeoutTracker().remaining();
-            if(!remainingTime.isNegative() && !remainingTime.isZero())
-            {
-                if(!reuseDeliveryTag)
-                {
-                    deliveryTag = CoreMessageSender.generateRandomDeliveryTag();
-                    retryingSendWorkItem.setDeliveryTag(deliveryTag);
-                }
-
-                this.enlistSendRequest(deliveryTag, retryingSendWorkItem, true);
-                this.scheduleSendTimeout(retryingSendWorkItem);
-            }
-        }
-    }
-
-    public CompletableFuture<Void> sendAsync(final Iterable<Message> messages, TransactionContext transaction)
-    {
-        if (messages == null || IteratorUtil.sizeEquals(messages, 0))
-        {
-            throw new IllegalArgumentException("Sending Empty batch of messages is not allowed.");
-        }
-
-        TRACE_LOGGER.debug("Sending a batch of messages to '{}'", this.sendPath);
-
-        Message firstMessage = messages.iterator().next();
-        if (IteratorUtil.sizeEquals(messages, 1))
-        {
-            return this.sendAsync(firstMessage, transaction);
-        }
-
-        // proton-j doesn't support multiple dataSections to be part of AmqpMessage
-        // here's the alternate approach provided by them: https://github.com/apache/qpid-proton/pull/54
-        Message batchMessage = Proton.message();
-        batchMessage.setMessageAnnotations(firstMessage.getMessageAnnotations());
-
-        byte[] bytes = null;
-        int byteArrayOffset = 0;
-        try
-        {
-            Pair<byte[], Integer> encodedPair = Util.encodeMessageToMaxSizeArray(batchMessage, this.maxMessageSize);
-            bytes = encodedPair.getFirstItem();
-            byteArrayOffset = encodedPair.getSecondItem();
-
-            for(Message amqpMessage: messages)
-            {
-                Message messageWrappedByData = Proton.message();
-                encodedPair = Util.encodeMessageToOptimalSizeArray(amqpMessage, this.maxMessageSize);
-                messageWrappedByData.setBody(new Data(new Binary(encodedPair.getFirstItem(), 0, encodedPair.getSecondItem())));
-
-                int encodedSize = Util.encodeMessageToCustomArray(messageWrappedByData, bytes, byteArrayOffset, this.maxMessageSize - byteArrayOffset - 1);
-                byteArrayOffset = byteArrayOffset + encodedSize;
-            }
-        }
-        catch(PayloadSizeExceededException ex)
-        {
-            TRACE_LOGGER.error("Payload size of batch of messages exceeded limit", ex);
-            final CompletableFuture<Void> sendTask = new CompletableFuture<Void>();
-            sendTask.completeExceptionally(ex);
-            return sendTask;
-        }
-
-        return this.sendCoreAsync(bytes, byteArrayOffset, AmqpConstants.AMQP_BATCH_MESSAGE_FORMAT, transaction).thenAccept((x) -> { /*Do nothing*/ });
-    }
-
-    public CompletableFuture<Void> sendAsync(Message msg, TransactionContext transaction)
-    {
-        return this.sendAndReturnDeliveryStateAsync(msg, transaction).thenAccept((x) -> { /*Do nothing*/ });
-    }
-
-    // To be used only by internal components like TransactionController
-    CompletableFuture<DeliveryState> sendAndReturnDeliveryStateAsync(Message msg, TransactionContext transaction)
-    {
-        try
-        {
-            Pair<byte[], Integer> encodedPair = Util.encodeMessageToOptimalSizeArray(msg, this.maxMessageSize);
-            return this.sendCoreAsync(encodedPair.getFirstItem(), encodedPair.getSecondItem(), DeliveryImpl.DEFAULT_MESSAGE_FORMAT, transaction);
-        }
-        catch(PayloadSizeExceededException exception)
-        {
-            TRACE_LOGGER.error("Payload size of message exceeded limit", exception);
-            final CompletableFuture<DeliveryState> sendTask = new CompletableFuture<DeliveryState>();
-            sendTask.completeExceptionally(exception);
-            return sendTask;
-        }
-    }
-
-    @Override
-    public void onOpenComplete(Exception completionException)
-    {
-        if (completionException == null)
-        {
-            this.maxMessageSize = Util.getMaxMessageSizeFromLink(this.sendLink);
-            this.lastKnownLinkError = null;
-            this.retryPolicy.resetRetryCount(this.getClientId());
-
-            if(this.sendLinkReopenFuture != null && !this.sendLinkReopenFuture.isDone())
-            {
-                AsyncUtil.completeFuture(this.sendLinkReopenFuture, null);
-            }
-
-            if (!this.linkFirstOpen.isDone())
-            {
-                TRACE_LOGGER.info("Opened send link to '{}'", this.sendPath);
-                AsyncUtil.completeFuture(this.linkFirstOpen, this);
-            }
-            else
-            {
-                synchronized (this.pendingSendLock)
-                {
-                    if (!this.pendingSendsData.isEmpty())
-                    {
-                        LinkedList<String> unacknowledgedSends = new LinkedList<String>();
-                        unacknowledgedSends.addAll(this.pendingSendsData.keySet());
-
-                        if (unacknowledgedSends.size() > 0)
-                        {
-                            Iterator<String> reverseReader = unacknowledgedSends.iterator();
-                            while (reverseReader.hasNext())
-                            {
-                                String unacknowledgedSend = reverseReader.next();
-                                if (this.pendingSendsData.get(unacknowledgedSend).isWaitingForAck())
-                                {
-                                    this.pendingSends.offer(new WeightedDeliveryTag(unacknowledgedSend, 1));
-                                }
-                            }
-                        }
-
-                        unacknowledgedSends.clear();
-                    }
-                }
-            }
-        }
-        else
-        {
-            this.cancelSASTokenRenewTimer();
-            if (!this.linkFirstOpen.isDone())
-            {
-                TRACE_LOGGER.error("Opening send link '{}' to '{}' failed", this.sendLink.getName(), this.sendPath, completionException);
-                this.setClosed();
-                ExceptionUtil.completeExceptionally(this.linkFirstOpen, completionException, this, true);
-            }
-
-            if(this.sendLinkReopenFuture != null && !this.sendLinkReopenFuture.isDone())
-            {
-                TRACE_LOGGER.warn("Opening send link '{}' to '{}' failed", this.sendLink.getName(), this.sendPath, completionException);
-                AsyncUtil.completeFutureExceptionally(this.sendLinkReopenFuture, completionException);
-            }
-        }
-    }
-
-    @Override
-    public void onClose(ErrorCondition condition)
-    {
-        Exception completionException = condition != null ? ExceptionUtil.toException(condition)
-                : new ServiceBusException(ClientConstants.DEFAULT_IS_TRANSIENT,
-                "The entity has been closed due to transient failures (underlying link closed), please retry the operation.");
-        this.onError(completionException);
-    }
-
-    @Override
-    public void onError(Exception completionException)
-    {
-        this.linkCredit = 0;
-        if (this.getIsClosingOrClosed())
-        {
-            Exception failureException = completionException == null
-                    ? new OperationCancelledException("Send cancelled as the Sender instance is Closed before the sendOperation completed.")
-                    : completionException;
-            this.clearAllPendingSendsWithException(failureException);
-
-            TRACE_LOGGER.info("Send link to '{}' closed", this.sendPath);
-            AsyncUtil.completeFuture(this.linkClose, null);
-            return;
-        }
-        else
-        {
-            this.underlyingFactory.deregisterForConnectionError(this.sendLink);
-            this.lastKnownLinkError = completionException;
-            this.lastKnownErrorReportedAt = Instant.now();
-
-            this.onOpenComplete(completionException);
-
-            if (completionException != null &&
-                    (!(completionException instanceof ServiceBusException) || !((ServiceBusException) completionException).getIsTransient()))
-            {
-                TRACE_LOGGER.warn("Send link '{}' to '{}' closed. Failing all pending send requests.", this.sendLink.getName(), this.sendPath);
-                this.clearAllPendingSendsWithException(completionException);
-            }
-            else
-            {
-                final Map.Entry<String, SendWorkItem<DeliveryState>> pendingSendEntry = IteratorUtil.getFirst(this.pendingSendsData.entrySet());
-                if (pendingSendEntry != null && pendingSendEntry.getValue() != null)
-                {
-                    final TimeoutTracker tracker = pendingSendEntry.getValue().getTimeoutTracker();
-                    if (tracker != null)
-                    {
-                        final Duration nextRetryInterval = this.retryPolicy.getNextRetryInterval(this.getClientId(), completionException, tracker.remaining());
-                        if (nextRetryInterval != null)
-                        {
-                            TRACE_LOGGER.warn("Send link '{}' to '{}' closed. Will retry link creation after '{}'.", this.sendLink.getName(), this.sendPath, nextRetryInterval);
-                            Timer.schedule(() -> {CoreMessageSender.this.ensureLinkIsOpen();}, nextRetryInterval, TimerType.OneTimeRun);
-                        }
-                    }
-                }
-            }
-        }
-    }
-
-    @Override
-    public void onSendComplete(final Delivery delivery)
-    {
-        DeliveryState outcome = delivery.getRemoteState();
-        final String deliveryTag = new String(delivery.getTag());
-
-        TRACE_LOGGER.debug("Received ack for delivery. path:{}, linkName:{}, deliveryTag:{}, outcome:{}", CoreMessageSender.this.sendPath, this.sendLink.getName(), deliveryTag, outcome);
-        final SendWorkItem<DeliveryState> pendingSendWorkItem = this.pendingSendsData.remove(deliveryTag);
-
-        if (pendingSendWorkItem != null)
-        {
-            if (outcome instanceof TransactionalState) {
-                TRACE_LOGGER.trace("State of delivery is Transactional, retrieving outcome: {}", outcome);
-                Outcome transactionalOutcome = ((TransactionalState) outcome).getOutcome();
-                if (transactionalOutcome instanceof DeliveryState) {
-                    outcome = (DeliveryState) transactionalOutcome;
-                } else {
-                    this.cleanupFailedSend(pendingSendWorkItem, new ServiceBusException(false, "Unknown delivery state: " + outcome.toString()));
-                    return;
-                }
-            }
-
-            if (outcome instanceof Accepted)
-            {
-                this.lastKnownLinkError = null;
-                this.retryPolicy.resetRetryCount(this.getClientId());
-
-                pendingSendWorkItem.cancelTimeoutTask(false);
-                AsyncUtil.completeFuture(pendingSendWorkItem.getWork(), outcome);
-            }
-            else if (outcome instanceof Declared) {
-                AsyncUtil.completeFuture(pendingSendWorkItem.getWork(), outcome);
-            }
-            else if (outcome instanceof Rejected)
-            {
-                Rejected rejected = (Rejected) outcome;
-                ErrorCondition error = rejected.getError();
-                Exception exception = ExceptionUtil.toException(error);
-
-                if (ExceptionUtil.isGeneralError(error.getCondition()))
-                {
-                    this.lastKnownLinkError = exception;
-                    this.lastKnownErrorReportedAt = Instant.now();
-                }
-
-                Duration retryInterval = this.retryPolicy.getNextRetryInterval(
-                        this.getClientId(), exception, pendingSendWorkItem.getTimeoutTracker().remaining());
-                if (retryInterval == null)
-                {
-                    this.cleanupFailedSend(pendingSendWorkItem, exception);
-                }
-                else
-                {
-                    TRACE_LOGGER.warn("Send failed for delivery '{}'. Will retry after '{}'", deliveryTag, retryInterval);
-                    pendingSendWorkItem.setLastKnownException(exception);
-                    Timer.schedule(() -> {CoreMessageSender.this.reSendAsync(deliveryTag, pendingSendWorkItem, false);}, retryInterval, TimerType.OneTimeRun);
-                }
-            }
-            else if (outcome instanceof Released)
-            {
-                this.cleanupFailedSend(pendingSendWorkItem, new OperationCancelledException(outcome.toString()));
-            }
-            else
-            {
-                this.cleanupFailedSend(pendingSendWorkItem, new ServiceBusException(false, outcome.toString()));
-            }
-        }
-        else
-        {
-            TRACE_LOGGER.warn("Delivery mismatch. path:{}, linkName:{}, delivery:{}", this.sendPath, this.sendLink.getName(), deliveryTag);
-        }
-    }
-
-    private void clearAllPendingSendsWithException(Throwable failureException)
-    {
-        synchronized (this.pendingSendLock)
-        {
-            for (Map.Entry<String, SendWorkItem<DeliveryState>> pendingSend: this.pendingSendsData.entrySet())
-            {
-                this.cleanupFailedSend(pendingSend.getValue(), failureException);
-            }
-
-            this.pendingSendsData.clear();
-            this.pendingSends.clear();
-        }
-    }
-
-    private void cleanupFailedSend(final SendWorkItem<DeliveryState> failedSend, final Throwable exception)
-    {
-        failedSend.cancelTimeoutTask(false);
-        ExceptionUtil.completeExceptionally(failedSend.getWork(), exception, this, true);
-    }
-
-    private static SenderLinkSettings getDefaultLinkProperties(String sendPath, String transferDestinationPath, MessagingFactory underlyingFactory, MessagingEntityType entityType)
-    {
-        SenderLinkSettings linkSettings = new SenderLinkSettings();
-        linkSettings.linkPath = sendPath;
-
-        final Target target = new Target();
-        target.setAddress(sendPath);
-        linkSettings.target = target;
-        linkSettings.source = new Source();
-        linkSettings.settleMode = SenderSettleMode.UNSETTLED;
-        linkSettings.requiresAuthentication = true;
-
-        Map<Symbol, Object> linkProperties = new HashMap<>();
-        // ServiceBus expects timeout to be of type unsignedint
-        linkProperties.put(ClientConstants.LINK_TIMEOUT_PROPERTY, UnsignedInteger.valueOf(Util.adjustServerTimeout(underlyingFactory.getOperationTimeout()).toMillis()));
-        if(entityType != null)
-        {
-            linkProperties.put(ClientConstants.ENTITY_TYPE_PROPERTY, entityType.getIntValue());
-        }
-        if (transferDestinationPath != null && !transferDestinationPath.isEmpty())
-        {
->>>>>>> 96a69dc2
             linkProperties.put(ClientConstants.LINK_TRANSFER_DESTINATION_PROPERTY, transferDestinationPath);
         }
 
@@ -1038,12 +555,7 @@
         return linkSettings;
     }
 
-<<<<<<< HEAD
     private void createSendLink(SenderLinkSettings linkSettings) {
-=======
-    private void createSendLink(SenderLinkSettings linkSettings)
-    {
->>>>>>> 96a69dc2
         TRACE_LOGGER.info("Creating send link to '{}'", this.sendPath);
         final Connection connection = this.underlyingFactory.getConnection();
         final Session session = connection.session();
@@ -1066,7 +578,6 @@
         this.underlyingFactory.registerForConnectionError(this.sendLink);
     }
 
-<<<<<<< HEAD
     CompletableFuture<Void> sendTokenAndSetRenewTimer(boolean retryOnFailure) {
         if (this.getIsClosingOrClosed()) {
             return CompletableFuture.completedFuture(null);
@@ -1075,21 +586,6 @@
             CompletableFuture<Void> sasTokenFuture = sendTokenFuture.thenAccept((f) -> {this.sasTokenRenewTimerFuture = f;});
 
             if (this.transferDestinationPath!= null && !this.transferDestinationPath.isEmpty()) {
-=======
-    CompletableFuture<Void> sendTokenAndSetRenewTimer(boolean retryOnFailure)
-    {
-        if(this.getIsClosingOrClosed())
-        {
-            return CompletableFuture.completedFuture(null);
-        }
-        else
-        {
-            CompletableFuture<ScheduledFuture<?>> sendTokenFuture = this.underlyingFactory.sendSecurityTokenAndSetRenewTimer(this.sasTokenAudienceURI, retryOnFailure, () -> this.sendTokenAndSetRenewTimer(true));
-            CompletableFuture<Void> sasTokenFuture = sendTokenFuture.thenAccept((f) -> {this.sasTokenRenewTimerFuture = f;});
-
-            if (this.transferDestinationPath!= null && !this.transferDestinationPath.isEmpty())
-            {
->>>>>>> 96a69dc2
                 CompletableFuture<Void> transferSendTokenFuture = this.underlyingFactory.sendSecurityToken(this.transferSasTokenAudienceURI);
                 return CompletableFuture.allOf(sasTokenFuture, transferSendTokenFuture);
             }
@@ -1098,32 +594,19 @@
         }
     }
 
-<<<<<<< HEAD
     private void cancelSASTokenRenewTimer() {
         if (this.sasTokenRenewTimerFuture != null && !this.sasTokenRenewTimerFuture.isDone()) {
-=======
-    private void cancelSASTokenRenewTimer()
-    {
-        if(this.sasTokenRenewTimerFuture != null && !this.sasTokenRenewTimerFuture.isDone())
-        {
->>>>>>> 96a69dc2
             this.sasTokenRenewTimerFuture.cancel(true);
             TRACE_LOGGER.debug("Cancelled SAS Token renew timer");
         }
     }
 
     // TODO: consolidate common-code written for timeouts in Sender/Receiver
-<<<<<<< HEAD
     private void initializeLinkOpen(TimeoutTracker timeout) {
-=======
-    private void initializeLinkOpen(TimeoutTracker timeout)
-    {
->>>>>>> 96a69dc2
         this.linkFirstOpen = new CompletableFuture<CoreMessageSender>();
 
         // timer to signal a timeout if exceeds the operationTimeout on MessagingFactory
         Timer.schedule(
-<<<<<<< HEAD
             () -> {
                 if (!CoreMessageSender.this.linkFirstOpen.isDone())
                 {
@@ -1143,32 +626,6 @@
 
     @Override
     public ErrorContext getContext() {
-=======
-                new Runnable()
-                {
-                    public void run()
-                    {
-                        if (!CoreMessageSender.this.linkFirstOpen.isDone())
-                        {
-                            CoreMessageSender.this.closeInternals(false);
-                            CoreMessageSender.this.setClosed();
-
-                            Exception operationTimedout = new TimeoutException(
-                                    String.format(Locale.US, "Open operation on SendLink(%s) on Entity(%s) timed out at %s.",    CoreMessageSender.this.sendLink.getName(), CoreMessageSender.this.getSendPath(), ZonedDateTime.now().toString()),
-                                    CoreMessageSender.this.lastKnownErrorReportedAt.isAfter(Instant.now().minusSeconds(ClientConstants.SERVER_BUSY_BASE_SLEEP_TIME_IN_SECS)) ? CoreMessageSender.this.lastKnownLinkError : null);
-                            TRACE_LOGGER.warn(operationTimedout.getMessage());
-                            ExceptionUtil.completeExceptionally(CoreMessageSender.this.linkFirstOpen, operationTimedout, CoreMessageSender.this, true);
-                        }
-                    }
-                }
-                , timeout.remaining()
-                , TimerType.OneTimeRun);
-    }
-
-    @Override
-    public ErrorContext getContext()
-    {
->>>>>>> 96a69dc2
         final boolean isLinkOpened = this.linkFirstOpen != null && this.linkFirstOpen.isDone();
         final String referenceId = this.sendLink != null && this.sendLink.getRemoteProperties() != null && this.sendLink.getRemoteProperties().containsKey(ClientConstants.TRACKING_ID_PROPERTY)
                 ? this.sendLink.getRemoteProperties().get(ClientConstants.TRACKING_ID_PROPERTY).toString()
@@ -1183,21 +640,12 @@
     }
 
     @Override
-<<<<<<< HEAD
     public void onFlow(final int creditIssued) {
         this.lastKnownLinkError = null;
 
         if (creditIssued <= 0) {
             return;
         }
-=======
-    public void onFlow(final int creditIssued)
-    {
-        this.lastKnownLinkError = null;
-
-        if (creditIssued <= 0)
-            return;
->>>>>>> 96a69dc2
 
         TRACE_LOGGER.debug("Received flow frame. path:{}, linkName:{}, remoteLinkCredit:{}, pendingSendsWaitingForCredit:{}, pendingSendsWaitingDelivery:{}",
                 this.sendPath, this.sendLink.getName(), creditIssued, this.pendingSends.size(), this.pendingSendsData.size() - this.pendingSends.size());
@@ -1206,7 +654,6 @@
         this.sendWork.onEvent();
     }
 
-<<<<<<< HEAD
     private synchronized CompletableFuture<Void> ensureLinkIsOpen() {
         // Send SAS token before opening a link as connection might have been closed and reopened
         if (!(this.sendLink.getLocalState() == EndpointState.ACTIVE && this.sendLink.getRemoteState() == EndpointState.ACTIVE)) {
@@ -1232,37 +679,6 @@
                 this.cancelSASTokenRenewTimer();
 
                 CompletableFuture<Void> authenticationFuture;
-=======
-    private synchronized CompletableFuture<Void> ensureLinkIsOpen()
-    {
-        // Send SAS token before opening a link as connection might have been closed and reopened
-        if (!(this.sendLink.getLocalState() == EndpointState.ACTIVE && this.sendLink.getRemoteState() == EndpointState.ACTIVE))
-        {
-            if(this.sendLinkReopenFuture == null || this.sendLinkReopenFuture.isDone())
-            {
-                TRACE_LOGGER.info("Recreating send link to '{}'", this.sendPath);
-                this.retryPolicy.incrementRetryCount(CoreMessageSender.this.getClientId());
-                this.sendLinkReopenFuture = new CompletableFuture<Void>();
-                // Variable just to closed over by the scheduled runnable. The runnable should cancel only the closed over future, not the parent's instance variable which can change
-                final CompletableFuture<Void> linkReopenFutureThatCanBeCancelled = this.sendLinkReopenFuture;
-                Timer.schedule(
-                        () -> {
-                            if (!linkReopenFutureThatCanBeCancelled.isDone())
-                            {
-                                CoreMessageSender.this.cancelSASTokenRenewTimer();
-                                Exception operationTimedout = new TimeoutException(
-                                        String.format(Locale.US, "%s operation on SendLink(%s) to path(%s) timed out at %s.", "Open", CoreMessageSender.this.sendLink.getName(), CoreMessageSender.this.sendPath, ZonedDateTime.now()));
-
-                                TRACE_LOGGER.warn(operationTimedout.getMessage());
-                                linkReopenFutureThatCanBeCancelled.completeExceptionally(operationTimedout);
-                            }
-                        }
-                        , CoreMessageSender.LINK_REOPEN_TIMEOUT
-                        , TimerType.OneTimeRun);
-                this.cancelSASTokenRenewTimer();
-
-                CompletableFuture<Void> authenticationFuture = null;
->>>>>>> 96a69dc2
                 if (linkSettings.requiresAuthentication) {
                     authenticationFuture = this.sendTokenAndSetRenewTimer(false);
                 } else {
@@ -1270,26 +686,13 @@
                 }
 
                 authenticationFuture.handleAsync((v, sendTokenEx) -> {
-<<<<<<< HEAD
                     if (sendTokenEx != null) {
-=======
-                    if(sendTokenEx != null)
-                    {
->>>>>>> 96a69dc2
                         Throwable cause = ExceptionUtil.extractAsyncCompletionCause(sendTokenEx);
                         TRACE_LOGGER.error("Sending SAS Token to '{}' failed.", this.sendPath, cause);
                         this.sendLinkReopenFuture.completeExceptionally(sendTokenEx);
                         this.clearAllPendingSendsWithException(sendTokenEx);
-<<<<<<< HEAD
                     } else {
                         try {
-=======
-                    }
-                    else
-                    {
-                        try
-                        {
->>>>>>> 96a69dc2
                             this.underlyingFactory.scheduleOnReactorThread(new DispatchHandler()
                             {
                                 @Override
@@ -1298,13 +701,7 @@
                                     CoreMessageSender.this.createSendLink(CoreMessageSender.this.linkSettings);
                                 }
                             });
-<<<<<<< HEAD
                         } catch (IOException ioEx) {
-=======
-                        }
-                        catch (IOException ioEx)
-                        {
->>>>>>> 96a69dc2
                             this.sendLinkReopenFuture.completeExceptionally(ioEx);
                         }
                     }
@@ -1313,50 +710,24 @@
             }
 
             return this.sendLinkReopenFuture;
-<<<<<<< HEAD
         } else {
-=======
-        }
-        else
-        {
->>>>>>> 96a69dc2
             return CompletableFuture.completedFuture(null);
         }
     }
 
     // actual send on the SenderLink should happen only in this method & should run on Reactor Thread
-<<<<<<< HEAD
     private void processSendWork() {
         synchronized (this.pendingSendLock) {
             if (!this.isSendLoopRunning) {
                 this.isSendLoopRunning = true;
             } else {
-=======
-    private void processSendWork()
-    {
-        synchronized (this.pendingSendLock)
-        {
-            if(!this.isSendLoopRunning)
-            {
-                this.isSendLoopRunning = true;
-            }
-            else
-            {
->>>>>>> 96a69dc2
                 return;
             }
         }
 
         TRACE_LOGGER.debug("Processing pending sends to '{}'. Available link credit '{}'", this.sendPath, this.linkCredit);
-<<<<<<< HEAD
         try {
             if (!this.ensureLinkIsOpen().isDone()) {
-=======
-        try
-        {
-            if(!this.ensureLinkIsOpen().isDone())
-            {
->>>>>>> 96a69dc2
                 // Link recreation is pending
                 return;
             }
@@ -1364,58 +735,29 @@
             final Sender sendLinkCurrent = this.sendLink;
             while (sendLinkCurrent != null
                     && sendLinkCurrent.getLocalState() == EndpointState.ACTIVE && sendLinkCurrent.getRemoteState() == EndpointState.ACTIVE
-<<<<<<< HEAD
                     && this.linkCredit > 0) {
                 final WeightedDeliveryTag deliveryTag;
                 final SendWorkItem<DeliveryState> sendData;
                 synchronized (this.pendingSendLock) {
                     deliveryTag = this.pendingSends.poll();
                     if (deliveryTag == null) {
-=======
-                    && this.linkCredit > 0)
-            {
-                final WeightedDeliveryTag deliveryTag;
-                final SendWorkItem<DeliveryState> sendData;
-                synchronized (this.pendingSendLock)
-                {
-                    deliveryTag = this.pendingSends.poll();
-                    if (deliveryTag == null)
-                    {
->>>>>>> 96a69dc2
                         TRACE_LOGGER.debug("There are no pending sends to '{}'.", this.sendPath);
                         // Must be done inside this synchronized block
                         this.isSendLoopRunning = false;
                         break;
-<<<<<<< HEAD
                     } else {
                         sendData = this.pendingSendsData.get(deliveryTag.getDeliveryTag());
                         if (sendData == null) {
-=======
-                    }
-                    else
-                    {
-                        sendData = this.pendingSendsData.get(deliveryTag.getDeliveryTag());
-                        if(sendData == null)
-                        {
->>>>>>> 96a69dc2
                             TRACE_LOGGER.debug("SendData not found for this delivery. path:{}, linkName:{}, deliveryTag:{}", this.sendPath, this.sendLink.getName(), deliveryTag);
                             continue;
                         }
                     }
                 }
 
-<<<<<<< HEAD
                 if (sendData.getWork() != null && sendData.getWork().isDone()) {
                     // CoreSend could enqueue Sends into PendingSends Queue and can fail the SendCompletableFuture
                     // (when It fails to schedule the ProcessSendWork on reactor Thread)
                     this.pendingSendsData.remove(deliveryTag.getDeliveryTag());
-=======
-                if (sendData.getWork() != null && sendData.getWork().isDone())
-                {
-                    // CoreSend could enqueue Sends into PendingSends Queue and can fail the SendCompletableFuture
-                    // (when It fails to schedule the ProcessSendWork on reactor Thread)
-                    this.pendingSendsData.remove(sendData);
->>>>>>> 96a69dc2
                     continue;
                 }
 
@@ -1424,14 +766,8 @@
                 int sentMsgSize = 0;
                 Exception sendException = null;
 
-<<<<<<< HEAD
                 try {
                     delivery = sendLinkCurrent.delivery(deliveryTag.getDeliveryTag().getBytes(UTF_8));
-=======
-                try
-                {
-                    delivery = sendLinkCurrent.delivery(deliveryTag.getDeliveryTag().getBytes());
->>>>>>> 96a69dc2
                     delivery.setMessageFormat(sendData.getMessageFormat());
 
                     TransactionContext transaction = sendData.getTransaction();
@@ -1446,7 +782,6 @@
                     assert sentMsgSize == sendData.getEncodedMessageSize() : "Contract of the ProtonJ library for Sender.Send API changed";
 
                     linkAdvance = sendLinkCurrent.advance();
-<<<<<<< HEAD
                 } catch(Exception exception) {
                     sendException = exception;
                 }
@@ -1459,26 +794,6 @@
                             this.sendPath, this.sendLink.getName(), deliveryTag, sentMsgSize, sendData.getEncodedMessageSize());
 
                     if (delivery != null) {
-=======
-                }
-                catch(Exception exception)
-                {
-                    sendException = exception;
-                }
-
-                if (linkAdvance)
-                {
-                    this.linkCredit--;
-                    sendData.setWaitingForAck();
-                }
-                else
-                {
-                    TRACE_LOGGER.warn("Sendlink advance failed. path:{}, linkName:{}, deliveryTag:{}, sentMessageSize:{}, payloadActualSiz:{}",
-                            this.sendPath, this.sendLink.getName(), deliveryTag, sentMsgSize, sendData.getEncodedMessageSize());
-
-                    if (delivery != null)
-                    {
->>>>>>> 96a69dc2
                         delivery.free();
                     }
 
@@ -1487,38 +802,19 @@
                     AsyncUtil.completeFutureExceptionally(sendData.getWork(), completionException);
                 }
             }
-<<<<<<< HEAD
         } finally {
             synchronized (this.pendingSendLock) {
                 if (this.isSendLoopRunning) {
-=======
-        }
-        finally
-        {
-            synchronized (this.pendingSendLock)
-            {
-                if(this.isSendLoopRunning)
-                {
->>>>>>> 96a69dc2
                     this.isSendLoopRunning = false;
                 }
             }
         }
     }
 
-<<<<<<< HEAD
     private void throwSenderTimeout(CompletableFuture<DeliveryState> pendingSendWork, Exception lastKnownException) {
         Exception cause = lastKnownException;
         if (lastKnownException == null && this.lastKnownLinkError != null) {
             cause = this.lastKnownErrorReportedAt.isAfter(Instant.now().minusMillis(this.operationTimeout.toMillis())) ? this.lastKnownLinkError	: null;
-=======
-    private void throwSenderTimeout(CompletableFuture<DeliveryState> pendingSendWork, Exception lastKnownException)
-    {
-        Exception cause = lastKnownException;
-        if (lastKnownException == null && this.lastKnownLinkError != null)
-        {
-            cause = this.lastKnownErrorReportedAt.isAfter(Instant.now().minusMillis(this.operationTimeout.toMillis())) ? this.lastKnownLinkError    : null;
->>>>>>> 96a69dc2
         }
 
         boolean isClientSideTimeout = (cause == null || !(cause instanceof ServiceBusException));
@@ -1530,7 +826,6 @@
         ExceptionUtil.completeExceptionally(pendingSendWork, exception, this, true);
     }
 
-<<<<<<< HEAD
     private void scheduleLinkCloseTimeout(final TimeoutTracker timeout) {
         // timer to signal a timeout if exceeds the operationTimeout on MessagingFactory
         Timer.schedule(
@@ -1548,54 +843,18 @@
 
     @Override
     protected CompletableFuture<Void> onClose() {
-=======
-    private void scheduleLinkCloseTimeout(final TimeoutTracker timeout)
-    {
-        // timer to signal a timeout if exceeds the operationTimeout on MessagingFactory
-        Timer.schedule(
-                new Runnable()
-                {
-                    public void run()
-                    {
-                        if (!linkClose.isDone())
-                        {
-                            Exception operationTimedout = new TimeoutException(String.format(Locale.US, "%s operation on Send Link(%s) timed out at %s", "Close", CoreMessageSender.this.sendLink.getName(), ZonedDateTime.now()));
-                            TRACE_LOGGER.warn(operationTimedout.getMessage());
-
-                            ExceptionUtil.completeExceptionally(linkClose, operationTimedout, CoreMessageSender.this, true);
-                        }
-                    }
-                }
-                , timeout.remaining()
-                , TimerType.OneTimeRun);
-    }
-
-    @Override
-    protected CompletableFuture<Void> onClose()
-    {
->>>>>>> 96a69dc2
         this.closeInternals(true);
         return this.linkClose;
     }
 
-<<<<<<< HEAD
     private void closeInternals(boolean waitForCloseCompletion) {
         if (!this.getIsClosed()) {
             if (this.sendLink != null && this.sendLink.getLocalState() != EndpointState.CLOSED) {
-=======
-    private void closeInternals(boolean waitForCloseCompletion)
-    {
-        if (!this.getIsClosed())
-        {
-            if (this.sendLink != null && this.sendLink.getLocalState() != EndpointState.CLOSED)
-            {
->>>>>>> 96a69dc2
                 try {
                     this.underlyingFactory.scheduleOnReactorThread(new DispatchHandler() {
 
                         @Override
                         public void onEvent() {
-<<<<<<< HEAD
                             if (CoreMessageSender.this.sendLink != null && CoreMessageSender.this.sendLink.getLocalState() != EndpointState.CLOSED) {
                                 TRACE_LOGGER.info("Closing send link to '{}'", CoreMessageSender.this.sendPath);
                                 CoreMessageSender.this.underlyingFactory.deregisterForConnectionError(CoreMessageSender.this.sendLink);
@@ -1605,35 +864,13 @@
                                 } else {
                                     AsyncUtil.completeFuture(CoreMessageSender.this.linkClose, null);
                                 }
-=======
-                            if (CoreMessageSender.this.sendLink != null && CoreMessageSender.this.sendLink.getLocalState() != EndpointState.CLOSED)
-                            {
-                                TRACE_LOGGER.info("Closing send link to '{}'", CoreMessageSender.this.sendPath);
-                                CoreMessageSender.this.underlyingFactory.deregisterForConnectionError(CoreMessageSender.this.sendLink);
-                                CoreMessageSender.this.sendLink.close();
-                                if(waitForCloseCompletion)
-                                {
-                                    CoreMessageSender.this.scheduleLinkCloseTimeout(TimeoutTracker.create(CoreMessageSender.this.operationTimeout));
-                                }
-                                else
-                                {
-                                    AsyncUtil.completeFuture(CoreMessageSender.this.linkClose, null);
-                                }
-
->>>>>>> 96a69dc2
                             }
                         }
                     });
                 } catch (IOException e) {
                     AsyncUtil.completeFutureExceptionally(this.linkClose, e);
                 }
-<<<<<<< HEAD
             } else {
-=======
-            }
-            else
-            {
->>>>>>> 96a69dc2
                 AsyncUtil.completeFuture(this.linkClose, null);
             }
 
@@ -1642,21 +879,11 @@
         }
     }
 
-<<<<<<< HEAD
     private static class WeightedDeliveryTag {
         private final String deliveryTag;
         private final int priority;
 
         WeightedDeliveryTag(final String deliveryTag, final int priority) {
-=======
-    private static class WeightedDeliveryTag
-    {
-        private final String deliveryTag;
-        private final int priority;
-
-        WeightedDeliveryTag(final String deliveryTag, final int priority)
-        {
->>>>>>> 96a69dc2
             this.deliveryTag = deliveryTag;
             this.priority = priority;
         }
@@ -1672,32 +899,18 @@
         }
     }
 
-<<<<<<< HEAD
     private static class DeliveryTagComparator implements Comparator<WeightedDeliveryTag> {
         @Override
         public int compare(WeightedDeliveryTag deliveryTag0, WeightedDeliveryTag deliveryTag1) {
-=======
-    private static class DeliveryTagComparator implements Comparator<WeightedDeliveryTag>
-    {
-        @Override
-        public int compare(WeightedDeliveryTag deliveryTag0, WeightedDeliveryTag deliveryTag1)
-        {
->>>>>>> 96a69dc2
             return deliveryTag1.getPriority() - deliveryTag0.getPriority();
         }
     }
 
-<<<<<<< HEAD
     public CompletableFuture<long[]> scheduleMessageAsync(Message[] messages, TransactionContext transaction, Duration timeout) {
-=======
-    public CompletableFuture<long[]> scheduleMessageAsync(Message[] messages, TransactionContext transaction, Duration timeout)
-    {
->>>>>>> 96a69dc2
         TRACE_LOGGER.debug("Sending '{}' scheduled message(s) to '{}'", messages.length, this.sendPath);
         return this.createRequestResponseLink().thenComposeAsync((v) -> {
             HashMap requestBodyMap = new HashMap();
             Collection<HashMap> messageList = new LinkedList<HashMap>();
-<<<<<<< HEAD
             for (Message message : messages) {
                 HashMap messageEntry = new HashMap();
 
@@ -1705,19 +918,6 @@
                 try {
                     encodedPair = Util.encodeMessageToOptimalSizeArray(message, this.maxMessageSize);
                 } catch(PayloadSizeExceededException exception) {
-=======
-            for(Message message : messages)
-            {
-                HashMap messageEntry = new HashMap();
-
-                Pair<byte[], Integer> encodedPair = null;
-                try
-                {
-                    encodedPair = Util.encodeMessageToOptimalSizeArray(message, this.maxMessageSize);
-                }
-                catch(PayloadSizeExceededException exception)
-                {
->>>>>>> 96a69dc2
                     TRACE_LOGGER.error("Payload size of message exceeded limit", exception);
                     final CompletableFuture<long[]> scheduleMessagesTask = new CompletableFuture<long[]>();
                     scheduleMessagesTask.completeExceptionally(exception);
@@ -1728,32 +928,17 @@
                 messageEntry.put(ClientConstants.REQUEST_RESPONSE_MESSAGE_ID, message.getMessageId());
 
                 String sessionId = message.getGroupId();
-<<<<<<< HEAD
                 if (!StringUtil.isNullOrEmpty(sessionId)) {
-=======
-                if(!StringUtil.isNullOrEmpty(sessionId))
-                {
->>>>>>> 96a69dc2
                     messageEntry.put(ClientConstants.REQUEST_RESPONSE_SESSION_ID, sessionId);
                 }
 
                 Object partitionKey = message.getMessageAnnotations().getValue().get(Symbol.valueOf(ClientConstants.PARTITIONKEYNAME));
-<<<<<<< HEAD
                 if (partitionKey != null && !((String)partitionKey).isEmpty()) {
-=======
-                if(partitionKey != null && !((String)partitionKey).isEmpty())
-                {
->>>>>>> 96a69dc2
                     messageEntry.put(ClientConstants.REQUEST_RESPONSE_PARTITION_KEY, (String)partitionKey);
                 }
 
                 Object viaPartitionKey = message.getMessageAnnotations().getValue().get(Symbol.valueOf(ClientConstants.VIAPARTITIONKEYNAME));
-<<<<<<< HEAD
                 if (viaPartitionKey != null && !((String)viaPartitionKey).isEmpty()) {
-=======
-                if(viaPartitionKey != null && !((String)viaPartitionKey).isEmpty())
-                {
->>>>>>> 96a69dc2
                     messageEntry.put(ClientConstants.REQUEST_RESPONSE_VIA_PARTITION_KEY, (String)viaPartitionKey);
                 }
 
@@ -1765,28 +950,14 @@
             return responseFuture.thenComposeAsync((responseMessage) -> {
                 CompletableFuture<long[]> returningFuture = new CompletableFuture<long[]>();
                 int statusCode = RequestResponseUtils.getResponseStatusCode(responseMessage);
-<<<<<<< HEAD
                 if (statusCode == ClientConstants.REQUEST_RESPONSE_OK_STATUS_CODE) {
                     long[] sequenceNumbers = (long[])RequestResponseUtils.getResponseBody(responseMessage).get(ClientConstants.REQUEST_RESPONSE_SEQUENCE_NUMBERS);
                     if (TRACE_LOGGER.isDebugEnabled()) {
-=======
-                if(statusCode == ClientConstants.REQUEST_RESPONSE_OK_STATUS_CODE)
-                {
-                    long[] sequenceNumbers = (long[])RequestResponseUtils.getResponseBody(responseMessage).get(ClientConstants.REQUEST_RESPONSE_SEQUENCE_NUMBERS);
-                    if(TRACE_LOGGER.isDebugEnabled())
-                    {
->>>>>>> 96a69dc2
                         TRACE_LOGGER.debug("Scheduled messages sent. Received sequence numbers '{}'", Arrays.toString(sequenceNumbers));
                     }
 
                     returningFuture.complete(sequenceNumbers);
-<<<<<<< HEAD
                 } else {
-=======
-                }
-                else
-                {
->>>>>>> 96a69dc2
                     // error response
                     Exception scheduleException = RequestResponseUtils.genereateExceptionFromResponse(responseMessage);
                     TRACE_LOGGER.error("Sending scheduled messages to '{}' failed.", this.sendPath, scheduleException);
@@ -1797,15 +968,8 @@
         }, MessagingFactory.INTERNAL_THREAD_POOL);
     }
 
-<<<<<<< HEAD
     public CompletableFuture<Void> cancelScheduledMessageAsync(Long[] sequenceNumbers, Duration timeout) {
         if (TRACE_LOGGER.isDebugEnabled()) {
-=======
-    public CompletableFuture<Void> cancelScheduledMessageAsync(Long[] sequenceNumbers, Duration timeout)
-    {
-        if(TRACE_LOGGER.isDebugEnabled())
-        {
->>>>>>> 96a69dc2
             TRACE_LOGGER.debug("Cancelling scheduled message(s) '{}' to '{}'", Arrays.toString(sequenceNumbers), this.sendPath);
         }
 
@@ -1818,20 +982,10 @@
             return responseFuture.thenComposeAsync((responseMessage) -> {
                 CompletableFuture<Void> returningFuture = new CompletableFuture<Void>();
                 int statusCode = RequestResponseUtils.getResponseStatusCode(responseMessage);
-<<<<<<< HEAD
                 if (statusCode == ClientConstants.REQUEST_RESPONSE_OK_STATUS_CODE) {
                     TRACE_LOGGER.debug("Cancelled scheduled messages in '{}'", this.sendPath);
                     returningFuture.complete(null);
                 } else {
-=======
-                if(statusCode == ClientConstants.REQUEST_RESPONSE_OK_STATUS_CODE)
-                {
-                    TRACE_LOGGER.debug("Cancelled scheduled messages in '{}'", this.sendPath);
-                    returningFuture.complete(null);
-                }
-                else
-                {
->>>>>>> 96a69dc2
                     // error response
                     Exception failureException = RequestResponseUtils.genereateExceptionFromResponse(responseMessage);
                     TRACE_LOGGER.error("Cancelling scheduled messages in '{}' failed.", this.sendPath, failureException);
@@ -1843,18 +997,8 @@
     }
 
     // In case we need to support peek on a topic
-<<<<<<< HEAD
     public CompletableFuture<Collection<Message>> peekMessagesAsync(long fromSequenceNumber, int messageCount) {
         TRACE_LOGGER.debug("Peeking '{}' messages in '{}' from sequence number '{}'", messageCount, this.sendPath, fromSequenceNumber);
         return this.createRequestResponseLink().thenComposeAsync((v) -> CommonRequestResponseOperations.peekMessagesAsync(this.requestResponseLink, this.operationTimeout, fromSequenceNumber, messageCount, null, this.sendLink.getName()), MessagingFactory.INTERNAL_THREAD_POOL);
-=======
-    public CompletableFuture<Collection<Message>> peekMessagesAsync(long fromSequenceNumber, int messageCount)
-    {
-        TRACE_LOGGER.debug("Peeking '{}' messages in '{}' from sequence number '{}'", messageCount, this.sendPath, fromSequenceNumber);
-        return this.createRequestResponseLink().thenComposeAsync((v) ->
-        {
-            return CommonRequestResponseOperations.peekMessagesAsync(this.requestResponseLink, this.operationTimeout, fromSequenceNumber, messageCount, null, this.sendLink.getName());
-        }, MessagingFactory.INTERNAL_THREAD_POOL);
->>>>>>> 96a69dc2
     }
 }