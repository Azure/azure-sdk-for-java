--- conflicted
+++ resolved
@@ -30,20 +30,10 @@
         Link link = event.getLink();
         if (link != null && link instanceof Sender) {
             Sender sender = (Sender) link;
-<<<<<<< HEAD
-            if (link.getRemoteTarget() != null)
-            {
-                TRACE_LOGGER.debug("onLinkRemoteOpen: linkName:{}, remoteTarget:{}", sender.getName(), link.getRemoteTarget());
-
-                synchronized (this.firstFlow)
-                {
-                    this.isFirstFlow = false;
-=======
             if (link.getRemoteTarget() != null) {
                 TRACE_LOGGER.debug("onLinkRemoteOpen: linkName:{}, remoteTarge:{}", sender.getName(), link.getRemoteTarget());
-                
+
                 if (this.isFirstFlow.compareAndSet(true, false)) {
->>>>>>> 16351508
                     this.msgSender.onOpenComplete(null);
                 }
             } else {
@@ -58,6 +48,7 @@
 
         while (delivery != null) {
             Sender sender = (Sender) delivery.getLink();
+
             TRACE_LOGGER.debug("onDelivery: linkName:{}, unsettled:{}, credit:{}, deliveryState:{}, delivery.isBuffered:{}, delivery.tag:{}",
                 sender.getName(), sender.getUnsettled(), sender.getRemoteCredit(), delivery.getRemoteState(), delivery.isBuffered(), delivery.getTag());
             msgSender.onSendComplete(delivery);
