--- conflicted
+++ resolved
@@ -1,5 +1,6 @@
 // Copyright (c) Microsoft Corporation. All rights reserved.
 // Licensed under the MIT License.
+
 package com.microsoft.azure.servicebus;
 
 import java.io.IOException;
@@ -60,22 +61,12 @@
 
     @AfterClass
     public static void deleteEntities() throws ExecutionException, InterruptedException, IOException {
-<<<<<<< HEAD
-        if (managementClient == null) {
-            return;
-        }
-        managementClient.deleteQueueAsync(queuePath).get();
-        managementClient.deleteQueueAsync(sessionfulQueuePath).get();
-        managementClient.deleteTopicAsync(topicPath).get();
-        managementClient.close();
-=======
         if (managementClient != null) {
             managementClient.deleteQueueAsync(queuePath).get();
             managementClient.deleteQueueAsync(sessionfulQueuePath).get();
             managementClient.deleteTopicAsync(topicPath).get();
             managementClient.close();
         }
->>>>>>> 0f053329
     }
 
     @Test
