/**
 * Copyright (c) Microsoft Corporation. All rights reserved.
 * Licensed under the MIT License. See License.txt in the project root for
 * license information.
 */

package com.microsoft.azure.keyvault.test;

import java.util.HashMap;
import java.util.HashSet;
import java.util.Map;

import com.microsoft.azure.management.resources.fluentcore.utils.SdkContext;
import org.joda.time.DateTime;
import org.junit.Assert;
import org.junit.Test;

import com.microsoft.azure.PagedList;
import com.microsoft.azure.keyvault.SecretIdentifier;
import com.microsoft.azure.keyvault.models.Attributes;
import com.microsoft.azure.keyvault.models.DeletedSecretBundle;
import com.microsoft.azure.keyvault.models.DeletionRecoveryLevel;
import com.microsoft.azure.keyvault.models.KeyVaultError;
import com.microsoft.azure.keyvault.models.KeyVaultErrorException;
import com.microsoft.azure.keyvault.models.SecretAttributes;
import com.microsoft.azure.keyvault.models.SecretBundle;
import com.microsoft.azure.keyvault.models.SecretItem;
import com.microsoft.azure.keyvault.requests.SetSecretRequest;
import com.microsoft.azure.keyvault.requests.UpdateSecretRequest;

public class SecretOperationsTest extends KeyVaultClientIntegrationTestBase {

	private static final String SECRET_NAME = "javaSecret2";
	private static final String CRUD_SECRET_NAME = "crudSecret";
	private static final String SECRET_VALUE = "Chocolate is hidden in the toothpaste cabinet";
	private static final int MAX_SECRETS = 4;
	private static final int PAGELIST_MAX_SECRETS = 3;

	@Test
	public void transparentAuthenticationForSecretOperationsTest() throws Exception {
		// Create a secret on a vault.
		{
			Attributes attributes = new SecretAttributes().withEnabled(true)
					.withExpires(new DateTime().withYear(2050).withMonthOfYear(1))
					.withNotBefore(new DateTime().withYear(2000).withMonthOfYear(1));
			Map<String, String> tags = new HashMap<String, String>();
			tags.put("foo", "baz");
			String contentType = "contentType";

			SecretBundle secret = keyVaultClient
					.setSecret(new SetSecretRequest.Builder(getVaultUri(), SECRET_NAME, SECRET_VALUE)
							.withAttributes(attributes).withContentType(contentType).withTags(tags).build());
			validateSecret(secret, getVaultUri(), SECRET_NAME, SECRET_VALUE, contentType, attributes);
		}

		// Create a secret on a different vault. Secret Vault Data Plane returns
		// 401, which must be transparently handled by KeyVaultCredentials.
		{
			SecretBundle secret = alternativeKeyVaultClient
					.setSecret(new SetSecretRequest.Builder(getSecondaryVaultUri(), SECRET_NAME, SECRET_VALUE).build());
			validateSecret(secret, getSecondaryVaultUri(), SECRET_NAME, SECRET_VALUE, null, null);
		}

	}

	@Test
	public void deserializeWithExtraFieldTestForSecretOperationsTest() throws Exception {
		String content = "{\"error\":{\"code\":\"SecretNotFound\",\"message\":\"Secret not found: javaSecret2\",\"noneexisting\":true}}";
		KeyVaultError error = keyVaultClient.serializerAdapter().deserialize(content, KeyVaultError.class);
		Assert.assertEquals(error.error().message(), "Secret not found: javaSecret2");
		Assert.assertEquals(error.error().code(), "SecretNotFound");
	}

	@Test
	// verifies the inner error on disabled secret
	public void disabledSecretGetForSecretOperationsTest() throws Exception {

		String secretName = "disabledsecret";
		SecretBundle secret = keyVaultClient
				.setSecret(new SetSecretRequest.Builder(getVaultUri(), secretName, SECRET_VALUE)
						.withAttributes(new SecretAttributes().withEnabled(false)).build());
		try {
			keyVaultClient.getSecret(secret.id());

			Assert.fail("Should throw exception for disabled secret.");
		} catch (KeyVaultErrorException e) {
			Assert.assertEquals(e.body().error().code(), "Forbidden");
			Assert.assertNotNull(e.body().error().message());
			Assert.assertNotNull(e.body().error().innerError());
			Assert.assertEquals(e.body().error().innerError().code(), "SecretDisabled");
		} catch (Exception e) {
			Assert.fail("Should throw KeyVaultErrorException for disabled secret.");
		}

		keyVaultClient.deleteSecret(getVaultUri(), secretName);
		// Polling on secret is disabled.
		SdkContext.sleep(40000);
		keyVaultClient.purgeDeletedSecret(getVaultUri(), secretName);
	}

	@Test
	public void crudOperationsForSecretOperationsTest() throws Exception {
		SecretBundle secret;
		{
			// Create secret
			secret = keyVaultClient
					.setSecret(new SetSecretRequest.Builder(getVaultUri(), CRUD_SECRET_NAME, SECRET_VALUE).build());
			validateSecret(secret, getVaultUri(), CRUD_SECRET_NAME, SECRET_VALUE, null, null);

		}

		// Secret identifier.
		SecretIdentifier secretId = new SecretIdentifier(secret.id());

		{
			// Get secret using kid WO version
			SecretBundle readBundle = keyVaultClient.getSecret(secretId.baseIdentifier());
			compareSecrets(secret, readBundle);
		}

		{
			// Get secret using full kid as defined in the bundle
			SecretBundle readBundle = keyVaultClient.getSecret(secret.id());
			compareSecrets(secret, readBundle);
		}

		{
			// Get secret using vault and secret name.
			SecretBundle readBundle = keyVaultClient.getSecret(getVaultUri(), CRUD_SECRET_NAME);
			compareSecrets(secret, readBundle);
		}

		{
			// Get secret using vault, secret name and version.
			SecretBundle readBundle = keyVaultClient.getSecret(getVaultUri(), CRUD_SECRET_NAME, secretId.version());
			compareSecrets(secret, readBundle);
		}

		{
			secret.attributes().withExpires(new DateTime().withMonthOfYear(2).withDayOfMonth(1).withYear(2050));
			Map<String, String> tags = new HashMap<String, String>();
			tags.put("foo", "baz");
			secret.withTags(tags).withContentType("application/html").withValue(null); // The value doesn't get updated

			// Update secret using the kid as defined in the bundle
			SecretBundle updatedSecret = keyVaultClient
					.updateSecret(new UpdateSecretRequest.Builder(secret.id()).withContentType(secret.contentType())
							.withAttributes(secret.attributes()).withTags(secret.tags()).build());
			compareSecrets(secret, updatedSecret);

			// Subsequent operations must use the updated bundle for comparison.
			secret = updatedSecret;
		}

		{
			// Update secret using vault and secret name.

			secret.attributes().withNotBefore(new DateTime().withMonthOfYear(2).withDayOfMonth(1).withYear(2000));
			Map<String, String> tags = new HashMap<String, String>();
			tags.put("rex", "woof");
			secret.withTags(tags).withContentType("application/html");

			// Perform the operation.
			SecretBundle updatedSecret = keyVaultClient
					.updateSecret(new UpdateSecretRequest.Builder(getVaultUri(), CRUD_SECRET_NAME)
							.withVersion(secret.secretIdentifier().version()).withContentType(secret.contentType())
							.withAttributes(secret.attributes()).withTags(secret.tags()).build());

			compareSecrets(secret, updatedSecret);
			validateSecret(updatedSecret, secret.secretIdentifier().vault(), secret.secretIdentifier().name(), null,
					secret.contentType(), secret.attributes());
		}

		{
			// Delete secret
			SecretBundle deleteBundle = keyVaultClient.deleteSecret(getVaultUri(), CRUD_SECRET_NAME);
			pollOnSecretDeletion(getVaultUri(), CRUD_SECRET_NAME);
			compareSecrets(secret, deleteBundle);
		}

		{
			// Expects a secret not found
			try {
				keyVaultClient.getSecret(secretId.baseIdentifier());
			} catch (KeyVaultErrorException e) {
				Assert.assertNotNull(e.body().error().code());
				Assert.assertEquals("SecretNotFound", e.body().error().code());
			}
		}

		{

			// Purge secret
			keyVaultClient.purgeDeletedSecret(getVaultUri(), CRUD_SECRET_NAME);

		}
	}

	@Test
	public void listSecretsForSecretOperationsTest() throws Exception {
		HashSet<String> secrets = new HashSet<String>();
		for (int i = 0; i < MAX_SECRETS; ++i) {
			int failureCount = 0;
			for (;;) {
				try {
					SecretBundle secret = alternativeKeyVaultClient.setSecret(
							new SetSecretRequest.Builder(getVaultUri(), SECRET_NAME + i, SECRET_VALUE).build());
					SecretIdentifier id = new SecretIdentifier(secret.id());
					secrets.add(id.baseIdentifier());
					break;
				} catch (KeyVaultErrorException e) {
					++failureCount;
					if (e.body().error().code().equals("Throttled")) {
						System.out.println("Waiting to avoid throttling");
						SdkContext.sleep(failureCount * 1500);
						continue;
					}
					throw e;
				}
			}
		}

		PagedList<SecretItem> listResult = alternativeKeyVaultClient.listSecrets(getVaultUri(), PAGELIST_MAX_SECRETS);
		Assert.assertTrue(PAGELIST_MAX_SECRETS >= listResult.currentPage().items().size());

		HashSet<String> toDelete = new HashSet<String>();

		for (SecretItem item : listResult) {
			if (item != null) {
				SecretIdentifier id = new SecretIdentifier(item.id());
				toDelete.add(id.name());
				secrets.remove(item.id());
			}
		}

		Assert.assertEquals(0, secrets.size());

		for (String secretName : toDelete) {
			try {
				System.out.println("Deleting next secret:" + secretName);

				alternativeKeyVaultClient.deleteSecret(getVaultUri(), secretName);
				DeletedSecretBundle deletedSecretBundle = pollOnSecretDeletion(getVaultUri(), secretName);
				Assert.assertNotNull(deletedSecretBundle);
<<<<<<< HEAD
				alternativeKeyVaultClient.purgeDeletedSecret(getVaultUri(), secretName);
=======
				keyVaultClient.purgeDeletedSecret(getVaultUri(), secretName);
>>>>>>> 23e37bbe
				SdkContext.sleep(20000);
			} catch (KeyVaultErrorException e) {
				// Ignore forbidden exception for certificate secrets that cannot be deleted
				if (!e.body().error().code().equals("Forbidden"))
					throw e;
			}
		}
	}

	@Test
	public void listSecretVersionsForSecretOperationsTest() throws Exception {
		final String listVersionSecretName = "javaSecretVersions";
		HashSet<String> secrets = new HashSet<String>();
		for (int i = 0; i < MAX_SECRETS; ++i) {
			int failureCount = 0;
			for (;;) {
				try {
					SecretBundle secret = keyVaultClient
							.setSecret(new SetSecretRequest.Builder(getVaultUri(), listVersionSecretName, SECRET_VALUE).build());
					secrets.add(secret.id());
					break;
				} catch (KeyVaultErrorException e) {
					++failureCount;
					if (e.body().error().code().equals("Throttled")) {
						System.out.println("Throttled!");
						SdkContext.sleep(failureCount * 1500);
						continue;
					}
					throw e;
				}
			}
		}

		PagedList<SecretItem> listResult = keyVaultClient.listSecretVersions(getVaultUri(), listVersionSecretName,
				PAGELIST_MAX_SECRETS);
		Assert.assertTrue(PAGELIST_MAX_SECRETS >= listResult.currentPage().items().size());

		listResult = keyVaultClient.listSecretVersions(getVaultUri(), listVersionSecretName);
		for (SecretItem item : listResult) {
			if (item != null) {
				secrets.remove(item.id());
			}
		}

		Assert.assertEquals(0, secrets.size());

		keyVaultClient.deleteSecret(getVaultUri(), listVersionSecretName);
		pollOnSecretDeletion(getVaultUri(), listVersionSecretName);
		keyVaultClient.purgeDeletedSecret(getVaultUri(), listVersionSecretName);

	}

	private static void validateSecret(SecretBundle secret, String vault, String name, String value, String contentType,
			Attributes attributes) throws Exception {
		String prefix = vault + "/secrets/" + name + "/";
		String id = secret.id();
		Assert.assertTrue( //
				String.format("\"id\" should start with \"%s\", but instead the value is \"%s\".", prefix, id), //
				id.startsWith(prefix));
		Assert.assertEquals(value, secret.value());
		if (contentType != null) {
			Assert.assertEquals(contentType, secret.contentType());
		}
		Assert.assertNotNull("\"created\" should not be null.", secret.attributes().created());
		Assert.assertNotNull("\"updated\" should not be null.", secret.attributes().updated());
		DeletionRecoveryLevel deletionRecoveryLevel = secret.attributes().recoveryLevel();
		Assert.assertNotNull(deletionRecoveryLevel);

		Assert.assertTrue(secret.managed() == null || secret.managed() == false);
	}

	private void compareSecrets(SecretBundle expected, SecretBundle actual) {
		Assert.assertEquals(expected.contentType(), actual.contentType());
		Assert.assertEquals(expected.id(), actual.id());
		Assert.assertEquals(expected.value(), actual.value());
		Assert.assertEquals(expected.attributes().enabled(), actual.attributes().enabled());
		if (expected.tags() != null || actual.tags() != null)
			Assert.assertTrue(expected.tags().equals(actual.tags()));

	}

}<|MERGE_RESOLUTION|>--- conflicted
+++ resolved
@@ -30,7 +30,7 @@
 
 public class SecretOperationsTest extends KeyVaultClientIntegrationTestBase {
 
-	private static final String SECRET_NAME = "javaSecret2";
+	private static final String SECRET_NAME = "javaSecret";
 	private static final String CRUD_SECRET_NAME = "crudSecret";
 	private static final String SECRET_VALUE = "Chocolate is hidden in the toothpaste cabinet";
 	private static final int MAX_SECRETS = 4;
@@ -65,9 +65,9 @@
 
 	@Test
 	public void deserializeWithExtraFieldTestForSecretOperationsTest() throws Exception {
-		String content = "{\"error\":{\"code\":\"SecretNotFound\",\"message\":\"Secret not found: javaSecret2\",\"noneexisting\":true}}";
+		String content = "{\"error\":{\"code\":\"SecretNotFound\",\"message\":\"Secret not found: javaSecret\",\"noneexisting\":true}}";
 		KeyVaultError error = keyVaultClient.serializerAdapter().deserialize(content, KeyVaultError.class);
-		Assert.assertEquals(error.error().message(), "Secret not found: javaSecret2");
+		Assert.assertEquals(error.error().message(), "Secret not found: javaSecret");
 		Assert.assertEquals(error.error().code(), "SecretNotFound");
 	}
 
@@ -203,7 +203,7 @@
 			int failureCount = 0;
 			for (;;) {
 				try {
-					SecretBundle secret = alternativeKeyVaultClient.setSecret(
+					SecretBundle secret = keyVaultClient.setSecret(
 							new SetSecretRequest.Builder(getVaultUri(), SECRET_NAME + i, SECRET_VALUE).build());
 					SecretIdentifier id = new SecretIdentifier(secret.id());
 					secrets.add(id.baseIdentifier());
@@ -220,7 +220,7 @@
 			}
 		}
 
-		PagedList<SecretItem> listResult = alternativeKeyVaultClient.listSecrets(getVaultUri(), PAGELIST_MAX_SECRETS);
+		PagedList<SecretItem> listResult = keyVaultClient.listSecrets(getVaultUri(), PAGELIST_MAX_SECRETS);
 		Assert.assertTrue(PAGELIST_MAX_SECRETS >= listResult.currentPage().items().size());
 
 		HashSet<String> toDelete = new HashSet<String>();
@@ -239,14 +239,10 @@
 			try {
 				System.out.println("Deleting next secret:" + secretName);
 
-				alternativeKeyVaultClient.deleteSecret(getVaultUri(), secretName);
+				keyVaultClient.deleteSecret(getVaultUri(), secretName);
 				DeletedSecretBundle deletedSecretBundle = pollOnSecretDeletion(getVaultUri(), secretName);
 				Assert.assertNotNull(deletedSecretBundle);
-<<<<<<< HEAD
-				alternativeKeyVaultClient.purgeDeletedSecret(getVaultUri(), secretName);
-=======
 				keyVaultClient.purgeDeletedSecret(getVaultUri(), secretName);
->>>>>>> 23e37bbe
 				SdkContext.sleep(20000);
 			} catch (KeyVaultErrorException e) {
 				// Ignore forbidden exception for certificate secrets that cannot be deleted
