// Copyright (c) Microsoft Corporation. All rights reserved.
// Licensed under the MIT License.

package com.microsoft.azure.keyvault.cryptography;

import java.util.Arrays;

public final class ByteExtensions {

    public static byte[] or(byte[] self, byte[] other) {
        return or(self, other, 0);
    }

    public static byte[] or(byte[] self, byte[] other, int offset) {
        if (self == null) {
            throw new IllegalArgumentException("self");
        }

        if (other == null) {
            throw new IllegalArgumentException("other");
        }

        if (self.length > other.length - offset) {
            throw new IllegalArgumentException("self and other lengths do not match");
        }

        byte[] result = new byte[self.length];

        for (int i = 0; i < self.length; i++) {
            result[i] = (byte) (self[i] | other[offset + i]);
        }

        return result;
    }

    public static byte[] xor(byte[] self, byte[] other) {
        return xor(self, other, 0);
    }

    static byte[] xor(byte[] self, byte[] other, int offset) {
        if (self == null) {
            throw new IllegalArgumentException("self");
        }

        if (other == null) {
            throw new IllegalArgumentException("other");
        }

        if (self.length > other.length - offset) {
            throw new IllegalArgumentException("self and other lengths do not match");
        }

        byte[] result = new byte[self.length];

        for (int i = 0; i < self.length; i++) {
            result[i] = (byte) (self[i] ^ other[offset + i]);
        }

        return result;
    }

    public static void zero(byte[] self) {
        if (self != null) {
            Arrays.fill(self, (byte) 0);
        }
    }

    /**
     * Compares two byte arrays in constant time.
     *
     * @param self
     *      The first byte array to compare
     * @param other
     *      The second byte array to compare
     * @return
     *      True if the two byte arrays are equal.
     */
    public static boolean sequenceEqualConstantTime(byte[] self, byte[] other) {
        if (self == null) {
            throw new IllegalArgumentException("self");
        }

        if (other == null) {
            throw new IllegalArgumentException("other");
        }

        // Constant time comparison of two byte arrays
        long difference = (self.length & 0xffffffffL) ^ (other.length & 0xffffffffL);

        for (int i = 0; i < self.length && i < other.length; i++) {
<<<<<<< HEAD
            difference |= (self[i] ^ other[i]) & 0xffffffffL;
=======
            difference |= (self[i] ^ other[i]) & 0xffffffffl;
>>>>>>> 236d130e
        }

        return difference == 0;
    }
}<|MERGE_RESOLUTION|>--- conflicted
+++ resolved
@@ -88,11 +88,7 @@
         long difference = (self.length & 0xffffffffL) ^ (other.length & 0xffffffffL);
 
         for (int i = 0; i < self.length && i < other.length; i++) {
-<<<<<<< HEAD
             difference |= (self[i] ^ other[i]) & 0xffffffffL;
-=======
-            difference |= (self[i] ^ other[i]) & 0xffffffffl;
->>>>>>> 236d130e
         }
 
         return difference == 0;
