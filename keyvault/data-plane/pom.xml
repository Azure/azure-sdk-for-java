<!--
 Copyright (c) Microsoft Corporation. All rights reserved.
 Licensed under the MIT License. See License.txt in the project root for
 license information.
-->
<project xmlns="http://maven.apache.org/POM/4.0.0" xmlns:xsi="http://www.w3.org/2001/XMLSchema-instance" xsi:schemaLocation="http://maven.apache.org/POM/4.0.0 http://maven.apache.org/xsd/maven-4.0.0.xsd">
  <modelVersion>4.0.0</modelVersion>
  <parent>
    <groupId>com.microsoft.azure</groupId>
    <artifactId>azure-sdk-parent</artifactId>
    <version>1.0-SNAPSHOT</version>
    <relativePath>../../pom.client.xml</relativePath>
  </parent>
<<<<<<< HEAD
  <version>1.1.2</version>
=======
  <version>1.2.0</version>
>>>>>>> 23e37bbe
  <artifactId>azure-keyvault-parent</artifactId>
  <packaging>pom</packaging>

  <name>Microsoft Azure Key Vault SDK Parent</name>
  <description>This package contains the parent module of Microsoft Azure Key Vault SDK.</description>
  <url>https://github.com/Azure/azure-keyvault-java</url>

  <licenses>
    <license>
      <name>The MIT License (MIT)</name>
      <url>http://opensource.org/licenses/MIT</url>
      <distribution>repo</distribution>
    </license>
  </licenses>

  <scm>
    <url>scm:git:https://github.com/Azure/azure-keyvault-java</url>
    <connection>scm:git:git@github.com:Azure/azure-keyvault-java.git</connection>
    <tag>HEAD</tag>
  </scm>

  <properties>
    <project.build.sourceEncoding>UTF-8</project.build.sourceEncoding>
    <legal><![CDATA[[INFO] Any downloads listed may be third party software.  Microsoft grants you no rights for third party software.]]></legal>
    
    <!-- Version properties -->
    <jackson.version>2.9.6</jackson.version>
    
    <!-- Testing properties -->
    <testMode>playback</testMode>
    <playbackServerPort>11080</playbackServerPort>
    <alternativePlaybackServerPort>11081</alternativePlaybackServerPort>
  </properties>

  <developers>
    <developer>
      <id>microsoft</id>
      <name>Microsoft</name>
    </developer>
  </developers>

  <repositories>
    <repository>
      <id>ossrh</id>
      <name>Sonatype Snapshots</name>
      <url>https://oss.sonatype.org/content/repositories/snapshots/</url>
      <layout>default</layout>
      <snapshots>
        <enabled>true</enabled>
        <updatePolicy>always</updatePolicy>
      </snapshots>
    </repository>
  </repositories>

  <pluginRepositories>
    <pluginRepository>
      <id>ossrh</id>
      <name>Sonatype Snapshots</name>
      <url>https://oss.sonatype.org/content/repositories/snapshots/</url>
      <layout>default</layout>
      <snapshots>
        <enabled>true</enabled>
        <updatePolicy>always</updatePolicy>
      </snapshots>
    </pluginRepository>
  </pluginRepositories>

  <distributionManagement>
    <snapshotRepository>
      <id>ossrh</id>
      <name>Sonatype Snapshots</name>
      <url>https://oss.sonatype.org/content/repositories/snapshots/</url>
      <uniqueVersion>true</uniqueVersion>
      <layout>default</layout>
    </snapshotRepository>
  </distributionManagement>

  <dependencyManagement>
    <dependencies>
      <!-- Azure KeyVault SDK Dependencies -->
      <dependency>
        <groupId>com.microsoft.azure</groupId>
        <artifactId>azure-keyvault-webkey</artifactId>
        <version>1.2.0</version>
      </dependency>
      <dependency>
        <groupId>com.microsoft.azure</groupId>
        <artifactId>azure-keyvault-cryptography</artifactId>
        <version>1.2.0</version>
      </dependency>
      <dependency>
        <groupId>com.microsoft.azure</groupId>
        <artifactId>azure-keyvault-core</artifactId>
        <version>1.2.0</version>
      </dependency>
      <dependency>
      <groupId>com.microsoft.azure</groupId>
      <artifactId>azure-keyvault</artifactId>
      <version>1.2.0</version>
    </dependency>
      <dependency>
        <groupId>com.microsoft.azure</groupId>
        <artifactId>azure-keyvault-extensions</artifactId>
        <version>1.2.0</version>
      </dependency>
      
      <!-- Other Microsoft Azure Dependencies -->
      <!-- https://mvnrepository.com/artifact/com.microsoft.azure/azure-mgmt-keyvault -->
      <dependency>
        <groupId>com.microsoft.azure</groupId>
        <artifactId>azure-mgmt-keyvault</artifactId>
        <version>1.11.1</version>
      </dependency>
      <dependency>
        <groupId>com.microsoft.azure</groupId>
        <artifactId>azure-client-runtime</artifactId>
        <version>1.3.0</version>
      </dependency>
      <dependency>
        <groupId>com.microsoft.azure</groupId>
        <artifactId>azure-mgmt-resources</artifactId>
        <version>1.3.0</version>
      </dependency>
      <dependency>
        <groupId>com.microsoft.azure</groupId>
        <artifactId>azure</artifactId>
        <version>1.3.0</version>
      </dependency>

     <!-- Other Microsoft Dependencies -->
      <dependency>
        <groupId>com.microsoft.rest</groupId>
        <artifactId>client-runtime</artifactId>
        <version>1.6.1</version>
      </dependency>

    
      <!-- Jackson Dependencies -->
      <dependency>
        <groupId>com.fasterxml.jackson.core</groupId>
        <artifactId>jackson-core</artifactId>
        <version>${jackson.version}</version>
      </dependency>
      <dependency>
        <groupId>com.fasterxml.jackson.core</groupId>
        <artifactId>jackson-databind</artifactId>
        <version>${jackson.version}</version>
      </dependency>
      <dependency>
        <groupId>com.fasterxml.jackson.core</groupId>
        <artifactId>jackson-annotations</artifactId>
        <version>${jackson.version}</version>
      </dependency>
      
      <!-- Other Dependencies -->
      <dependency>
        <groupId>org.apache.commons</groupId>
        <artifactId>commons-lang3</artifactId>
  		<version>3.4</version>
  	  </dependency>
      <dependency>
        <groupId>commons-codec</groupId>
        <artifactId>commons-codec</artifactId>
        <version>1.10</version>
      </dependency>
      <dependency>
        <groupId>io.reactivex</groupId>
        <artifactId>rxjava</artifactId>
        <version>1.2.4</version>
      </dependency>
      <dependency>
        <groupId>com.google.guava</groupId>
        <artifactId>guava</artifactId>
        <version>20.0</version>
      </dependency>
      
      <!-- Test dependencies -->
      <dependency>
        <groupId>junit</groupId>
        <artifactId>junit</artifactId>
        <version>4.12</version>
        <scope>test</scope>
      </dependency>
      <dependency>
        <groupId>com.microsoft.azure</groupId>
        <artifactId>adal4j</artifactId>
        <version>1.4.0</version>
        <scope>test</scope>
      </dependency>
      <dependency>
        <groupId>org.bouncycastle</groupId>
        <artifactId>bcprov-jdk15on</artifactId>
        <version>1.59</version>
      </dependency>
    </dependencies>
  </dependencyManagement>

  <build>
    <plugins>
      <plugin>
        <groupId>org.apache.maven.plugins</groupId>
        <artifactId>maven-checkstyle-plugin</artifactId>
        <version>2.17</version>
        <dependencies>
          <dependency>
            <groupId>com.microsoft.azure</groupId>
            <artifactId>autorest-build-tools</artifactId>
            <version>1.0.0-beta6-SNAPSHOT</version>
          </dependency>
          <dependency>
            <groupId>com.puppycrawl.tools</groupId>
            <artifactId>checkstyle</artifactId>
            <version>6.18</version>
          </dependency>
        </dependencies>
        <configuration>
          <configLocation>checkstyle.xml</configLocation>
          <propertyExpansion>samedir=runtimes/build-tools/src/main/resources</propertyExpansion>
          <suppressionsLocation>suppressions.xml</suppressionsLocation>
          <consoleOutput>true</consoleOutput>
        </configuration>
      </plugin>

      <plugin>
        <groupId>org.apache.maven.plugins</groupId>
        <artifactId>maven-compiler-plugin</artifactId>
        <version>3.1</version>
        <configuration>
          <source>1.7</source>
          <target>1.7</target>
          <showWarnings>true</showWarnings>
          <showDeprecation>true</showDeprecation>
          <compilerArgument>-Xlint:unchecked</compilerArgument>
        </configuration>
      </plugin>

      <plugin>
        <groupId>org.apache.maven.plugins</groupId>
        <artifactId>maven-javadoc-plugin</artifactId>
        <version>2.8</version>
        <configuration>
          <excludePackageNames>*.implementation.*;*.utils.*;com.microsoft.schemas._2003._10.serialization;*.blob.core.storage</excludePackageNames>
          <bottom><![CDATA[<code>/**
<br />* Copyright (c) Microsoft Corporation. All rights reserved.
<br />* Licensed under the MIT License. See License.txt in the project root for
<br />* license information.
<br />*/</code>]]></bottom>
        </configuration>
      </plugin>

      <plugin>
        <groupId>org.apache.maven.plugins</groupId>
        <artifactId>maven-release-plugin</artifactId>
        <version>2.5.3</version>
      </plugin>

      <plugin>
        <groupId>org.eclipse.jetty</groupId>
        <artifactId>jetty-maven-plugin</artifactId>
        <version>9.2.22.v20170606</version>
        <configuration>
          <jettyXml>jetty.xml</jettyXml>
        </configuration>
      </plugin>
    </plugins>

    <pluginManagement>
      <plugins>

      <plugin>
    <groupId>org.codehaus.mojo</groupId>
    <artifactId>properties-maven-plugin</artifactId>
    <version>1.0.0</version>
    <executions>
        <execution>
            <goals>
                <goal>set-system-properties</goal>
            </goals>
            <configuration>
                <properties>
                    <property>
<name>KEYVAULT_VAULTURI</name>
<<<<<<< HEAD
       		            <value>https://azure-keyvault-3.vault.azure.net</value>
=======
       		<value>https://tifchen-keyvault-fancy.vault.azure.net</value>
>>>>>>> 23e37bbe
                    </property>

                    <property>
                           		<name>KEYVAULT_VAULTURI_ALT</name>
<<<<<<< HEAD
       		            <value>https://azure-keyvault-3.vault.azure.net</value>
=======
       		<value>https://tifchen-keyvault-fancier.vault.azure.net</value>
>>>>>>> 23e37bbe
                    </property>
                </properties>
            </configuration>
        </execution>
    </executions>
</plugin>
        <plugin>
          <groupId>org.apache.maven.plugins</groupId>
          <artifactId>maven-resources-plugin</artifactId>
          <version>2.4.3</version>
        </plugin>

        <plugin>
          <groupId>org.apache.maven.plugins</groupId>
          <artifactId>maven-surefire-plugin</artifactId>
          <version>2.18.1</version>
          <configuration>
            <includes>
              <include>**/Test*.java</include>
              <include>**/*Test.java</include>
              <include>**/*Tests.java</include>
              <include>**/*TestCase.java</include>
            </includes>
            <environmentVariables>
              <test.mode>${testMode}</test.mode>
<<<<<<< HEAD
              <KEYVAULT_VAULTURI>https://azure-keyvault-3.vault.azure.net</KEYVAULT_VAULTURI>
              <KEYVAULT_VAULTURI_ALT>https://azure-keyvault-2.vault.azure.net</KEYVAULT_VAULTURI_ALT>
=======
              <KEYVAULT_VAULTURI>https://tifchen-keyvault-fancy.vault.azure.net</KEYVAULT_VAULTURI>
              <KEYVAULT_VAULTURI_ALT>https://tifchen-keyvault-fancier.vault.azure.net</KEYVAULT_VAULTURI_ALT>
>>>>>>> 23e37bbe
            </environmentVariables>
          </configuration>
        </plugin>

        <plugin>
          <groupId>org.apache.maven.plugins</groupId>
          <artifactId>maven-release-plugin</artifactId>
          <version>2.5.2</version>
        </plugin>
  			<plugin>
	  			<groupId>org.apache.maven.plugins</groupId>
	  			<artifactId>maven-clean-plugin</artifactId>
	  			<version>3.0.0</version>
	  			<configuration>
					<excludeDefaultDirectories>true</excludeDefaultDirectories>
	  				<filesets>
	  					<fileset>
	  						<directory>target</directory>
	  						<followSymlinks>false</followSymlinks>
							<includes>
								<include>**</include>
							</includes>
	  						<excludes>
	  							<exclude>test-classes/session-records/</exclude>
	  						</excludes>
	  					</fileset>
	  				</filesets>
	  			</configuration>
	  		</plugin>
        <!--This plugin's configuration is used to store Eclipse m2e settings only. It has no influence on the Maven build itself.-->
        <plugin>
        	<groupId>org.eclipse.m2e</groupId>
        	<artifactId>lifecycle-mapping</artifactId>
        	<version>1.0.0</version>
        	<configuration>
        		<lifecycleMappingMetadata>
        			<pluginExecutions>
        				<pluginExecution>
        					<pluginExecutionFilter>
        						<groupId>
        							com.googlecode.addjars-maven-plugin
        						</groupId>
        						<artifactId>
        							addjars-maven-plugin
        						</artifactId>
        						<versionRange>[1.0.5,)</versionRange>
        						<goals>
        							<goal>add-jars</goal>
        						</goals>
        					</pluginExecutionFilter>
        					<action>
        						<ignore />
        					</action>
        				</pluginExecution>
        			</pluginExecutions>
        		</lifecycleMappingMetadata>
        	</configuration>
        </plugin>
        <plugin>
          <groupId>org.apache.maven.plugins</groupId>
          <artifactId>maven-failsafe-plugin</artifactId>
          <version>2.18.1</version>
          <executions>
            <execution>
              <goals>
                <goal>integration-test</goal>
                <goal>verify</goal>
              </goals>
            </execution>
          </executions>
        </plugin>
      </plugins>
    </pluginManagement>
  </build>
  <profiles>
    <profile>
      <id>run-shade-plugin</id>
      <activation>
        <property><name>runShadePlugin</name></property>
      </activation>
      <build>
        <plugins>
          <plugin>
            <groupId>org.apache.maven.plugins</groupId>
            <artifactId>maven-shade-plugin</artifactId>
            <version>2.4.1</version>
            <configuration>
            </configuration>
            <executions>
              <execution>
                <id>shade-plugin</id>
                <phase>package</phase>
                <goals>
                  <goal>shade</goal>
                </goals>
                <configuration>
                  <filters>
                    <filter>
                      <artifact>*:*</artifact>
                      <excludes>
                        <exclude>META-INF/*.SF</exclude>
                        <exclude>META-INF/*.DSA</exclude>
                        <exclude>META-INF/*.RSA</exclude>
                      </excludes>
                    </filter>
                  </filters>
                  <transformers>
                    <transformer implementation="org.apache.maven.plugins.shade.resource.ServicesResourceTransformer" />
                  </transformers>
                </configuration>
              </execution>
            </executions>
          </plugin>
        </plugins>
      </build>
    </profile>
  </profiles>
  <modules>
    <module>./azure-keyvault</module>
    <module>./azure-keyvault-core</module>
    <module>./azure-keyvault-webkey</module>
    <module>./azure-keyvault-cryptography</module>
    <module>./azure-keyvault-extensions</module>
    <module>./azure-keyvault-complete</module>
  </modules>
</project><|MERGE_RESOLUTION|>--- conflicted
+++ resolved
@@ -11,11 +11,7 @@
     <version>1.0-SNAPSHOT</version>
     <relativePath>../../pom.client.xml</relativePath>
   </parent>
-<<<<<<< HEAD
-  <version>1.1.2</version>
-=======
   <version>1.2.0</version>
->>>>>>> 23e37bbe
   <artifactId>azure-keyvault-parent</artifactId>
   <packaging>pom</packaging>
 
@@ -298,20 +294,12 @@
                 <properties>
                     <property>
 <name>KEYVAULT_VAULTURI</name>
-<<<<<<< HEAD
-       		            <value>https://azure-keyvault-3.vault.azure.net</value>
-=======
        		<value>https://tifchen-keyvault-fancy.vault.azure.net</value>
->>>>>>> 23e37bbe
                     </property>
 
                     <property>
                            		<name>KEYVAULT_VAULTURI_ALT</name>
-<<<<<<< HEAD
-       		            <value>https://azure-keyvault-3.vault.azure.net</value>
-=======
        		<value>https://tifchen-keyvault-fancier.vault.azure.net</value>
->>>>>>> 23e37bbe
                     </property>
                 </properties>
             </configuration>
@@ -337,13 +325,8 @@
             </includes>
             <environmentVariables>
               <test.mode>${testMode}</test.mode>
-<<<<<<< HEAD
-              <KEYVAULT_VAULTURI>https://azure-keyvault-3.vault.azure.net</KEYVAULT_VAULTURI>
-              <KEYVAULT_VAULTURI_ALT>https://azure-keyvault-2.vault.azure.net</KEYVAULT_VAULTURI_ALT>
-=======
               <KEYVAULT_VAULTURI>https://tifchen-keyvault-fancy.vault.azure.net</KEYVAULT_VAULTURI>
               <KEYVAULT_VAULTURI_ALT>https://tifchen-keyvault-fancier.vault.azure.net</KEYVAULT_VAULTURI_ALT>
->>>>>>> 23e37bbe
             </environmentVariables>
           </configuration>
         </plugin>
