<!--
 Copyright (c) Microsoft Corporation. All rights reserved.
 Licensed under the MIT License. See License.txt in the project root for
 license information.
-->
<project xmlns="http://maven.apache.org/POM/4.0.0" xmlns:xsi="http://www.w3.org/2001/XMLSchema-instance"
         xsi:schemaLocation="http://maven.apache.org/POM/4.0.0 http://maven.apache.org/xsd/maven-4.0.0.xsd">
  <modelVersion>4.0.0</modelVersion>
  <parent>
    <groupId>com.azure</groupId>
    <artifactId>azure-client-sdk-parent</artifactId>
    <version>1.0.0-SNAPSHOT</version>
    <relativePath>../../pom.client.xml</relativePath>
  </parent>

  <version>1.2.0</version>
  <groupId>com.microsoft.azure</groupId>
  <artifactId>azure-keyvault-parent</artifactId>
  <packaging>pom</packaging>

  <name>Microsoft Azure Key Vault SDK Parent</name>
  <description>This package contains the parent module of Microsoft Azure Key Vault SDK.</description>
  <url>https://github.com/Azure/azure-sdk-for-java</url>

  <distributionManagement>
    <site>
      <id>azure-java-build-docs</id>
      <url>${site.url}/site/${project.artifactId}</url>
    </site>
  </distributionManagement>

  <scm>
    <url>https://github.com/Azure/azure-sdk-for-java</url>
  </scm>

  <properties>
    <azure-keyvault.version>1.2.0</azure-keyvault.version>
  </properties>

  <dependencyManagement>
    <dependencies>

      <dependency>
        <groupId>com.microsoft.azure</groupId>
        <artifactId>azure-keyvault-webkey</artifactId>
        <version>${azure-keyvault.version}</version>
      </dependency>

      <dependency>
        <groupId>com.microsoft.azure</groupId>
        <artifactId>azure-keyvault-cryptography</artifactId>
        <version>${azure-keyvault.version}</version>
      </dependency>

      <dependency>
        <groupId>com.microsoft.azure</groupId>
        <artifactId>azure-keyvault-core</artifactId>
        <version>${azure-keyvault.version}</version>
      </dependency>

      <dependency>
        <groupId>com.microsoft.azure</groupId>
        <artifactId>azure-keyvault</artifactId>
        <version>${azure-keyvault.version}</version>
      </dependency>

      <dependency>
        <groupId>com.microsoft.azure</groupId>
        <artifactId>azure-keyvault-extensions</artifactId>
        <version>${azure-keyvault.version}</version>
      </dependency>

    </dependencies>
  </dependencyManagement>

  <build>

<<<<<<< HEAD
      <plugins>

        <!-- This plugin is used to compile the sources of your project. -->
        <plugin>
          <groupId>org.apache.maven.plugins</groupId>
          <artifactId>maven-compiler-plugin</artifactId>
          <configuration>
            <source>1.7</source>
            <target>1.7</target>
            <showWarnings>true</showWarnings>
            <showDeprecation>true</showDeprecation>
            <compilerArgument>-Xlint:unchecked</compilerArgument>
          </configuration>
        </plugin>

        <!-- Now that all checkstyle issues have been resolved, override the 
             default behavior to make checkstyle fail on error and violation. -->
         <plugin>
            <groupId>org.apache.maven.plugins</groupId>
            <artifactId>maven-checkstyle-plugin</artifactId>
            <configuration>
               <failsOnError>true</failsOnError>
               <failOnViolation>true</failOnViolation>
            </configuration>
         </plugin>

      </plugins>
=======
    <plugins>

      <!-- This plugin is used to compile the sources of your project. -->
      <plugin>
        <groupId>org.apache.maven.plugins</groupId>
        <artifactId>maven-compiler-plugin</artifactId>
        <configuration>
          <source>1.7</source>
          <target>1.7</target>
          <showWarnings>true</showWarnings>
          <showDeprecation>true</showDeprecation>
          <compilerArgument>-Xlint:unchecked</compilerArgument>
        </configuration>
      </plugin>

    </plugins>
>>>>>>> b0558baa

  </build>


  <developers>
    <developer>
      <id>microsoft</id>
      <name>Microsoft Corporation</name>
    </developer>
  </developers>

  <modules>
    <module>./azure-keyvault</module>
    <module>./azure-keyvault-core</module>
    <module>./azure-keyvault-webkey</module>
    <module>./azure-keyvault-cryptography</module>
    <module>./azure-keyvault-extensions</module>
    <module>./azure-keyvault-complete</module>
  </modules>
</project><|MERGE_RESOLUTION|>--- conflicted
+++ resolved
@@ -74,36 +74,6 @@
   </dependencyManagement>
 
   <build>
-
-<<<<<<< HEAD
-      <plugins>
-
-        <!-- This plugin is used to compile the sources of your project. -->
-        <plugin>
-          <groupId>org.apache.maven.plugins</groupId>
-          <artifactId>maven-compiler-plugin</artifactId>
-          <configuration>
-            <source>1.7</source>
-            <target>1.7</target>
-            <showWarnings>true</showWarnings>
-            <showDeprecation>true</showDeprecation>
-            <compilerArgument>-Xlint:unchecked</compilerArgument>
-          </configuration>
-        </plugin>
-
-        <!-- Now that all checkstyle issues have been resolved, override the 
-             default behavior to make checkstyle fail on error and violation. -->
-         <plugin>
-            <groupId>org.apache.maven.plugins</groupId>
-            <artifactId>maven-checkstyle-plugin</artifactId>
-            <configuration>
-               <failsOnError>true</failsOnError>
-               <failOnViolation>true</failOnViolation>
-            </configuration>
-         </plugin>
-
-      </plugins>
-=======
     <plugins>
 
       <!-- This plugin is used to compile the sources of your project. -->
@@ -118,12 +88,19 @@
           <compilerArgument>-Xlint:unchecked</compilerArgument>
         </configuration>
       </plugin>
-
+      
+      <!-- Now that all checkstyle issues have been resolved, override the 
+             default behavior to make checkstyle fail on error and violation. -->
+      <plugin>
+        <groupId>org.apache.maven.plugins</groupId>
+        <artifactId>maven-checkstyle-plugin</artifactId>
+        <configuration>
+          <failsOnError>true</failsOnError>
+          <failOnViolation>true</failOnViolation>
+        </configuration>
+      </plugin>
     </plugins>
->>>>>>> b0558baa
-
   </build>
-
 
   <developers>
     <developer>
