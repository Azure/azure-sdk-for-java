<?xml version="1.0" encoding="UTF-8"?>
<project xmlns="http://maven.apache.org/POM/4.0.0"
         xmlns:xsi="http://www.w3.org/2001/XMLSchema-instance"
         xsi:schemaLocation="http://maven.apache.org/POM/4.0.0 http://maven.apache.org/xsd/maven-4.0.0.xsd">
  <parent>
    <artifactId>azure-keyvault-parent</artifactId>
    <groupId>com.azure</groupId>
    <version>4.0.0-preview.1</version>
    <relativePath>../pom.xml</relativePath>
  </parent>

  <modelVersion>4.0.0</modelVersion>

  <groupId>com.azure</groupId>
  <artifactId>azure-keyvault-keys</artifactId>
  <version>4.0.0-preview.1</version>

  <name>azure-keyvault-keys</name>
  <url>https://github.com/Azure/azure-sdk-for-java</url>

  <distributionManagement>
    <site>
      <id>azure-java-build-docs</id>
      <url>${site.url}/site/${project.artifactId}</url>
    </site>
  </distributionManagement>

  <scm>
    <url>scm:git:https://github.com/Azure/azure-sdk-for-java</url>
    <connection>scm:git:git@github.com:Azure/azure-sdk-for-java.git</connection>
    <tag>HEAD</tag>
  </scm>

  <dependencies>

    <dependency>
      <groupId>com.azure</groupId>
      <artifactId>azure-core</artifactId>
      <version>1.0.0-preview.1</version>
    </dependency>

    <dependency>
<<<<<<< HEAD
      <groupId>com.azure</groupId>
      <artifactId>azure-core-auth</artifactId>
    </dependency>

    <dependency>
=======
>>>>>>> 054714a4
      <groupId>commons-codec</groupId>
      <artifactId>commons-codec</artifactId>
    </dependency>

    <dependency>
      <groupId>junit</groupId>
      <artifactId>junit</artifactId>
      <scope>test</scope>
    </dependency>

    <dependency>
      <groupId>io.projectreactor</groupId>
      <artifactId>reactor-test</artifactId>
      <scope>test</scope>
    </dependency>

    <dependency>
      <groupId>com.azure</groupId>
      <artifactId>azure-core-test</artifactId>
      <version>1.0.0-preview.1</version>
      <scope>test</scope>
    </dependency>

    <dependency>
      <groupId>com.azure</groupId>
      <artifactId>azure-identity</artifactId>
      <version>1.0.0-preview.1</version>
      <scope>test</scope>
    </dependency>

    <dependency>
      <groupId>com.azure</groupId>
      <artifactId>azure-identity</artifactId>
      <scope>test</scope>
    </dependency>

  </dependencies>

</project><|MERGE_RESOLUTION|>--- conflicted
+++ resolved
@@ -40,14 +40,6 @@
     </dependency>
 
     <dependency>
-<<<<<<< HEAD
-      <groupId>com.azure</groupId>
-      <artifactId>azure-core-auth</artifactId>
-    </dependency>
-
-    <dependency>
-=======
->>>>>>> 054714a4
       <groupId>commons-codec</groupId>
       <artifactId>commons-codec</artifactId>
     </dependency>
@@ -78,12 +70,6 @@
       <scope>test</scope>
     </dependency>
 
-    <dependency>
-      <groupId>com.azure</groupId>
-      <artifactId>azure-identity</artifactId>
-      <scope>test</scope>
-    </dependency>
-
   </dependencies>
 
 </project>