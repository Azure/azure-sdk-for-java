--- conflicted
+++ resolved
@@ -37,16 +37,6 @@
     </dependency>
 
     <dependency>
-<<<<<<< HEAD
-      <groupId>com.azure</groupId>
-      <artifactId>azure-core-auth</artifactId>
-=======
-      <groupId>com.microsoft.azure</groupId>
-      <artifactId>adal4j</artifactId>
->>>>>>> df7d5a01
-    </dependency>
-
-    <dependency>
       <groupId>junit</groupId>
       <artifactId>junit</artifactId>
       <scope>test</scope>
