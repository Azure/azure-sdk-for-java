{
  "advisor/resource-manager": {
    "source": "specification/advisor/resource-manager/readme.md",
    "args": "--multiapi --fluent"
  },
  "apimanagement/resource-manager": {
    "source": "specification/apimanagement/resource-manager/readme.md",
    "args": "--multiapi --fluent"
  },
  "applicationinsights/resource-manager": {
    "source": "specification/applicationinsights/resource-manager/readme.md",
    "args": "--multiapi --fluent"
  },
  "applicationinsights/data-plane": {
      "source": "specification/applicationinsights/data-plane/readme.md",
      "args": "--payload-flattening-threshold=1"
    },
  "appservice/resource-manager": {
    "source": "specification/web/resource-manager/readme.md",
    "args": "--multiapi --fluent",
    "fconfig": {
      "\"moduleName\"": "\"AppService\""
    }
  },
  "automation/resource-manager": {
    "source": "specification/automation/resource-manager/readme.md",
    "args": "--multiapi --fluent"
  },
  "authorization/resource-manager": {
    "source": "specification/authorization/resource-manager/readme.md",
    "args": "--multiapi --fluent"
  },
  "azurestack/resource-manager": {
    "source": "specification/azurestack/resource-manager/readme.md",
    "args": "--multiapi --fluent"
  },
  "batchai/resource-manager": {
    "source": "specification/batchai/resource-manager/readme.md",
    "args": "--multiapi --fluent"
  },
  "cognitiveservices/resource-manager": {
    "source": "specification/cognitiveservices/resource-manager/readme.md",
    "args": "--multiapi --fluent"
  },
  "compute/resource-manager": {
    "source": "specification/compute/resource-manager/readme.md",
    "args": "--multiapi --fluent"
  },
  "consumption/resource-manager": {
    "source": "specification/consumption/resource-manager/readme.md",
    "args": "--multiapi --fluent"
  },
  "containerservice/resource-manager": {
    "source": "specification/containerservice/resource-manager/readme.md",
    "args": "--multiapi --fluent"
  },
  "containerregistry/resource-manager": {
    "source": "specification/containerregistry/resource-manager/readme.md",
    "args": "--multiapi=true --fluent=true"
  },
  "costmanagement/resource-manager": {
    "source": "specification/cost-management/resource-manager/readme.md",
    "args": "--multiapi=true --fluent=true"
  },
  "cosmosdb/resource-manager": {
    "source": "specification/cosmos-db/resource-manager/readme.md",
    "args": "--multiapi=true --fluent=true"
  },
  "datalakeanalytics/resource-manager": {
    "source": "specification/datalake-analytics/resource-manager/readme.md",
    "args": "--multiapi --fluent"
  },
  "datalakestore/resource-manager": {
    "source": "specification/datalake-store/resource-manager/readme.md",
    "args": "--multiapi --fluent"
  },
  "datamigration/resource-manager": {
    "source": "specification/datamigration/resource-manager/readme.md",
    "args": "--multiapi --fluent"
  },
  "dns/resource-manager": {
    "source": "specification/dns/resource-manager/readme.md",
    "args": "--multiapi --fluent"
  },
  "edgegateway/resource-manager": {
    "source": "specification/edgegateway/resource-manager/readme.md",
    "args": "--multiapi --fluent"
  },
  "eventgrid/resource-manager": {
    "source": "specification/eventgrid/resource-manager/readme.md",
    "args": "--multiapi --fluent"
  },
  "eventgrid/data-plane": {
    "source": "specification/eventgrid/data-plane/readme.md",
    "args": "--multiapi"
  },
  "eventhub/resource-manager": {
    "source": "specification/eventhub/resource-manager/readme.md",
    "args": "--multiapi --fluent"
  },
  "hanaonazure/resource-manager": {
    "source": "specification/hanaonazure/resource-manager/readme.md",
    "args": "--multiapi --fluent"
  },
  "hdinsight/resource-manager": {
    "source": "specification/hdinsight/resource-manager/readme.md",
    "args": "--multiapi --fluent"
  },
  "iotcentral/resource-manager": {
    "source": "specification/iotcentral/resource-manager/readme.md",
    "args": "--multiapi --fluent",
    "fconfig": {
      "\"moduleName\"": "\"IoTCentral\""
    }
  },
  "iothub/resource-manager": {
    "source": "specification/iothub/resource-manager/readme.md",
    "args": "--multiapi --fluent --remove-inner=ErrorDetails",
    "fconfig": {
      "\"moduleName\"": "\"IoTHub\""
    }
  },
  "keyvault/resource-manager": {
    "source": "specification/keyvault/resource-manager/readme.md",
    "args": "--multiapi --fluent"
  },
  "loganalytics/data-plane": {
    "source": "specification/operationalinsights/data-plane/readme.md",
    "args": "--payload-flattening-threshold=1 --override-client-name=LogAnalyticsDataClient"
  },
  "loganalytics/resource-manager": {
    "source": "specification/operationalinsights/resource-manager/readme.md",
    "args": "--multiapi --fluent"
  },
  "logic/resource-manager": {
    "source": "specification/logic/resource-manager/readme.md",
    "args": "--multiapi --fluent"
  },
  "notificationhubs/resource-manager": {
    "source": "specification/notificationhubs/resource-manager/readme.md",
    "args": "--multiapi --fluent"
  },
  "machinelearningservices/resource-manager": {
    "source": "specification/machinelearningservices/resource-manager/readme.md",
    "args": "--multiapi --fluent"
  },
  "mariadb/resource-manager": {
    "source": "specification/mariadb/resource-manager/readme.md",
    "args": "--multiapi --fluent"
  },
  "marketplaceordering/resource-manager": {
    "source": "specification/marketplaceordering/resource-manager/readme.md",
    "args": "--multiapi --fluent"
  },
  "mediaservices/resource-manager": {
    "source": "specification/mediaservices/resource-manager/readme.md",
    "args": "--multiapi --fluent"
  },
  "mixedreality/resource-manager": {
    "source": "specification/mixedreality/resource-manager/readme.md",
    "args": "--multiapi --fluent"
  },
  "mysql/resource-manager": {
    "source": "specification/mysql/resource-manager/readme.md",
    "args": "--multiapi --fluent",
    "fconfig": {
      "\"moduleName\"": "\"MySQL\""
    }
  },
  "monitor/resource-manager": {
    "source": "specification/monitor/resource-manager/readme.md",
    "args": "--multiapi --fluent"
  },
  "netapp/resource-manager": {
    "source": "specification/netapp/resource-manager/readme.md",
    "args": "--multiapi --fluent"
  },
  "network/resource-manager": {
    "source": "specification/network/resource-manager/readme.md",
    "args": "--multiapi --fluent"
  },
  "operationsmanagement/resource-manager": {
    "source": "specification/operationsmanagement/resource-manager/readme.md",
    "args": "--multiapi --fluent"
  },
  "policyinsights/resource-manager": {
    "source": "specification/policyinsights/resource-manager/readme.md",
    "args": "--multiapi --fluent"
  },
  "postgresql/resource-manager": {
    "source": "specification/postgresql/resource-manager/readme.md",
    "args": "--multiapi --fluent",
    "fconfig": {
      "\"moduleName\"": "\"PostgreSQL\""
    }
  },
  "recoveryservices/resource-manager": {
    "source": "specification/recoveryservices/resource-manager/readme.md",
    "args": "--multiapi --fluent"
  },
  "recoveryservicesbackup/resource-manager": {
    "source": "specification/recoveryservicesbackup/resource-manager/readme.md",
    "args": "--multiapi --fluent"
  },
  "redis/resource-manager": {
    "source": "specification/redis/resource-manager/readme.md",
    "args": "--multiapi --fluent",
    "fconfig": {
      "\"moduleName\"": "\"Redis\"",
      "\"knownPlurals\"": ["\"redis\""],
      "\"knownSingulars\"": ["\"redis\""]
    }
  },
  "resourcegraph/resource-manager": {
    "source": "specification/resourcegraph/resource-manager/readme.md",
    "args": "--multiapi --fluent"
  },
  "resourcehealth/resource-manager": {
    "source": "specification/resourcehealth/resource-manager/readme.md",
    "args": "--multiapi --fluent"
  },
  "resources/resource-manager": {
    "source": "specification/resources/resource-manager/readme.md",
    "args": "--multiapi --fluent"
  },
<<<<<<< HEAD
  "search/resource-manager": {
    "source": "specification/search/resource-manager/readme.md",
=======
  "servicefabric/resource-manager": {
    "source": "specification/servicefabric/resource-manager/readme.md",
    "args": "--multiapi --fluent"
  },
  "servicebus/resource-manager": {
    "source": "specification/servicebus/resource-manager/readme.md",
>>>>>>> 65aa8611
    "args": "--multiapi --fluent"
  },
  "signalr/resource-manager": {
    "source": "specification/signalr/resource-manager/readme.md",
    "args": "--multiapi --fluent",
    "fconfig": {
      "\"moduleName\"": "\"SignalR\"",
      "\"knownPlurals\"": ["\"signalr\""],
      "\"knownSingulars\"": ["\"signalr\""]
    }
  },
  "sql/resource-manager": {
    "source": "specification/sql/resource-manager/readme.md",
    "args": "--multiapi --fluent"
  },
  "storage/resource-manager": {
    "source": "specification/storage/resource-manager/readme.md",
    "args": "--multiapi --fluent"
  },
  "storageimportexport/resource-manager": {
    "source": "specification/storageimportexport/resource-manager/readme.md",
    "args": "--multiapi --fluent"
  },
  "streamanalytics/resource-manager": {
    "source": "specification/streamanalytics/resource-manager/readme.md",
    "args": "--multiapi --fluent",
    "fconfig": {
      "\"moduleName\"": "\"StreamAnalytics\""
    }
  }
}<|MERGE_RESOLUTION|>--- conflicted
+++ resolved
@@ -223,17 +223,16 @@
     "source": "specification/resources/resource-manager/readme.md",
     "args": "--multiapi --fluent"
   },
-<<<<<<< HEAD
   "search/resource-manager": {
     "source": "specification/search/resource-manager/readme.md",
-=======
+    "args": "--multiapi --fluent"
+  },
   "servicefabric/resource-manager": {
     "source": "specification/servicefabric/resource-manager/readme.md",
     "args": "--multiapi --fluent"
   },
   "servicebus/resource-manager": {
     "source": "specification/servicebus/resource-manager/readme.md",
->>>>>>> 65aa8611
     "args": "--multiapi --fluent"
   },
   "signalr/resource-manager": {
