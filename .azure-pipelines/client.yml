trigger:
- master

jobs:
<<<<<<< HEAD
- job: 'Publish'
=======
- job: 'Build'
>>>>>>> 23e37bbe

  pool:
    vmImage: 'ubuntu-16.04'

  steps:
  - task: Maven@3
<<<<<<< HEAD
    displayName: 'Checkstyle'
    inputs:
      mavenPomFile: 'pom.client.build.xml'
      goals: 'checkstyle:check'
      options: '--batch-mode'
      mavenOptions: '-Dorg.slf4j.simpleLogger.defaultLogLevel=error -Dorg.slf4j.simpleLogger.log.org.apache.maven.cli.transfer.Slf4jMavenTransferListener=warn'
      publishJUnitResults: false
  - task: Maven@3
=======
    displayName: 'Build and Package'
>>>>>>> 23e37bbe
    inputs:
      mavenPomFile: $(pomFile)
      goals: 'checkstyle:check javadoc:jar source:jar package'
      options: '--batch-mode -Dmaven.test.skip=true'
      mavenOptions: '-Dorg.slf4j.simpleLogger.log.org.apache.maven.cli.transfer.Slf4jMavenTransferListener=warn'
      javaHomeOption: 'JDKVersion'
      jdkVersionOption: '1.8'
      jdkArchitectureOption: 'x64'
      publishJUnitResults: false

<<<<<<< HEAD
  - task: Maven@3
    displayName: 'Javadoc'
    inputs:
      mavenPomFile: 'pom.client.build.xml'
      goals: 'javadoc:jar'
      options: '-DskipTests=true'
      publishJUnitResults: false

  - task: CopyFiles@2
    inputs:
      contents: '**/*.jar'
      targetFolder: $(Build.ArtifactStagingDirectory)
      flattenFolders: true
    displayName: 'Copy'
=======
  - powershell: |
     # use sources files as a marker to find POM files so we can copy them to the output. The sources.jar file is generally
     # in a target folder next to the pom.xml file so $_.Directory.Parent should get us the folder that contains the POM.
     dir -r -i *-sources.jar | % { copy (Join-Path $_.Directory.Parent.FullName "pom.xml") (Join-Path $(Build.ArtifactStagingDirectory) $_.Name.Replace("-sources.jar",".pom")) }
     dir -r -i *.jar | % { copy $_ $(Build.ArtifactStagingDirectory) }
    displayName: 'Copy JAR and POM files to artifact staging'
>>>>>>> 23e37bbe

  - task: PublishBuildArtifacts@1
    displayName: 'Publish'

- template: client.test.yml
  parameters:
    name: Linux
    vmImage: 'ubuntu-16.04'

- template: client.test.yml
  parameters:
    name: macOS
    vmImage: 'macOS-10.13'

- template: client.test.yml
  parameters:
    name: Windows
    vmImage: 'vs2017-win2016'<|MERGE_RESOLUTION|>--- conflicted
+++ resolved
@@ -2,29 +2,14 @@
 - master
 
 jobs:
-<<<<<<< HEAD
-- job: 'Publish'
-=======
 - job: 'Build'
->>>>>>> 23e37bbe
 
   pool:
     vmImage: 'ubuntu-16.04'
 
   steps:
   - task: Maven@3
-<<<<<<< HEAD
-    displayName: 'Checkstyle'
-    inputs:
-      mavenPomFile: 'pom.client.build.xml'
-      goals: 'checkstyle:check'
-      options: '--batch-mode'
-      mavenOptions: '-Dorg.slf4j.simpleLogger.defaultLogLevel=error -Dorg.slf4j.simpleLogger.log.org.apache.maven.cli.transfer.Slf4jMavenTransferListener=warn'
-      publishJUnitResults: false
-  - task: Maven@3
-=======
     displayName: 'Build and Package'
->>>>>>> 23e37bbe
     inputs:
       mavenPomFile: $(pomFile)
       goals: 'checkstyle:check javadoc:jar source:jar package'
@@ -35,29 +20,12 @@
       jdkArchitectureOption: 'x64'
       publishJUnitResults: false
 
-<<<<<<< HEAD
-  - task: Maven@3
-    displayName: 'Javadoc'
-    inputs:
-      mavenPomFile: 'pom.client.build.xml'
-      goals: 'javadoc:jar'
-      options: '-DskipTests=true'
-      publishJUnitResults: false
-
-  - task: CopyFiles@2
-    inputs:
-      contents: '**/*.jar'
-      targetFolder: $(Build.ArtifactStagingDirectory)
-      flattenFolders: true
-    displayName: 'Copy'
-=======
   - powershell: |
      # use sources files as a marker to find POM files so we can copy them to the output. The sources.jar file is generally
      # in a target folder next to the pom.xml file so $_.Directory.Parent should get us the folder that contains the POM.
      dir -r -i *-sources.jar | % { copy (Join-Path $_.Directory.Parent.FullName "pom.xml") (Join-Path $(Build.ArtifactStagingDirectory) $_.Name.Replace("-sources.jar",".pom")) }
      dir -r -i *.jar | % { copy $_ $(Build.ArtifactStagingDirectory) }
     displayName: 'Copy JAR and POM files to artifact staging'
->>>>>>> 23e37bbe
 
   - task: PublishBuildArtifacts@1
     displayName: 'Publish'
