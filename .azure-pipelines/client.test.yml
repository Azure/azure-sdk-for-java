parameters:
  name: ''
  vmImage: ''

jobs:
- job: ${{ format('Test_{0}', parameters.name) }}
  dependsOn:
<<<<<<< HEAD
  - 'Publish'
=======
  - 'Build'
>>>>>>> 23e37bbe
  pool:
    vmImage: ${{ parameters.vmImage }}

  steps:
  - script: |
      mvn jetty:run-forked -Dorg.slf4j.simpleLogger.defaultLogLevel=error -Dorg.slf4j.simpleLogger.log.org.apache.maven.cli.transfer.Slf4jMavenTransferListener=warn --batch-mode -f pom.client.xml
    displayName: 'Start Jetty'

  - task: Maven@3
    displayName: 'Run tests'
    inputs:
      mavenPomFile: $(pomFile)
      options: '--batch-mode'  #hides dependencies download progress from CI output
      mavenOptions: '-Xmx3072m -Dorg.slf4j.simpleLogger.defaultLogLevel=error -Dorg.slf4j.simpleLogger.log.org.apache.maven.cli.transfer.Slf4jMavenTransferListener=warn'
      javaHomeOption: 'JDKVersion'
      jdkVersionOption: '1.8'
      jdkArchitectureOption: 'x64'
      publishJUnitResults: true
      testResultsFiles: '**/TEST-*.xml'
      goals: 'test'<|MERGE_RESOLUTION|>--- conflicted
+++ resolved
@@ -5,11 +5,7 @@
 jobs:
 - job: ${{ format('Test_{0}', parameters.name) }}
   dependsOn:
-<<<<<<< HEAD
-  - 'Publish'
-=======
   - 'Build'
->>>>>>> 23e37bbe
   pool:
     vmImage: ${{ parameters.vmImage }}
 
