--- conflicted
+++ resolved
@@ -18,14 +18,11 @@
       vmImage: 'ubuntu-18.04'
     steps:
     - template: /eng/pipelines/templates/steps/cache-maven-repository.yml
-<<<<<<< HEAD
-=======
       parameters:
         JobType: 'Reporting'
         SDKType: 'client'
         ServiceDirectory: 'aggregate-report'
 
->>>>>>> 65b9e91f
 
     # We `install` the code quality reports tooling into our local m2 cache separately from building the Maven project
     # reports. This means it is available as part of that, but also so that this is not documented in the project report.
