trigger: none

pr:
  branches:
    include:
      - master
  paths:
    include:
      - eng/pipelines/aggregate-reports.yml

jobs:
  - job: Generate
    timeoutInMinutes: 180
    variables:
      - template: templates/variables/globals.yml
    pool:
      vmImage: 'windows-2019'
    steps:
<<<<<<< HEAD
=======
    # Put cred scan step before install and build packages to avoid the tool scans generated folder like /target.
    - task: securedevelopmentteam.vss-secure-development-tools.build-task-credscan.CredScan@3
      displayName: 'Run CredScan'
      inputs:
        suppressionsFile: 'eng\CredScanSuppression.json'
      condition: succeededOrFailed()
    - task: securedevelopmentteam.vss-secure-development-tools.build-task-publishsecurityanalysislogs.PublishSecurityAnalysisLogs@3
      displayName: 'Publish Security Analysis Logs'
      condition: succeededOrFailed()
    - task: securedevelopmentteam.vss-secure-development-tools.build-task-postanalysis.PostAnalysis@2
      displayName: 'Post Analysis'
      inputs:
        GdnBreakAllTools: false
        GdnBreakGdnToolCredScan: true
        GdnBreakGdnToolCredScanSeverity: Error
        GdnBreakBaselineFiles: $(Build.SourcesDirectory)\eng\java.gdnbaselines
        GdnBreakBaselines: baseline  
        # Used for generating baseline file.
        # GdnBreakOutputBaselineFile: java
        # GdnBreakOutputBaseline: baseline
      condition: succeededOrFailed()
    - task: securedevelopmentteam.vss-secure-development-tools.build-task-publishsecurityanalysislogs.PublishSecurityAnalysisLogs@3
      displayName: 'Publish Security Analysis Logs'
      condition: succeededOrFailed()
>>>>>>> 2ccf99d0
    # We `install` the code quality reports tooling into our local m2 cache separately from building the Maven project
    # reports. This means it is available as part of that, but also so that this is not documented in the project report.
    - template: templates/steps/install-reporting-tools.yml
      parameters:
        Options: --batch-mode
        MavenOptions: $(MemoryOptions) $(LoggingOptions)

    - task: Maven@3
      displayName: 'Build All Libraries'
      inputs:
        mavenPomFile: pom.xml
        options: '$(DefaultOptions) -T 1C -DskipTests -Dgpg.skip -Dmaven.javadoc.skip=true -Dcheckstyle.skip=true -Dspotbugs.skip=true -Djacoco.skip=true -Drevapi.skip=true -Paggregatereports'
        mavenOptions: '$(MemoryOptions) $(LoggingOptions)'
        javaHomeOption: 'JDKVersion'
        jdkVersionOption: $(JavaBuildVersion)
        jdkArchitectureOption: 'x64'
        publishJUnitResults: false
        goals: 'clean install'

    - task: ms.vss-governance-buildtask.governance-build-task-component-detection.ComponentGovernanceComponentDetection@0
      # ComponentGovernance is currently unable to run on pull requests of public projects. Running on non-PR
      # builds should be sufficient.
      # Only run if building all libraries succeeded.
      condition: and(succeeded(), ne(variables['Build.Reason'], 'PullRequest'))
      displayName: 'Component Detection'

    - task: Maven@3
      displayName: 'Generate Reports'
      inputs:
        mavenPomFile: pom.xml
        options: '$(DefaultOptions) -Dinclude-non-shipping-modules -Dgpg.skip -Paggregatereports'
        mavenOptions: '$(MemoryOptions) $(LoggingOptions)'
        javaHomeOption: 'JDKVersion'
        jdkVersionOption: $(JavaBuildVersion)
        jdkArchitectureOption: 'x64'
        publishJUnitResults: false
        goals: 'clean verify site:site site:stage'

    - task: PublishTestResults@2
      condition: succeededOrFailed()
      inputs:
        mergeTestResults: true
        testRunTitle: 'Linux on Java $(JavaBuildVersion)'

    # Azure DevOps only seems to respect the last code coverage result published, so only do this for Linux + Java LTS.
    # Code coverage reporting is setup only for Track 2 modules.
    - task: PublishCodeCoverageResults@1
      inputs:
        codeCoverageTool: JaCoCo
        summaryFileLocation: target/site/test-coverage/jacoco.xml
        reportDirectory: target/site/test-coverage/
        failIfCoverageEmpty: false

    # Publish code coverage to an artifact so it can be uploaded to the Maven site.
    # Do this for track 2 modules only. Code coverage from previous step is only published for Linux + Java LTS.
    - task: PublishPipelineArtifact@0
      displayName: 'Publish coverage artifact'
      inputs:
        artifactName: coverage
        targetPath: target/site/

    - pwsh: |
        $(Build.SourcesDirectory)/eng/DependencyGraph/gen-dep-graph-data.ps1
      displayName: Generate Interdependency Report Data

    - pwsh: |
        Copy-Item target/staging $(Build.ArtifactStagingDirectory) -Recurse
        Copy-Item eng/code-quality-reports/src/main/resources/index.html $(Build.ArtifactStagingDirectory)
        Copy-Item eng/code-quality-reports/src/main/resources/dependency-allowlist.html $(Build.ArtifactStagingDirectory)/staging

        # What is this?
        # copy output/pom.client.html (Join-Path $(Build.ArtifactStagingDirectory) "staging")

        Copy-Item eng/common/InterdependencyGraph.html $(Build.ArtifactStagingDirectory)/staging
        Copy-Item data.js $(Build.ArtifactStagingDirectory)/staging
      displayName: 'Copy reports to artifact staging'

    - task: securedevelopmentteam.vss-secure-development-tools.build-task-credscan.CredScan@3
      displayName: 'Run CredScan'
      inputs:
        suppressionsFile: 'eng\CredScanSuppression.json'
      condition: succeededOrFailed()
    - task: securedevelopmentteam.vss-secure-development-tools.build-task-postanalysis.PostAnalysis@2
      displayName: 'Post Analysis'
      inputs:
        GdnBreakAllTools: false
        GdnBreakGdnToolCredScan: true
        GdnBreakGdnToolCredScanSeverity: Error
        GdnBreakBaselineFiles: $(Build.SourcesDirectory)\eng\java.gdnbaselines
        GdnBreakBaselines: baseline  
        # Used for generating baseline file.
        # GdnBreakOutputBaselineFile: java
        # GdnBreakOutputBaseline: baseline
      condition: succeededOrFailed()
    - task: securedevelopmentteam.vss-secure-development-tools.build-task-publishsecurityanalysislogs.PublishSecurityAnalysisLogs@3
      displayName: 'Publish Security Analysis Logs'
      condition: succeededOrFailed()
    # Run link verification at the end as it will run no matter the pipeline passing or failing.
    # If this task fails with an error it shouldn't prevent aggregate reports from being generated.
    - template: ../common/pipelines/templates/steps/verify-links.yml
      parameters:
        Directory: ""
        CheckLinkGuidance: $true
        Condition: succeededOrFailed()
    - publish: $(Build.ArtifactStagingDirectory)
      condition: succeededOrFailed()
      displayName: 'Publish Report Artifacts'
      artifact: reports<|MERGE_RESOLUTION|>--- conflicted
+++ resolved
@@ -16,33 +16,6 @@
     pool:
       vmImage: 'windows-2019'
     steps:
-<<<<<<< HEAD
-=======
-    # Put cred scan step before install and build packages to avoid the tool scans generated folder like /target.
-    - task: securedevelopmentteam.vss-secure-development-tools.build-task-credscan.CredScan@3
-      displayName: 'Run CredScan'
-      inputs:
-        suppressionsFile: 'eng\CredScanSuppression.json'
-      condition: succeededOrFailed()
-    - task: securedevelopmentteam.vss-secure-development-tools.build-task-publishsecurityanalysislogs.PublishSecurityAnalysisLogs@3
-      displayName: 'Publish Security Analysis Logs'
-      condition: succeededOrFailed()
-    - task: securedevelopmentteam.vss-secure-development-tools.build-task-postanalysis.PostAnalysis@2
-      displayName: 'Post Analysis'
-      inputs:
-        GdnBreakAllTools: false
-        GdnBreakGdnToolCredScan: true
-        GdnBreakGdnToolCredScanSeverity: Error
-        GdnBreakBaselineFiles: $(Build.SourcesDirectory)\eng\java.gdnbaselines
-        GdnBreakBaselines: baseline  
-        # Used for generating baseline file.
-        # GdnBreakOutputBaselineFile: java
-        # GdnBreakOutputBaseline: baseline
-      condition: succeededOrFailed()
-    - task: securedevelopmentteam.vss-secure-development-tools.build-task-publishsecurityanalysislogs.PublishSecurityAnalysisLogs@3
-      displayName: 'Publish Security Analysis Logs'
-      condition: succeededOrFailed()
->>>>>>> 2ccf99d0
     # We `install` the code quality reports tooling into our local m2 cache separately from building the Maven project
     # reports. This means it is available as part of that, but also so that this is not documented in the project report.
     - template: templates/steps/install-reporting-tools.yml
@@ -132,7 +105,7 @@
         GdnBreakGdnToolCredScan: true
         GdnBreakGdnToolCredScanSeverity: Error
         GdnBreakBaselineFiles: $(Build.SourcesDirectory)\eng\java.gdnbaselines
-        GdnBreakBaselines: baseline  
+        GdnBreakBaselines: baseline
         # Used for generating baseline file.
         # GdnBreakOutputBaselineFile: java
         # GdnBreakOutputBaseline: baseline
