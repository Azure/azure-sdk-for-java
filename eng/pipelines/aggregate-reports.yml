trigger: none

pr:
  branches:
    include:
      - master
  paths:
    include:
      - eng/pipelines/aggregate-reports.yml

jobs:
  - job: Generate
    timeoutInMinutes: 180
    variables:
      - template: templates/variables/globals.yml
    pool:
      vmImage: 'windows-2019'
    steps:
    # We `install` the code quality reports tooling into our local m2 cache separately from building the Maven project
    # reports. This means it is available as part of that, but also so that this is not documented in the project report.
    - template: templates/steps/install-reporting-tools.yml
      parameters:
        Options: --batch-mode
        MavenOptions: $(MemoryOptions) $(LoggingOptions)

    - task: Maven@3
      displayName: 'Build All Libraries'
      inputs:
        mavenPomFile: pom.xml
        options: '$(DefaultOptions) -T 1C -DskipTests -Dgpg.skip -Dmaven.javadoc.skip=true -Dcheckstyle.skip=true -Dspotbugs.skip=true -Djacoco.skip=true -Drevapi.skip=true -Paggregatereports'
        mavenOptions: '$(MemoryOptions) $(LoggingOptions)'
        javaHomeOption: 'JDKVersion'
        jdkVersionOption: $(JavaBuildVersion)
        jdkArchitectureOption: 'x64'
        publishJUnitResults: false
        goals: 'clean install'

    - task: ms.vss-governance-buildtask.governance-build-task-component-detection.ComponentGovernanceComponentDetection@0
      # ComponentGovernance is currently unable to run on pull requests of public projects. Running on non-PR
      # builds should be sufficient.
      # Only run if building all libraries succeeded.
      condition: and(succeeded(), ne(variables['Build.Reason'], 'PullRequest'))
      displayName: 'Component Detection'

    - task: Maven@3
      displayName: 'Generate Reports'
      inputs:
        mavenPomFile: pom.xml
        options: '$(DefaultOptions) -Dinclude-non-shipping-modules -Dgpg.skip -Paggregatereports'
        mavenOptions: '$(MemoryOptions) $(LoggingOptions)'
        javaHomeOption: 'JDKVersion'
        jdkVersionOption: $(JavaBuildVersion)
        jdkArchitectureOption: 'x64'
        publishJUnitResults: false
        goals: 'clean verify site:site site:stage'

    - task: PublishTestResults@2
      condition: succeededOrFailed()
      inputs:
        mergeTestResults: true
        testRunTitle: 'Linux on Java $(JavaBuildVersion)'

    # Azure DevOps only seems to respect the last code coverage result published, so only do this for Linux + Java LTS.
    # Code coverage reporting is setup only for Track 2 modules.
    - task: PublishCodeCoverageResults@1
      inputs:
        codeCoverageTool: JaCoCo
        summaryFileLocation: target/site/test-coverage/jacoco.xml
        reportDirectory: target/site/test-coverage/
        failIfCoverageEmpty: false

    # Publish code coverage to an artifact so it can be uploaded to the Maven site.
    # Do this for track 2 modules only. Code coverage from previous step is only published for Linux + Java LTS.
    - task: PublishPipelineArtifact@0
      displayName: 'Publish coverage artifact'
      inputs:
        artifactName: coverage
        targetPath: target/site/

    - pwsh: |
        $(Build.SourcesDirectory)/eng/DependencyGraph/gen-dep-graph-data.ps1
      displayName: Generate Interdependency Report Data

    - pwsh: |
        Copy-Item target/staging $(Build.ArtifactStagingDirectory) -Recurse
        Copy-Item eng/code-quality-reports/src/main/resources/index.html $(Build.ArtifactStagingDirectory)
        Copy-Item eng/code-quality-reports/src/main/resources/dependency-allowlist.html $(Build.ArtifactStagingDirectory)/staging

        # What is this?
        # copy output/pom.client.html (Join-Path $(Build.ArtifactStagingDirectory) "staging")

        Copy-Item eng/common/InterdependencyGraph.html $(Build.ArtifactStagingDirectory)/staging
        Copy-Item data.js $(Build.ArtifactStagingDirectory)/staging
      displayName: 'Copy reports to artifact staging'

    - task: securedevelopmentteam.vss-secure-development-tools.build-task-credscan.CredScan@3
      displayName: 'Run CredScan'
      inputs:
        suppressionsFile: 'eng\CredScanSuppression.json'
      condition: succeededOrFailed()
<<<<<<< HEAD
    - task: securedevelopmentteam.vss-secure-development-tools.build-task-publishsecurityanalysislogs.PublishSecurityAnalysisLogs@3
      displayName: 'Publish Security Analysis Logs'
      condition: succeededOrFailed()
=======
>>>>>>> 8a0fe634
    - task: securedevelopmentteam.vss-secure-development-tools.build-task-postanalysis.PostAnalysis@2
      displayName: 'Post Analysis'
      inputs:
        GdnBreakAllTools: false
        GdnBreakGdnToolCredScan: true
        GdnBreakGdnToolCredScanSeverity: Error
        GdnBreakBaselineFiles: $(Build.SourcesDirectory)\eng\java.gdnbaselines
        GdnBreakBaselines: baseline  
        # Used for generating baseline file.
        # GdnBreakOutputBaselineFile: java
        # GdnBreakOutputBaseline: baseline
      condition: succeededOrFailed()
    - task: securedevelopmentteam.vss-secure-development-tools.build-task-publishsecurityanalysislogs.PublishSecurityAnalysisLogs@3
      displayName: 'Publish Security Analysis Logs'
      condition: succeededOrFailed()
    # Run link verification at the end as it will run no matter the pipeline passing or failing.
    # If this task fails with an error it shouldn't prevent aggregate reports from being generated.
    - template: ../common/pipelines/templates/steps/verify-links.yml
      parameters:
        Directory: ""
        CheckLinkGuidance: $true
        Condition: succeededOrFailed()
    - publish: $(Build.ArtifactStagingDirectory)
      condition: succeededOrFailed()
      displayName: 'Publish Report Artifacts'
      artifact: reports<|MERGE_RESOLUTION|>--- conflicted
+++ resolved
@@ -98,12 +98,9 @@
       inputs:
         suppressionsFile: 'eng\CredScanSuppression.json'
       condition: succeededOrFailed()
-<<<<<<< HEAD
     - task: securedevelopmentteam.vss-secure-development-tools.build-task-publishsecurityanalysislogs.PublishSecurityAnalysisLogs@3
       displayName: 'Publish Security Analysis Logs'
       condition: succeededOrFailed()
-=======
->>>>>>> 8a0fe634
     - task: securedevelopmentteam.vss-secure-development-tools.build-task-postanalysis.PostAnalysis@2
       displayName: 'Post Analysis'
       inputs:
