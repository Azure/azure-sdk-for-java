trigger: none

pr:
  branches:
    include:
      - main
  paths:
    include:
      - eng/pipelines/aggregate-reports.yml

<<<<<<< HEAD
jobs:
  - job: Reporting
    displayName: Generate reports (with build)
    timeoutInMinutes: 180
    variables:
      - template: /eng/pipelines/templates/variables/globals.yml
    pool:
      vmImage: 'ubuntu-20.04'
    steps:
    - template: /eng/pipelines/templates/steps/cache-maven-repository.yml
      parameters:
        JobType: 'Reporting'
        SDKType: 'client'
        ServiceDirectory: 'aggregate-report'


    # We `install` the code quality reports tooling into our local m2 cache separately from building the Maven project
    # reports. This means it is available as part of that, but also so that this is not documented in the project report.
    - template: /eng/pipelines/templates/steps/install-reporting-tools.yml

    - task: Maven@3
      displayName: 'Build All Libraries'
      inputs:
        mavenPomFile: pom.xml
        options: '$(DefaultOptions) -T 2C -DskipTests -Dgpg.skip -Dmaven.javadoc.skip=true -Dcheckstyle.skip=true -Dspotbugs.skip=true -Djacoco.skip=true -Drevapi.skip=true -Pjavadoc'
        mavenOptions: '$(MemoryOptions) $(LoggingOptions)'
        javaHomeOption: 'JDKVersion'
        jdkVersionOption: $(JavaBuildVersion)
        jdkArchitectureOption: 'x64'
        publishJUnitResults: false
        goals: 'clean install'

    - task: Maven@3
      displayName: 'Generate Aggregate JavaDocs'
      inputs:
        mavenPomFile: pom.xml
        options: '$(DefaultOptions) -T 2C -Dinclude-non-shipping-modules -DskipTests -Dgpg.skip -Dcheckstyle.skip=true -Dspotbugs.skip=true -Djacoco.skip=true -Drevapi.skip=true -Pjavadoc'
        mavenOptions: '$(MemoryOptions) $(LoggingOptions)'
        javaHomeOption: 'JDKVersion'
        jdkVersionOption: $(JavaBuildVersion)
        jdkArchitectureOption: 'x64'
        publishJUnitResults: false
        goals: 'javadoc:aggregate'

    - task: Maven@3
      displayName: 'Generate Aggregate JaCoCo coverage report'
      inputs:
        mavenPomFile: pom.xml
        options: '$(DefaultOptions) -T 2C -Dinclude-non-shipping-modules -Dgpg.skip -Drevapi.skip -Pjacoco -Pcoverage'
        mavenOptions: '$(MemoryOptions) $(LoggingOptions)'
        javaHomeOption: 'JDKVersion'
        jdkVersionOption: $(JavaBuildVersion)
        jdkArchitectureOption: 'x64'
        publishJUnitResults: false
        goals: 'verify jacoco:report-aggregate'

    - task: Maven@3
      condition: succeededOrFailed()
      displayName: 'Generate BOM Reports'
      inputs:
        mavenPomFile: eng/bomgenerator/pom.xml
        options: '$(DefaultOptions)'
        mavenOptions: '$(MemoryOptions) $(LoggingOptions)'
        javaHomeOption: 'JDKVersion'
        jdkVersionOption: $(JavaBuildVersion)
        jdkArchitectureOption: 'x64'
        publishJUnitResults: false
        goals: 'clean package'

    - task: PublishTestResults@2
      condition: succeededOrFailed()
      inputs:
        mergeTestResults: true
        testRunTitle: 'Linux on Java $(JavaBuildVersion)'

    # Azure DevOps only seems to respect the last code coverage result published, so only do this for Linux + Java LTS.
    # Code coverage reporting is setup only for Track 2 modules.
    - task: PublishCodeCoverageResults@1
      inputs:
        codeCoverageTool: JaCoCo
        summaryFileLocation: target/site/test-coverage/jacoco.xml
        reportDirectory: target/site/test-coverage/
        failIfCoverageEmpty: false

    # Publish code coverage to an artifact so it can be uploaded to the Maven site.
    # Do this for track 2 modules only. Code coverage from previous step is only published for Linux + Java LTS.
    - task: PublishPipelineArtifact@0
      displayName: 'Publish coverage artifact'
      inputs:
        artifactName: coverage
        targetPath: target/site/

    - pwsh: |
        $(Build.SourcesDirectory)/eng/DependencyGraph/gen-dep-graph-data.ps1
      displayName: Generate Interdependency Report Data

    - pwsh: |
        Copy-Item -Path target/site/apidocs/* -Destination $(Build.ArtifactStagingDirectory)/staging/apidocs -Recurse
        Copy-Item -Path eng/jacoco-test-coverage/target/site/test-coverage -Destination $(Build.ArtifactStagingDirectory)/staging/test-coverage -Recurse
        Copy-Item eng/code-quality-reports/src/main/resources/index.html $(Build.ArtifactStagingDirectory)
        Copy-Item eng/code-quality-reports/src/main/resources/dependency-allowlist.html $(Build.ArtifactStagingDirectory)/staging
        Copy-Item eng/common/InterdependencyGraph.html $(Build.ArtifactStagingDirectory)/staging
        Copy-Item data.js $(Build.ArtifactStagingDirectory)/staging
      displayName: 'Copy reports to artifact staging'

    - pwsh: |
        Copy-Item eng/bomgenerator/target/dependency_conflictlist.html $(Build.ArtifactStagingDirectory)/staging

      displayName: 'Copy BOM report to artifact staging'
      condition: succeededOrFailed()


    - publish: $(Build.ArtifactStagingDirectory)
      condition: succeededOrFailed()
      displayName: 'Publish Report Artifacts'
      artifact: reports

    - template: /eng/pipelines/templates/steps/upload-repository-on-failure.yml

  - job: Compliance
    displayName: Analyze (no build)
    timeoutInMinutes: 120
    variables:
      - template: /eng/pipelines/templates/variables/globals.yml
    pool:
      # CredScan build task is Windows only (https://aka.ms/credscan).
      vmImage: 'windows-2019'
    steps:
    - task: ms.vss-governance-buildtask.governance-build-task-component-detection.ComponentGovernanceComponentDetection@0
      # ComponentGovernance is currently unable to run on pull requests of public projects. Running on non-PR
      # builds should be sufficient.
      # Only run if building all libraries succeeded.
      condition: and(succeeded(), ne(variables['Build.Reason'], 'PullRequest'))
      displayName: 'Component Detection'

    # Put cred scan step before install and build packages to avoid the tool scans generated folder like /target.
    - task: securedevelopmentteam.vss-secure-development-tools.build-task-credscan.CredScan@3
      displayName: 'Run CredScan'
      inputs:
        suppressionsFile: 'eng\CredScanSuppression.json'
      condition: succeededOrFailed()
    - task: securedevelopmentteam.vss-secure-development-tools.build-task-postanalysis.PostAnalysis@2
      displayName: 'Post Analysis'
      inputs:
        GdnBreakAllTools: false
        GdnBreakGdnToolCredScan: true
        GdnBreakGdnToolCredScanSeverity: Error
        GdnBreakBaselineFiles: $(Build.SourcesDirectory)\eng\java.gdnbaselines
        GdnBreakBaselines: baseline
        # Used for generating baseline file.
        # GdnBreakOutputBaselineFile: java
        # GdnBreakOutputBaseline: baseline
      condition: succeededOrFailed()
      continueOnError: true
    - pwsh: |
        $results = (Get-Content "$(Pipeline.workspace)\.gdn\.r\CredScan\001\CredScan-matches.sarif" | ConvertFrom-Json).runs.results
        $csvRows = @()
        $pathMatchRegex = ("$(Build.SourcesDirectory)" -replace "\\", "/")
        $results | ForEach-Object {
          $csvRows += [pscustomobject]@{
            ruleId = $_.ruleId
            ruleIndex = $_.ruleIndex
            fingerprints = $_.fingerprints
            message = $_.message
            properties = $_.properties
            rank = $_.rank
            fileName = $_.analysisTarget.uri -replace ".*$pathMatchRegex(.*)", "https://github.com/Azure/azure-sdk-for-java/blob/main/`$1"
            startLine = $_.locations.physicalLocation.region.startLine
            startColumn = $_.locations.physicalLocation.region.startColumn
            endLine = $_.locations.physicalLocation.region.endLine
            endColumn = $_.locations.physicalLocation.region.endColumn
            level = $_.level
          }
        }
        $csvRows | Export-Csv -Path "$(Pipeline.workspace)\.gdn\.r\CredScan\001\CredScan-matches.csv" -NoTypeInformation
      displayName: Add converted csv file for CredScan-matches.sarif
    - task: securedevelopmentteam.vss-secure-development-tools.build-task-publishsecurityanalysislogs.PublishSecurityAnalysisLogs@3
      displayName: 'Publish Security Analysis Logs'
      condition: succeededOrFailed()
    # Run link verification at the end as it will run no matter the pipeline passing or failing.
    # If this task fails with an error it shouldn't prevent aggregate reports from being generated.
    - template: /eng/common/pipelines/templates/steps/verify-links.yml
      parameters:
        Directory: ""
        CheckLinkGuidance: $true
        Condition: succeededOrFailed()
=======
variables:
  - template: /eng/pipelines/templates/variables/globals.yml

stages:
  - stage: AggregateReports
    displayName: Aggregate Reports

    jobs:
      - job: Reporting
        displayName: Generate reports (with build)
        timeoutInMinutes: 180

        pool:
          vmImage: 'ubuntu-20.04'

        steps:
        - template: /eng/pipelines/templates/steps/cache-maven-repository.yml
          parameters:
            JobType: 'Reporting'
            SDKType: 'client'
            ServiceDirectory: 'aggregate-report'


        # We `install` the code quality reports tooling into our local m2 cache separately from building the Maven project
        # reports. This means it is available as part of that, but also so that this is not documented in the project report.
        - template: /eng/pipelines/templates/steps/install-reporting-tools.yml

        - task: Maven@3
          displayName: 'Build All Libraries'
          inputs:
            mavenPomFile: pom.xml
            options: '$(DefaultOptions) -T 2C -DskipTests -Dgpg.skip -Dmaven.javadoc.skip=true -Dcheckstyle.skip=true -Dspotbugs.skip=true -Djacoco.skip=true -Drevapi.skip=true -Paggregatereports'
            mavenOptions: '$(MemoryOptions) $(LoggingOptions)'
            javaHomeOption: 'JDKVersion'
            jdkVersionOption: $(JavaBuildVersion)
            jdkArchitectureOption: 'x64'
            publishJUnitResults: false
            goals: 'clean install'

        - task: Maven@3
          displayName: 'Generate Reports'
          inputs:
            mavenPomFile: pom.xml
            options: '$(DefaultOptions) -Dinclude-non-shipping-modules -Dgpg.skip -Paggregatereports'
            mavenOptions: '$(MemoryOptions) $(LoggingOptions)'
            javaHomeOption: 'JDKVersion'
            jdkVersionOption: $(JavaBuildVersion)
            jdkArchitectureOption: 'x64'
            publishJUnitResults: false
            goals: 'verify site:site site:stage'

        - task: Maven@3
          condition: succeededOrFailed()
          displayName: 'Generate BOM Reports'
          inputs:
            mavenPomFile: eng/bomgenerator/pom.xml
            options: '$(DefaultOptions)'
            mavenOptions: '$(MemoryOptions) $(LoggingOptions)'
            javaHomeOption: 'JDKVersion'
            jdkVersionOption: $(JavaBuildVersion)
            jdkArchitectureOption: 'x64'
            publishJUnitResults: false
            goals: 'clean package'

        - task: PublishTestResults@2
          condition: succeededOrFailed()
          inputs:
            mergeTestResults: true
            testRunTitle: 'Linux on Java $(JavaBuildVersion)'

        # Azure DevOps only seems to respect the last code coverage result published, so only do this for Linux + Java LTS.
        # Code coverage reporting is setup only for Track 2 modules.
        - task: PublishCodeCoverageResults@1
          inputs:
            codeCoverageTool: JaCoCo
            summaryFileLocation: target/site/test-coverage/jacoco.xml
            reportDirectory: target/site/test-coverage/
            failIfCoverageEmpty: false

        # Publish code coverage to an artifact so it can be uploaded to the Maven site.
        # Do this for track 2 modules only. Code coverage from previous step is only published for Linux + Java LTS.
        - task: PublishPipelineArtifact@0
          displayName: 'Publish coverage artifact'
          inputs:
            artifactName: coverage
            targetPath: target/site/

        - pwsh: |
            $(Build.SourcesDirectory)/eng/DependencyGraph/gen-dep-graph-data.ps1
          displayName: Generate Interdependency Report Data

        - pwsh: |
            Copy-Item target/staging $(Build.ArtifactStagingDirectory) -Recurse
            Copy-Item eng/code-quality-reports/src/main/resources/index.html $(Build.ArtifactStagingDirectory)
            Copy-Item eng/code-quality-reports/src/main/resources/dependency-allowlist.html $(Build.ArtifactStagingDirectory)/staging

            Copy-Item eng/common/InterdependencyGraph.html $(Build.ArtifactStagingDirectory)/staging
            Copy-Item data.js $(Build.ArtifactStagingDirectory)/staging
          displayName: 'Copy reports to artifact staging'

        - pwsh: |
            Copy-Item eng/bomgenerator/target/dependency_conflictlist.html $(Build.ArtifactStagingDirectory)/staging

          displayName: 'Copy BOM report to artifact staging'
          condition: succeededOrFailed()


        - publish: $(Build.ArtifactStagingDirectory)
          condition: succeededOrFailed()
          displayName: 'Publish Report Artifacts'
          artifact: reports

        - template: /eng/pipelines/templates/steps/upload-repository-on-failure.yml

      - job: Compliance
        displayName: Analyze (no build)
        timeoutInMinutes: 120
        variables:
          - template: /eng/pipelines/templates/variables/globals.yml
        pool:
          # CredScan build task is Windows only (https://aka.ms/credscan).
          vmImage: 'windows-2019'
        steps:
        - task: ms.vss-governance-buildtask.governance-build-task-component-detection.ComponentGovernanceComponentDetection@0
          # ComponentGovernance is currently unable to run on pull requests of public projects. Running on non-PR
          # builds should be sufficient.
          # Only run if building all libraries succeeded.
          condition: and(succeeded(), ne(variables['Build.Reason'], 'PullRequest'))
          displayName: 'Component Detection'

        # Run link verification at the end as it will run no matter the pipeline passing or failing.
        # If this task fails with an error it shouldn't prevent aggregate reports from being generated.
        - template: /eng/common/pipelines/templates/steps/verify-links.yml
          parameters:
            Directory: ""
            CheckLinkGuidance: $true
            Condition: succeededOrFailed()

  - stage: ComplianceTools
    displayName: Compliance Tools
    dependsOn: []

    jobs:
      - job: ComplianceTools
        timeoutInMinutes: 120

        pool:
          name: azsdk-pool-mms-win-2019-general
          vmImage: MMS2019

        steps:
          - template: /eng/common/pipelines/templates/steps/policheck.yml
            parameters:
              ExclusionDataBaseFileName: "JavaPoliCheckExclusion"
              PublishAnalysisLogs: false
          
          - task: securedevelopmentteam.vss-secure-development-tools.build-task-credscan.CredScan@3
            displayName: 'Run CredScan'
            inputs:
              suppressionsFile: 'eng\CredScanSuppression.json'
            condition: succeededOrFailed()

          - task: securedevelopmentteam.vss-secure-development-tools.build-task-postanalysis.PostAnalysis@2
            displayName: 'Post Analysis'
            inputs:
              GdnBreakAllTools: false
              GdnBreakGdnToolCredScan: true
              GdnBreakGdnToolCredScanSeverity: Error
              GdnBreakBaselineFiles: $(Build.SourcesDirectory)\eng\java.gdnbaselines
              GdnBreakBaselines: baseline
              # Used for generating baseline file.
              # GdnBreakOutputBaselineFile: java
              # GdnBreakOutputBaseline: baseline
            condition: succeededOrFailed()
            continueOnError: true

          - pwsh: |
              $results = (Get-Content "$(Pipeline.workspace)\.gdn\.r\CredScan\001\CredScan-matches.sarif" | ConvertFrom-Json).runs.results
              $csvRows = @()
              $pathMatchRegex = ("$(Build.SourcesDirectory)" -replace "\\", "/")
              $results | ForEach-Object {
                $csvRows += [pscustomobject]@{
                  ruleId = $_.ruleId
                  ruleIndex = $_.ruleIndex
                  fingerprints = $_.fingerprints
                  message = $_.message
                  properties = $_.properties
                  rank = $_.rank
                  fileName = $_.analysisTarget.uri -replace ".*$pathMatchRegex(.*)", "https://github.com/Azure/azure-sdk-for-java/blob/main/`$1"
                  startLine = $_.locations.physicalLocation.region.startLine
                  startColumn = $_.locations.physicalLocation.region.startColumn
                  endLine = $_.locations.physicalLocation.region.endLine
                  endColumn = $_.locations.physicalLocation.region.endColumn
                  level = $_.level
                }
              }
              $csvRows | Export-Csv -Path "$(Pipeline.workspace)\.gdn\.r\CredScan\001\CredScan-matches.csv" -NoTypeInformation
            displayName: Add converted csv file for CredScan-matches.sarif

          - task: securedevelopmentteam.vss-secure-development-tools.build-task-publishsecurityanalysislogs.PublishSecurityAnalysisLogs@3
            displayName: 'Publish Security Analysis Logs'
            condition: succeededOrFailed()
>>>>>>> e3fc57fe
<|MERGE_RESOLUTION|>--- conflicted
+++ resolved
@@ -8,194 +8,6 @@
     include:
       - eng/pipelines/aggregate-reports.yml
 
-<<<<<<< HEAD
-jobs:
-  - job: Reporting
-    displayName: Generate reports (with build)
-    timeoutInMinutes: 180
-    variables:
-      - template: /eng/pipelines/templates/variables/globals.yml
-    pool:
-      vmImage: 'ubuntu-20.04'
-    steps:
-    - template: /eng/pipelines/templates/steps/cache-maven-repository.yml
-      parameters:
-        JobType: 'Reporting'
-        SDKType: 'client'
-        ServiceDirectory: 'aggregate-report'
-
-
-    # We `install` the code quality reports tooling into our local m2 cache separately from building the Maven project
-    # reports. This means it is available as part of that, but also so that this is not documented in the project report.
-    - template: /eng/pipelines/templates/steps/install-reporting-tools.yml
-
-    - task: Maven@3
-      displayName: 'Build All Libraries'
-      inputs:
-        mavenPomFile: pom.xml
-        options: '$(DefaultOptions) -T 2C -DskipTests -Dgpg.skip -Dmaven.javadoc.skip=true -Dcheckstyle.skip=true -Dspotbugs.skip=true -Djacoco.skip=true -Drevapi.skip=true -Pjavadoc'
-        mavenOptions: '$(MemoryOptions) $(LoggingOptions)'
-        javaHomeOption: 'JDKVersion'
-        jdkVersionOption: $(JavaBuildVersion)
-        jdkArchitectureOption: 'x64'
-        publishJUnitResults: false
-        goals: 'clean install'
-
-    - task: Maven@3
-      displayName: 'Generate Aggregate JavaDocs'
-      inputs:
-        mavenPomFile: pom.xml
-        options: '$(DefaultOptions) -T 2C -Dinclude-non-shipping-modules -DskipTests -Dgpg.skip -Dcheckstyle.skip=true -Dspotbugs.skip=true -Djacoco.skip=true -Drevapi.skip=true -Pjavadoc'
-        mavenOptions: '$(MemoryOptions) $(LoggingOptions)'
-        javaHomeOption: 'JDKVersion'
-        jdkVersionOption: $(JavaBuildVersion)
-        jdkArchitectureOption: 'x64'
-        publishJUnitResults: false
-        goals: 'javadoc:aggregate'
-
-    - task: Maven@3
-      displayName: 'Generate Aggregate JaCoCo coverage report'
-      inputs:
-        mavenPomFile: pom.xml
-        options: '$(DefaultOptions) -T 2C -Dinclude-non-shipping-modules -Dgpg.skip -Drevapi.skip -Pjacoco -Pcoverage'
-        mavenOptions: '$(MemoryOptions) $(LoggingOptions)'
-        javaHomeOption: 'JDKVersion'
-        jdkVersionOption: $(JavaBuildVersion)
-        jdkArchitectureOption: 'x64'
-        publishJUnitResults: false
-        goals: 'verify jacoco:report-aggregate'
-
-    - task: Maven@3
-      condition: succeededOrFailed()
-      displayName: 'Generate BOM Reports'
-      inputs:
-        mavenPomFile: eng/bomgenerator/pom.xml
-        options: '$(DefaultOptions)'
-        mavenOptions: '$(MemoryOptions) $(LoggingOptions)'
-        javaHomeOption: 'JDKVersion'
-        jdkVersionOption: $(JavaBuildVersion)
-        jdkArchitectureOption: 'x64'
-        publishJUnitResults: false
-        goals: 'clean package'
-
-    - task: PublishTestResults@2
-      condition: succeededOrFailed()
-      inputs:
-        mergeTestResults: true
-        testRunTitle: 'Linux on Java $(JavaBuildVersion)'
-
-    # Azure DevOps only seems to respect the last code coverage result published, so only do this for Linux + Java LTS.
-    # Code coverage reporting is setup only for Track 2 modules.
-    - task: PublishCodeCoverageResults@1
-      inputs:
-        codeCoverageTool: JaCoCo
-        summaryFileLocation: target/site/test-coverage/jacoco.xml
-        reportDirectory: target/site/test-coverage/
-        failIfCoverageEmpty: false
-
-    # Publish code coverage to an artifact so it can be uploaded to the Maven site.
-    # Do this for track 2 modules only. Code coverage from previous step is only published for Linux + Java LTS.
-    - task: PublishPipelineArtifact@0
-      displayName: 'Publish coverage artifact'
-      inputs:
-        artifactName: coverage
-        targetPath: target/site/
-
-    - pwsh: |
-        $(Build.SourcesDirectory)/eng/DependencyGraph/gen-dep-graph-data.ps1
-      displayName: Generate Interdependency Report Data
-
-    - pwsh: |
-        Copy-Item -Path target/site/apidocs/* -Destination $(Build.ArtifactStagingDirectory)/staging/apidocs -Recurse
-        Copy-Item -Path eng/jacoco-test-coverage/target/site/test-coverage -Destination $(Build.ArtifactStagingDirectory)/staging/test-coverage -Recurse
-        Copy-Item eng/code-quality-reports/src/main/resources/index.html $(Build.ArtifactStagingDirectory)
-        Copy-Item eng/code-quality-reports/src/main/resources/dependency-allowlist.html $(Build.ArtifactStagingDirectory)/staging
-        Copy-Item eng/common/InterdependencyGraph.html $(Build.ArtifactStagingDirectory)/staging
-        Copy-Item data.js $(Build.ArtifactStagingDirectory)/staging
-      displayName: 'Copy reports to artifact staging'
-
-    - pwsh: |
-        Copy-Item eng/bomgenerator/target/dependency_conflictlist.html $(Build.ArtifactStagingDirectory)/staging
-
-      displayName: 'Copy BOM report to artifact staging'
-      condition: succeededOrFailed()
-
-
-    - publish: $(Build.ArtifactStagingDirectory)
-      condition: succeededOrFailed()
-      displayName: 'Publish Report Artifacts'
-      artifact: reports
-
-    - template: /eng/pipelines/templates/steps/upload-repository-on-failure.yml
-
-  - job: Compliance
-    displayName: Analyze (no build)
-    timeoutInMinutes: 120
-    variables:
-      - template: /eng/pipelines/templates/variables/globals.yml
-    pool:
-      # CredScan build task is Windows only (https://aka.ms/credscan).
-      vmImage: 'windows-2019'
-    steps:
-    - task: ms.vss-governance-buildtask.governance-build-task-component-detection.ComponentGovernanceComponentDetection@0
-      # ComponentGovernance is currently unable to run on pull requests of public projects. Running on non-PR
-      # builds should be sufficient.
-      # Only run if building all libraries succeeded.
-      condition: and(succeeded(), ne(variables['Build.Reason'], 'PullRequest'))
-      displayName: 'Component Detection'
-
-    # Put cred scan step before install and build packages to avoid the tool scans generated folder like /target.
-    - task: securedevelopmentteam.vss-secure-development-tools.build-task-credscan.CredScan@3
-      displayName: 'Run CredScan'
-      inputs:
-        suppressionsFile: 'eng\CredScanSuppression.json'
-      condition: succeededOrFailed()
-    - task: securedevelopmentteam.vss-secure-development-tools.build-task-postanalysis.PostAnalysis@2
-      displayName: 'Post Analysis'
-      inputs:
-        GdnBreakAllTools: false
-        GdnBreakGdnToolCredScan: true
-        GdnBreakGdnToolCredScanSeverity: Error
-        GdnBreakBaselineFiles: $(Build.SourcesDirectory)\eng\java.gdnbaselines
-        GdnBreakBaselines: baseline
-        # Used for generating baseline file.
-        # GdnBreakOutputBaselineFile: java
-        # GdnBreakOutputBaseline: baseline
-      condition: succeededOrFailed()
-      continueOnError: true
-    - pwsh: |
-        $results = (Get-Content "$(Pipeline.workspace)\.gdn\.r\CredScan\001\CredScan-matches.sarif" | ConvertFrom-Json).runs.results
-        $csvRows = @()
-        $pathMatchRegex = ("$(Build.SourcesDirectory)" -replace "\\", "/")
-        $results | ForEach-Object {
-          $csvRows += [pscustomobject]@{
-            ruleId = $_.ruleId
-            ruleIndex = $_.ruleIndex
-            fingerprints = $_.fingerprints
-            message = $_.message
-            properties = $_.properties
-            rank = $_.rank
-            fileName = $_.analysisTarget.uri -replace ".*$pathMatchRegex(.*)", "https://github.com/Azure/azure-sdk-for-java/blob/main/`$1"
-            startLine = $_.locations.physicalLocation.region.startLine
-            startColumn = $_.locations.physicalLocation.region.startColumn
-            endLine = $_.locations.physicalLocation.region.endLine
-            endColumn = $_.locations.physicalLocation.region.endColumn
-            level = $_.level
-          }
-        }
-        $csvRows | Export-Csv -Path "$(Pipeline.workspace)\.gdn\.r\CredScan\001\CredScan-matches.csv" -NoTypeInformation
-      displayName: Add converted csv file for CredScan-matches.sarif
-    - task: securedevelopmentteam.vss-secure-development-tools.build-task-publishsecurityanalysislogs.PublishSecurityAnalysisLogs@3
-      displayName: 'Publish Security Analysis Logs'
-      condition: succeededOrFailed()
-    # Run link verification at the end as it will run no matter the pipeline passing or failing.
-    # If this task fails with an error it shouldn't prevent aggregate reports from being generated.
-    - template: /eng/common/pipelines/templates/steps/verify-links.yml
-      parameters:
-        Directory: ""
-        CheckLinkGuidance: $true
-        Condition: succeededOrFailed()
-=======
 variables:
   - template: /eng/pipelines/templates/variables/globals.yml
 
@@ -236,16 +48,28 @@
             goals: 'clean install'
 
         - task: Maven@3
-          displayName: 'Generate Reports'
+          displayName: 'Generate Aggregate JavaDocs'
           inputs:
             mavenPomFile: pom.xml
-            options: '$(DefaultOptions) -Dinclude-non-shipping-modules -Dgpg.skip -Paggregatereports'
-            mavenOptions: '$(MemoryOptions) $(LoggingOptions)'
-            javaHomeOption: 'JDKVersion'
-            jdkVersionOption: $(JavaBuildVersion)
-            jdkArchitectureOption: 'x64'
-            publishJUnitResults: false
-            goals: 'verify site:site site:stage'
+            options: '$(DefaultOptions) -T 2C -Dinclude-non-shipping-modules -DskipTests -Dgpg.skip -Dcheckstyle.skip=true -Dspotbugs.skip=true -Djacoco.skip=true -Drevapi.skip=true -Pjavadoc'
+            mavenOptions: '$(MemoryOptions) $(LoggingOptions)'
+            javaHomeOption: 'JDKVersion'
+            jdkVersionOption: $(JavaBuildVersion)
+            jdkArchitectureOption: 'x64'
+            publishJUnitResults: false
+            goals: 'javadoc:aggregate'
+
+        - task: Maven@3
+          displayName: 'Generate Aggregate JaCoCo coverage report'
+          inputs:
+            mavenPomFile: pom.xml
+            options: '$(DefaultOptions) -T 2C -Dinclude-non-shipping-modules -Dgpg.skip -Drevapi.skip -Pjacoco -Pcoverage'
+            mavenOptions: '$(MemoryOptions) $(LoggingOptions)'
+            javaHomeOption: 'JDKVersion'
+            jdkVersionOption: $(JavaBuildVersion)
+            jdkArchitectureOption: 'x64'
+            publishJUnitResults: false
+            goals: 'verify jacoco:report-aggregate'
 
         - task: Maven@3
           condition: succeededOrFailed()
@@ -288,10 +112,10 @@
           displayName: Generate Interdependency Report Data
 
         - pwsh: |
-            Copy-Item target/staging $(Build.ArtifactStagingDirectory) -Recurse
+            Copy-Item -Path target/site/apidocs/* -Destination $(Build.ArtifactStagingDirectory)/staging/apidocs -Recurse
+            Copy-Item -Path eng/jacoco-test-coverage/target/site/test-coverage -Destination $(Build.ArtifactStagingDirectory)/staging/test-coverage -Recurse
             Copy-Item eng/code-quality-reports/src/main/resources/index.html $(Build.ArtifactStagingDirectory)
             Copy-Item eng/code-quality-reports/src/main/resources/dependency-allowlist.html $(Build.ArtifactStagingDirectory)/staging
-
             Copy-Item eng/common/InterdependencyGraph.html $(Build.ArtifactStagingDirectory)/staging
             Copy-Item data.js $(Build.ArtifactStagingDirectory)/staging
           displayName: 'Copy reports to artifact staging'
@@ -397,5 +221,4 @@
 
           - task: securedevelopmentteam.vss-secure-development-tools.build-task-publishsecurityanalysislogs.PublishSecurityAnalysisLogs@3
             displayName: 'Publish Security Analysis Logs'
-            condition: succeededOrFailed()
->>>>>>> e3fc57fe
+            condition: succeededOrFailed()