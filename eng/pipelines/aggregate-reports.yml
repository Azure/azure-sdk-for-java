--- conflicted
+++ resolved
@@ -55,11 +55,7 @@
       displayName: 'Generate aggregate code coverage and dependency reports'
       inputs:
         mavenPomFile: 'pom.client.xml'
-<<<<<<< HEAD
-        options: '$(DefaultOptions) -Dinclude-non-shipping-modules -Ddependency-checker -Dgpg.skip -Dmaven.javadoc.skip=true -Dcheckstyle.skip=true -Dspotbugs.skip=true'
-=======
-        options: '$(DefaultOptions) -Dinclude-non-shipping-modules -Dgpg.skip -Dmaven.javadoc.skip=true -Dcheckstyle.skip=true -Dspotbugs.skip=true -Drevapi.skip=true'
->>>>>>> 01838f2b
+        options: '$(DefaultOptions) -Dinclude-non-shipping-modules -Ddependency-checker -Dgpg.skip -Dmaven.javadoc.skip=true -Dcheckstyle.skip=true -Dspotbugs.skip=true -Drevapi.skip=true'
         mavenOptions: '-Xmx3072m $(LoggingOptions)'
         javaHomeOption: 'JDKVersion'
         jdkVersionOption: '1.11'
