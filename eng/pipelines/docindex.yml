resources:
  repositories:
    - repository: azure-sdk-tools
      type: github
      name: azure/azure-sdk-tools
      ref: refs/heads/master
      endpoint: azure

jobs:
  - job: CreateDocIndex
    variables:
      - template: templates/variables/globals.yml
    pool:
      vmImage: windows-2019
    steps:
      - task: UsePythonVersion@0
        displayName: 'Use Python 3.6'
        inputs:
          versionSpec: '3.6'

      - template: eng/pipelines/templates/scripts/replace-relative-links.yml@azure-sdk-tools
        parameters:
          TargetFolder: .
          RootFolder: .
          BuildSHA: $(Build.SourceVersion)
          RepoId: 'Azure/azure-sdk-for-java'

      - pwsh: |
          Invoke-WebRequest -Uri "https://github.com/dotnet/docfx/releases/download/v2.43.2/docfx.zip" `
          -OutFile "docfx.zip" | Wait-Process; Expand-Archive -Path "docfx.zip" -DestinationPath "./docfx/"
        workingDirectory: $(Build.SourcesDirectory)
        displayName: Download and Extract DocFX

<<<<<<< HEAD
                      # Get the artifactId from the POM
                      $artifactId = $xml.project.artifactId

                      $parent = $xml.project.parent.relativePath

                      # If this is an artifact that isn't shipping then just
                      # move on to the next one
                      if ($ArtifactsToSkip -contains $artifactId)
                      {
                          Write-Output "skipping $artifactId"
                          continue
                      }

                      # If the parent is null or empty then the pom isn't directly including 
                      # one of the pom.[client|data|management].xml and needs to be specially
                      # handled
                      if (("" -eq $parent) -or ($null -eq $parent))
                      {
                          # Cosmos has a root pom which includes pom.client.xml that won't
                          # be detected by this logic. It's easier to deal with specially
                          # than it is to try and climb the pom chain here.
                          if ($Dir.BaseName -eq 'cosmos') 
                          {
                              $clientArr += $artifactId
                          } 
                          else 
                          {
                              Write-Host "*snowflake* Pom $PomPath, has a null or empty relative path."
                          }
                      } 
                      else 
                      {
                          if (($parent.IndexOf('pom.client.xml') -ne -1) -or ($parent.IndexOf('pom.data.xml') -ne -1))
                          {
                              $clientArr += $artifactId
                          } 
                          else 
                          {
                              $mgmtArr += $artifactId
                          }
                      }
                  }
              }
              # Only create this if there's something to create
              #if (($clientArr.Count -gt 0) -or ($mgmtArr.Count -gt 0))
              if ($clientArr.Count -gt 0)
              {
                New-Item -Path $YmlPath -Name "$($Dir.Name).md" -Force
                Add-Content -Path "$($YmlPath)/toc.yml" -Value "- name: $($mappedDir)`r`n  href: $($Dir.Name).md"
                # loop through the arrays and add the appropriate artifacts under the appropriate headings
                if ($clientArr.Count -gt 0)
                {
                    Add-Content -Path "$($YmlPath)/$($Dir.Name).md" -Value "# Client Libraries"
                    foreach($lib in $clientArr) 
                    {
                        Write-Host "Write $($lib) to $($Dir.Name).md"
                        Add-Content -Path "$($YmlPath)/$($Dir.Name).md" -Value "#### $lib"
                    }
                }
                # For the moment there are no management docs and with the way some of the libraries
                # in management are versioned is a bit wonky. They aren't versioned by releasing a new
                # version with the same groupId/artifactId, they're versioned with the same artifactId
                # and version with a different groupId and the groupId happens to include the date. For 
                # example, the artifact/version of azure-mgmt-storage:1.0.0-beta has several different 
                # groupIds. com.microsoft.azure.storage.v2016_01_01, com.microsoft.azure.storage.v2017_10_01,
                # com.microsoft.azure.storage.v2018_11_01 etc.
                #if ($mgmtArr.Count -gt 0) 
                #{
                #    Add-Content -Path "$($YmlPath)/$($Dir.Name).md" -Value "# Management Libraries"
                #    foreach($lib in $mgmtArr) 
                #    {
                #        Write-Output "Write $($lib) to $($Dir.Name).md"
                #        Add-Content -Path "$($YmlPath)/$($Dir.Name).md" -Value "#### $lib"
                #    }
                #}
              }
          }

          New-Item -Path "$(Build.SourcesDirectory)/docfx_project" -Name "toc.yml" -Force
          Add-Content -Path "$(Build.SourcesDirectory)/docfx_project/toc.yml" -Value "- name: Azure SDK for Java APIs`r`n  href: api/`r`n  homepage: api/index.md"
          Copy-Item "$(Build.SourcesDirectory)/README.md" -Destination "$(Build.SourcesDirectory)/docfx_project/api/index.md" -Force
        displayName: Create main index and navigation toc.yml, copy over readme.
      - pwsh: ls
        workingDirectory: $(Build.SourcesDirectory)/docfx_project/api
      - task: CmdLine@2
        displayName: Build Doc Content
        inputs:
          script: $(Build.BinariesDirectory)/docfx/docfx.exe build
          workingDirectory: $(Build.SourcesDirectory)/docfx_project/
          failOnStderr: true
=======
>>>>>>> 0f276126
      - pwsh: |
          $(Build.SourcesDirectory)/eng/docgeneration/Generate-DocIndex.ps1 -RepoRoot $(Build.SourcesDirectory) -DocGenDir "$(Build.SourcesDirectory)/eng/docgeneration" -verbose
        displayName: 'Generate Doc Index'

      - task: UsePythonVersion@0
        displayName: 'Use Python 3.6'
        inputs:
          versionSpec: '3.6'
      - template: eng/pipelines/templates/scripts/mashup-doc-index.yml@azure-sdk-tools
        parameters:
          SourceDirectory: $(Build.SourcesDirectory)        
      - task: CopyFiles@2
        displayName: Copy HTML to Artifacts Directory
        inputs:
          sourceFolder: $(Build.SourcesDirectory)/docfx_project/
          content: '**\*'
          targetFolder: $(Build.ArtifactStagingDirectory)/docfx_project
          overWrite: true
      - task: PublishPipelineArtifact@0
        condition: succeeded()
        inputs:
          artifactName: "Doc.Index"
          targetPath: $(Build.ArtifactStagingDirectory)/docfx_project/_site<|MERGE_RESOLUTION|>--- conflicted
+++ resolved
@@ -31,99 +31,6 @@
         workingDirectory: $(Build.SourcesDirectory)
         displayName: Download and Extract DocFX
 
-<<<<<<< HEAD
-                      # Get the artifactId from the POM
-                      $artifactId = $xml.project.artifactId
-
-                      $parent = $xml.project.parent.relativePath
-
-                      # If this is an artifact that isn't shipping then just
-                      # move on to the next one
-                      if ($ArtifactsToSkip -contains $artifactId)
-                      {
-                          Write-Output "skipping $artifactId"
-                          continue
-                      }
-
-                      # If the parent is null or empty then the pom isn't directly including 
-                      # one of the pom.[client|data|management].xml and needs to be specially
-                      # handled
-                      if (("" -eq $parent) -or ($null -eq $parent))
-                      {
-                          # Cosmos has a root pom which includes pom.client.xml that won't
-                          # be detected by this logic. It's easier to deal with specially
-                          # than it is to try and climb the pom chain here.
-                          if ($Dir.BaseName -eq 'cosmos') 
-                          {
-                              $clientArr += $artifactId
-                          } 
-                          else 
-                          {
-                              Write-Host "*snowflake* Pom $PomPath, has a null or empty relative path."
-                          }
-                      } 
-                      else 
-                      {
-                          if (($parent.IndexOf('pom.client.xml') -ne -1) -or ($parent.IndexOf('pom.data.xml') -ne -1))
-                          {
-                              $clientArr += $artifactId
-                          } 
-                          else 
-                          {
-                              $mgmtArr += $artifactId
-                          }
-                      }
-                  }
-              }
-              # Only create this if there's something to create
-              #if (($clientArr.Count -gt 0) -or ($mgmtArr.Count -gt 0))
-              if ($clientArr.Count -gt 0)
-              {
-                New-Item -Path $YmlPath -Name "$($Dir.Name).md" -Force
-                Add-Content -Path "$($YmlPath)/toc.yml" -Value "- name: $($mappedDir)`r`n  href: $($Dir.Name).md"
-                # loop through the arrays and add the appropriate artifacts under the appropriate headings
-                if ($clientArr.Count -gt 0)
-                {
-                    Add-Content -Path "$($YmlPath)/$($Dir.Name).md" -Value "# Client Libraries"
-                    foreach($lib in $clientArr) 
-                    {
-                        Write-Host "Write $($lib) to $($Dir.Name).md"
-                        Add-Content -Path "$($YmlPath)/$($Dir.Name).md" -Value "#### $lib"
-                    }
-                }
-                # For the moment there are no management docs and with the way some of the libraries
-                # in management are versioned is a bit wonky. They aren't versioned by releasing a new
-                # version with the same groupId/artifactId, they're versioned with the same artifactId
-                # and version with a different groupId and the groupId happens to include the date. For 
-                # example, the artifact/version of azure-mgmt-storage:1.0.0-beta has several different 
-                # groupIds. com.microsoft.azure.storage.v2016_01_01, com.microsoft.azure.storage.v2017_10_01,
-                # com.microsoft.azure.storage.v2018_11_01 etc.
-                #if ($mgmtArr.Count -gt 0) 
-                #{
-                #    Add-Content -Path "$($YmlPath)/$($Dir.Name).md" -Value "# Management Libraries"
-                #    foreach($lib in $mgmtArr) 
-                #    {
-                #        Write-Output "Write $($lib) to $($Dir.Name).md"
-                #        Add-Content -Path "$($YmlPath)/$($Dir.Name).md" -Value "#### $lib"
-                #    }
-                #}
-              }
-          }
-
-          New-Item -Path "$(Build.SourcesDirectory)/docfx_project" -Name "toc.yml" -Force
-          Add-Content -Path "$(Build.SourcesDirectory)/docfx_project/toc.yml" -Value "- name: Azure SDK for Java APIs`r`n  href: api/`r`n  homepage: api/index.md"
-          Copy-Item "$(Build.SourcesDirectory)/README.md" -Destination "$(Build.SourcesDirectory)/docfx_project/api/index.md" -Force
-        displayName: Create main index and navigation toc.yml, copy over readme.
-      - pwsh: ls
-        workingDirectory: $(Build.SourcesDirectory)/docfx_project/api
-      - task: CmdLine@2
-        displayName: Build Doc Content
-        inputs:
-          script: $(Build.BinariesDirectory)/docfx/docfx.exe build
-          workingDirectory: $(Build.SourcesDirectory)/docfx_project/
-          failOnStderr: true
-=======
->>>>>>> 0f276126
       - pwsh: |
           $(Build.SourcesDirectory)/eng/docgeneration/Generate-DocIndex.ps1 -RepoRoot $(Build.SourcesDirectory) -DocGenDir "$(Build.SourcesDirectory)/eng/docgeneration" -verbose
         displayName: 'Generate Doc Index'
