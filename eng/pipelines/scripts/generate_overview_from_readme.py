# Copyright (c) Microsoft Corporation. All rights reserved.
# Licensed under the MIT License.

# Use case: Given a README.md file, generate a readme_overview.html file and place it next
# to the README.md. This will allow the javadocs jar step to append the contents of the
# readme onto the landing page.
#
# This script is necessary, instead of just invoking python markdown2 directly from the
# command line because the generated overview.html file needs to be enclosed inside of <body>
# tags. When the attach-javadocs runs with the overview option it will append it the contents
# to the overview-summary.html which is the landing page. If the <body> tags aren't in place
# the page won't be formatted correctly.
#
# Regardless of whether or not there's a readme.md file the doc version and return to index link
# will be written to overview file. If there is a readme, its contents will be added after that.

import argparse
from bs4 import BeautifulSoup
import markdown2
import os.path
from io import open
import re
import sys

def generate_overview(readme_file, version):

    readme_exists = False
    if os.path.exists(readme_file) and os.path.isfile(readme_file):
        readme_exists = True
    else:
        # Not every artifact has a README.md file. If the file doesn't exist then
        # just output a message which will end up in the build logs. This will
        # allow processing to continue without failing the build the way a raise would.
        print('{} does not exist'.format(readme_file))

    html_overview_file = str(readme_file).lower().replace('readme.md', 'readme_overview.html')

    if (readme_exists):
        with open(readme_file, 'r', encoding='utf-8') as f:
            readme_content = f.read()
        # markdown2.markdown will create html from the readme.md file. The fenced-code-blocks
        # extras being passed into the markdown call is necessary to deal with the embedded
        # code blocks within the readme so they'll displaye correctly in the html
<<<<<<< HEAD
        html_readme_content = markdown2.markdown(re.sub(pattern='^(\s*)@', repl='\g<1>{@literal @}', string=readme_content, flags=re.MULTILINE), extras=["fenced-code-blocks"])
=======
        html_readme_content = markdown2.markdown(re.sub(pattern='@', repl='{@literal @}', string=readme_content, flags=re.MULTILINE), extras=["fenced-code-blocks"])
>>>>>>> cd875c19

        # Due to javadoc's iFrames the links need to target new tabs otherwise hilarity ensues
        soup = BeautifulSoup(html_readme_content, "html.parser")
        for a in soup.findAll('a'):
            a['target'] = '_blank'

    # The html_readme_content needs to be encapsulated inside of <body> tags in order
    # for the content to correctly be added to the landing page
    with open(html_overview_file, 'w', encoding='utf-8') as f:
        # The literal strings have to be unicode otherwise the write will fail.
        # This will allow this code to work for python 2 and 3
        f.write('<body>')
        f.write('Current version is {}, click <a href="https://azure.github.io/azure-sdk-for-java" target="new">here</a> for the index'.format(version))
        f.write('<br/>')
        if (readme_exists):
            f.write(str(soup))
        f.write('</body>')


def main():
    parser = argparse.ArgumentParser(description='Generate a readme_overview.html from a README.md.')
    parser.add_argument('--readme-file', '--rf', help='path to the README.md file to readme_generate the overview.html file from.', required=True)
    parser.add_argument('--version', '--v', help='Version, used on the landing page to identify the version.', required=True)
    args = parser.parse_args()
    # verify the argument is a readme.md file
    if str(args.readme_file).lower().endswith('readme.md'):
        generate_overview(args.readme_file, args.version)
    else:
        raise ValueError('{} is not a readmefile. The --readme-file argument must be a readme.md file.'.format(args.readme_file))

if __name__ == '__main__':
    main()<|MERGE_RESOLUTION|>--- conflicted
+++ resolved
@@ -41,11 +41,7 @@
         # markdown2.markdown will create html from the readme.md file. The fenced-code-blocks
         # extras being passed into the markdown call is necessary to deal with the embedded
         # code blocks within the readme so they'll displaye correctly in the html
-<<<<<<< HEAD
-        html_readme_content = markdown2.markdown(re.sub(pattern='^(\s*)@', repl='\g<1>{@literal @}', string=readme_content, flags=re.MULTILINE), extras=["fenced-code-blocks"])
-=======
         html_readme_content = markdown2.markdown(re.sub(pattern='@', repl='{@literal @}', string=readme_content, flags=re.MULTILINE), extras=["fenced-code-blocks"])
->>>>>>> cd875c19
 
         # Due to javadoc's iFrames the links need to target new tabs otherwise hilarity ensues
         soup = BeautifulSoup(html_readme_content, "html.parser")
