parameters:
  - name: JobType
    type: string
    default: test
  - name: SDKType
    type: string
    default: client
  - name: ServiceDirectory
    type: string
    default: 'not-specified' # Set a default that breaks in obvious ways.

steps:
- task: Cache@2
  inputs:
<<<<<<< HEAD
    key: 'maven | $(CacheSalt) | $(Agent.OS) | $(Build.SourcesDirectory)/eng/versioning/external_dependencies.txt'
=======
    key: 'maven | "$(CacheSalt)" | "$(Agent.OS)" | $(Build.SourcesDirectory)/eng/versioning/external_dependencies.txt | "${{ parameters.SDKType }}" | "${{ parameters.ServiceDirectory }}" | "${{ parameters.JobType }}" | "$(TestFromSource)"'
>>>>>>> 65b9e91f
    path: $(MAVEN_CACHE_FOLDER)
  displayName: Cache Maven local repo<|MERGE_RESOLUTION|>--- conflicted
+++ resolved
@@ -12,10 +12,6 @@
 steps:
 - task: Cache@2
   inputs:
-<<<<<<< HEAD
-    key: 'maven | $(CacheSalt) | $(Agent.OS) | $(Build.SourcesDirectory)/eng/versioning/external_dependencies.txt'
-=======
     key: 'maven | "$(CacheSalt)" | "$(Agent.OS)" | $(Build.SourcesDirectory)/eng/versioning/external_dependencies.txt | "${{ parameters.SDKType }}" | "${{ parameters.ServiceDirectory }}" | "${{ parameters.JobType }}" | "$(TestFromSource)"'
->>>>>>> 65b9e91f
     path: $(MAVEN_CACHE_FOLDER)
   displayName: Cache Maven local repo