resources:
  repositories:
    - repository: azure-sdk-build-tools
      type: git
      name: internal/azure-sdk-build-tools
      ref: refs/tags/azure-sdk-build-tools_20211215.1

parameters:
- name: Artifacts
  type: object
  default: []
- name: TestPipeline
  type: boolean
  default: false
- name: AdditionalModules
  type: object
  default: []
- name: SDKType
  type: string
  default: client
- name: ServiceDirectory
  type: string
  default: not-specified
- name: TargetDocRepoName
  type: string
  default: azure-docs-sdk-java
- name: MatrixConfigs
  type: object
  default:
    - Name: Java_ci_test_base
      Path: eng/pipelines/templates/stages/platform-matrix.json
      Selection: sparse
      NonSparseParameters: Agent
      GenerateVMJobs: true
- name: AdditionalMatrixConfigs
  type: object
  default: []
- name: MatrixFilters
  type: object
  default: []
- name: MatrixReplace
  type: object
  default: []
- name: SkipAggregateReports
  type: boolean
  default: false
- name: PreBuildSteps
  type: object
  default: []
<<<<<<< HEAD
- name: AdditionalStagesAfterBuild
  type: object
  default: {}
=======
- name: MavenVerifyAdditionalOptions
  type: string
  default: ''
>>>>>>> 71b7c83b

stages:
  - stage: Build
    jobs:
    - template: /eng/pipelines/templates/jobs/ci.yml
      parameters:
        ServiceDirectory: ${{ parameters.ServiceDirectory }}
        ${{ if eq(parameters.ServiceDirectory, 'template') }}:
          TestPipeline: true
        SDKType: ${{ parameters.SDKType }}
        Artifacts: ${{ parameters.Artifacts }}
        AdditionalModules: ${{ parameters.AdditionalModules }}
        SkipAggregateReports: ${{ parameters.SkipAggregateReports }}
        MatrixConfigs:
          - ${{ each config in parameters.MatrixConfigs }}:
            -  ${{ config }}
          - ${{ each config in parameters.AdditionalMatrixConfigs }}:
            -  ${{ config }}
        MatrixFilters:
          - ${{ each filter in parameters.MatrixFilters }}:
            - ${{ filter }}
          # Skip TestFromSource jobs for SDKType data
          - ${{ if eq(parameters.SDKType, 'data') }}:
            - TestFromSource=^(?!true).*
        MatrixReplace:
          - ${{ each replacement in parameters.MatrixReplace }}:
            - ${{ replacement }}
          - ${{ if eq(parameters.SDKType, 'data') }}:
            - TestGoals=.*/verify
            - TestOptions=.*/-am
          - AZURE_TEST.*=.*/
        PreBuildSteps: ${{ parameters.PreBuildSteps }}
        MavenVerifyAdditionalOptions: ${{ parameters.MavenVerifyAdditionalOptions }}

  - ${{ parameters.AdditionalStagesAfterBuild }}

  # The Prerelease and Release stages are conditioned on whether we are building a pull request and the branch.
  - ${{if and(ne(variables['Build.Reason'], 'PullRequest'), eq(variables['System.TeamProject'], 'internal'))}}:
    - template: archetype-java-release.yml
      parameters:
        DependsOn:
          - Build
        ServiceDirectory: ${{ parameters.ServiceDirectory }}
        SDKType: ${{ parameters.SDKType }}
        Artifacts: ${{ parameters.Artifacts }}
        ${{ if eq(parameters.ServiceDirectory, 'template') }}:
          TestPipeline: true
        ArtifactName: packages
        TargetDocRepoName: ${{ parameters.TargetDocRepoName }}
<|MERGE_RESOLUTION|>--- conflicted
+++ resolved
@@ -47,15 +47,12 @@
 - name: PreBuildSteps
   type: object
   default: []
-<<<<<<< HEAD
+- name: MavenVerifyAdditionalOptions
+  type: string
+  default: ''
 - name: AdditionalStagesAfterBuild
   type: object
   default: {}
-=======
-- name: MavenVerifyAdditionalOptions
-  type: string
-  default: ''
->>>>>>> 71b7c83b
 
 stages:
   - stage: Build
