--- conflicted
+++ resolved
@@ -56,15 +56,12 @@
 - name: EnableBatchRelease
   type: boolean
   default: false
-<<<<<<< HEAD
 - name: UseEsrpRelease
   type: boolean
   default: true
-=======
 - name: JavaBuildVersion
   type: string
   default: $(JavaBuildVersion)
->>>>>>> aa297098
 
 stages:
   - stage: Build
