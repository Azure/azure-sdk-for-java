--- conflicted
+++ resolved
@@ -34,12 +34,8 @@
     - template: ../jobs/archetype-sdk-client.yml
       parameters:
         ServiceDirectory: ${{ parameters.ServiceDirectory }}
-<<<<<<< HEAD
-        TestPipeline: ${{ parameters.TestPipeline }}
-=======
         ${{ if eq(parameters.ServiceDirectory, 'template') }}:
           TestPipeline: true
->>>>>>> e2018a87
         SDKType: ${{ parameters.SDKType }}
         Artifacts: ${{ parameters.Artifacts }}
         AdditionalModules: ${{ parameters.AdditionalModules }}
@@ -52,12 +48,8 @@
         ServiceDirectory: ${{ parameters.ServiceDirectory }}
         SDKType: ${{ parameters.SDKType }}
         Artifacts: ${{ parameters.Artifacts }}
-<<<<<<< HEAD
-        TestPipeline: ${{ parameters.TestPipeline }}
-=======
         ${{ if eq(parameters.ServiceDirectory, 'template') }}:
           TestPipeline: true
->>>>>>> e2018a87
         ArtifactName: packages
         TargetDocRepoOwner: ${{ parameters.TargetDocRepoOwner }}
         TargetDocRepoName: ${{ parameters.TargetDocRepoName }} 
