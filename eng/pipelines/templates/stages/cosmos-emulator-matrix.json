--- conflicted
+++ resolved
@@ -18,8 +18,6 @@
         "JavaTestVersion": "1.17",
         "AdditionalArgs": "-DargLine=\"-DACCOUNT_HOST=https://localhost:8081/ -DCOSMOS.AZURE_COSMOS_DISABLE_NON_STREAMING_ORDER_BY=true\""
       },
-<<<<<<< HEAD
-=======
       "Spring Emulator Only Integration Tests - Java 17": {
           "ProfileFlag": "-Pintegration-test-emulator",
           "JavaTestVersion": "1.17",
@@ -33,7 +31,6 @@
           "AdditionalArgs": "-Dspring-e2e -DargLine=-DACCOUNT_HOST=https://localhost:8081/ -DCOSMOS.AZURE_COSMOS_DISABLE_NON_STREAMING_ORDER_BY=true",
           "Language": "Spring"
       },
->>>>>>> 464ec4b0
       "Encryption Emulator Only Integration Tests": {
           "ProfileFlag": "-Pencryption-integration",
           "PROTOCOLS": "[\"Tcp\"]",
