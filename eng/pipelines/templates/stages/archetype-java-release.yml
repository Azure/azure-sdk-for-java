parameters:
<<<<<<< HEAD
  Artifacts: []
  TestPipeline: false
  ArtifactName: 'not-specified'
  TargetDocRepoOwner: ''
  TargetDocRepoName: ''
  EnableIntegrationStage: true
=======
  - name: DependsOn
    type: string
  - name: ServiceDirectory
    type: string
  - name: SDKType
    type: string
  - name: Artifacts
    type: object
    default: []
  - name: TestPipeline
    type: boolean
    default: false
  - name: ArtifactName
    type: string
    default: 'not-specified'
  - name: TargetDocRepoOwner
    type: string
    default: ''
  - name: TargetDocRepoName
    type: string
    default: ''
  - name: EnableIntegrationStage
    type: boolean
    default: true
  - name: WindowsPool
    type: string
    default: azsdk-pool-mms-win-2019-general
  - name: LinuxPool
    type: string
    default: azsdk-pool-mms-ubuntu-1804-general  
>>>>>>> 6f033d77

stages:
  # The signing stage is responsible for submitting binaries to ESRP for our official signing
  # where appropriate and also meeting any other signing requirements for particular artifacts,
  # in this case we do GPG signing in order to publish to Maven Central. At the moment signing
  # is protected by an approval check but this may be removed in the future.
  - stage: Signing
    dependsOn: ${{parameters.DependsOn}}
    jobs:
      - deployment: SignPackage
        environment: esrp
        timeoutInMinutes: 20
        variables:
          - template: ../variables/globals.yml
        pool:
          vmImage: ubuntu-18.04
        strategy:
          runOnce:
            deploy:
              steps:
                - checkout: none

                - download: current
                  artifact: ${{parameters.ArtifactName}}
                  timeoutInMinutes: 5

                - template: tools/java-esrp-signing/java-esrp-signing.yml@azure-sdk-build-tools
                  parameters:
                    Artifacts: ${{parameters.Artifacts}}
                    ArtifactDirectory: $(Pipeline.Workspace)/${{parameters.ArtifactName}}

                - publish: $(Pipeline.Workspace)/${{parameters.ArtifactName}}
                  artifact: ${{parameters.ArtifactName}}-signed
                  displayName: 'Store signed packages in ${{parameters.ArtifactName}}-signed artifact'
                  timeoutInMinutes: 5

  # We generate two interdepdent stages for each artifact listed in the ci.yml file, creates the release
  # in GitHub. The Release stage publishes to Maven Central. Both stages require approval since they
  # effectively burn the version number. For testing of packages prior to burning the version number -
  # the Validation step below publishes a package to a "burner" feed which is cleaned up after the
  # pipeline completes.
  - ${{if and(eq(variables['Build.Reason'], 'Manual'), eq(variables['System.TeamProject'], 'internal'))}}:
    - ${{ each artifact in parameters.Artifacts }}:
      - stage: Release_${{artifact.safeName}}
        displayName: 'Release: ${{artifact.name}}'
        dependsOn: Signing
        condition: and(succeeded(), ne(variables['SetDevVersion'], 'true'), ne(variables['Skip.Release'], 'true'), ne(variables['Build.Repository.Name'], 'Azure/azure-sdk-for-java-pr'))
        jobs:
          - job: VerifyReleaseVersion
            displayName: "Verify release version"
            condition: ne(variables['Skip.VersionVerification'], 'true')
            variables:
              - template: ../variables/globals.yml
            pool:
              vmImage: ubuntu-18.04

            steps:
              - ${{if eq(parameters.TestPipeline, 'true')}}:
                - task: PowerShell@2
                  displayName: Prep template pipeline for release
                  condition: succeeded()
                  inputs:
                    pwsh: true
                    workingDirectory: $(Build.SourcesDirectory)
                    filePath: eng/scripts/SetTestPipelineVersion.ps1
<<<<<<< HEAD
=======
                    arguments: '-BuildID $(Build.BuildId)'
>>>>>>> 6f033d77

              - task: UsePythonVersion@0
                displayName: 'Use Python 3.6'
                inputs:
                  versionSpec: '3.6'

              - script: |
                  python --version
                  python eng/versioning/set_versions.py --build-type ${{parameters.SDKType}} --vv --ai ${{artifact.name}} --gi ${{artifact.groupId}}
                displayName: 'Verify version for release'

              - pwsh: |
                  $(Build.SourcesDirectory)/eng/versioning/scan_for_unreleased_dependencies.ps1 ${{artifact.groupId}} ${{artifact.name}} $(Build.SourcesDirectory)/sdk/${{parameters.ServiceDirectory}}
                displayName: "Verify no unreleased dependencies"

              - ${{if ne(parameters.SDKType, 'data')}}:
                - template: /eng/common/pipelines/templates/steps/verify-changelog.yml
                  parameters:
                    PackageName: ${{artifact.name}}
                    ServiceName: ${{parameters.ServiceDirectory}}
                    ForRelease: true


          - deployment: TagRepository
            displayName: "Create release tag"
            condition: and(succeeded(), ne(variables['Skip.TagRepository'], 'true'))
            environment: github
            dependsOn: VerifyReleaseVersion
            variables:
              - template: ../variables/globals.yml
            pool:
              vmImage: vs2017-win2016
            strategy:
              runOnce:
                deploy:
                  steps:
                    - checkout: self
                    - template: /eng/common/pipelines/templates/steps/create-tags-and-git-release.yml
                      parameters:
                        ArtifactLocation: $(Pipeline.Workspace)/${{parameters.ArtifactName}}-signed/${{artifact.groupId}}/${{artifact.name}}
                        PackageRepository: Maven
                        ReleaseSha: $(Build.SourceVersion)

          - ${{if ne(artifact.skipPublishPackage, 'true')}}:
            - deployment: PublishPackage
              displayName: "Publish to Maven Central"
              condition: and(succeeded(), ne(variables['Skip.PublishPackage'], 'true'))
              environment: maven
              dependsOn: TagRepository
              variables:
                - template: ../variables/globals.yml
              pool:
                vmImage: vs2017-win2016
              strategy:
                runOnce:
                  deploy:
                    steps:
                      - checkout: self
                        path: azure-sdk-for-java
                      - checkout: azure-sdk-build-tools
                        path: azure-sdk-build-tools
                      - template: tools/gpg/gpg.yml@azure-sdk-build-tools
                      - template: /eng/pipelines/templates/steps/java-publishing.yml
                        parameters:
                          ArtifactID: ${{artifact.name}}
                          GroupID: ${{artifact.groupId}}
                          ArtifactDirectory: $(Pipeline.Workspace)/${{parameters.ArtifactName}}-signed
                          Target: MavenCentral
                          BuildToolsPath: $(Pipeline.Workspace)/azure-sdk-build-tools
                          JavaRepoRoot: $(Pipeline.Workspace)/azure-sdk-for-java
                      # After publishing to Maven, publish to the azure-sdk-for-java feed. The reason for
                      # this is that the azure-sdk-for-java feed will have the package available immediately
                      # whereas Maven can take several hours for the package to become available.
                      - template: /eng/pipelines/templates/steps/java-publishing.yml
                        parameters:
                          ArtifactID: ${{artifact.name}}
                          GroupID: ${{artifact.groupId}}
                          ArtifactDirectory: $(Pipeline.Workspace)/${{parameters.ArtifactName}}-signed
                          RepositoryUrl: https://pkgs.dev.azure.com/azure-sdk/public/_packaging/azure-sdk-for-java/maven/v1
                          Target: JavaDevFeed
                          BuildToolsPath: $(Pipeline.Workspace)/azure-sdk-build-tools
                          JavaRepoRoot: $(Pipeline.Workspace)/azure-sdk-for-java

          - ${{if ne(artifact.skipPublishDocMs, 'true')}}:
            - deployment: PublicDocsMs
              displayName: "Publish Updates for Docs.MS"
              condition: and(succeeded(), ne(variables['Skip.PublishDocs'], 'true'))
              environment: github
              dependsOn: PublishPackage
              variables:
                CIConfigs: "{'targets':[{'path_to_config':'package.json','mode':'Preview','monikerid':'1','content_folder':'docs-ref-services/preview'},{'path_to_config':'package.json','mode':'Latest','monikerid':'0','content_folder':'docs-ref-services/latest'}]}"
                skipComponentGovernanceDetection: true
              pool:
                vmImage: vs2017-win2016
              strategy:
                runOnce:
                  deploy:
                    steps:
                      - checkout: self
                      - template: /eng/common/pipelines/templates/steps/get-pr-owners.yml
                        parameters:
                          TargetVariable: "OwningGHUser"
                          ServiceDirectory: ${{parameters.ServiceDirectory}}
                      - template: /eng/common/pipelines/templates/steps/docs-metadata-release.yml
                        parameters:
                          ArtifactLocation: $(Pipeline.Workspace)/${{parameters.ArtifactName}}-signed/${{artifact.groupId}}/${{artifact.name}}
                          PackageRepository: Maven
                          ReleaseSha: $(Build.SourceVersion)
                          WorkingDirectory: $(System.DefaultWorkingDirectory)
                          TargetDocRepoOwner: ${{parameters.TargetDocRepoOwner}}
                          TargetDocRepoName: ${{parameters.TargetDocRepoName}}
                          PRBranchName: onboarding-${{artifact.name}}-$(Build.BuildId)
                          ArtifactName: ${{artifact.name}}
                          Language: 'java'
                          DocRepoDestinationPath: 'docs-ref-services/'
                          GHReviewersVariable: 'OwningGHUser'
                          CIConfigs: $(CIConfigs)
                          CloseAfterOpenForTesting: '${{ parameters.TestPipeline }}'
<<<<<<< HEAD
=======
                          SkipPackageJson: ${{artifact.skipUpdatePackageJson}}
>>>>>>> 6f033d77

          - ${{if ne(artifact.skipPublishDocGithubIo, 'true')}}:
            - deployment: PublishDocs
              displayName: Publish Docs to GitHubIO Blob Storage
              condition: and(succeeded(), ne(variables['Skip.PublishDocs'], 'true'))
              environment: githubio
              dependsOn: PublishPackage
              variables:
                - template: ../variables/globals.yml
              pool:
                vmImage: windows-2019
              strategy:
                runOnce:
                  deploy:
                    steps:
                      - checkout: self
                      - pwsh: |
                          Get-ChildItem -Recurse $(Pipeline.Workspace)/${{parameters.ArtifactName}}-signed/${{artifact.groupId}}/${{artifact.name}}
                        workingDirectory: $(Pipeline.Workspace)
                        displayName: Output Visible Artifacts
                      - template: /eng/common/pipelines/templates/steps/publish-blobs.yml
                        parameters:
                          FolderForUpload: '$(Pipeline.Workspace)/${{parameters.ArtifactName}}-signed/${{artifact.groupId}}/${{artifact.name}}'
                          BlobSASKey: '$(azure-sdk-docs-prod-sas)'
                          BlobName: '$(azure-sdk-docs-prod-blob-name)'
                          TargetLanguage: 'java'
                          ArtifactLocation: $(Pipeline.Workspace)/${{parameters.ArtifactName}}-signed/${{artifact.groupId}}/${{artifact.name}}
                          # we override the regular script path because we have cloned the build tools repo as a separate artifact.
                          ScriptPath: 'eng/common/scripts/copy-docs-to-blobstorage.ps1'

          - ${{if ne(artifact.skipUpdatePackageVersion, 'true')}}:
            - deployment: UpdatePackageVersion
              displayName: "Update Package Version"
              condition: and(succeeded(), ne(variables['Skip.UpdatePackageVersion'], 'true'))
              environment: github
              dependsOn: PublishPackage
              variables:
                - template: ../variables/globals.yml
              pool:
                vmImage: windows-2019
              strategy:
                runOnce:
                  deploy:
                    steps:
                      - checkout: self

                      - task: UsePythonVersion@0
                        displayName: 'Use Python 3.6'
                        inputs:
                          versionSpec: '3.6'

                      - script: |
                          python --version
                          python eng/versioning/set_versions.py --build-type ${{ parameters.SDKType }} --increment-version --ai ${{ artifact.name }} --gi ${{ artifact.groupId }}
                        displayName: Increment package version for ${{ artifact.groupId }} ${{ artifact.name }}

                      - script: |
                          python --version
                          python eng/versioning/update_versions.py --update-type library --build-type ${{ parameters.SDKType }} --avi --sr
                        displayName: Update pom files for new version of ${{ artifact.groupId }} ${{ artifact.name }}

                      - template: /eng/common/pipelines/templates/steps/create-pull-request.yml
                        parameters:
                          PRBranchName: increment-package-version-${{ parameters.ServiceDirectory }}-$(Build.BuildId)
                          CommitMsg: "Increment package version after release of ${{ artifact.groupId }} ${{ artifact.name }}"
                          PRTitle: "Increment version for ${{ parameters.ServiceDirectory }} releases"
                          CloseAfterOpenForTesting: '${{ parameters.TestPipeline }}'

  - ${{if ne(parameters.EnableIntegrationStage, false)}}:
    - stage: Integration
      dependsOn: Signing
      jobs:
      - job: PublishPackages
        condition: or(eq(variables['SetDevVersion'], 'true'), and(eq(variables['Build.Reason'],'Schedule'), eq(variables['System.TeamProject'], 'internal')))
        displayName: Publish package to daily feed
        variables:
          - template: ../variables/globals.yml
          - name: RepositoryUrl
            value: https://pkgs.dev.azure.com/azure-sdk/internal/_packaging/azure-sdk-for-java-pr/maven/v1

        pool:
          vmImage: vs2017-win2016
        steps:
        - checkout: self
          path: azure-sdk-for-java
        - checkout: azure-sdk-build-tools
          path: azure-sdk-build-tools

        - download: current
          artifact: ${{parameters.ArtifactName}}-signed
        - pwsh: |
            # For safety default to publishing to the private feed.
            # Publish to https://pkgs.dev.azure.com/azure-sdk/internal/_packaging/azure-sdk-for-java-pr/maven/v1
            if ('$(Build.Repository.Name)' -eq 'Azure/azure-sdk-for-java') {
              # Publish to the public feed
              # Publish to https://pkgs.dev.azure.com/azure-sdk/public/_packaging/azure-sdk-for-java/maven/v1
              echo "##vso[task.setvariable variable=RepositoryUrl]https://pkgs.dev.azure.com/azure-sdk/public/_packaging/azure-sdk-for-java/maven/v1"
              echo "Using Java Public Dev Feed"
            } else {
              echo "Using Java Private Dev Feed"
            }
          displayName: Setup TargetFeed
          timeoutInMinutes: 5

        - template: tools/gpg/gpg.yml@azure-sdk-build-tools

        - ${{ each artifact in parameters.Artifacts }}:
          - ${{if ne(artifact.skipPublishDevFeed, 'true')}}:
            - template: /eng/pipelines/templates/steps/java-publishing.yml
              parameters:
                ArtifactID: ${{artifact.name}}
                GroupID: ${{artifact.groupId}}
                ArtifactDirectory: $(Pipeline.Workspace)/${{parameters.ArtifactName}}-signed
                RepositoryUrl: $(RepositoryUrl)
                Target: JavaDevFeed
                BuildToolsPath: $(Pipeline.Workspace)/azure-sdk-build-tools
                JavaRepoRoot: $(Pipeline.Workspace)/azure-sdk-for-java<|MERGE_RESOLUTION|>--- conflicted
+++ resolved
@@ -1,12 +1,4 @@
 parameters:
-<<<<<<< HEAD
-  Artifacts: []
-  TestPipeline: false
-  ArtifactName: 'not-specified'
-  TargetDocRepoOwner: ''
-  TargetDocRepoName: ''
-  EnableIntegrationStage: true
-=======
   - name: DependsOn
     type: string
   - name: ServiceDirectory
@@ -37,7 +29,6 @@
   - name: LinuxPool
     type: string
     default: azsdk-pool-mms-ubuntu-1804-general  
->>>>>>> 6f033d77
 
 stages:
   # The signing stage is responsible for submitting binaries to ESRP for our official signing
@@ -103,10 +94,7 @@
                     pwsh: true
                     workingDirectory: $(Build.SourcesDirectory)
                     filePath: eng/scripts/SetTestPipelineVersion.ps1
-<<<<<<< HEAD
-=======
                     arguments: '-BuildID $(Build.BuildId)'
->>>>>>> 6f033d77
 
               - task: UsePythonVersion@0
                 displayName: 'Use Python 3.6'
@@ -225,10 +213,7 @@
                           GHReviewersVariable: 'OwningGHUser'
                           CIConfigs: $(CIConfigs)
                           CloseAfterOpenForTesting: '${{ parameters.TestPipeline }}'
-<<<<<<< HEAD
-=======
                           SkipPackageJson: ${{artifact.skipUpdatePackageJson}}
->>>>>>> 6f033d77
 
           - ${{if ne(artifact.skipPublishDocGithubIo, 'true')}}:
             - deployment: PublishDocs
