{
  "displayNames": {
    "true": "TestFromSource"
  },
  "matrix": {
    "Agent": {
      "ubuntu-20.04": { "OSVmImage": "env:LINUXVMIMAGE", "Pool": "env:LINUXPOOL" },
      "windows-2022": { "OSVmImage": "env:WINDOWSVMIMAGE", "Pool": "env:WINDOWSPOOL" },
      "macos-11": { "OSVmImage": "env:MACVMIMAGE", "Pool": "env:MACPOOL" }
    },
    "JavaTestVersion": [ "1.8", "1.21" ],
    "AZURE_TEST_HTTP_CLIENTS": [ "okhttp", "netty" ],
    "TestFromSource": false,
    "RunAggregateReports": false,
    "TestGoals": "surefire:test",
    "TestOptions": ""
  },
  "exclude": [
    {
      "Pool": "env:WINDOWSPOOL",
      "JavaTestVersion": "1.21"
    }
  ],
  "include": [
    {
      "Agent": {
          "ubuntu-20.04": { "OSVmImage": "env:LINUXVMIMAGE", "Pool": "env:LINUXPOOL" }
      },
      "JavaTestVersion": "1.21",
      "AZURE_TEST_HTTP_CLIENTS": "netty",
      "TestFromSource": true,
      "RunAggregateReports": false,
      "TestGoals": "verify",
      "TestOptions": "-DskipCompile=true -DskipTestCompile=true -DcreateSourcesJar=false"
    },
    {
      "Agent": {
        "windows-2022": { "OSVmImage": "env:WINDOWSVMIMAGE", "Pool": "env:WINDOWSPOOL" }
      },
      "JavaTestVersion": "1.21",
      "AZURE_TEST_HTTP_CLIENTS": "netty",
      "TestFromSource": false,
      "RunAggregateReports": true,
      "TestGoals": "verify",
      "TestOptions": "-DskipCompile=true -DskipTestCompile=true -DcreateSourcesJar=false"
    },
    {
      "Agent": {
        "ubuntu-20.04": { "OSVmImage": "env:LINUXVMIMAGE", "Pool": "env:LINUXPOOL" }
      },
      "JavaTestVersion": "1.11",
      "AZURE_TEST_HTTP_CLIENTS": "netty",
      "TestFromSource": false,
      "RunAggregateReports": false,
      "TestGoals": "surefire:test",
      "TestOptions": ""
    },
    {
      "Agent": {
        "ubuntu-20.04": { "OSVmImage": "env:LINUXVMIMAGE", "Pool": "env:LINUXPOOL" }
      },
      "JavaTestVersion": "1.17",
      "AZURE_TEST_HTTP_CLIENTS": "netty",
      "TestFromSource": false,
      "RunAggregateReports": false,
      "TestGoals": "surefire:test",
      "TestOptions": ""
    },
    {
<<<<<<< HEAD
      "Agent": { "ubuntu-20.04": { "OSVmImage": "env:LINUXVMIMAGE", "Pool": "env:LINUXPOOL" } },
=======
      "Agent": {
        "ubuntu-20.04": { "OSVmImage": "env:LINUXVMIMAGE", "Pool": "env:LINUXPOOL" }
      },
>>>>>>> 695f020e
      "JavaTestVersion": "1.17",
      "AZURE_TEST_HTTP_CLIENTS": "JdkHttpClientProvider",
      "TestFromSource": false
    },
    {
<<<<<<< HEAD
      "Agent": { "ubuntu-20.04": { "OSVmImage": "env:LINUXVMIMAGE", "Pool": "env:LINUXPOOL" } },
=======
      "Agent": {
        "ubuntu-20.04": { "OSVmImage": "env:LINUXVMIMAGE", "Pool": "env:LINUXPOOL" }
      },
>>>>>>> 695f020e
      "JavaTestVersion": "1.17",
      "AZURE_TEST_HTTP_CLIENTS": "VertxAsyncHttpClientProvider",
      "TestFromSource": false
    }
  ]
}<|MERGE_RESOLUTION|>--- conflicted
+++ resolved
@@ -67,25 +67,17 @@
       "TestOptions": ""
     },
     {
-<<<<<<< HEAD
-      "Agent": { "ubuntu-20.04": { "OSVmImage": "env:LINUXVMIMAGE", "Pool": "env:LINUXPOOL" } },
-=======
       "Agent": {
         "ubuntu-20.04": { "OSVmImage": "env:LINUXVMIMAGE", "Pool": "env:LINUXPOOL" }
       },
->>>>>>> 695f020e
       "JavaTestVersion": "1.17",
       "AZURE_TEST_HTTP_CLIENTS": "JdkHttpClientProvider",
       "TestFromSource": false
     },
     {
-<<<<<<< HEAD
-      "Agent": { "ubuntu-20.04": { "OSVmImage": "env:LINUXVMIMAGE", "Pool": "env:LINUXPOOL" } },
-=======
       "Agent": {
         "ubuntu-20.04": { "OSVmImage": "env:LINUXVMIMAGE", "Pool": "env:LINUXPOOL" }
       },
->>>>>>> 695f020e
       "JavaTestVersion": "1.17",
       "AZURE_TEST_HTTP_CLIENTS": "VertxAsyncHttpClientProvider",
       "TestFromSource": false
