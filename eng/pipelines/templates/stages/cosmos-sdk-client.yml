--- conflicted
+++ resolved
@@ -109,10 +109,7 @@
             JavaTestVersion: '1.8'
             ProfileFlag: '-P integration-test-emulator'
             DisplayName: 'Spring Emulator only Integration Tests'
-<<<<<<< HEAD
             AdditionalArgs: '-DargLine="-DACCOUNT_HOST=$(ACCOUNT_HOST) -DACCOUNT_KEY=$(ACCOUNT_KEY) -DSECONDARY_ACCOUNT_KEY=$(SECONDARY_ACCOUNT_KEY) -DNEW_ACCOUNT_HOST=$(ACCOUNT_HOST) -DNEW_ACCOUNT_KEY=$(ACCOUNT_KEY) -DNEW_SECONDARY_ACCOUNT_KEY=$(SECONDARY_ACCOUNT_KEY)"'
-=======
-            AdditionalArgs: '-DargLine="-DACCOUNT_HOST=https://localhost:8081/ -DACCOUNT_KEY=C2y6yDjf5/R+ob0N8A7Cgv30VRDJIWEHLM+4QDU5DE2nQ9nDuVTqobD4b8mGGyPMbIZnqyMsEcaGQy67XIw/Jw== -DSECONDARY_ACCOUNT_KEY=C2y6yDjf5/R+ob0N8A7Cgv30VRDJIWEHLM+4QDU5DE2nQ9nDuVTqobD4b8mGGyPMbIZnqyMsEcaGQy67XIw/Jw=="'
           Encryption_Integration_Tests_Java8:
             OSVmImage: 'windows-2019'
             JavaTestVersion: '1.8'
@@ -121,7 +118,6 @@
             PROTOCOLS: '["Tcp"]'
             DESIRED_CONSISTENCIES: '["Session"]'
             AdditionalArgs: '-DargLine="-DACCOUNT_HOST=https://localhost:8081/"'
->>>>>>> 3987ce00
 
         TestStepMavenInputs:
           goals: 'verify'
