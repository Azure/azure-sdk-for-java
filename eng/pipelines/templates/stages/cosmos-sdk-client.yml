--- conflicted
+++ resolved
@@ -98,34 +98,6 @@
           TimeoutInMinutes: 90
           TestStepMavenInputs:
             goals: clean verify
-<<<<<<< HEAD
-            options: '$(ProfileFlag) -Dgpg.skip $(AdditionalArgs) -pl $(ProjectList)'
-            mavenAuthenticateFeed: true
-            jdkVersionOption: $(JavaTestVersion)
-
-          PreSteps:
-          - template: /eng/common/pipelines/templates/steps/cosmos-emulator.yml
-            parameters:
-              StartParameters: '/noexplorer /noui /enablepreview /disableratelimiting /enableaadauthentication /partitioncount=50 /consistency=Strong'
-          - powershell: |
-              $Key = 'C2y6yDjf5/R+ob0N8A7Cgv30VRDJIWEHLM+4QDU5DE2nQ9nDuVTqobD4b8mGGyPMbIZnqyMsEcaGQy67XIw/Jw=='
-              $password = ConvertTo-SecureString -String $Key -Force -AsPlainText
-              $cert = Get-ChildItem cert:\LocalMachine\My | Where-Object { $_.FriendlyName -eq "DocumentDbEmulatorCertificate" }
-              Export-PfxCertificate -Cert $cert -FilePath ".\CosmosDbEmulatorCert.pfx" -Password $password | Out-Null
-              $cert = New-Object System.Security.Cryptography.X509Certificates.X509Certificate2
-              $cert.Import(".\CosmosDbEmulatorCert.pfx", $Key, "DefaultKeySet")
-              $cert | Export-Certificate -FilePath "$env:temp\CosmosDbEmulatorCert.cer" -Type CERT
-            displayName: 'Export Cosmos DB Emulator Certificate'
-          - powershell: |
-              cd $env:java_home\jre\lib\security
-              cp $env:temp\CosmosDbEmulatorCert.cer .
-              keytool -keystore cacerts -importcert -noprompt -trustcacerts -alias CosmosDbEmulatorCert -file CosmosDbEmulatorCert.cer -storepass changeit
-            displayName: 'Create Java TrustStore'
-
-          # We `install` separately from running `site:site site:stage` so that the `install` brings in the non-shipping-modules,
-          # but we don't include them in the Maven site commands (so that we don't generate reports for the non-shipping modules).
-          - template: ../steps/install-reporting-tools.yml
-=======
             options: '$(ProfileFlag) -Dgpg.skip -Dmaven.javadoc.skip=true -Dspotbugs.skip=true -Dcheckstyle.skip=true -Drevapi.skip=true -DtrimStackTrace=false $(AdditionalArgs) -pl $(ProjectList)'
             mavenAuthenticateFeed: true
             jdkVersionOption: $(JavaTestVersion)
@@ -153,24 +125,6 @@
           # but we don't include them in the Maven site commands (so that we don't generate reports for the non-shipping modules).
           - template: ../steps/install-reporting-tools.yml
 
-          PostSteps:
-            - script: |
-                python --version
-                python -m pip install setuptools termcolor in_place
-                python sdk/spring/scripts/replace_util.py --module cosmos --log debug --color false
-              condition: and(succeededOrFailed(), eq(variables['DisplayName'], 'Spring Emulator only Integration Tests'))
-              displayName: 'Run replace_util.py'
-            - task: Maven@3
-              condition: and(succeededOrFailed(), eq(variables['DisplayName'], 'Spring Emulator only Integration Tests'))
-              displayName: 'Run tests again: $(DisplayName)'
-              inputs:
-                mavenPomFile: pom.xml
-                goals: clean verify
-                options: '$(ProfileFlag) -Dgpg.skip $(AdditionalArgs) -pl com.azure:azure-spring-data-cosmos-test'
-                mavenAuthenticateFeed: true
-                jdkVersionOption: $(JavaTestVersion)
->>>>>>> 2ccf99d0
-
   # The Prerelease and Release stages are conditioned on whether we are building a pull request and the branch.
   - ${{if and(ne(variables['Build.Reason'], 'PullRequest'), eq(variables['System.TeamProject'], 'internal'))}}:
     - template: archetype-java-release.yml
