resources:
  repositories:
    - repository: azure-sdk-build-tools
      type: git
      name: internal/azure-sdk-build-tools
      ref: refs/tags/azure-sdk-build-tools_20200916.1

parameters:
- name: Artifacts
  type: object
  default: []
- name: AdditionalModules
  type: object
  default: []
- name: ServiceDirectory
  type: string
  default: not-specified
- name: SDKType
  type: string
  default: not-specified
- name: TargetDocRepoOwner
  type: string
  default: Azure
- name: TargetDocRepoName
  type: string
  default: azure-docs-sdk-java

stages:
  - stage: Build
    jobs:
    - template: ../jobs/archetype-sdk-client.yml
      parameters:
        ServiceDirectory: ${{parameters.ServiceDirectory}}
        Artifacts: ${{ parameters.Artifacts }}
        AdditionalModules: ${{ parameters.AdditionalModules }}
        SDKType: ${{parameters.SDKType}}
        TestMatrix:
          Linux - Java 8:
            OSVmImage: 'ubuntu-18.04'
            JavaTestVersion: '1.8'
            RunTitle: 'Linux on Java 1.8'
            ProfileFlag: '-Punit'
          macOS - Java 8:
            OSVmImage: 'macOS-10.15'
            JavaTestVersion: '1.8'
            RunTitle: 'macOS on Java 1.8'
            ProfileFlag: '-Punit'
          Windows - Java 8:
            OSVmImage: 'windows-2019'
            JavaTestVersion: '1.8'
            RunTitle: 'Windows on Java 1.8'
            ProfileFlag: '-Punit'
          Linux - Java 11:
            OSVmImage: 'ubuntu-18.04'
            JavaTestVersion: '1.11'
            RunTitle: 'Linux on Java 1.11'
            ProfileFlag: '-Punit'
          macOS - Java 11:
            OSVmImage: 'macOS-10.15'
            JavaTestVersion: '1.11'
            RunTitle: 'macOS on Java 1.11'
            ProfileFlag: '-Punit'
          Windows - Java 11:
            OSVmImage: 'windows-2019'
            JavaTestVersion: '1.11'
            RunTitle: 'Windows on Java 1.11'
            ProfileFlag: '-Punit'
          Linux From Source - Java 11:
            OSVmImage: 'ubuntu-18.04'
            JavaTestVersion: '1.11'
            RunTitle: 'From Source: Linux on Java 1.11'
            AdditionalOptions: '-amd'
            TestFromSource: true
            ProfileFlag: '-Punit'
        PreTestSteps:
          - template: ../steps/install-reporting-tools.yml

    - template: ../jobs/archetype-sdk-tests-generate.yml
      parameters:
        MatrixConfigs:
          - Name: Cosmos_emulator_integration
            Path: eng/pipelines/templates/stages/cosmos-emulator-matrix.json
            Selection: all
            GenerateVMJobs: true
        CloudConfig:
          SubscriptionConfiguration: $(sub-config-azure-cloud-test-resources)
          Cloud: Public
        AdditionalParameters:
          DisableAzureResourceCreation: true
          ServiceDirectory: cosmos
          Artifacts: ${{ parameters.Artifacts }}
          AdditionalModules: ${{ parameters.AdditionalModules }}
          ACCOUNT_HOST: 'https://localhost:8081/'
          ACCOUNT_KEY: 'C2y6yDjf5/R+ob0N8A7Cgv30VRDJIWEHLM+4QDU5DE2nQ9nDuVTqobD4b8mGGyPMbIZnqyMsEcaGQy67XIw/Jw=='
          SECONDARY_ACCOUNT_KEY: 'C2y6yDjf5/R+ob0N8A7Cgv30VRDJIWEHLM+4QDU5DE2nQ9nDuVTqobD4b8mGGyPMbIZnqyMsEcaGQy67XIw/Jw=='
          # Increased timeout to 90 because of cosmos emulator taking 25-30 mins to download emulator
          # Issue filed to improve download speed: https://github.com/Azure/azure-sdk-for-java/issues/12970
          TimeoutInMinutes: 90
          TestStepMavenInputs:
            goals: clean verify
            options: '$(ProfileFlag) -Dgpg.skip $(AdditionalArgs) -pl $(ProjectList)'
            mavenAuthenticateFeed: true
            jdkVersionOption: $(JavaTestVersion)

          PreSteps:
          - template: /eng/common/pipelines/templates/steps/cosmos-emulator.yml
            parameters:
              StartParameters: '/noexplorer /noui /enablepreview /disableratelimiting /enableaadauthentication /partitioncount=50 /consistency=Strong'
          - powershell: |
              $Key = 'C2y6yDjf5/R+ob0N8A7Cgv30VRDJIWEHLM+4QDU5DE2nQ9nDuVTqobD4b8mGGyPMbIZnqyMsEcaGQy67XIw/Jw=='
              $password = ConvertTo-SecureString -String $Key -Force -AsPlainText
              $cert = Get-ChildItem cert:\LocalMachine\My | Where-Object { $_.FriendlyName -eq "DocumentDbEmulatorCertificate" }
              Export-PfxCertificate -Cert $cert -FilePath ".\CosmosDbEmulatorCert.pfx" -Password $password | Out-Null
              $cert = New-Object System.Security.Cryptography.X509Certificates.X509Certificate2
              $cert.Import(".\CosmosDbEmulatorCert.pfx", $Key, "DefaultKeySet")
              $cert | Export-Certificate -FilePath "$env:temp\CosmosDbEmulatorCert.cer" -Type CERT
            displayName: 'Export Cosmos DB Emulator Certificate'
          - powershell: |
              cd $env:java_home\jre\lib\security
              cp $env:temp\CosmosDbEmulatorCert.cer .
              keytool -keystore cacerts -importcert -noprompt -trustcacerts -alias CosmosDbEmulatorCert -file CosmosDbEmulatorCert.cer -storepass changeit
            displayName: 'Create Java TrustStore'

          # We `install` separately from running `site:site site:stage` so that the `install` brings in the non-shipping-modules,
          # but we don't include them in the Maven site commands (so that we don't generate reports for the non-shipping modules).
          - template: ../steps/install-reporting-tools.yml

<<<<<<< HEAD
          PostSteps:
            - script: |
                python --version
                python -m pip install setuptools termcolor in_place
                python sdk/spring/scripts/replace_util.py --module cosmos --log debug --color false
              condition: and(succeededOrFailed(), eq(variables['DisplayName'], 'Spring Emulator only Integration Tests'))
              displayName: 'Run replace_util.py'
            - task: Maven@3
              condition: and(succeededOrFailed(), eq(variables['DisplayName'], 'Spring Emulator only Integration Tests'))
              displayName: 'Run tests again: $(DisplayName)'
              inputs:
                mavenPomFile: pom.xml
                goals: clean verify
                options: '$(ProfileFlag) -Dgpg.skip $(AdditionalArgs) -pl com.azure:azure-spring-data-cosmos-test'
                mavenAuthenticateFeed: true
                jdkVersionOption: $(JavaTestVersion)

=======
>>>>>>> 4e6f03fc
  # The Prerelease and Release stages are conditioned on whether we are building a pull request and the branch.
  - ${{if and(ne(variables['Build.Reason'], 'PullRequest'), eq(variables['System.TeamProject'], 'internal'))}}:
    - template: archetype-java-release.yml
      parameters:
        DependsOn: Build
        ServiceDirectory: ${{parameters.ServiceDirectory}}
        SDKType: ${{parameters.SDKType}}
        Artifacts: ${{parameters.Artifacts}}
        ArtifactName: packages
        TargetDocRepoOwner: ${{parameters.TargetDocRepoOwner}}
        TargetDocRepoName: ${{parameters.TargetDocRepoName}}<|MERGE_RESOLUTION|>--- conflicted
+++ resolved
@@ -125,26 +125,6 @@
           # but we don't include them in the Maven site commands (so that we don't generate reports for the non-shipping modules).
           - template: ../steps/install-reporting-tools.yml
 
-<<<<<<< HEAD
-          PostSteps:
-            - script: |
-                python --version
-                python -m pip install setuptools termcolor in_place
-                python sdk/spring/scripts/replace_util.py --module cosmos --log debug --color false
-              condition: and(succeededOrFailed(), eq(variables['DisplayName'], 'Spring Emulator only Integration Tests'))
-              displayName: 'Run replace_util.py'
-            - task: Maven@3
-              condition: and(succeededOrFailed(), eq(variables['DisplayName'], 'Spring Emulator only Integration Tests'))
-              displayName: 'Run tests again: $(DisplayName)'
-              inputs:
-                mavenPomFile: pom.xml
-                goals: clean verify
-                options: '$(ProfileFlag) -Dgpg.skip $(AdditionalArgs) -pl com.azure:azure-spring-data-cosmos-test'
-                mavenAuthenticateFeed: true
-                jdkVersionOption: $(JavaTestVersion)
-
-=======
->>>>>>> 4e6f03fc
   # The Prerelease and Release stages are conditioned on whether we are building a pull request and the branch.
   - ${{if and(ne(variables['Build.Reason'], 'PullRequest'), eq(variables['System.TeamProject'], 'internal'))}}:
     - template: archetype-java-release.yml
