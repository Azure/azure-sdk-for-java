--- conflicted
+++ resolved
@@ -86,121 +86,6 @@
 
       - ${{ parameters.PreTestSteps }}
 
-<<<<<<< HEAD
-      - task: PythonScript@0
-        # The root pom.xml contains both track 1, data, and track 2, client libraries.
-        # This task calls a Python script that will go through all of the pom files
-        # in the repository looking, specifically, for ones whose parent is
-        # azure-client-sdk-parent and create a temporary pom file with just those libraries.
-        # Note: It excludes items within the /eng directory otherwise we'd be picking up
-        # jacoco and spotbugs which are unnecessary for the From Source run.
-        displayName: 'Generate Aggregate Pom for From Source Build'
-        inputs:
-          scriptPath: eng/scripts/generate_from_source_pom.py
-          arguments: '--project-list $(ProjectList)'
-        condition: and(succeeded(), eq(variables['ShouldRunSourceTests'],'true'))
-
-      - task: Maven@3
-        displayName: 'Build for non-From Source run'
-        inputs:
-          mavenPomFile: pom.xml
-          options: ${{ parameters.BuildOptions }} -pl $(ProjectList) -am
-          mavenOptions: '$(MemoryOptions) $(LoggingOptions)'
-          javaHomeOption: 'JDKVersion'
-          jdkVersionOption: $(JavaTestVersion)
-          jdkArchitectureOption: 'x64'
-          publishJUnitResults: false
-          goals: 'install'
-        # we want to run this when we aren't running from source and aren't generating Jacoco test coverage
-        condition: and(succeeded(), ne(variables['TestFromSource'], 'true'), not(and(eq(variables['Agent.OS'], 'Windows_NT'), or(eq(variables['JavaTestVersion'], '1.11'), eq(variables['JavaTestVersion'], '1.17')), eq('${{ parameters.SDKType }}', 'client'))))
-
-      - task: Maven@3
-        displayName: 'Run tests'
-        inputs:
-          mavenPomFile: pom.xml
-          options: ${{ parameters.TestOptions }} $(TestOptions) $(AdditionalOptions)
-          mavenOptions: '$(MemoryOptions) $(LoggingOptions)'
-          javaHomeOption: 'JDKVersion'
-          jdkVersionOption: $(JavaTestVersion)
-          jdkArchitectureOption: 'x64'
-          publishJUnitResults: false
-          goals: $(TestGoals) $(AdditionalTestGoals)
-        # we want to run this when TestFromSource isn't true
-        condition: and(succeeded(), ne(variables['TestFromSource'],'true'))
-
-      - task: Maven@3
-        displayName: 'Generate aggregate code coverage report'
-        condition: and(eq(variables['Agent.OS'], 'Windows_NT'), or(eq(variables['JavaTestVersion'], '1.11'), eq(variables['JavaTestVersion'], '1.17')), eq('${{ parameters.SDKType }}', 'client'), eq('${{ parameters.SkipAggregateReports }}', 'false'))
-        inputs:
-          mavenPomFile: sdk/${{ parameters.ServiceDirectory }}/pom.xml
-          options: '$(DefaultOptions) -Pcoverage'
-          mavenOptions: '$(MemoryOptions) $(LoggingOptions)'
-          javaHomeOption: 'JDKVersion'
-          jdkVersionOption: $(JavaTestVersion)
-          jdkArchitectureOption: 'x64'
-          goals: jacoco:report-aggregate
-          # we want to run this when TestFromSource isn't true
-          condition: and(succeeded(), ne(variables['TestFromSource'],'true'))
-
-      - task: Maven@3
-        displayName: 'Build for From Source run'
-        inputs:
-          mavenPomFile: ClientFromSourcePom.xml
-          goals: 'install'
-          # Build and install every track 2, client, library. The purpose is to have all of
-          # the libraries installed on the machine so we can simply run tests with the -amd
-          # switch and we can remove the SNAFU of dependencies that bloated the ci.yml files'
-          # AdditionalModules because we ended up having to list every transitive azure client
-          # dependency. Note: The -T 1C says spin up a build thread per core. Since we're building
-          # all of the track 2, client, libraries (which is now over 100) this effectively cuts the
-          # the build time in half.
-          options: ${{ parameters.BuildOptions }}
-          mavenOptions: '$(MemoryOptions) $(LoggingOptions)'
-          javaHomeOption: 'JDKVersion'
-          jdkVersionOption: $(JavaBuildVersion)
-          jdkArchitectureOption: 'x64'
-          publishJUnitResults: false
-        condition: and(succeeded(), and(eq(variables['TestFromSource'],'true'), eq(variables['ShouldRunSourceTests'],'true')))
-
-      - task: Maven@3
-        displayName: 'Run tests for From Source run'
-        inputs:
-          mavenPomFile: ClientFromSourcePom.xml
-          # For the From Source runs we don't want the -am switch as we don't care about running tests for our dependencies
-          # but we do want the -amd switch because we want to run tests on things that depend on us.
-          options: ${{ parameters.TestOptions }} $(TestOptions) -amd -T 1C
-          mavenOptions: '$(MemoryOptions) $(LoggingOptions)'
-          javaHomeOption: 'JDKVersion'
-          jdkVersionOption: $(JavaTestVersion)
-          jdkArchitectureOption: 'x64'
-          publishJUnitResults: false
-          # The From Source runs only care about running tests for libraries within an SDK/area
-          # as well as libraries which depend on them and not the other stages in the Maven
-          # lifecycle that test or verify targets would execute. The libraries were already
-          # compiled and installed in the previous task, this tasks only runs tests.
-          goals: $(TestGoals) $(AdditionalTestGoals)
-        condition: and(succeeded(), and(eq(variables['TestFromSource'],'true'), eq(variables['ShouldRunSourceTests'],'true')))
-
-      - template: ../steps/upload-repository-on-failure.yml
-
-      - template: ../steps/retain-heap-dump-hprofs.yml
-
-      - task: PublishTestResults@2
-        condition: and(always(), or(ne(variables['TestFromSource'],'true'), eq(variables['ShouldRunSourceTests'],'true')))
-        inputs:
-          mergeTestResults: true
-          testRunTitle: $(Agent.JobName)
-
-      # Azure DevOps only seems to respect the last code coverage result published, so only do this for Windows + Java LTS.
-      # Code coverage reporting is setup only for Track 2 modules.
-      - task: PublishCodeCoverageResults@1
-        condition: and(eq(variables['Agent.OS'], 'Windows_NT'), or(eq(variables['JavaTestVersion'], '1.11'), eq(variables['JavaTestVersion'], '1.17')), eq('${{ parameters.SDKType }}', 'client'))
-        inputs:
-          codeCoverageTool: JaCoCo
-          summaryFileLocation: sdk/${{ parameters.ServiceDirectory }}/target/site/test-coverage/jacoco.xml
-          reportDirectory: sdk/${{ parameters.ServiceDirectory }}/target/site/test-coverage/
-          failIfCoverageEmpty: false
-=======
       - template: /eng/pipelines/templates/steps/build-and-test.yml
         parameters:
           SDKType: ${{ parameters.SDKType }}
@@ -211,5 +96,4 @@
           TestOptions: ${{ parameters.TestOptions }}
           AdditionalBuildOptions: ${{ parameters.AdditionalBuildOptions }}
           TestParallelization: ${{ parameters.TestParallelization }}
-          BuildParallelization: ${{ parameters.BuildParallelization }}
->>>>>>> a2c852f6
+          BuildParallelization: ${{ parameters.BuildParallelization }}