parameters:
  - name: SDKType
    type: string
    default: client
  - name: ServiceDirectory
    type: string
    default: 'not-specified' # Set a default that breaks in obvious ways.
  - name: TestPipeline
    type: boolean
    default: false
  - name: Artifacts
    type: object
    default: []
  - name: ReleaseArtifacts
    type: object
    default: []
  - name: AdditionalModules
    type: object
    default: []
  - name: PreTestSteps
    type: object
    default: []
  - name: MatrixConfigs
    type: object
  - name: AdditionalMatrixConfigs
    type: object
    default: []
  - name: MatrixFilters
    type: object
    default: []
  - name: MatrixReplace
    type: object
    default: []
  - name: PreBuildSteps
    type: object
    default: []
  - name: AdditionalLintingOptions
    type: string
    default: ''
  - name: BuildParallelization
    type: string
    default: '2C'
  - name: TestGoals
    type: string
    default: $(TestGoals)
  - name: TestOptions
    type: string
    default: $(TestOptions)
  - name: TestParallelization
    type: string
    default: '1C'
  - name: JavaBuildVersion
    type: string
    default: $(JavaBuildVersion)
<<<<<<< HEAD
  - name: JavadocSafeJavaBuildVersion
    type: string
    default: $(JavadocSafeJavaBuildVersion)
=======
  - name: IgnoreVerifyTypeSpecCodeGenerationError
    type: boolean
    default: false
>>>>>>> 789fef47

jobs:
  - job: 'Build'

    variables:
      ArtifactName: 'packages'
      Codeql.Enabled: true
      Codeql.BuildIdentifier: ${{ parameters.ServiceDirectory }}
      Codeql.SkipTaskAutoInjection: false

    pool:
      name: azsdk-pool-mms-ubuntu-2004-general

    steps:
      # Skip sparse checkout for the `azure-sdk-for-<lang>-pr` private mirrored repositories
      # as we require the GitHub service connection to be loaded.
      - ${{ if not(contains(variables['Build.DefinitionName'], 'java-pr')) }}:
        - template: /eng/common/pipelines/templates/steps/sparse-checkout.yml
          parameters:
            Paths:
              - '**/*.xml'
              - '**/*.md'
              - '!sdk/**/test-recordings'
              - '!sdk/**/session-records'

      - template: /eng/pipelines/templates/steps/generate-project-list-and-cache-maven-repository.yml
        parameters:
          Artifacts: ${{parameters.Artifacts}}
          AdditionalModules: ${{parameters.AdditionalModules}}
          JobType: 'Build'

      - task: UsePythonVersion@0
        displayName: 'Use Python $(PythonVersion)'
        inputs:
          versionSpec: $(PythonVersion)

      # This step needs to run before we update to using dev versions otherwise dependency
      # check in the script will not fully work because the versions will mismatch
      - task: PowerShell@2
        displayName: Generate directories variable for sparse checkout
        inputs:
          pwsh: true
          filePath: $(Build.SourcesDirectory)/eng/scripts/Generate-ServiceDirectories-From-Project-List.ps1
          arguments: >
            -SourcesDirectory $(Build.SourcesDirectory)
            -ProjectList $(ProjectList)

      # Skip sparse checkout for the `azure-sdk-for-<lang>-pr` private mirrored repositories
      # as we require the GitHub service connection to be loaded.
      - ${{ if not(contains(variables['Build.DefinitionName'], 'java-pr')) }}:
        - template: /eng/common/pipelines/templates/steps/sparse-checkout.yml
          parameters:
            Paths: $(SparseCheckoutDirectories)
            SkipCheckoutNone: true

      - ${{ parameters.PreBuildSteps }}

      - script: |
          echo "##vso[build.addbuildtag]Scheduled"
        displayName: 'Tag scheduled builds'
        condition: and(succeeded(), eq(variables['Build.SourceBranchName'],'main'),eq(variables['Build.Reason'],'Schedule'))

      - template: /eng/common/pipelines/templates/steps/set-test-pipeline-version.yml
        parameters:
          PackageNames: "azure-sdk-template,azure-sdk-template-two,azure-sdk-template-three"
          ServiceDirectory: "template"
          TestPipeline: ${{ parameters.TestPipeline }}

      - template: /eng/common/pipelines/templates/steps/daily-dev-build-variable.yml
        parameters:
          ServiceDirectory: ${{parameters.ServiceDirectory}}

      - pwsh: |
          $artifacts = '${{ convertToJson(parameters.Artifacts) }}' | ConvertFrom-Json
          python3 --version

          # Append dev package version suffix for each artifact
          foreach ($artifact in $artifacts) {
            python3 eng/versioning/set_versions.py --build-type ${{parameters.SDKType}} --build-qualifier alpha.$(Build.BuildNumber) --artifact-id $artifact.name --group-id $artifact.groupId
          }

          # Set zero-dev-version for packages
          python3 eng/versioning/set_versions.py --set-dev-zero-version --build-type ${{parameters.SDKType}} --build-qualifier alpha.$(Build.BuildNumber)

          # Apply version settings to repository
          python3 eng/versioning/update_versions.py --update-type library --build-type ${{parameters.SDKType}} --sr
        condition: and(succeeded(), eq(variables['SetDevVersion'],'true'))
        displayName: Setup Dev versioning

      - ${{if ne(parameters.ServiceDirectory, '')}}:
        - task: Powershell@2
          inputs:
            filePath: $(Build.SourcesDirectory)/eng/common/scripts/Save-Package-Properties.ps1
            arguments: >
              -ServiceDirectory ${{parameters.ServiceDirectory}}
              -OutDirectory $(Build.ArtifactStagingDirectory)/PackageInfo
              -AddDevVersion
            pwsh: true
            workingDirectory: $(Pipeline.Workspace)
          displayName: Update package properties with dev version
          condition: and(succeeded(), eq(variables['SetDevVersion'],'true'))

      - script: |
          python -m pip install markdown2==2.4.6 BeautifulSoup4==4.11.1
        displayName: 'pip install markdown2 and BeautifulSoup4'

      - task: Maven@3
        displayName: 'Build and Package, JDK Version: ${{ parameters.JavadocSafeJavaBuildVersion }}'
        inputs:
          mavenPomFile: pom.xml
          goals: 'deploy'
          options: '$(DefaultOptions) -T ${{parameters.BuildParallelization}} -DskipTests -Dgenerate-overview -Dspotbugs.skip=true -Dcheckstyle.skip=true -Drevapi.skip=true -pl $(ProjectList) -am -DaltDeploymentRepository=id::default::file://$(System.DefaultWorkingDirectory)/build' # We include template-module so we ensure it always builds in CI
          mavenOptions: '$(MemoryOptions) $(LoggingOptions)'
          javaHomeOption: 'JDKVersion'
          jdkVersionOption: ${{ parameters.JavadocSafeJavaBuildVersion }} # TODO (vcolin7): Change to ${{ parameters.JavaBuildVersion }} once Javadoc migration to Java 21 is complete.
          jdkArchitectureOption: 'x64'
          publishJUnitResults: false

      - task: PowerShell@2
        displayName: 'Verify Required Maven Artifacts'
        inputs:
          pwsh: true
          workingDirectory: $(Agent.BuildDirectory)
          filePath: eng/scripts/Verify-Required-Maven-Artifacts.ps1
          arguments: >
            -BuildOutputDirectory $(System.DefaultWorkingDirectory)/build
            -ArtifactsList ('${{ convertToJson(parameters.Artifacts) }}' | ConvertFrom-Json | Select-Object name, groupId)
            -InformationAction Continue

      - task: PowerShell@2
        displayName: 'Copy artifacts to staging'
        inputs:
          pwsh: true
          workingDirectory: $(Agent.BuildDirectory)
          filePath: eng/scripts/Stage-MavenPackageArtifacts.ps1
          arguments: >
            -SourceDirectory $(System.DefaultWorkingDirectory)/build
            -TargetDirectory $(Build.ArtifactStagingDirectory)
            -Artifacts ('${{ replace(convertToJson(parameters.ReleaseArtifacts), '''', '`''') }}' | ConvertFrom-Json | Where-Object -Not skipPublishPackage )
            -InformationAction Continue

      - template: /eng/common/pipelines/templates/steps/create-apireview.yml
        parameters:
          Artifacts: ${{parameters.ReleaseArtifacts}}

      - template: /eng/common/pipelines/templates/steps/publish-artifact.yml
        parameters:
          ArtifactPath: $(Build.ArtifactStagingDirectory)
          ArtifactName: '$(ArtifactName)'

      - ${{if eq(variables['System.TeamProject'], 'internal') }}:
        - task: AzureArtifacts.manifest-generator-task.manifest-generator-task.ManifestGeneratorTask@0
          displayName: 'Generate SBOM'
          condition: succeededOrFailed()
          inputs:
            BuildDropPath: $(Build.ArtifactStagingDirectory)

        - template: /eng/common/pipelines/templates/steps/publish-artifact.yml
          parameters:
            ArtifactPath: '$(Build.ArtifactStagingDirectory)/_manifest'
            ArtifactName: 'manifest'

      - template: /eng/common/pipelines/templates/steps/detect-api-changes.yml
        parameters:
          Artifacts: ${{parameters.Artifacts}}

      - template: /eng/pipelines/templates/steps/upload-repository-on-failure.yml

  - job: 'Analyze'
    condition: and(succeeded(), ne(variables['Skip.Analyze'], 'true'))

    pool:
      name: azsdk-pool-mms-ubuntu-2004-general
      vmImage: MMSUbuntu20.04

    steps:
      - task: UsePythonVersion@0
        displayName: 'Use Python $(PythonVersion)'
        inputs:
          versionSpec: $(PythonVersion)

      # Skip sparse checkout for the `azure-sdk-for-<lang>-pr` private mirrored repositories
      # as we require the GitHub service connection to be loaded.
      - ${{ if not(contains(variables['Build.DefinitionName'], 'java-pr')) }}:
        - template: /eng/common/pipelines/templates/steps/sparse-checkout.yml
          parameters:
            Paths:
              - '**/*.xml'
              - '**/*.md'
              - '.vscode/cspell.json'
              - '!sdk/**/test-recordings'
              - '!sdk/**/session-records'

      - task: PowerShell@2
        displayName: 'Verify versions in POM files'
        inputs:
          pwsh: true
          workingDirectory: $(Agent.BuildDirectory)
          filePath: eng/versioning/pom_file_version_scanner.ps1
          arguments: -Debug:$$(IsDebug)

      - template: /eng/pipelines/templates/steps/generate-project-list-and-cache-maven-repository.yml
        parameters:
          Artifacts: ${{ parameters.Artifacts }}
          AdditionalModules: ${{ parameters.AdditionalModules }}
          JobType: 'Analyze'

      - task: PowerShell@2
        displayName: Generate directories variable for sparse checkout
        inputs:
          pwsh: true
          filePath: $(Build.SourcesDirectory)/eng/scripts/Generate-ServiceDirectories-From-Project-List.ps1
          arguments: >
            -SourcesDirectory $(Build.SourcesDirectory)
            -ProjectList $(ProjectList)

      # Skip sparse checkout for the `azure-sdk-for-<lang>-pr` private mirrored repositories
      # as we require the GitHub service connection to be loaded.
      - ${{ if not(contains(variables['Build.DefinitionName'], 'java-pr')) }}:
        - template: /eng/common/pipelines/templates/steps/sparse-checkout.yml
          parameters:
            Paths: $(SparseCheckoutDirectories)
            SkipCheckoutNone: true

      - template: /eng/common/pipelines/templates/steps/check-spelling.yml
        parameters:
          CspellConfigPath: .vscode/cspell.json
          ContinueOnError: false

      - template: /eng/common/pipelines/templates/steps/set-test-pipeline-version.yml
        parameters:
          PackageNames: "azure-sdk-template,azure-sdk-template-two,azure-sdk-template-three"
          ServiceDirectory: "template"
          TestPipeline: ${{ parameters.TestPipeline }}

      - template: /eng/common/pipelines/templates/steps/verify-readme.yml
        parameters:
          ScanPath: $(Build.SourcesDirectory)/sdk/${{ parameters.ServiceDirectory }}

      - template: /eng/common/pipelines/templates/steps/verify-links.yml
        parameters:
          ${{ if eq(variables['Build.Reason'], 'PullRequest') }}:
            Directory: ''
            Urls: (eng/common/scripts/get-markdown-files-from-changed-files.ps1)
          ${{ if ne(variables['Build.Reason'], 'PullRequest') }}:
            Directory: sdk/${{ parameters.ServiceDirectory }}
          CheckLinkGuidance: $true

      - template: /eng/common/pipelines/templates/steps/verify-samples.yml
        parameters:
          ServiceDirectory: ${{ parameters.ServiceDirectory }}

      # Use BasePathLength of 38 instead of the default 49 as some released files fail when the number is higher.
      - template: /eng/common/pipelines/templates/steps/verify-path-length.yml
        parameters:
          SourceDirectory: $(Build.SourcesDirectory)
          BasePathLength: 38

      - ${{if ne(parameters.SDKType, 'data')}}:
        - ${{ each artifact in parameters.Artifacts }}:
          - ${{if ne(artifact.skipVerifyChangelog, 'true')}}:
            - template: /eng/common/pipelines/templates/steps/verify-changelog.yml
              parameters:
                PackageName: ${{artifact.name}}
                ServiceName: ${{parameters.ServiceDirectory}}
                ForRelease: false

      # We `install` the code quality reports tooling into our local m2 cache separately from building the Maven project
      # reports. This means it is available as part of that, but also so that this is not documented in the project report.
      - template: /eng/pipelines/templates/steps/install-reporting-tools.yml
        parameters:
          JdkVersion: ${{ parameters.JavaBuildVersion }}

      - task: PowerShell@2
        displayName: Verify Code Generation
        inputs:
          pwsh: true
          filePath: $(Build.SourcesDirectory)/eng/scripts/Compare-CurrentToCodegeneration.ps1
          arguments: >
            -Directory sdk/${{ parameters.ServiceDirectory }}

      - task: PowerShell@2
        displayName: Verify TypeSpec Code Generation
        continueOnError: ${{ eq(parameters.IgnoreVerifyTypeSpecCodeGenerationError, 'true') }}
        inputs:
          pwsh: true
          filePath: $(Build.SourcesDirectory)/eng/scripts/TypeSpec-Compare-CurrentToCodegeneration.ps1
          arguments: >
            -Directory sdk/${{ parameters.ServiceDirectory }}

      - template: /eng/pipelines/templates/steps/run-and-validate-linting.yml
        parameters:
          JavaBuildVersion: ${{ parameters.JavaBuildVersion }}
          JavadocSafeJavaBuildVersion: ${{ parameters.JavadocSafeJavaBuildVersion }}
          AdditionalLintingOptions: ${{ parameters.AdditionalLintingOptions }}
          BuildParallelization: ${{ parameters.BuildParallelization }}
          RunLinting: true
          SDKType: ${{ parameters.SDKType }}

      - template: /eng/pipelines/templates/steps/upload-repository-on-failure.yml

      - template: /eng/common/pipelines/templates/steps/eng-common-workflow-enforcer.yml

  - job: Compliance
    variables:
    - template: /eng/pipelines/templates/variables/globals.yml

    pool:
      name: azsdk-pool-mms-win-2022-general
      vmImage: windows-2022

    steps:
      # Skip sparse checkout for the `azure-sdk-for-<lang>-pr` private mirrored repositories
      # as we require the GitHub service connection to be loaded.
      - ${{ if not(contains(variables['Build.DefinitionName'], 'java-pr')) }}:
        - template: /eng/common/pipelines/templates/steps/sparse-checkout.yml
          parameters:
            Paths:
              - '**/*.xml'

      # For PullRequests CredScan will be run against the files changed in the PR.
      # For non-pull requests CredScan
      - ${{if eq(variables['Build.Reason'], 'PullRequest')}}:
        - task: PowerShell@2
          displayName: 'Determine files changed in PR for sparse-checkout'
          inputs:
            pwsh: true
            filePath: eng/pipelines/scripts/Set-CredScanCheckoutDirectories.ps1
      - ${{else}}:
        - template: /eng/pipelines/templates/steps/generate-project-list-and-cache-maven-repository.yml
          parameters:
            Artifacts: ${{ parameters.Artifacts }}
            AdditionalModules: ${{ parameters.AdditionalModules }}
            JobType: 'Compliance'
            UseCache: false

        - task: PowerShell@2
          displayName: Generate directories variable for sparse checkout
          inputs:
            pwsh: true
            filePath: $(Build.SourcesDirectory)/eng/scripts/Generate-ServiceDirectories-From-Project-List.ps1
            arguments: >
              -SourcesDirectory $(Build.SourcesDirectory)
              -ProjectList $(ProjectList)

      # Skip sparse checkout for the `azure-sdk-for-<lang>-pr` private mirrored repositories
      # as we require the GitHub service connection to be loaded.
      - ${{ if not(contains(variables['Build.DefinitionName'], 'java-pr')) }}:
        - template: /eng/common/pipelines/templates/steps/sparse-checkout.yml
          parameters:
            SkipCheckoutNone: true
            Paths: $(SparseCheckoutDirectories)

      - template: /eng/common/pipelines/templates/steps/credscan.yml
        parameters:
          ServiceDirectory: ${{ parameters.ServiceDirectory }}
          BaselineFilePath: $(Build.SourcesDirectory)\eng\java.gdnbaselines

  - template: /eng/common/pipelines/templates/jobs/archetype-sdk-tests-generate.yml
    parameters:
      JobTemplatePath: /eng/pipelines/templates/jobs/ci.tests.yml
      MatrixConfigs: ${{ parameters.MatrixConfigs }}
      MatrixFilters: ${{ parameters.MatrixFilters }}
      MatrixReplace: ${{ parameters.MatrixReplace }}
      CloudConfig:
        Cloud: Public
      AdditionalParameters:
        SDKType: ${{ parameters.SDKType }}
        ServiceDirectory: ${{ parameters.ServiceDirectory }}
        TestPipeline: ${{ parameters.TestPipeline }}
        Artifacts: ${{ parameters.Artifacts }}
        AdditionalModules: ${{ parameters.AdditionalModules }}
        PreTestSteps: ${{ parameters.PreTestSteps }}
        PreBuildSteps: ${{ parameters.PreBuildSteps }}
        TestGoals: ${{ parameters.TestGoals }}
        TestOptions: ${{ parameters.TestOptions }}
        TestParallelization: ${{ parameters.TestParallelization }}
        BuildParallelization: ${{ parameters.BuildParallelization }}
        AdditionalLintingOptions: ${{ parameters.AdditionalLintingOptions }}<|MERGE_RESOLUTION|>--- conflicted
+++ resolved
@@ -52,15 +52,12 @@
   - name: JavaBuildVersion
     type: string
     default: $(JavaBuildVersion)
-<<<<<<< HEAD
   - name: JavadocSafeJavaBuildVersion
     type: string
     default: $(JavadocSafeJavaBuildVersion)
-=======
   - name: IgnoreVerifyTypeSpecCodeGenerationError
     type: boolean
     default: false
->>>>>>> 789fef47
 
 jobs:
   - job: 'Build'
