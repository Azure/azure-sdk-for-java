parameters:
<<<<<<< HEAD
  SDKType: client
  ServiceDirectory: not-specified # Set a default that breaks in obvious ways.
  TestPipeline: false
  Artifacts: []
  AdditionalModules: []
  PreTestSteps: []
  TestOptions: '$(DefaultOptions) -DtrimStackTrace=false -Dmaven.javadoc.skip=true -Dspotbugs.skip=true -Dcheckstyle.skip=true -Drevapi.skip=true -Dparallel-test-playback'
  TestGoals: verify
  TestMatrix:
    Linux - Java 8:
      OSVmImage: 'ubuntu-18.04'
      JavaTestVersion: '1.8'
      RunTitle: 'Linux on Java 1.8'
    macOS - Java 8:
      OSVmImage: 'macOS-10.15'
      JavaTestVersion: '1.8'
      RunTitle: 'macOS on Java 1.8'
    Windows - Java 8:
      OSVmImage: 'windows-2019'
      JavaTestVersion: '1.8'
      RunTitle: 'Windows on Java 1.8'
    Linux - Java 11:
      OSVmImage: 'ubuntu-18.04'
      JavaTestVersion: '1.11'
      RunTitle: 'Linux on Java 1.11'
    macOS - Java 11:
      OSVmImage: 'macOS-10.15'
      JavaTestVersion: '1.11'
      RunTitle: 'macOS on Java 1.11'
    Windows - Java 11:
      OSVmImage: 'windows-2019'
      JavaTestVersion: '1.11'
      RunTitle: 'Windows on Java 1.11'
    Linux From Source - Java 11:
      OSVmImage: 'ubuntu-18.04'
      JavaTestVersion: '1.11'
      RunTitle: 'From Source: Linux on Java 1.11'
      AdditionalOptions: '-amd'
      TestFromSource: true
=======
  - name: SDKType
    type: string
    default: client
  - name: ServiceDirectory
    type: string
    default: 'not-specified' # Set a default that breaks in obvious ways.
  - name: TestPipeline
    type: boolean
    default: false
  - name: Artifacts
    type: object
    default: []
  - name: AdditionalModules
    type: object
    default: []
  - name: PreTestSteps
    type: object
    default: []
  - name: TestOptions
    type: string
    default: '$(DefaultOptions) -DtrimStackTrace=false -Dmaven.javadoc.skip=true -Dspotbugs.skip=true -Dcheckstyle.skip=true -Drevapi.skip=true -Dparallel-test-playback'
  - name: TestGoals
    type: string
    default: verify
  - name: WindowsPool
    type: string
    default: azsdk-pool-mms-win-2019-general
  - name: LinuxPool
    type: string
    default: azsdk-pool-mms-ubuntu-1804-general
  - name: TestMatrix
    type: object
    default:
      Linux - Java 8:
        Pool: $(LinuxPool)
        OSVmImage:
        JavaTestVersion: '1.8'
        RunTitle: 'Linux on Java 1.8'
      macOS - Java 8:
        Pool:
        OSVmImage: 'macOS-10.15'
        JavaTestVersion: '1.8'
        RunTitle: 'macOS on Java 1.8'
      Windows - Java 8:
        Pool: $(WindowsPool)
        OSVmImage:
        JavaTestVersion: '1.8'
        RunTitle: 'Windows on Java 1.8'
      Linux - Java 11:
        Pool: $(LinuxPool)
        OSVmImage:
        JavaTestVersion: '1.11'
        RunTitle: 'Linux on Java 1.11'
      macOS - Java 11:
        Pool:
        OSVmImage: 'macOS-10.15'
        JavaTestVersion: '1.11'
        RunTitle: 'macOS on Java 1.11'
      Windows - Java 11:
        Pool: $(WindowsPool)
        OSVmImage:
        JavaTestVersion: '1.11'
        RunTitle: 'Windows on Java 1.11'
      Linux From Source - Java 11:
        Pool: $(LinuxPool)
        OSVmImage:
        JavaTestVersion: '1.11'
        RunTitle: 'From Source: Linux on Java 1.11'
        AdditionalOptions: '-amd'
        TestFromSource: true

>>>>>>> e2018a87

jobs:
  - job: 'Build'

    variables:
      - template: ../variables/globals.yml

    pool:
      name: ${{ parameters.LinuxPool }}

    strategy:
      matrix:
        Client Libraries:
          ArtifactName: 'packages'

    steps:
      - ${{if eq(parameters.TestPipeline, 'true')}}:
        - task: PowerShell@2
          displayName: Prep template pipeline for release
          condition: succeeded()
          inputs:
            pwsh: true
            workingDirectory: $(Build.SourcesDirectory)
            filePath: eng/scripts/SetTestPipelineVersion.ps1
<<<<<<< HEAD
=======
            arguments: '-BuildID $(Build.BuildId)'
>>>>>>> e2018a87

      - script: |
          echo "##vso[build.addbuildtag]Scheduled"
        displayName: 'Tag scheduled builds'
        condition: and(succeeded(), eq(variables['Build.SourceBranchName'],'master'),eq(variables['Build.Reason'],'Schedule'))

      - task: UsePythonVersion@0
        displayName: 'Use Python 3.6'
        inputs:
          versionSpec: '3.6'

      - template: /eng/common/pipelines/templates/steps/daily-dev-build-variable.yml

      - ${{ each artifact in parameters.Artifacts }}:
        - script: |
            python3 --version
            python3 eng/versioning/set_versions.py --build-type ${{parameters.SDKType}} --build-qualifier alpha.$(Build.BuildNumber) --artifact-id ${{artifact.name}} --group-id ${{artifact.groupId}}
          condition: and(succeeded(), eq(variables['SetDevVersion'],'true'))
          displayName: Append dev package version suffix for ${{artifact.name}}

      - script: |
          python3 --version
          python3 eng/versioning/set_versions.py --set-dev-zero-version --build-type ${{parameters.SDKType}} --build-qualifier alpha.$(Build.BuildNumber)
        condition: and(succeeded(), eq(variables['SetDevVersion'],'true'))
        displayName: Set zero-dev-version for packages

      - script: |
          python3 --version
          python3 eng/versioning/update_versions.py --update-type library --build-type ${{parameters.SDKType}} --sr
        condition: and(succeeded(), eq(variables['SetDevVersion'],'true'))
        displayName: Apply version settings to repository

      - script: |
          pip install markdown2 BeautifulSoup4
        displayName: 'pip install markdown2 and BeautifulSoup4'

      - template: ../steps/cache-maven-repository.yml

      - template: ../steps/generate-project-list.yml
        parameters:
          Artifacts: ${{parameters.Artifacts}}
          AdditionalModules: ${{parameters.AdditionalModules}}

      - task: Maven@3
        displayName: 'Build and Package , JDK Version: $(JavaBuildVersion)'
        inputs:
          mavenPomFile: pom.xml
          goals: 'deploy'
          options: '$(DefaultOptions) -DskipTests -Dinject-codesnippets -Dgenerate-overview -Dspotbugs.skip=true -Dcheckstyle.skip=true -Drevapi.skip=true -pl $(ProjectList) -am -DaltDeploymentRepository=id::default::file://$(System.DefaultWorkingDirectory)/build' # We include template-module so we ensure it always builds in CI
          mavenOptions: '$(MemoryOptions) $(LoggingOptions)'
          javaHomeOption: 'JDKVersion'
          jdkVersionOption: $(JavaBuildVersion)
          jdkArchitectureOption: 'x64'
          publishJUnitResults: false

      - task: PowerShell@2
        displayName: 'Copy artifacts to staging'
        inputs:
          pwsh: true
          workingDirectory: $(Agent.BuildDirectory)
          filePath: eng/scripts/Stage-MavenPackageArtifacts.ps1
          arguments: >
            -SourceDirectory $(System.DefaultWorkingDirectory)/build
            -TargetDirectory $(Build.ArtifactStagingDirectory)
            -InformationAction Continue

      - publish: $(Build.ArtifactStagingDirectory)
        displayName: 'Publish Artifacts $(ArtifactName)'
        artifact: '$(ArtifactName)'

      - template: ../steps/upload-repository-on-failure.yml
<<<<<<< HEAD
=======

      - template: /eng/pipelines/templates/steps/create-apireview.yml
        parameters:
          Artifacts: ${{parameters.Artifacts}}
>>>>>>> e2018a87

  - job: 'Analyze'
    condition: and(succeeded(), ne(variables['Skip.Analyze'], 'true'))

    variables:
      - template: ../variables/globals.yml

    pool:
      name: ${{ parameters.LinuxPool }}

    steps:
      - pwsh: |
          $(Build.SourcesDirectory)/eng/versioning/pom_file_version_scanner.ps1
        displayName: "Verify versions in POM files"

      - task: UsePythonVersion@0
        displayName: 'Use Python 3.6'
        inputs:
          versionSpec: '3.6'

      - script: |
          pip install setuptools wheel
          pip install doc-warden==$(DocWardenVersion)
          ward scan -d $(Build.SourcesDirectory) -c $(Build.SourcesDirectory)/eng/.docsettings.yml
        displayName: 'Verify Readmes'

      - template: /eng/common/pipelines/templates/steps/verify-links.yml
        parameters:
          ${{ if eq(variables['Build.Reason'], 'PullRequest') }}:
            Directory: ''
<<<<<<< HEAD
            Urls: (git diff origin/${env:SYSTEM_PULLREQUEST_TARGETBRANCH} HEAD --name-only -- '*.md')
=======
            Urls: (eng/common/scripts/get-markdown-files-from-changed-files.ps1)
>>>>>>> e2018a87
          ${{ if ne(variables['Build.Reason'], 'PullRequest') }}:
            Directory: sdk/${{ parameters.ServiceDirectory }}
          CheckLinkGuidance: $true

      # Use BasePathLength of 38 instead of the default 49 as some GA'd files fail when the number is higher.
      - template: /eng/common/pipelines/templates/steps/verify-path-length.yml
        parameters:
          SourceDirectory: $(Build.SourcesDirectory)
          BasePathLength: 38

      - ${{if ne(parameters.SDKType, 'data')}}:
        - ${{ each artifact in parameters.Artifacts }}:
          - template: /eng/common/pipelines/templates/steps/verify-changelog.yml
            parameters:
              PackageName: ${{artifact.name}}
              ServiceName: ${{parameters.ServiceDirectory}}
              ForRelease: false

      # We `install` the code quality reports tooling into our local m2 cache separately from building the Maven project
      # reports. This means it is available as part of that, but also so that this is not documented in the project report.
      - template: ../steps/install-reporting-tools.yml
        parameters:
          Options: --batch-mode
          MavenOptions: $(MemoryOptions) $(LoggingOptions)

      - template: ../steps/generate-project-list.yml
        parameters:
          Artifacts: ${{parameters.Artifacts}}
          AdditionalModules: ${{parameters.AdditionalModules}}

      # maven dependency:tree needs to be able to resolve dependencies, so these should be installed.
      - task: Maven@3
        displayName: 'Build and Install'
        inputs:
          mavenPomFile: pom.xml
          goals: 'install'
          options: '$(DefaultOptions) -T 1C -DskipTests -Dgpg.skip -Dmaven.javadoc.skip=true -Dcheckstyle.skip=true -Dspotbugs.skip=true -Drevapi.skip=true -pl $(ProjectList) -am'
          mavenOptions: '$(MemoryOptions) $(LoggingOptions)'
          javaHomeOption: 'JDKVersion'
          jdkVersionOption: $(JavaBuildVersion)
          jdkArchitectureOption: 'x64'
          publishJUnitResults: false

      - task: Maven@3
        displayName: 'Run SpotBugs, Checkstyle, RevApi, and Javadoc'
        inputs:
          mavenPomFile: pom.xml
          options: '$(DefaultOptions) --no-transfer-progress -DskipTests -Dgpg.skip -Dverify-readme -pl $(ProjectList)'
          mavenOptions: '$(MemoryOptions)'
          javaHomeOption: 'JDKVersion'
          jdkVersionOption: $(JavaBuildVersion)
          jdkArchitectureOption: 'x64'
          publishJUnitResults: false
          goals: 'verify'

      - template: ../steps/upload-repository-on-failure.yml

  - job: 'Test'
    condition: and(succeeded(), ne(variables['Skip.Test'], 'true'))

    # HACK: We can't reference parameters to define other parameters, so I am
    #       setting some variables with the value of parameters which can then
    #       be used later in the test evaluations.
    variables:
      - template: ../variables/globals.yml
      - name: WindowsPool
        value: ${{parameters.WindowsPool}}
      - name: LinuxPool
        value: ${{parameters.LinuxPool}}

    strategy:
      matrix:
        ${{ each matrixEntry in parameters.TestMatrix }}:
          # Skip TestFromSource jobs for SDKType data
          ${{ if not(and(eq(matrixEntry.value.TestFromSource, 'true'), eq(parameters.SDKType, 'data'))) }}:
            ${{ matrixEntry.key }}:
              ${{ insert }}: ${{ matrixEntry.value }}

    pool:
      name: $[coalesce(variables['Pool'], '')]
      vmImage: $[coalesce(variables['OSVmImage'], '')]

    steps:
      - template: ../steps/cache-maven-repository.yml

      - template: ../steps/install-reporting-tools.yml
        parameters:
          Options: --batch-mode
          MavenOptions: $(MemoryOptions) $(LoggingOptions)

      - ${{ parameters.PreTestSteps }}

      - task: UsePythonVersion@0
        displayName: 'Use Python 3.6'
        inputs:
          versionSpec: '3.6'
        condition: and(succeeded(), eq(variables['TestFromSource'],'true'))

      - task: PythonScript@0
        displayName: 'Set versions for source build'
        inputs:
          scriptPath: 'eng/versioning/set_versions.py'
          arguments: '--build-type client --pst'
        condition: and(succeeded(), eq(variables['TestFromSource'],'true'))

      - task: PythonScript@0
        displayName: 'Update versions for source build'
        inputs:
          scriptPath: 'eng/versioning/update_versions.py'
          arguments: '--update-type library --build-type client --sr'
        condition: and(succeeded(), eq(variables['ShouldRunSourceTests'],'true'))

      - task: PowerShell@2
        # The root pom.xml contains both track 1, data, and track 2, client libraries.
        # This task calls a powershell script that will go through all of the pom files
        # in the repository looking, specifically, for ones whose parent is
        # azure-client-sdk-parent and create a temporary pom file with just those libraries.
        # Note: It excludes items within the /eng directory otherwise we'd be picking up
        # jacoco and spotbugs which are unnecessary for the From Source run.
        displayName: 'Generate Aggregate Pom for From Source Build'
        inputs:
          pwsh: true
          workingDirectory: $(Agent.BuildDirectory)
          filePath: eng/scripts/Generate-Client-Aggregate-Pom.ps1
        condition: and(succeeded(), eq(variables['ShouldRunSourceTests'],'true'))

      - template: ../steps/generate-project-list.yml
        parameters:
          Artifacts: ${{parameters.Artifacts}}
          AdditionalModules: ${{parameters.AdditionalModules}}

      - task: Maven@3
        displayName: 'Run tests'
        inputs:
          mavenPomFile: pom.xml
          options: ${{ parameters.TestOptions }} -pl $(PLSkipOptions)$(ProjectList) -am $(AdditionalOptions)
          mavenOptions: '$(MemoryOptions) $(LoggingOptions)'
          javaHomeOption: 'JDKVersion'
          jdkVersionOption: $(JavaTestVersion)
          jdkArchitectureOption: 'x64'
          publishJUnitResults: false
          goals: ${{ parameters.TestGoals }}
        # we want to run this when TestFromSource isn't true
        condition: and(succeeded(), ne(variables['TestFromSource'],'true'))

      - task: Maven@3
        displayName: 'Generate aggregate code coverage report'
        condition: and(eq(variables['OsName'], 'Windows'), eq(variables['JavaTestVersion'], '1.11'), eq('${{ parameters.SDKType }}', 'client'))
        inputs:
          mavenPomFile: sdk/${{ parameters.ServiceDirectory }}/pom.xml
          options: -Pcoverage
          mavenOptions: '$(MemoryOptions) $(LoggingOptions)'
          javaHomeOption: 'JDKVersion'
          jdkVersionOption: $(JavaTestVersion)
          jdkArchitectureOption: 'x64'
          goals: jacoco:report-aggregate
          # we want to run this when TestFromSource isn't true
          condition: and(succeeded(), ne(variables['TestFromSource'],'true'))

      - task: Maven@3
        displayName: 'Build for From Source run'
        inputs:
          mavenPomFile: ClientAggregatePom.xml
          goals: 'install'
          # Build and install every track 2, client, library. The purpose is to have all of
          # the libraries installed on the machine so we can simply run tests with the -amd
          # switch and we can remove the SNAFU of dependencies that bloated the ci.yml files'
          # AdditionalModules because we ended up having to list every transitive azure client
          # dependency. Note: The -T 1C says spin up a build thread per core. Since we're building
          # all of the track 2, client, libraries (which is now over 100) this effectively cuts the
          # the build time in half.
          options: '$(DefaultOptions) -T 1C -DskipTests -Dgpg.skip -Dmaven.javadoc.skip=true -Dcheckstyle.skip=true -Dspotbugs.skip=true -Drevapi.skip=true'
          mavenOptions: '$(MemoryOptions) $(LoggingOptions)'
          javaHomeOption: 'JDKVersion'
          jdkVersionOption: $(JavaBuildVersion)
          jdkArchitectureOption: 'x64'
          publishJUnitResults: false
        condition: and(succeeded(), and(eq(variables['TestFromSource'],'true'), eq(variables['ShouldRunSourceTests'],'true')))

      - task: Maven@3
        displayName: 'Run tests for From Source run'
        inputs:
          mavenPomFile: ClientAggregatePom.xml
          # For the From Source runs we don't want the -am switch as we don't care about running tests for our dependencies
          # but we do want the -amd switch because we want to run tests on things that depend on us.
          options: ${{ parameters.TestOptions }} -pl $(PLSkipOptions)$(ProjectList) -amd
          mavenOptions: '$(MemoryOptions) $(LoggingOptions)'
          javaHomeOption: 'JDKVersion'
          jdkVersionOption: $(JavaTestVersion)
          jdkArchitectureOption: 'x64'
          publishJUnitResults: false
          # The From Source runs only care about running tests for libraries within an SDK/area
          # as well as libraries which depend on them and not the other stages in the Maven
          # lifecycle that test or verify targets would execute. The libraries were already
          # compiled and installed in the previous task, this tasks only runs tests.
          goals: 'surefire:test'
        condition: and(succeeded(), and(eq(variables['TestFromSource'],'true'), eq(variables['ShouldRunSourceTests'],'true')))

      - template: ../steps/upload-repository-on-failure.yml

      - task: PublishTestResults@2
        condition: and(always(), or(ne(variables['TestFromSource'],'true'), eq(variables['ShouldRunSourceTests'],'true')))
        inputs:
          mergeTestResults: true
          testRunTitle: $(RunTitle)

      # Azure DevOps only seems to respect the last code coverage result published, so only do this for Windows + Java LTS.
      # Code coverage reporting is setup only for Track 2 modules.
      - task: PublishCodeCoverageResults@1
        condition: and(eq(variables['OsName'], 'Windows'), eq(variables['JavaTestVersion'], '1.11'), eq('${{ parameters.SDKType }}', 'client'))
        inputs:
          codeCoverageTool: JaCoCo
          summaryFileLocation: sdk/${{ parameters.ServiceDirectory }}/target/site/jacoco-aggregate/jacoco.xml
          reportDirectory: sdk/${{ parameters.ServiceDirectory }}/target/site/jacoco-aggregate/
          failIfCoverageEmpty: false<|MERGE_RESOLUTION|>--- conflicted
+++ resolved
@@ -1,45 +1,4 @@
 parameters:
-<<<<<<< HEAD
-  SDKType: client
-  ServiceDirectory: not-specified # Set a default that breaks in obvious ways.
-  TestPipeline: false
-  Artifacts: []
-  AdditionalModules: []
-  PreTestSteps: []
-  TestOptions: '$(DefaultOptions) -DtrimStackTrace=false -Dmaven.javadoc.skip=true -Dspotbugs.skip=true -Dcheckstyle.skip=true -Drevapi.skip=true -Dparallel-test-playback'
-  TestGoals: verify
-  TestMatrix:
-    Linux - Java 8:
-      OSVmImage: 'ubuntu-18.04'
-      JavaTestVersion: '1.8'
-      RunTitle: 'Linux on Java 1.8'
-    macOS - Java 8:
-      OSVmImage: 'macOS-10.15'
-      JavaTestVersion: '1.8'
-      RunTitle: 'macOS on Java 1.8'
-    Windows - Java 8:
-      OSVmImage: 'windows-2019'
-      JavaTestVersion: '1.8'
-      RunTitle: 'Windows on Java 1.8'
-    Linux - Java 11:
-      OSVmImage: 'ubuntu-18.04'
-      JavaTestVersion: '1.11'
-      RunTitle: 'Linux on Java 1.11'
-    macOS - Java 11:
-      OSVmImage: 'macOS-10.15'
-      JavaTestVersion: '1.11'
-      RunTitle: 'macOS on Java 1.11'
-    Windows - Java 11:
-      OSVmImage: 'windows-2019'
-      JavaTestVersion: '1.11'
-      RunTitle: 'Windows on Java 1.11'
-    Linux From Source - Java 11:
-      OSVmImage: 'ubuntu-18.04'
-      JavaTestVersion: '1.11'
-      RunTitle: 'From Source: Linux on Java 1.11'
-      AdditionalOptions: '-amd'
-      TestFromSource: true
-=======
   - name: SDKType
     type: string
     default: client
@@ -111,7 +70,6 @@
         AdditionalOptions: '-amd'
         TestFromSource: true
 
->>>>>>> e2018a87
 
 jobs:
   - job: 'Build'
@@ -136,10 +94,7 @@
             pwsh: true
             workingDirectory: $(Build.SourcesDirectory)
             filePath: eng/scripts/SetTestPipelineVersion.ps1
-<<<<<<< HEAD
-=======
             arguments: '-BuildID $(Build.BuildId)'
->>>>>>> e2018a87
 
       - script: |
           echo "##vso[build.addbuildtag]Scheduled"
@@ -211,13 +166,10 @@
         artifact: '$(ArtifactName)'
 
       - template: ../steps/upload-repository-on-failure.yml
-<<<<<<< HEAD
-=======
 
       - template: /eng/pipelines/templates/steps/create-apireview.yml
         parameters:
           Artifacts: ${{parameters.Artifacts}}
->>>>>>> e2018a87
 
   - job: 'Analyze'
     condition: and(succeeded(), ne(variables['Skip.Analyze'], 'true'))
@@ -248,11 +200,7 @@
         parameters:
           ${{ if eq(variables['Build.Reason'], 'PullRequest') }}:
             Directory: ''
-<<<<<<< HEAD
-            Urls: (git diff origin/${env:SYSTEM_PULLREQUEST_TARGETBRANCH} HEAD --name-only -- '*.md')
-=======
             Urls: (eng/common/scripts/get-markdown-files-from-changed-files.ps1)
->>>>>>> e2018a87
           ${{ if ne(variables['Build.Reason'], 'PullRequest') }}:
             Directory: sdk/${{ parameters.ServiceDirectory }}
           CheckLinkGuidance: $true
