parameters:
  ServiceDirectory: not-specified # Set a default that breaks in obvious ways.
  PreTestSteps: []
  TestOptions: '$(DefaultOptions)'
  TestGoals: test
  TestMatrix:
    Linux - Java 8:
      OSName: 'Linux'
      OSVmImage: 'ubuntu-16.04'
      JavaVersion: '1.8'
    macOS - Java 8:
      OSName: 'macOS'
      OSVmImage: 'macOS-10.13'
      JavaVersion: '1.8'
    Windows - Java 8:
      OSName: 'Windows'
      OSVmImage: 'windows-2019'
      JavaVersion: '1.8'
    Linux - Java 11:
      OSName: 'Linux'
      OSVmImage: 'ubuntu-16.04'
      JavaVersion: '1.11'
    macOS - Java 11:
      OSName: 'macOS'
      OSVmImage: 'macOS-10.13'
      JavaVersion: '1.11'
    Windows - Java 11:
      OSName: 'Windows'
      OSVmImage: 'windows-2019'
      JavaVersion: '1.11'

jobs:
  - job: 'Build'

    variables:
      - template: ../variables/globals.yml

    pool:
      vmImage: 'ubuntu-16.04'

    strategy:
      matrix:
        Client Libraries:
          ArtifactName: 'packages'
          JavaVersion: '1.11'

    steps:
      - script: |
          echo "##vso[build.addbuildtag]Scheduled"
        displayName: 'Tag scheduled builds'
        condition: and(eq(variables['Build.SourceBranchName'],'master'),eq(variables['Build.Reason'],'Schedule'))

      - task: UsePythonVersion@0
        displayName: 'Use Python 3.6'
        inputs:
          versionSpec: '3.6'

      - template: tools/daily-dev-build-variable/daily-dev-build-variable.yml@azure-sdk-tools

      - ${{ each artifact in parameters.Artifacts }}:
        - script: |
            python3 --version
            python3 eng/versioning/set_versions.py --update-type all --build-type client --build-qualifier dev.$(Build.BuildNumber) --artifact-id ${{artifact.name}}
            python3 eng/versioning/set_versions.py --update-type all --build-type data --build-qualifier dev.$(Build.BuildNumber) --artifact-id ${{artifact.name}}
          condition: eq(variables['SetDevVersion'],'true')
          displayName: Append dev package version suffix for ${{artifact.name}}

      - script: |
          python3 --version
          python3 eng/versioning/update_versions.py --update-type all --build-type client
          python3 eng/versioning/update_versions.py --update-type all --build-type data
        condition: eq(variables['SetDevVersion'],'true')
        displayName: Apply version settings to repository

      - script: |
          pip install markdown2 BeautifulSoup4
        displayName: 'pip install markdown2 and BeautifulSoup4'

      - template: ../steps/cache-maven-repository.yml

      - template: eng/pipelines/templates/scripts/replace-relative-links.yml@azure-sdk-tools
        parameters:
          TargetFolder: $(Build.SourcesDirectory)
          RootFolder: $(Build.SourcesDirectory)
          BuildSHA: $(Build.SourceVersion)
          RepoId: 'Azure/azure-sdk-for-java'

      - task: Maven@3
        displayName: 'Build and Package'
        inputs:
          mavenPomFile: sdk/${{parameters.ServiceDirectory}}/pom.service.xml
          goals: 'package'
          options: '$(DefaultOptions) "-DpackageOutputDirectory=$(Build.ArtifactStagingDirectory)" -DskipTests -Dgenerate-overview' # We include template-module so we ensure it always builds in CI
          mavenOptions: '$(MemoryOptions) $(LoggingOptions)'
          javaHomeOption: 'JDKVersion'
          jdkVersionOption: $(JavaVersion)
          jdkArchitectureOption: 'x64'
          publishJUnitResults: false

      - publish: $(Build.ArtifactStagingDirectory)
        displayName: 'Publish Artifacts $(ArtifactName)'
        artifact: '$(ArtifactName)'


  - job: 'Analyze'
    condition: ne(variables['Skip.Analyze'], 'true')

    variables:
      - template: ../variables/globals.yml

    pool:
      vmImage: 'ubuntu-16.04'

    steps:
      - pwsh: |
          $(Build.SourcesDirectory)/eng/versioning/pom_file_version_scanner.ps1
        displayName: "Verify versions in POM files"

      - task: UsePythonVersion@0
        displayName: 'Use Python 3.6'
        inputs:
          versionSpec: '3.6'

      - script: |
          pip install setuptools wheel
          pip install doc-warden
          ward scan -d $(Build.SourcesDirectory) -c $(Build.SourcesDirectory)/eng/.docsettings.yml
        displayName: 'Verify Readmes'

      - task: ms.vss-governance-buildtask.governance-build-task-component-detection.ComponentGovernanceComponentDetection@0
        # ComponentGovernance is currently unable to run on pull requests of public projects. Running on non-PR
        # builds should be sufficient.
        condition: and(succeededOrFailed(), ne(variables['Build.Reason'], 'PullRequest'))
        displayName: 'Component Detection'

      # We `install` the code quality reports tooling into our local m2 cache separately from building the Maven project
      # reports. This means it is available as part of that, but also so that this is not documented in the project report.

      - template: ../steps/install-reporting-tools.yml
        parameters:
          Options: --batch-mode
          MavenOptions: $(MemoryOptions) $(LoggingOptions)

      - task: Maven@3
        displayName: 'Install azure-sdk-parent'
        inputs:
          mavenPomFile: parent/pom.xml
          options: '$(DefaultOptions) -DskipTests -Dgpg.skip'
          mavenOptions: '$(MemoryOptions)  $(LoggingOptions)'
          javaHomeOption: 'JDKVersion'
          jdkVersionOption: '1.11'
          jdkArchitectureOption: 'x64'
          publishJUnitResults: false
          goals: 'install'

      - task: Maven@3
<<<<<<< HEAD
        displayName: 'Install Module and Run SpotBugs, Checkstyle, and Javadoc'
        inputs:
          mavenPomFile: sdk/${{parameters.ServiceDirectory}}/pom.service.xml
          options: '--no-transfer-progress -DskipTests -Dgpg.skip -Dverify-readme'
          mavenOptions: '$(MemoryOptions)'
=======
        displayName: 'Install all client libraries (for SpotBugs analysis)'
        inputs:
          mavenPomFile: pom.client.xml
          options: '$(DefaultOptions) -DskipTests -Dgpg.skip -Dmaven.javadoc.skip=true -Dcheckstyle.skip=true -Dspotbugs.skip=true -Drevapi.skip=true -Dverify-readme'
          mavenOptions: '$(MemoryOptions) $(LoggingOptions)'
          javaHomeOption: 'JDKVersion'
          jdkVersionOption: '1.11'
          jdkArchitectureOption: 'x64'
          publishJUnitResults: false
          goals: 'install'

      # Run SpotBugs, CheckStyle, Revapi, and JavaDoc tools to ensure high code quality - these will fail the build if issues are found
      - task: Maven@3
        displayName: 'Run SpotBugs, CheckStyle, Revapi, and JavaDoc'
        inputs:
          mavenPomFile: pom.client.xml
          options: '-DskipTests -Dgpg.skip'
          mavenOptions: ''
          javaHomeOption: 'JDKVersion'
          jdkVersionOption: '1.11'
          jdkArchitectureOption: 'x64'
          publishJUnitResults: false
          goals: 'spotbugs:check checkstyle:checkstyle-aggregate revapi:check javadoc:aggregate'

      # We run a separate SpotBugs aggregate report step here to roll-up all the issues identified per-module
      - task: Maven@3
        displayName: 'Run SpotBugs aggregate analysis'
        inputs:
          mavenPomFile: eng/spotbugs-aggregate-report/pom.xml
          options: '--batch-mode -DskipTests -Dgpg.skip'
          mavenOptions: '$(MemoryOptions) $(LoggingOptions)'
>>>>>>> 6b85ab77
          javaHomeOption: 'JDKVersion'
          jdkVersionOption: '1.11'
          jdkArchitectureOption: 'x64'
          publishJUnitResults: false
          goals: 'install'

      # Generate the Maven site report, including SpotBugs, JavaDoc, CheckStyle, Jacoco, etc only when we are not
      # running as a PR check.
      - task: Maven@3
        displayName: 'Generate Maven project site, including JavaDocs, SpotBugs, and CheckStyle reports'
        condition: and(succeeded(), in(variables['Build.Reason'], 'Schedule', 'Manual'))
        inputs:
          mavenPomFile: pom.client.xml
          options: '$(DefaultOptions) -DskipTests -Dgpg.skip'
          mavenOptions: '$(MemoryOptions) $(LoggingOptions)'
          javaHomeOption: 'JDKVersion'
          jdkVersionOption: '1.11'
          jdkArchitectureOption: 'x64'
          publishJUnitResults: false
          goals: 'install site:site site:stage'

      - script: |
          git clone https://github.com/JonathanGiles/DependencyChecker.git
          mkdir input && cp dependencies.json input/
        displayName: 'Download dependency checker'
        condition: and(succeeded(), in(variables['Build.Reason'], 'Schedule', 'Manual'))

      - task: Maven@3
        displayName: 'Analyze dependencies'
        condition: and(succeeded(), in(variables['Build.Reason'], 'Schedule', 'Manual'))
        inputs:
          mavenPomFile: 'DependencyChecker/pom.xml'
          options: '-Dexec.args="-showall -dependencymanagement"'
          mavenOptions: '$(MemoryOptions) $(LoggingOptions)'
          javaHomeOption: 'JDKVersion'
          jdkVersionOption: '1.11'
          jdkArchitectureOption: 'x64'
          publishJUnitResults: false
          goals: 'clean package exec:java'

      # We only copy artifacts into the staging in nightly builds, we don't bother with this for PR validation builds.
      - pwsh: |
          copy -r target/staging $(Build.ArtifactStagingDirectory)
          copy eng/code-quality-reports/src/main/resources/index.html $(Build.ArtifactStagingDirectory)
          copy eng/spotbugs-aggregate-report/target/spotbugs/spotbugsXml.html (Join-Path $(Build.ArtifactStagingDirectory) "staging")
          copy output/dependencies.html (Join-Path $(Build.ArtifactStagingDirectory) "staging")
        displayName: 'Copy reports to artifact staging'
        condition: and(succeeded(), in(variables['Build.Reason'], 'Schedule', 'Manual'))

      - publish: $(Build.ArtifactStagingDirectory)
        condition: succeededOrFailed()
        displayName: 'Publish Report Artifacts'
        artifact: reports

  - job: 'Test'
    condition: ne(variables['Skip.Test'], 'true')

    variables:
      - template: ../variables/globals.yml

    strategy:
      matrix: ${{ parameters.TestMatrix }}

    pool:
      vmImage: $(OSVmImage)

    steps:
      - template: ../steps/verify-agent-os.yml
        parameters:
          OSName: $(OSName)

      - template: ../steps/cache-maven-repository.yml

      - task: Maven@3
        displayName: 'Start Jetty'
        condition: ne(variables['SdkType'], 'client')
        inputs:
          mavenPomFile: pom.client.xml
          options: '$(DefaultOptions)'
          mavenOptions: '$(MemoryOptions) $(LoggingOptions)'
          javaHomeOption: 'JDKVersion'
          jdkVersionOption: $(JavaVersion)
          jdkArchitectureOption: 'x64'
          publishJUnitResults: false
          goals: 'jetty:run-forked'

      - ${{ parameters.PreTestSteps }}

      - task: Maven@3
        displayName: 'Run tests'
        inputs:
          mavenPomFile: sdk/${{parameters.ServiceDirectory}}/pom.service.xml
          options: ${{ parameters.TestOptions }}
          mavenOptions: '$(MemoryOptions) $(LoggingOptions)'
          javaHomeOption: 'JDKVersion'
          jdkVersionOption: $(JavaVersion)
          jdkArchitectureOption: 'x64'
          publishJUnitResults: false
          goals: ${{ parameters.TestGoals }}

      - task: PublishTestResults@2
        condition: succeededOrFailed()
        inputs:
          mergeTestResults: true
          testRunTitle: '$(OSName) on Java $(JavaVersion)'<|MERGE_RESOLUTION|>--- conflicted
+++ resolved
@@ -154,45 +154,11 @@
           goals: 'install'
 
       - task: Maven@3
-<<<<<<< HEAD
-        displayName: 'Install Module and Run SpotBugs, Checkstyle, and Javadoc'
+        displayName: 'Install Module and Run SpotBugs, Checkstyle, RevApi, and Javadoc'
         inputs:
           mavenPomFile: sdk/${{parameters.ServiceDirectory}}/pom.service.xml
           options: '--no-transfer-progress -DskipTests -Dgpg.skip -Dverify-readme'
           mavenOptions: '$(MemoryOptions)'
-=======
-        displayName: 'Install all client libraries (for SpotBugs analysis)'
-        inputs:
-          mavenPomFile: pom.client.xml
-          options: '$(DefaultOptions) -DskipTests -Dgpg.skip -Dmaven.javadoc.skip=true -Dcheckstyle.skip=true -Dspotbugs.skip=true -Drevapi.skip=true -Dverify-readme'
-          mavenOptions: '$(MemoryOptions) $(LoggingOptions)'
-          javaHomeOption: 'JDKVersion'
-          jdkVersionOption: '1.11'
-          jdkArchitectureOption: 'x64'
-          publishJUnitResults: false
-          goals: 'install'
-
-      # Run SpotBugs, CheckStyle, Revapi, and JavaDoc tools to ensure high code quality - these will fail the build if issues are found
-      - task: Maven@3
-        displayName: 'Run SpotBugs, CheckStyle, Revapi, and JavaDoc'
-        inputs:
-          mavenPomFile: pom.client.xml
-          options: '-DskipTests -Dgpg.skip'
-          mavenOptions: ''
-          javaHomeOption: 'JDKVersion'
-          jdkVersionOption: '1.11'
-          jdkArchitectureOption: 'x64'
-          publishJUnitResults: false
-          goals: 'spotbugs:check checkstyle:checkstyle-aggregate revapi:check javadoc:aggregate'
-
-      # We run a separate SpotBugs aggregate report step here to roll-up all the issues identified per-module
-      - task: Maven@3
-        displayName: 'Run SpotBugs aggregate analysis'
-        inputs:
-          mavenPomFile: eng/spotbugs-aggregate-report/pom.xml
-          options: '--batch-mode -DskipTests -Dgpg.skip'
-          mavenOptions: '$(MemoryOptions) $(LoggingOptions)'
->>>>>>> 6b85ab77
           javaHomeOption: 'JDKVersion'
           jdkVersionOption: '1.11'
           jdkArchitectureOption: 'x64'
