--- conflicted
+++ resolved
@@ -42,15 +42,10 @@
       container: $[ variables['Container'] ]
 
     steps:
-<<<<<<< HEAD
-#      - template: /eng/common/pipelines/templates/steps/verify-agent-os.yml
-
-=======
       - template: /eng/common/pipelines/templates/steps/verify-agent-os.yml
         parameters:
           AgentImage: $(OSVmImage)
-          
->>>>>>> 2ccf99d0
+
       - ${{ if ne(parameters.DisableAzureResourceCreation, 'true') }}:
         - ${{ if parameters.TestResourceDirectories }}:
           - ${{ each directory in parameters.TestResourceDirectories }}:
