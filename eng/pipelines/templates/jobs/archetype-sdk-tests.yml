--- conflicted
+++ resolved
@@ -119,10 +119,6 @@
           jdkVersionOption: '1.11'
           jdkArchitectureOption: 'x64'
           publishJUnitResults: false
-<<<<<<< HEAD
-
-=======
->>>>>>> abe48b71
 
       - task: Maven@3
         displayName: $(DisplayName)
