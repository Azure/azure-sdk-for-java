--- conflicted
+++ resolved
@@ -118,12 +118,7 @@
           PROVISIONER_APPLICATION_ID: $(provisioner-aad-id)
           PROVISIONER_APPLICATION_SECRET: $(provisioner-aad-secret)
         displayName: Remove Test Resources
-<<<<<<< HEAD
-        condition: false
-=======
         condition: true
->>>>>>> 49ade3d3
-
 
       - task: PublishTestResults@2
         condition: always()
