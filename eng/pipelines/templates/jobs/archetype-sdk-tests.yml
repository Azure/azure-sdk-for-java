parameters:
  ServiceDirectory: ''
  EnvVars: {}
  MaxParallel: 0
  Matrix:
    Linux - Java 8:
      OSName: 'Linux'
      OSVmImage: 'ubuntu-16.04'
      JavaVersion: '1.8'
      DisplayName: 'Linux - Java 8'
    macOS - Java 8:
      OSName: 'macOS'
      OSVmImage: 'macOS-10.13'
      JavaVersion: '1.8'
      DisplayName: 'macOS - Java 8'
    Windows - Java 8:
      OSName: 'Windows'
      OSVmImage: 'windows-2019'
      JavaVersion: '1.8'
      DisplayName: 'Windows - Java 8'
    Linux - Java 11:
      OSName: 'Linux'
      OSVmImage: 'ubuntu-16.04'
      JavaVersion: '1.11'
      DisplayName: 'Linux - Java 11'
    macOS - Java 11:
      OSName: 'macOS'
      OSVmImage: 'macOS-10.13'
      JavaVersion: '1.11'
      DisplayName: 'macOS - Java 11'
    Windows - Java 11:
      OSName: 'Windows'
      OSVmImage: 'windows-2019'
      JavaVersion: '1.11'
      DisplayName: 'Windows - Java 11'
  PreRunSteps: []
  PostRunSteps: []
  TestName: LiveTest
  TimeoutInMinutes: 60
  TestStepMavenInputs:
    options: '-Dmaven.wagon.http.pool=false $(DefaultOptions)'
    mavenOptions: '$(MemoryOptions) $(LoggingOptions)'
    javaHomeOption: 'JDKVersion'
    jdkVersionOption: '$(JavaVersion)'
    jdkArchitectureOption: 'x64'
    publishJUnitResults: false
    goals: 'test'
  TestResultsFiles: ''

jobs:
  - job: ${{ parameters.TestName }}
    timeoutInMinutes: ${{ parameters.TimeoutInMinutes }}

    variables:
      - template: ../variables/globals.yml
    strategy:
      matrix: ${{ parameters.Matrix }}
      maxParallel: ${{ parameters.MaxParallel }}

    pool:
      vmImage: $(OSVmImage)

    steps:
      - ${{ if ne(parameters.DisableAzureResourceCreation, 'true') }}:
        - pwsh: |
            Install-Module -Name Az -AllowClobber -Scope CurrentUser -Force
          displayName: Install Az Module

        - pwsh: |
            $baseName = "t" + [guid]::NewGuid().ToString('n').Substring(0,16)
            Write-Host "##vso[task.setvariable variable=BaseName;]$baseName"
          displayName: Generate $(BaseName)

        - pwsh: >-
            eng/New-TestResources.ps1
            -BaseName $(BaseName)
            -ServiceDirectory ${{ parameters.ServiceDirectory }}
            -TestApplicationId '$(aad-azure-sdk-test-client-id)'
            -TestApplicationSecret '$(aad-azure-sdk-test-client-secret)'
            -TestApplicationOid '$(aad-azure-sdk-test-client-oid)'
            -TenantId '$(aad-azure-sdk-test-tenant-id)'
            -ProvisionerApplicationId '$(provisioner-aad-id)'
            -ProvisionerApplicationSecret '$(provisioner-aad-secret)'
            -DeleteAfterHours 24
            -Location westus2
            -Force
            -Verbose
          displayName: Provision Test Resources

      - ${{ parameters.PreRunSteps }}

      - task: Maven@3
        displayName: $(DisplayName)
        inputs:
          mavenPomFile: sdk/${{parameters.ServiceDirectory}}/pom.service.xml
          ${{ insert }}: ${{ parameters.TestStepMavenInputs }}
        env: ${{ parameters.EnvVars }}

      - ${{ parameters.PostRunSteps }}

      - ${{ if ne(parameters.DisableAzureResourceCreation, 'true') }}:
        - pwsh: >-
            eng/Remove-TestResources.ps1
            -ResourceGroupName "${env:AZURE_RESOURCEGROUP_NAME}"
            -TenantId '$(aad-azure-sdk-test-tenant-id)'
            -ProvisionerApplicationId '$(provisioner-aad-id)'
            -ProvisionerApplicationSecret '$(provisioner-aad-secret)'
            -Force
            -Verbose
          condition: ne(variables['AZURE_RESOURCEGROUP_NAME'], '')
          continueOnError: true
          displayName: Remove Test Resources
<<<<<<< HEAD
          condition: false
=======
>>>>>>> 10e4bd5f


      - task: PublishTestResults@2
        condition: always()
        inputs:
          mergeTestResults: true
          testRunTitle: 'Live tests for ${{ parameters.ServiceDirectory }} $(DisplayName)'
          ${{ if ne(parameters.TestResultsFiles, '') }}:
            testResultsFiles: ${{ parameters.TestResultsFiles }}<|MERGE_RESOLUTION|>--- conflicted
+++ resolved
@@ -107,14 +107,9 @@
             -ProvisionerApplicationSecret '$(provisioner-aad-secret)'
             -Force
             -Verbose
-          condition: ne(variables['AZURE_RESOURCEGROUP_NAME'], '')
           continueOnError: true
           displayName: Remove Test Resources
-<<<<<<< HEAD
           condition: false
-=======
->>>>>>> 10e4bd5f
-
 
       - task: PublishTestResults@2
         condition: always()
