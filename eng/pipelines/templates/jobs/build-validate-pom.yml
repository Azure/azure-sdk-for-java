--- conflicted
+++ resolved
@@ -44,34 +44,9 @@
           SDKType: ${{ parameters.SDKType }}
           ServiceDirectory: ${{ parameters.ServiceDirectory }}
 
-<<<<<<< HEAD
-      # HACK: Ideally I wouldn't need to do this but I need to figure out the right
-      #       approach here around getting this dependency installed whilst targeting
-      #       the parent POMs via the root aggregate (given they aren't listed)
-      #       anywhere in the dependency graph.
-      #
-      #       The answer might be to finally strip out the <module /> references from
-      #       the parent POMs (something we want to do anyway) and then add them to
-      #       the graph so that we can build off the root POM targeting the parent
-      #       projects and then it would be able to find sdk-build-tools. But for now
-      #       I am more interested getting the end-to-end scenario working with this
-      #       hack rather than getting bogged down.
-      - task: Maven@3
-        displayName: 'Install build tools'
-        inputs:
-          mavenPomFile: pom.xml
-          goals: 'install'
-          options: '-pl com.azure:sdk-build-tools -am'
-          mavenOptions: '$(MemoryOptions) $(LoggingOptions)'
-          javaHomeOption: 'JDKVersion'
-          jdkVersionOption: $(JavaBuildVersion)
-          jdkArchitectureOption: 'x64'
-          publishJUnitResults: false
-=======
       # We `install` the code quality reports tooling into our local m2 cache separately from building the Maven project
       # reports. This means it is available as part of that, but also so that this is not documented in the project report.
       - template: /eng/pipelines/templates/steps/install-reporting-tools.yml
->>>>>>> 65b9e91f
 
       - ${{ each artifact in parameters.Artifacts }}:
         - task: Maven@3
