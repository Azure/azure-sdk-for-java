parameters:
  ServiceDirectory: ''
  TestResourceDirectories:
  Artifacts: []
  AdditionalModules: []
  EnvVars: {}
  MaxParallel: 0
  PreSteps: []
  PostSteps: []
  TimeoutInMinutes: 60
  TestMode: 'LIVE'
  TestResultsFiles: ''
  CloudConfig: {}
  ArmTemplateParameters: '@{}'
  Location: ''
  Matrix: ''
  DependsOn: ''
  UsePlatformContainer: false
  DisableAzureResourceCreation: false
  BuildParallelization: '2C'
  TestGoals: $(TestGoals)
  TestOptions: $(TestOptions)
  TestParallelization: '1'
  TestVersionSupport: $(TestVersionSupport)
  UseHttpFaultInjector: false

jobs:
  - job:
    dependsOn: ${{ parameters.DependsOn }}
    condition: and(succeededOrFailed(), ne(${{ parameters.Matrix }}, '{}'))
    strategy:
      maxParallel: ${{ parameters.MaxParallel }}
      matrix: $[ ${{ parameters.Matrix }} ]

    variables:
      - template: /eng/pipelines/templates/variables/globals.yml
      - name: ArmTemplateParameters
        value: '@{}'

    timeoutInMinutes: ${{ parameters.TimeoutInMinutes }}

    pool:
      name: $(Pool)
      vmImage: $(OSVmImage)

    ${{ if eq(parameters.UsePlatformContainer, 'true') }}:
      # Add a default so the job doesn't fail when the matrix is empty
      container: $[ variables['Container'] ]

    steps:
      - template: /eng/pipelines/templates/steps/initialize-test-environment.yml
        parameters:
          Artifacts: ${{ parameters.Artifacts }}
          AdditionalModules: ${{ parameters.AdditionalModules }}
          ServiceDirectory: ${{ parameters.ServiceDirectory }}
          SDKType: ${{ parameters.SDKType }}

      # macOS has known issues running HTTP fault injector, change this once
      # https://github.com/Azure/azure-sdk-tools/pull/6216 is resolved
      - ${{ if and(eq(parameters.UseHttpFaultInjector, 'true'), not(contains(variables['OSVmImage'], 'mac'))) }}:
        - template: /eng/pipelines/templates/steps/http-fault-injector.yml

<<<<<<< HEAD
      # If the Java test versions isn't one of the LTS versions, or in other words is the latest Java version we're
      # testing against and that isn't an LTS version at the time (ex. latest LTS is Java 17 but we're testing against
      # Java 18), then install the latest Java version and use that to run tests.
      - template: /eng/pipelines/templates/steps/install-latest-jdk.yml
        parameters:
          LatestJdkFeatureVersion: $(LatestNonLtsJdkFeatureVersion)

=======
>>>>>>> 3694d1b2
      - template: /eng/pipelines/templates/steps/install-reporting-tools.yml
        parameters:
          JdkVersion: $(JavaTestVersion)

      - ${{ if ne(parameters.DisableAzureResourceCreation, 'true') }}:
        - template: /eng/common/TestResources/build-test-resource-config.yml
          parameters:
            SubscriptionConfiguration: ${{ parameters.CloudConfig.SubscriptionConfiguration }}
            SubscriptionConfigurations: ${{ parameters.CloudConfig.SubscriptionConfigurations }}

        - ${{ if parameters.TestResourceDirectories }}:
          - ${{ each directory in parameters.TestResourceDirectories }}:
            - template: /eng/common/TestResources/deploy-test-resources.yml
              parameters:
                ${{ if or(parameters.Location, parameters.CloudConfig.Location) }}:
                  Location: ${{ coalesce(parameters.Location, parameters.CloudConfig.Location) }}
                ServiceDirectory: '${{ directory }}'
                SubscriptionConfiguration: $(SubscriptionConfiguration)
                ArmTemplateParameters: $(ArmTemplateParameters)
        - ${{ if not(parameters.TestResourceDirectories) }}:
          - template: /eng/common/TestResources/deploy-test-resources.yml
            parameters:
              ${{ if or(parameters.Location, parameters.CloudConfig.Location) }}:
                Location: ${{ coalesce(parameters.Location, parameters.CloudConfig.Location) }}
              ServiceDirectory: '${{ parameters.ServiceDirectory }}'
              SubscriptionConfiguration: $(SubscriptionConfiguration)
              ArmTemplateParameters: $(ArmTemplateParameters)

      - ${{ parameters.PreSteps }}

      - template: /eng/pipelines/templates/steps/build-and-test.yml
        parameters:
          SDKType: ${{ parameters.SDKType }}
          ServiceDirectory: ${{ parameters.ServiceDirectory }}
          ParallelTestPlayback: 'false'
          BuildParallelization: ${{ parameters.BuildParallelization }}
          IsLiveTest: true
          TestGoals: ${{ parameters.TestGoals }}
          TestOptions: ${{ parameters.TestOptions }}
          TestParallelization: ${{ parameters.TestParallelization }}
          TestVersionSupport: ${{ parameters.TestVersionSupport }}
          TestEnvVars:
            AZURE_TEST_MODE: ${{ parameters.TestMode }}
            AZURE_VERSION_OVERRIDE_TESTS: ${{ parameters.TestVersionSupport }}
            ${{ each var in parameters.EnvVars }}:
              ${{ var.key }}: ${{ var.value }}

      - template: /eng/pipelines/templates/steps/upload-repository-on-failure.yml

      # macOS has known issues running HTTP fault injector, change this once
      # https://github.com/Azure/azure-sdk-tools/pull/6216 is resolved
      - ${{ if and(eq(parameters.UseHttpFaultInjector, 'true'), not(contains(variables['OSVmImage'], 'mac'))) }}:
        - template: /eng/pipelines/templates/steps/publish-http-fault-injector-logs.yml

      - ${{ parameters.PostSteps }}

      - ${{ if ne(parameters.DisableAzureResourceCreation, 'true') }}:
        - ${{ if parameters.TestResourceDirectories }}:
          - ${{ each directory in parameters.TestResourceDirectories }}:
            - template: /eng/common/TestResources/remove-test-resources.yml
              parameters:
                ServiceDirectory: '${{ directory }}'
                SubscriptionConfiguration: $(SubscriptionConfiguration)
        - ${{ if not(parameters.TestResourceDirectories) }}:
          - template: /eng/common/TestResources/remove-test-resources.yml
            parameters:
              ServiceDirectory: '${{ parameters.ServiceDirectory }}'
              SubscriptionConfiguration: $(SubscriptionConfiguration)<|MERGE_RESOLUTION|>--- conflicted
+++ resolved
@@ -60,7 +60,6 @@
       - ${{ if and(eq(parameters.UseHttpFaultInjector, 'true'), not(contains(variables['OSVmImage'], 'mac'))) }}:
         - template: /eng/pipelines/templates/steps/http-fault-injector.yml
 
-<<<<<<< HEAD
       # If the Java test versions isn't one of the LTS versions, or in other words is the latest Java version we're
       # testing against and that isn't an LTS version at the time (ex. latest LTS is Java 17 but we're testing against
       # Java 18), then install the latest Java version and use that to run tests.
@@ -68,8 +67,6 @@
         parameters:
           LatestJdkFeatureVersion: $(LatestNonLtsJdkFeatureVersion)
 
-=======
->>>>>>> 3694d1b2
       - template: /eng/pipelines/templates/steps/install-reporting-tools.yml
         parameters:
           JdkVersion: $(JavaTestVersion)
