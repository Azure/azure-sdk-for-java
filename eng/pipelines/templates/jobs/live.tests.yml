parameters:
  ServiceDirectory: ''
  TestResourceDirectories:
  EnvVars: {}
  MaxParallel: 0
  PreSteps: []
  PostSteps: []
  TimeoutInMinutes: 60
  TestMode: 'LIVE'
  TestResultsFiles: ''
  CloudConfig: {}
  ArmTemplateParameters: '@{}'
  Location: ''
  Matrix: ''
  DependsOn: ''
  UsePlatformContainer: false
  DisableAzureResourceCreation: false
  BuildParallelization: '2C'
  BuildOptions: ''
  TestGoals: $(TestGoals)
  TestOptions: $(TestOptions)
  TestParallelization: '1'
  TestVersionSupport: $(TestVersionSupport)
  UseHttpFaultInjector: false
  OSName:
  UseFederatedAuth: false
<<<<<<< HEAD
  PersistOidcToken: false
=======
  VersionOverride: $(VersionOverride)
>>>>>>> a6a5143d

jobs:
  - job:
    dependsOn: ${{ parameters.DependsOn }}
    condition: and(succeededOrFailed(), ne(${{ parameters.Matrix }}, '{}'))
    strategy:
      maxParallel: ${{ parameters.MaxParallel }}
      matrix: $[ ${{ parameters.Matrix }} ]

    variables:
      - name: ArmTemplateParameters
        value: '@{}'

    timeoutInMinutes: ${{ parameters.TimeoutInMinutes }}

    pool:
      # 1es pipeline templates converts `image` to demands: ImageOverride under the hood
      # which is incompatible with image selection in the default non-1es hosted pools
      ${{ if eq(parameters.OSName, 'macOS') }}:
        vmImage: $(OSVmImage)
      ${{ else }}:
        image: $(OSVmImage)
      name: $(Pool)
      os: ${{ parameters.OSName }}

    ${{ if eq(parameters.UsePlatformContainer, 'true') }}:
      # Add a default so the job doesn't fail when the matrix is empty
      container: $[ variables['Container'] ]

    templateContext:
      outputs:
        # Troubleshooting artifacts are creating in the staging directory under the folder 'troubleshooting'.
        # This will contain things such as heap dumps hprofs if testing hit OutOfMemory errors, log files captured
        # during testing if tests failed, and linting reports.
        - output: pipelineArtifact
          artifactName: troubleshooting-$(System.StageName)-$(System.JobName)
          targetPath: $(System.DefaultWorkingDirectory)/troubleshooting
          displayName: 'Capture troubleshooting artifacts'
          condition: and(not(succeeded()), eq(variables['HAS_TROUBLESHOOTING'], 'true'))
          sbomEnabled: false

        - output: pipelineArtifact
          artifactName: 'repository-$(System.JobName)'
          targetPath: '$(System.DefaultWorkingDirectory)'
          displayName: 'Capture repo state for analysis'
          condition: or(eq(variables['CaptureRepositoryOnFailure'], 'true'), and(failed(), eq(variables['Build.Reason'],'Schedule')))
          sbomEnabled: false

    steps:
      - template: /eng/pipelines/templates/steps/initialize-test-environment.yml
        parameters:
          OS: ${{ parameters.OSName }}

      # macOS has known issues running HTTP fault injector, change this once
      # https://github.com/Azure/azure-sdk-tools/pull/6216 is resolved
      - ${{ if and(eq(parameters.UseHttpFaultInjector, 'true'), not(contains(variables['OSVmImage'], 'mac'))) }}:
        - template: /eng/pipelines/templates/steps/http-fault-injector.yml

      # If the Java test versions isn't one of the LTS versions, or in other words is the latest Java version we're
      # testing against and that isn't an LTS version at the time (ex. latest LTS is Java 17 but we're testing against
      # Java 18), then install the latest Java version and use that to run tests.
      - template: /eng/pipelines/templates/steps/install-latest-jdk.yml
        parameters:
          LatestJdkFeatureVersion: $(LatestNonLtsJdkFeatureVersion)

      - template: /eng/pipelines/templates/steps/install-reporting-tools.yml
        parameters:
          JdkVersion: $(JavaTestVersion)

      - ${{ if ne(parameters.DisableAzureResourceCreation, 'true') }}:
        - template: /eng/common/TestResources/build-test-resource-config.yml
          parameters:
            SubscriptionConfiguration: ${{ parameters.CloudConfig.SubscriptionConfiguration }}
            SubscriptionConfigurations: ${{ parameters.CloudConfig.SubscriptionConfigurations }}
            ${{ if eq('true', parameters.UseFederatedAuth) }}:
              SubscriptionConfigurationFilePaths: ${{ parameters.CloudConfig.SubscriptionConfigurationFilePaths }}
            EnvVars:
              Pool: $(Pool)
              ${{ insert }}: ${{ parameters.EnvVars }}

        - ${{ each directory in coalesce(parameters.TestResourceDirectories, split(parameters.ServiceDirectory, '|')) }}:
          - template: /eng/common/TestResources/deploy-test-resources.yml
            parameters:
              ${{ if or(parameters.Location, parameters.CloudConfig.Location) }}:
                Location: ${{ coalesce(parameters.Location, parameters.CloudConfig.Location) }}
              ServiceDirectory: '${{ directory }}'
              SubscriptionConfiguration: $(SubscriptionConfiguration)
              ArmTemplateParameters: $(ArmTemplateParameters)
              UseFederatedAuth: ${{ parameters.UseFederatedAuth }}
              PersistOidcToken: ${{ parameters.PersistOidcToken }}
              ServiceConnection: ${{ parameters.CloudConfig.ServiceConnection }}
              SubscriptionConfigurationFilePaths: ${{ parameters.CloudConfig.SubscriptionConfigurationFilePaths }}
              EnvVars:
                Pool: $(Pool)
                ${{ insert }}: ${{ parameters.EnvVars }}

      - ${{ parameters.PreSteps }}

      - template: /eng/pipelines/templates/steps/build-and-test.yml
        parameters:
          ParallelTestPlayback: 'false'
          BuildParallelization: ${{ parameters.BuildParallelization }}
          BuildOptions: ${{ parameters.BuildOptions }}
          IsLiveTest: true
          TestGoals: ${{ parameters.TestGoals }}
          TestOptions: ${{ parameters.TestOptions }}
          TestParallelization: ${{ parameters.TestParallelization }}
          TestVersionSupport: ${{ parameters.TestVersionSupport }}
          TestEnvVars:
            AZURE_TEST_MODE: ${{ parameters.TestMode }}
            AZURE_VERSION_OVERRIDE_TESTS: ${{ parameters.TestVersionSupport }}
            ${{ each var in parameters.EnvVars }}:
              ${{ var.key }}: ${{ var.value }}
          UseFederatedAuth: ${{ parameters.UseFederatedAuth }}
          ServiceConnection: ${{ parameters.CloudConfig.ServiceConnection }}
          VersionOverride: ${{ parameters.VersionOverride }}

      - template: /eng/pipelines/templates/steps/post-job-cleanup.yml

      # macOS has known issues running HTTP fault injector, change this once
      # https://github.com/Azure/azure-sdk-tools/pull/6216 is resolved
      - ${{ if and(eq(parameters.UseHttpFaultInjector, 'true'), not(contains(variables['OSVmImage'], 'mac'))) }}:
        - template: /eng/pipelines/templates/steps/publish-http-fault-injector-logs.yml

      - ${{ parameters.PostSteps }}

      - ${{ if ne(parameters.DisableAzureResourceCreation, 'true') }}:
        - ${{ each directory in coalesce(parameters.TestResourceDirectories, split(parameters.ServiceDirectory, '|')) }}:
          - template: /eng/common/TestResources/remove-test-resources.yml
            parameters:
              ServiceDirectory: '${{ directory }}'
              SubscriptionConfiguration: $(SubscriptionConfiguration)
              UseFederatedAuth: ${{ parameters.UseFederatedAuth }}
              ServiceConnection: ${{ parameters.CloudConfig.ServiceConnection }}
              SubscriptionConfigurationFilePaths: ${{ parameters.CloudConfig.SubscriptionConfigurationFilePaths }}
<|MERGE_RESOLUTION|>--- conflicted
+++ resolved
@@ -24,11 +24,8 @@
   UseHttpFaultInjector: false
   OSName:
   UseFederatedAuth: false
-<<<<<<< HEAD
   PersistOidcToken: false
-=======
   VersionOverride: $(VersionOverride)
->>>>>>> a6a5143d
 
 jobs:
   - job:
