--- conflicted
+++ resolved
@@ -97,15 +97,11 @@
           parameters:
             SubscriptionConfiguration: ${{ parameters.CloudConfig.SubscriptionConfiguration }}
             SubscriptionConfigurations: ${{ parameters.CloudConfig.SubscriptionConfigurations }}
-<<<<<<< HEAD
-            EnvVars: ${{ parameters.EnvVars }}
-=======
             ${{ if eq('true', parameters.UseFederatedAuth) }}:
               SubscriptionConfigurationFilePaths: ${{ parameters.CloudConfig.SubscriptionConfigurationFilePaths }}
             EnvVars:
               Pool: $(Pool)
               ${{ insert }}: ${{ parameters.EnvVars }}
->>>>>>> b8b90176
 
         - ${{ if parameters.TestResourceDirectories }}:
           - ${{ each directory in parameters.TestResourceDirectories }}:
@@ -119,6 +115,9 @@
                 UseFederatedAuth: ${{ parameters.UseFederatedAuth }}
                 ServiceConnection: ${{ parameters.CloudConfig.ServiceConnection }}
                 SubscriptionConfigurationFilePaths: ${{ parameters.CloudConfig.SubscriptionConfigurationFilePaths }}
+                EnvVars:
+                  Pool: $(Pool)
+                  ${{ insert }}: ${{ parameters.EnvVars }}
         - ${{ if not(parameters.TestResourceDirectories) }}:
           - template: /eng/common/TestResources/deploy-test-resources.yml
             parameters:
@@ -130,6 +129,9 @@
               UseFederatedAuth: ${{ parameters.UseFederatedAuth }}
               ServiceConnection: ${{ parameters.CloudConfig.ServiceConnection }}
               SubscriptionConfigurationFilePaths: ${{ parameters.CloudConfig.SubscriptionConfigurationFilePaths }}
+              EnvVars:
+                Pool: $(Pool)
+                ${{ insert }}: ${{ parameters.EnvVars }}
 
       - ${{ parameters.PreSteps }}
 
