# Copyright (c) Microsoft Corporation. All rights reserved.
# Licensed under the MIT License.

# Python version 3.4 or higher is required to run this script.

# Use case: Creates an aggregate POM which contains all modules that will be required in a "From Source" run for the passed
# project list.
#
# Flags
#   --project-list/--pl: List of project included in the From Source run.
#
# Output:
# 1. ClientFromSourcePom.xml which is the aggregate pom required by the From Source run
# Set following environment variables in JSON format:
# 2. SparseCheckoutDirectories - This the list of sparse checkout paths that will be used by sparse-checkout.yml
# 3. ServiceDirectories - A list of ServiceDirectories.
#
# For example: To create an aggregate POM for Azure Storage
#    python eng/scripts/generate_from_source_pom.py --pl com.azure:azure-storage-blob,com.azure:azure-storage-common,...
#
# For example: To create an aggregate POM for Azure Core
#    python eng/scripts/generate_from_source_pom.py --pl com.azure:azure-core,com.azure:azure-core-amqp,com.azure:azure-core-test,...
#
# The script must be run at the root of azure-sdk-for-java.

import argparse
from datetime import timedelta
import os
import time
import json
from typing import Dict, Iterable, Set
from pom_helper import *


default_project = Project(None, None, None, None)

# azure-client-sdk-parent, azure-perf-test-parent, spring-boot-starter-parent, and azure-spring-boot-test-parent are
# valid parent POMs for Track 2 libraries.
valid_parents = ['com.azure:azure-client-sdk-parent', 'com.azure:azure-perf-test-parent', 'org.springframework.boot:spring-boot-starter-parent', 'com.azure.spring:azure-spring-boot-test-parent', 'com.azure.cosmos.spark:azure-cosmos-spark_3_2-12']

# List of parent POMs that should be retained as projects to create a full from source POM.
parent_pom_identifiers = ['com.azure:azure-sdk-parent', 'com.azure:azure-client-sdk-parent', 'com.azure:azure-perf-test-parent', 'com.azure.spring:azure-spring-boot-test-parent', 'com.azure.cosmos.spark:azure-cosmos-spark_3_2-12']

# From this file get to the root path of the repo.
root_path = os.path.normpath(os.path.abspath(__file__) + '/../../../')

# From the root of the repo get to the version_client.txt file in eng/versioning.
client_versions_path = os.path.normpath(root_path + '/eng/versioning/version_client.txt')

# File path where the aggregate POM will be written.
client_from_source_pom_path = os.path.join(root_path, 'ClientFromSourcePom.xml')


# Function that creates the aggregate POM.
def create_from_source_pom(project_list: str, set_skip_linting_projects: str, match_any_version: bool):
    project_list_identifiers = project_list.split(',')

    # Get the artifact identifiers from client_versions.txt to act as our source of truth.
    artifact_identifier_to_version = load_client_artifact_identifiers()

    projects = create_projects(project_list_identifiers, artifact_identifier_to_version, match_any_version)

    dependent_modules: Set[str] = set()

    # Resolve all projects, including transitively, that are dependent on the projects in the project list.
    for project_identifier in project_list_identifiers:
        dependent_modules = resolve_dependent_project(project_identifier, dependent_modules, projects)

    dependency_modules: Set[str] = set()

    # Resolve all dependencies of the projects in the project list and of the dependent modules.
    for project_identifier in project_list_identifiers:
        dependency_modules = resolve_project_dependencies(project_identifier, dependency_modules, projects)
    for project_identifier in dependent_modules:
        dependency_modules = resolve_project_dependencies(project_identifier, dependency_modules, projects)

    source_projects: Set[Project] = set()

    # Finally map the project identifiers to projects.
    add_source_projects(source_projects, project_list_identifiers, projects)
    add_source_projects(source_projects, dependent_modules, projects)
    add_source_projects(source_projects, dependency_modules, projects)

    modules = sorted(list(set([p.module_path for p in source_projects])))
    with open(file=client_from_source_pom_path, mode='w') as fromSourcePom:
        fromSourcePom.write(pom_file_start.format('azure-sdk-from-source'))
        fromSourcePom.write(start_modules)

        for module in modules:
            fromSourcePom.write('    <module>{}</module>\n'.format(module))

        fromSourcePom.write(end_modules)
        fromSourcePom.write(pom_file_end)

    # The directory_path is too granular. There are build rules for some libraries that
    # create empty sources/javadocs jars using the README.md. Not every library
    # has a README.md and, in these cases, it uses the README.md from the root service
    # directory. This will also trim the number of paths down considerably.
    sparse_checkout_directories: Set[str] = set()
    service_directories: Set[str] = set()
    sdk_string = "/sdk/"
    for p in source_projects:
        # get the service directory, which is one level up from the library's directory
        sparse_checkout_directory = '/'.join(p.directory_path.split('/')[0:-1])
        sparse_checkout_directories.add(sparse_checkout_directory)
        # The ServiceDirectories list should only ever contain the list of service
        # directories for the project list and nothing else.
        if p.identifier in project_list_identifiers:
            # Sparse checkout directories can contain directories that aren't service directories.
            # (aka. /common). Any service directory will start with "/sdk/", everything else is
            # would be attributed to supporting libraries (ex. perf-test-core).
            if sdk_string in sparse_checkout_directory:
                service_directory = sparse_checkout_directory.replace(sdk_string, "")
                service_directories.add(service_directory)

    # output the SparseCheckoutDirectories environment variable
    sparse_checkout_paths = list(sorted(sparse_checkout_directories))
    print('setting env variable SparseCheckoutDirectories = {}'.format(sparse_checkout_paths))
    print('##vso[task.setvariable variable=SparseCheckoutDirectories;]{}'.format(json.dumps(sparse_checkout_paths)))

    # output the ServiceDirectories environment variable
    service_dirs = list(sorted(service_directories))
    print('setting env variable ServiceDirectories = {}'.format(service_dirs))
    print('##vso[task.setvariable variable=ServiceDirectories;]{}'.format(json.dumps(service_dirs)))

    # Sets the DevOps variable that is used to skip certain projects during linting validation.
    if set_skip_linting_projects:
        skip_linting_projects = []
        for maven_identifier in sorted([p.identifier for p in source_projects]):
            if not project_uses_client_parent(projects.get(maven_identifier), projects):
                skip_linting_projects.append('!' + maven_identifier)
        print('setting env variable {} = {}'.format(set_skip_linting_projects, skip_linting_projects))
        print('##vso[task.setvariable variable={};]{}'.format(set_skip_linting_projects, ','.join(list(set(skip_linting_projects)))))


# Function that loads and parses client_versions.txt into a artifact identifier - source version mapping.
def load_client_artifact_identifiers() -> Dict[str, ArtifactVersion]:
    artifact_identifiers: Dict[str, str] = {}
    with open(file=client_versions_path, mode='r') as f:
        for line in f:
            stripped_line = line.strip()

            # Skip empty, comment, and non-standard version lines.
            if not stripped_line or stripped_line.startswith('#') or line.startswith('beta_') or line.startswith('unreleased_'):
                continue

            # Split the version line on ';' which should create 3 substrings of artifact identifier - released version - source version.
            splitVersionLine = stripped_line.split(";")

            group_artifact = splitVersionLine[0].split(":")

            # From the split lines create the artifact identifier - source version map entry.
            artifact_identifiers[splitVersionLine[0]] = ArtifactVersion(group_artifact[0], group_artifact[1], splitVersionLine[1], splitVersionLine[2])

    return artifact_identifiers

# Function that creates the Projects within the repository.
# Projects contain a Maven identifier, module path, parent POM, its dependency Maven identifiers, and Maven identifiers for projects dependent on it.
def create_projects(project_list_identifiers: list, artifact_identifier_to_version: Dict[str, ArtifactVersion], match_any_version: bool) -> Dict[str, Project]:
    projects: Dict[str, Project] = {}

    for root, _, files in os.walk(root_path):
        # Ignore sdk/resourcemanagerhybrid
        if 'resourcemanagerhybrid' in root:
            continue

        # Also ignore sdk/e2e as this only creates noise during checkout as it uses many current dependencies but isn't an actual project we want to build.
        if 'e2e' in root:
            continue

        for file_name in files:
            file_path = root + os.sep + file_name

            # Only parse files that are pom.xml files.
            if (file_name.startswith('pom') and file_name.endswith('.xml')):
                project = create_project_for_pom(file_path, project_list_identifiers, artifact_identifier_to_version, match_any_version)
                if project is not None:
                    projects[project.identifier] = project


    # Once all the projects have been loaded inject their dependents by inversion the dependencies.
    for _, project in projects.items():
        for dependency in project.dependencies:
            projects.get(dependency).add_dependent(project.identifier)

    return projects

def create_project_for_pom(pom_path: str, project_list_identifiers: list, artifact_identifier_to_version: Dict[str, ArtifactVersion], match_any_version: bool):
    if 'eng' in pom_path.split(os.sep):
        return

    tree = ET.parse(pom_path)
    tree_root = tree.getroot()

    project_identifier = create_artifact_identifier(tree_root)
    module_path = pom_path.replace(root_path, '').replace('\\', '/')
    directory_path = module_path[:module_path.rindex('/')]
    parent_pom = get_parent_pom(tree_root)

    # If this is one of the parent POMs, retain it as a project.
    if project_identifier in parent_pom_identifiers:
        return Project(project_identifier, directory_path, module_path, parent_pom)

    # If the project isn't a track 2 POM skip it and not one of the project list identifiers.
    if not project_identifier in project_list_identifiers and not is_spring_child_pom(tree_root) and not parent_pom in valid_parents: # Spring pom's parent can be empty.
        return

    project = Project(project_identifier, directory_path, module_path, parent_pom)

    dependencies = {child:parent for parent in tree_root.iter() for child in parent if child.tag == maven_xml_namespace + 'dependency'}

    for dependency in dependencies:
        # not all the <dependency> are maven dependencies, ignore them
        if dependencies[dependency].tag == maven_xml_namespace + 'dependenciesToScan':
            continue

        dependency_identifier = create_artifact_identifier(dependency)
        if not dependency_identifier in artifact_identifier_to_version:
            continue

        dependency_version = get_dependency_version(dependency)

        if not artifact_identifier_to_version[dependency_identifier].matches_version(dependency_version, match_any_version):
            continue

        project.add_dependency(dependency_identifier)

    return project

# Function which resolves the dependent projects of the project.
def resolve_dependent_project(pom_identifier: str, dependent_modules: Set[str], projects: Dict[str, Project]):
    if pom_identifier in projects:
        for dependency in projects[pom_identifier].dependents:
            # Only continue if the project's dependents haven't already been resolved.
            if not dependency in dependent_modules:
                dependent_modules.add(dependency)
                dependent_modules = resolve_dependent_project(dependency, dependent_modules, projects)

    return dependent_modules

# Function which resolves the dependencies of the project.
def resolve_project_dependencies(pom_identifier: str, dependency_modules: Set[str], projects: Dict[str, Project]):
    if pom_identifier in projects:
        for dependency in projects[pom_identifier].dependencies:
            # Only continue if the project's dependencies haven't already been resolved.
            if not dependency in dependency_modules:
                dependency_modules.add(dependency)
                dependency_modules = resolve_project_dependencies(dependency, dependency_modules, projects)

    return dependency_modules

# Determines if the passed POM XML is a Spring library.
def is_spring_child_pom(tree_root: ET.Element):
    group_id_node = element_find(tree_root, 'groupId')
    artifact_id_node = element_find(tree_root, 'artifactId')
    return not group_id_node is None and group_id_node.text == 'com.azure.spring' \
           and not artifact_id_node is None \
           and artifact_id_node.text != 'spring-cloud-azure' \
           and artifact_id_node.text != 'spring-cloud-azure-experimental' # Exclude parent pom to fix this error: "Project is duplicated in the reactor"
<<<<<<< HEAD

# Creates an artifacts identifier.
def create_artifact_identifier(element: ET.Element):
    group_id = element_find(element, 'groupId')

    # POMs allow the groupId to be inferred from the parent POM.
    # This is a guard to prevent this from raising an error.
    if group_id is None:
        group_id = element_find(element_find(element, 'parent'), 'groupId')

    return group_id.text + ':' + element_find(element, 'artifactId').text

# Gets the dependency version.
def get_dependency_version(element: ET.Element):
    dependency_version = element_find(element, 'version')

    if dependency_version is None:
        return None

    return dependency_version.text

# Helper function for finding an XML element which handles adding the namespace.
def element_find(element: ET.Element, path: str):
    return element.find(maven_xml_namespace + path)
=======
>>>>>>> 8d609db9

def add_source_projects(source_projects: Set[Project], project_identifiers: Iterable[str], projects: Dict[str, Project]):
    for project_identifier in project_identifiers:
        project = projects[project_identifier]
        source_projects.add(project)

        while project.parent_pom is not None:
            project = projects.get(project.parent_pom, default_project)
            if project.module_path is not None:
                source_projects.add(project)

def project_uses_client_parent(project: Project, projects: Dict[str, Project]) -> bool:
    while project.parent_pom is not None:
        if project.parent_pom == 'com.azure:azure-client-sdk-parent':
            return True
        project = projects.get(project.parent_pom, default_project)

    return False

def main():
    parser = argparse.ArgumentParser(description='Generated an aggregate POM for a From Source run.')
    parser.add_argument('--project-list', '--pl', type=str)
    parser.add_argument('--set-skip-linting-projects', type=str)
    parser.add_argument('--match-any-version', action='store_true')
    args = parser.parse_args()
    if args.project_list == None:
        raise ValueError('Missing project list.')
    start_time = time.time()
    create_from_source_pom(args.project_list, args.set_skip_linting_projects, args.match_any_version)
    elapsed_time = time.time() - start_time

    print('Effective From Source POM File')
    with open(file=client_from_source_pom_path, mode='r') as fromSourcePom:
        print(fromSourcePom.read())

    print('elapsed_time={}'.format(elapsed_time))
    print('Total time for replacement: {} seconds'.format(str(timedelta(seconds=elapsed_time))))

if __name__ == '__main__':
    main()<|MERGE_RESOLUTION|>--- conflicted
+++ resolved
@@ -257,33 +257,6 @@
            and not artifact_id_node is None \
            and artifact_id_node.text != 'spring-cloud-azure' \
            and artifact_id_node.text != 'spring-cloud-azure-experimental' # Exclude parent pom to fix this error: "Project is duplicated in the reactor"
-<<<<<<< HEAD
-
-# Creates an artifacts identifier.
-def create_artifact_identifier(element: ET.Element):
-    group_id = element_find(element, 'groupId')
-
-    # POMs allow the groupId to be inferred from the parent POM.
-    # This is a guard to prevent this from raising an error.
-    if group_id is None:
-        group_id = element_find(element_find(element, 'parent'), 'groupId')
-
-    return group_id.text + ':' + element_find(element, 'artifactId').text
-
-# Gets the dependency version.
-def get_dependency_version(element: ET.Element):
-    dependency_version = element_find(element, 'version')
-
-    if dependency_version is None:
-        return None
-
-    return dependency_version.text
-
-# Helper function for finding an XML element which handles adding the namespace.
-def element_find(element: ET.Element, path: str):
-    return element.find(maven_xml_namespace + path)
-=======
->>>>>>> 8d609db9
 
 def add_source_projects(source_projects: Set[Project], project_identifiers: Iterable[str], projects: Dict[str, Project]):
     for project_identifier in project_identifiers:
