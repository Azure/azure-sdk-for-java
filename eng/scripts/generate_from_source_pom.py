# Copyright (c) Microsoft Corporation. All rights reserved.
# Licensed under the MIT License.

# Python version 3.4 or higher is required to run this script.

# Use case: Creates an aggregate POM which contains all modules that will be required in a "From Source" run for the passed
# project list.
#
# Flags
#   --project-list/--pl: List of project included in the From Source run.
#
# For example: To create an aggregate POM for Azure Storage
#    python eng/scripts/generate_from_source_pom.py --pl com.azure:azure-storage-blob,com.azure:azure-storage-common,...
#
# For example: To create an aggregate POM for Azure Core
#    python eng/scripts/generate_from_source_pom.py --pl com.azure:azure-core,com.azure:azure-core-amqp,com.azure:azure-core-test,...
#
# The script must be run at the root of azure-sdk-for-java.

import argparse
from datetime import timedelta
import os
import time
import json
from typing import Dict, Iterable, List, Set
import xml.etree.ElementTree as ET

class Project:
    def __init__(self, identifier: str, directory_path: str, module_path: str, parent_pom: str):
        self.identifier = identifier
        self.directory_path = directory_path
        self.module_path = module_path
        self.parent_pom = parent_pom
        self.dependencies: List[str] = []
        self.dependents: List[str] = []

    def add_dependency(self, dependency: str):
        if dependency not in self.dependencies:
            self.dependencies.append(dependency)

    def add_dependent(self, dependent: str):
        if dependent not in self.dependents:
            self.dependents.append(dependent)

default_project = Project(None, None, None, None)

# azure-client-sdk-parent, azure-perf-test-parent, spring-boot-starter-parent, and azure-spring-boot-test-parent are
# valid parent POMs for Track 2 libraries.
valid_parents = ['com.azure:azure-client-sdk-parent', 'com.azure:azure-perf-test-parent', 'org.springframework.boot:spring-boot-starter-parent', 'com.azure.spring:azure-spring-boot-test-parent']

# List of parent POMs that should be retained as projects to create a full from source POM.
parent_pom_identifiers = ['com.azure:azure-sdk-parent', 'com.azure:azure-client-sdk-parent', 'com.azure:azure-perf-test-parent', 'com.azure.spring:azure-spring-boot-test-parent']

# From this file get to the root path of the repo.
root_path = os.path.normpath(os.path.abspath(__file__) + '/../../../')

# From the root of the repo get to the version_client.txt file in eng/versioning.
client_versions_path = os.path.normpath(root_path + '/eng/versioning/version_client.txt')

# File path where the aggregate POM will be written.
client_from_source_pom_path = os.path.join(root_path, 'ClientFromSourcePom.xml')

# Beginning XML for the aggregate POM.
pom_file_start = '''<!-- Copyright (c) Microsoft Corporation. All rights reserved. Licensed under the MIT License. -->
<project xmlns="http://maven.apache.org/POM/4.0.0" xmlns:xsi="http://www.w3.org/2001/XMLSchema-instance"
         xsi:schemaLocation="http://maven.apache.org/POM/4.0.0 http://maven.apache.org/maven-v4_0_0.xsd">
  <modelVersion>4.0.0</modelVersion>
  <groupId>com.azure</groupId>
  <artifactId>azure-sdk-from-source</artifactId>
  <packaging>pom</packaging>
  <version>1.0.0</version>
  <modules>
'''

# Closing XML for the aggregate POM.
pom_file_end = '''  </modules>
</project>
'''

maven_xml_namespace = '{http://maven.apache.org/POM/4.0.0}'

# Function that creates the aggregate POM.
def create_from_source_pom(project_list: str, set_pipeline_variable: str, set_skip_linting_projects: str):
    project_list_identifiers = project_list.split(',')

    # Get the artifact identifiers from client_versions.txt to act as our source of truth.
    artifact_identifier_to_source_version = load_client_artifact_identifiers()

    projects = create_projects(project_list_identifiers, artifact_identifier_to_source_version)

    dependent_modules: Set[str] = set()

    # Resolve all projects, including transitively, that are dependent on the projects in the project list.
    for project_identifier in project_list_identifiers:
        dependent_modules = resolve_dependent_project(project_identifier, dependent_modules, projects)

    dependency_modules: Set[str] = set()

    # Resolve all dependencies of the projects in the project list and of the dependent modules.
    for project_identifier in project_list_identifiers:
        dependency_modules = resolve_project_dependencies(project_identifier, dependency_modules, projects)
    for project_identifier in dependent_modules:
        dependency_modules = resolve_project_dependencies(project_identifier, dependency_modules, projects)

    source_projects: Set[Project] = set()

    # Finally map the project identifiers to projects.
    add_source_projects(source_projects, project_list_identifiers, projects)
    add_source_projects(source_projects, dependent_modules, projects)
    add_source_projects(source_projects, dependency_modules, projects)
    
    modules = list(set(sorted([p.module_path for p in source_projects])))
    with open(file=client_from_source_pom_path, mode='w') as fromSourcePom:
        fromSourcePom.write(pom_file_start)

        for module in modules:
            fromSourcePom.write('    <module>{}</module>\n'.format(module))

        fromSourcePom.write(pom_file_end)

    if set_pipeline_variable:
        checkout_paths = list(set(sorted([p.directory_path for p in source_projects])))
        print('##vso[task.setvariable variable={};]{}'.format(set_pipeline_variable, json.dumps(checkout_paths)))

    # Sets the DevOps variable that is used to skip certain projects during linting validation.
    if set_skip_linting_projects:
        skip_linting_projects = []
        for maven_identifier in sorted([p.identifier for p in source_projects]):
            if not project_uses_client_parent(projects.get(maven_identifier), projects):
                skip_linting_projects.append('!' + maven_identifier)

        print('##vso[task.setvariable variable={};]{}'.format(set_skip_linting_projects, ','.join(list(set(skip_linting_projects)))))


# Function that loads and parses client_versions.txt into a artifact identifier - source version mapping.
def load_client_artifact_identifiers() -> Dict[str, str]:
    artifact_identifiers: Dict[str, str] = {}
    with open(file=client_versions_path, mode='r') as f:
        for line in f:
            stripped_line = line.strip()

            # Skip empty, comment, and non-standard version lines.
            if not stripped_line or stripped_line.startswith('#') or line.startswith('beta_') or line.startswith('unreleased_'):
                continue

            # Split the version line on ';' which should create 3 substrings of artifact identifier - released version - source version.
            splitVersionLine = stripped_line.split(";")

            # From the split lines create the artifact identifier - source version map entry.
            artifact_identifiers[splitVersionLine[0]]=splitVersionLine[2]

    return artifact_identifiers

# Function that creates the Projects within the repository.
# Projects contain a Maven identifier, module path, parent POM, its dependency Maven identifiers, and Maven identifiers for projects dependent on it.
def create_projects(project_list_identifiers: list, artifact_identifier_to_source_version: dict) -> Dict[str, Project]:
    projects: Dict[str, Project] = {}

    for root, _, files in os.walk(root_path):
        # Ignore sdk/resourcemanagerhybrid
        if 'resourcemanagerhybrid' in root:
            continue

        for file_name in files:
            file_path = root + os.sep + file_name

            # Only parse files that are pom.xml files.
            if (file_name.startswith('pom') and file_name.endswith('.xml')):
                project = create_project_for_pom(file_path, project_list_identifiers, artifact_identifier_to_source_version)
                if project is not None:
                    projects[project.identifier] = project


    # Once all the projects have been loaded inject their dependents by inversion the dependencies.
    for _, project in projects.items():
        for dependency in project.dependencies:
            projects.get(dependency).add_dependent(project.identifier)

    return projects

def create_project_for_pom(pom_path: str, project_list_identifiers: list, artifact_identifier_to_source_version: dict):
    if 'eng' in pom_path.split(os.sep):
        return

    tree = ET.parse(pom_path)
    tree_root = tree.getroot()

    project_identifier = create_artifact_identifier(tree_root)
    directory_path = pom_path.replace(root_path, '').replace('\\', '/')
    module_path = directory_path.split(os.sep)[0]
    parent_pom = get_parent_pom(tree_root)

    # If this is one of the parent POMs, retain it as a project.
    if project_identifier in parent_pom_identifiers:
        return Project(project_identifier, directory_path, module_path, parent_pom)

    # If the project isn't a track 2 POM skip it and not one of the project list identifiers.
    if not project_identifier in project_list_identifiers and not parent_pom in valid_parents:
        return

    project = Project(project_identifier, directory_path, module_path, parent_pom)

    dependencies = {child:parent for parent in tree_root.iter() for child in parent if child.tag == maven_xml_namespace + 'dependency'}

    for dependency in dependencies:
        # not all the <dependency> are maven dependencies, ignore them
        if dependencies[dependency].tag == maven_xml_namespace + 'dependenciesToScan':
            continue

        dependency_identifier = create_artifact_identifier(dependency)
        if not dependency_identifier in artifact_identifier_to_source_version:
            continue

        dependency_version = get_dependency_version(dependency)

        if dependency_version != artifact_identifier_to_source_version[dependency_identifier]:
            continue

        project.add_dependency(dependency_identifier)
    
    return project

# Function which resolves the dependent projects of the project.
def resolve_dependent_project(pom_identifier: str, dependent_modules: Set[str], projects: Dict[str, Project]):
    if pom_identifier in projects:
        for dependency in projects[pom_identifier].dependents:
            # Only continue if the project's dependents haven't already been resolved.
            if not dependency in dependent_modules:
                dependent_modules.add(dependency)
                dependent_modules = resolve_dependent_project(dependency, dependent_modules, projects)

    return dependent_modules

# Function which resolves the dependencies of the project.
def resolve_project_dependencies(pom_identifier: str, dependency_modules: Set[str], projects: Dict[str, Project]):
    if pom_identifier in projects:
        for dependency in projects[pom_identifier].dependencies:
            # Only continue if the project's dependencies haven't already been resolved.
            if not dependency in dependency_modules:
                dependency_modules.add(dependency)
                dependency_modules = resolve_project_dependencies(dependency, dependency_modules, projects)

    return dependency_modules

# Get parent POM.
def get_parent_pom(tree_root: ET.Element):
    parent_node = element_find(tree_root, 'parent')

    if parent_node is None:
        return None
    
    return create_artifact_identifier(parent_node)

# Creates an artifacts identifier.
def create_artifact_identifier(element: ET.Element):
    group_id = element_find(element, 'groupId')

    # POMs allow the groupId to be inferred from the parent POM.
    # This is a guard to prevent this from raising an error.
    if group_id is None:
        group_id = element_find(element_find(element, 'parent'), 'groupId')

    return group_id.text + ':' + element_find(element, 'artifactId').text

# Gets the dependency version.
def get_dependency_version(element: ET.Element):
    dependency_version = element_find(element, 'version')

    if dependency_version is None:
        return None

    return dependency_version.text

# Helper function for finding an XML element which handles adding the namespace.
def element_find(element: ET.Element, path: str):
    return element.find(maven_xml_namespace + path)

def add_source_projects(source_projects: Set[Project], project_identifiers: Iterable[str], projects: Dict[str, Project]):
    for project_identifier in project_identifiers:
        project = projects[project_identifier]
        source_projects.add(project)

        while project.parent_pom is not None:
            project = projects.get(project.parent_pom, default_project)
            if project.module_path is not None:
                source_projects.add(project)

def project_uses_client_parent(project: Project, projects: Dict[str, Project]) -> bool:
    while project.parent_pom is not None:
        if project.parent_pom == 'com.azure:azure-client-sdk-parent':
            return True
        project = projects.get(project.parent_pom, default_project)
    
    return False

def main():
    parser = argparse.ArgumentParser(description='Generated an aggregate POM for a From Source run.')
    parser.add_argument('--project-list', '--pl', type=str)
    parser.add_argument('--set-pipeline-variable', type=str)
    parser.add_argument('--set-skip-linting-projects', type=str)
    args = parser.parse_args()
<<<<<<< HEAD
    args.project_list = 'com.azure:azure-core'
=======
>>>>>>> 32704cb5
    if args.project_list == None:
        raise ValueError('Missing project list.')
    start_time = time.time()
    create_from_source_pom(args.project_list, args.set_pipeline_variable, args.set_skip_linting_projects)
    elapsed_time = time.time() - start_time

    print('Effective From Source POM File')
    with open(file=client_from_source_pom_path, mode='r') as fromSourcePom:
        print(fromSourcePom.read())

    print('elapsed_time={}'.format(elapsed_time))
    print('Total time for replacement: {} seconds'.format(str(timedelta(seconds=elapsed_time))))

if __name__ == '__main__':
    main()<|MERGE_RESOLUTION|>--- conflicted
+++ resolved
@@ -299,10 +299,6 @@
     parser.add_argument('--set-pipeline-variable', type=str)
     parser.add_argument('--set-skip-linting-projects', type=str)
     args = parser.parse_args()
-<<<<<<< HEAD
-    args.project_list = 'com.azure:azure-core'
-=======
->>>>>>> 32704cb5
     if args.project_list == None:
         raise ValueError('Missing project list.')
     start_time = time.time()
