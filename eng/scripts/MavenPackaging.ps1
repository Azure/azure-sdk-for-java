--- conflicted
+++ resolved
@@ -74,15 +74,6 @@
 function Get-SonaTypeProfileID([string]$GroupID) {
   $sonaTypeProfileID = switch -wildcard ($GroupID)
   {
-<<<<<<< HEAD
-    "com.azure*"                   { "88192f04117501" }
-    "com.microsoft"                { "108eda13eb3910" }
-    "com.microsoft.azure*"         { "534d15ee3800f4" }
-    "com.microsoft.rest*"          { "66eef5eb9b85bd" }
-    "com.microsoft.servicefabric*" { "8acff2e04dc15e" }
-    "com.microsoft.spring*"        { "615994e851c580" }
-    "com.microsoft.sqlserver*"     { "2bafd8aecdb240" }
-=======
     "com.azure*"                     { "88192f04117501" }
     "com.microsoft"                  { "108eda13eb3910" }
     "com.microsoft.azure*"           { "534d15ee3800f4" }
@@ -91,7 +82,6 @@
     "com.microsoft.servicefabric*"   { "8acff2e04dc15e" }
     "com.microsoft.spring*"          { "615994e851c580" }
     "com.microsoft.sqlserver*"       { "2bafd8aecdb240" }
->>>>>>> e2018a87
     default {
       throw "Profile ID for group ID $GroupID was not found."
     }
