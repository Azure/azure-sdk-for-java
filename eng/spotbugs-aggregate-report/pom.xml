--- conflicted
+++ resolved
@@ -61,11 +61,7 @@
       <plugin>
         <groupId>org.apache.maven.plugins</groupId>
         <artifactId>maven-javadoc-plugin</artifactId>
-<<<<<<< HEAD
-        <version>3.5.0</version> <!-- {x-version-update;org.apache.maven.plugins:maven-javadoc-plugin;external_dependency} -->
-=======
         <version>3.6.0</version> <!-- {x-version-update;org.apache.maven.plugins:maven-javadoc-plugin;external_dependency} -->
->>>>>>> 21a51c6f
         <configuration>
           <!-- Added to override the -snippetpath arg which is not applicable here-->
           <additionalOptions>-maxLineLength 120</additionalOptions>
