<!-- Copyright (c) Microsoft Corporation. All rights reserved.
     Licensed under the MIT License. -->
<project xmlns="http://maven.apache.org/POM/4.0.0"
         xmlns:xsi="http://www.w3.org/2001/XMLSchema-instance"
         xsi:schemaLocation="http://maven.apache.org/POM/4.0.0 http://maven.apache.org/xsd/maven-4.0.0.xsd">
  <parent>
    <artifactId>azure-client-sdk-parent</artifactId>
    <groupId>com.azure</groupId>
    <version>1.3.0</version>
    <relativePath>../../pom.client.xml</relativePath>
  </parent>
  <modelVersion>4.0.0</modelVersion>
  <artifactId>spotbugs-reporting</artifactId>
  <version>1.0.0</version>
  <properties>
    <!-- Track 1 client library versions -->
    <azure-batch.version>5.0.1</azure-batch.version>
    <azure-eventhubs.version>2.3.1</azure-eventhubs.version>
    <azure-eventhubs-eph.version>2.5.1</azure-eventhubs-eph.version>
    <azure-keyvault.track-one.version>1.2.0</azure-keyvault.track-one.version>
    <azure-servicebus.version>2.0.0</azure-servicebus.version>
    <azure-storage-blob.version>10.5.0</azure-storage-blob.version>

    <!-- Track 2 client library versions -->
    <azure-core.version>1.0.0-preview.4</azure-core.version>
    <azure-data-appconfiguration.version>1.0.0-preview.3</azure-data-appconfiguration.version>
    <azure-identity.version>1.0.0-preview.3</azure-identity.version>
    <azure-keyvault.version>4.0.0-preview.3</azure-keyvault.version>
    <azure-messaging-eventhubs.version>5.0.0-preview.3</azure-messaging-eventhubs.version>
    <azure-storage-common.version>12.0.0-preview.3</azure-storage-common.version>
    <azure-storage-blob.version>12.0.0-preview.3</azure-storage-blob.version>
    <azure-storage-file.version>12.0.0-preview.3</azure-storage-file.version>
    <azure-storage-queue.version>12.0.0-preview.3</azure-storage-queue.version>
  </properties>
  <distributionManagement>
    <site>
      <id>azure-java-build-docs</id>
      <url>https://azuresdkartifacts.blob.core.windows.net/azure-sdk-for-java/</url>
    </site>
  </distributionManagement>

  <build>
    <plugins>
      <plugin>
        <groupId>org.codehaus.mojo</groupId>
        <artifactId>build-helper-maven-plugin</artifactId>
        <executions>
          <execution>
            <id>add-client-source</id>
            <phase>${client.phase}</phase>
            <goals>
              <goal>add-source</goal>
            </goals>
            <configuration>
              <sources>
                <source>..\..\sdk\appconfiguration\azure-data-appconfiguration\src\main\java</source>
                <source>..\..\sdk\appconfiguration\azure-data-appconfiguration\src\samples\java</source>
                <source>..\..\sdk\core\azure-core\src\main\java</source>
                <source>..\..\sdk\core\azure-core\src\samples\java</source>
                <source>..\..\sdk\core\azure-core-amqp\src\main\java</source>
                <source>..\..\sdk\core\azure-core-http-netty\src\main\java</source>
<<<<<<< HEAD
                <source>..\..\sdk\core\azure-core-http-okhttp\src\main\java</source>
=======
                <source>..\..\sdk\core\azure-core-http-netty\src\samples\java</source>
>>>>>>> 802351ff
                <source>..\..\sdk\core\azure-core-management\src\main\java</source>
                <source>..\..\sdk\core\azure-core-test\src\main\java</source>
                <source>..\..\sdk\eventhubs\azure-messaging-eventhubs\src\main\java</source>
                <source>..\..\sdk\eventhubs\azure-messaging-eventhubs\src\samples\java</source>
                <source>..\..\sdk\identity\azure-identity\src\main\java</source>
                <source>..\..\sdk\identity\azure-identity\src\samples\java</source>
<!--                <source>..\..\sdk\keyvault\azure-keyvault-keys\src\main\java</source>-->
<!--                <source>..\..\sdk\keyvault\azure-keyvault-keys\src\samples\java</source>-->
<!--                <source>..\..\sdk\keyvault\azure-keyvault-secrets\src\main\java</source>-->
<!--                <source>..\..\sdk\keyvault\azure-keyvault-secrets\src\samples\java</source>-->
                <source>..\..\sdk\storage\azure-storage-common\src\main\java</source>
                <source>..\..\sdk\storage\azure-storage-blob\src\main\java</source>
                <source>..\..\sdk\storage\azure-storage-blob\src\samples\java</source>
                <source>..\..\sdk\storage\azure-storage-file\src\main\java</source>
                <source>..\..\sdk\storage\azure-storage-file\src\samples\java</source>
                <source>..\..\sdk\storage\azure-storage-queue\src\main\java</source>
                <source>..\..\sdk\storage\azure-storage-queue\src\samples\java</source>
<!--                <source>..\..\sdk\tracing\azure-tracing-opentelemetry\src\main\java</source>-->
              </sources>
            </configuration>
          </execution>
        </executions>
      </plugin>

      <plugin>
        <groupId>org.codehaus.mojo</groupId>
        <artifactId>build-helper-maven-plugin</artifactId>
        <executions>
          <execution>
            <id>add-data-source</id>
            <phase>${data.phase}</phase>
            <goals>
              <goal>add-source</goal>
            </goals>
            <configuration>
              <sources>
                <source>..\..\sdk\batch\microsoft-azure-batch\src\main\java</source>
                <source>..\..\sdk\eventhubs\microsoft-azure-eventhubs\src\main\java</source>
                <source>..\..\sdk\eventhubs\microsoft-azure-eventhubs-eph\src\main\java</source>
                <source>..\..\sdk\eventhubs\microsoft-azure-eventhubs-extensions\src\main\java</source>
                <!-- Storage is excluded from Spotbugs report as it collides with the storage library
                dependency in eventhubs code. This issue is under investigation.
                Issue Link: https://github.com/Azure/azure-sdk-for-java/issues/3096 -->
                <!-- <source>..\..\storage\data-plane\src\main\java</source> -->
                <source>..\..\sdk\keyvault\microsoft-azure-keyvault\src\main\java</source>
                <source>..\..\sdk\keyvault\microsoft-azure-keyvault-cryptography\src\main\java</source>
                <source>..\..\sdk\keyvault\microsoft-azure-keyvault-core\src\main\java</source>
                <source>..\..\sdk\keyvault\microsoft-azure-keyvault-extensions\src\main\java</source>
                <source>..\..\sdk\keyvault\microsoft-azure-keyvault-webkey\src\main\java</source>
                <source>..\..\sdk\servicebus\microsoft-azure-servicebus\src\main\java</source>
              </sources>
            </configuration>
          </execution>
        </executions>
      </plugin>

      <plugin>
        <groupId>org.apache.maven.plugins</groupId>
        <artifactId>maven-javadoc-plugin</artifactId>
        <configuration>
          <!-- Added to override the -snippetpath arg which is not applicable here-->
          <additionalOptions>-maxLineLength 120</additionalOptions>
        </configuration>
      </plugin>

    </plugins>
  </build>

  <profiles>
    <profile>
      <id>client-modules</id>
      <activation>
        <property>
          <name>!data-plane</name>
        </property>
        <activeByDefault>true</activeByDefault>
      </activation>
      <dependencies>
        <dependency>
          <groupId>com.azure</groupId>
          <artifactId>azure-data-appconfiguration</artifactId>
          <version>${azure-data-appconfiguration.version}</version>
        </dependency>
        <dependency>
          <groupId>com.azure</groupId>
          <artifactId>azure-core</artifactId>
          <version>${azure-core.version}</version>
        </dependency>
        <dependency>
          <groupId>com.azure</groupId>
          <artifactId>azure-core-amqp</artifactId>
          <version>${azure-core.version}</version>
        </dependency>
        <dependency>
          <groupId>com.azure</groupId>
          <artifactId>azure-core-http-netty</artifactId>
          <version>${azure-core.version}</version>
        </dependency>
        <dependency>
          <groupId>com.azure</groupId>
          <artifactId>azure-core-management</artifactId>
          <version>${azure-core.version}</version>
        </dependency>
        <dependency>
          <groupId>com.azure</groupId>
          <artifactId>azure-core-test</artifactId>
          <version>${azure-core.version}</version>
        </dependency>
        <dependency>
          <groupId>com.azure</groupId>
          <artifactId>azure-messaging-eventhubs</artifactId>
          <version>${azure-messaging-eventhubs.version}</version>
        </dependency>
        <dependency>
          <groupId>com.azure</groupId>
          <artifactId>azure-identity</artifactId>
          <version>${azure-identity.version}</version>
        </dependency>
        <dependency>
          <groupId>com.azure</groupId>
          <artifactId>azure-keyvault-keys</artifactId>
          <version>${azure-keyvault.version}</version>
        </dependency>
        <dependency>
          <groupId>com.azure</groupId>
          <artifactId>azure-keyvault-secrets</artifactId>
          <version>${azure-keyvault.version}</version>
        </dependency>
        <dependency>
          <groupId>com.azure</groupId>
          <artifactId>azure-storage-common</artifactId>
          <version>${azure-storage-common.version}</version>
        </dependency>
        <dependency>
          <groupId>com.azure</groupId>
          <artifactId>azure-storage-blob</artifactId>
          <version>${azure-storage-blob.version}</version>
        </dependency>
        <dependency>
          <groupId>com.azure</groupId>
          <artifactId>azure-storage-file</artifactId>
          <version>${azure-storage-file.version}</version>
        </dependency>
        <dependency>
          <groupId>com.azure</groupId>
          <artifactId>azure-storage-queue</artifactId>
          <version>${azure-storage-queue.version}</version>
        </dependency>
        <!-- Added this dependency to include necessary annotations used by reactor core.
        Without this dependency, javadoc throws a warning as it cannot find enum When.MAYBE
        which is used in @Nullable annotation in reactor core classes -->
        <dependency>
          <groupId>com.google.code.findbugs</groupId>
          <artifactId>jsr305</artifactId>
          <version>3.0.2</version>
          <scope>provided</scope>
        </dependency>
      </dependencies>

      <properties>
        <client.phase>generate-sources</client.phase>
        <data.phase>none</data.phase>
      </properties>
    </profile>

    <profile>
      <id>data-modules</id>
      <activation>
        <property>
          <name>data-plane</name>
        </property>
      </activation>
      <dependencies>
        <dependency>
          <groupId>com.microsoft.azure</groupId>
          <artifactId>azure-keyvault</artifactId>
          <version>${azure-keyvault.track-one.version}</version>
        </dependency>
        <dependency>
          <groupId>com.microsoft.azure</groupId>
          <artifactId>azure-keyvault-cryptography</artifactId>
          <version>${azure-keyvault.track-one.version}</version>
        </dependency>
        <dependency>
          <groupId>com.microsoft.azure</groupId>
          <artifactId>azure-keyvault-core</artifactId>
          <version>${azure-keyvault.track-one.version}</version>
        </dependency>
        <dependency>
          <groupId>com.microsoft.azure</groupId>
          <artifactId>azure-keyvault-extensions</artifactId>
          <version>${azure-keyvault.track-one.version}</version>
        </dependency>
        <dependency>
          <groupId>com.microsoft.azure</groupId>
          <artifactId>azure-keyvault-webkey</artifactId>
          <version>${azure-keyvault.track-one.version}</version>
        </dependency>
        <dependency>
          <groupId>com.microsoft.azure</groupId>
          <artifactId>azure-batch</artifactId>
          <version>${azure-batch.version}</version>
        </dependency>
        <dependency>
          <groupId>com.microsoft.azure</groupId>
          <artifactId>azure-eventhubs</artifactId>
          <version>${azure-eventhubs.version}</version>
        </dependency>
        <dependency>
          <groupId>com.microsoft.azure</groupId>
          <artifactId>azure-eventhubs-eph</artifactId>
          <version>${azure-eventhubs-eph.version}</version>
        </dependency>
        <dependency>
          <groupId>com.microsoft.azure</groupId>
          <artifactId>azure-eventhubs-extensions</artifactId>
          <version>${azure-eventhubs.version}</version>
        </dependency>
        <!-- Storage is excluded from Spotbugs report as it collides with the storage library
             dependency in eventhubs code. This issue is under investigation.
              Issue Link: https://github.com/Azure/azure-sdk-for-java/issues/3096 -->
        <!--dependency>
            <groupId>com.microsoft.azure</groupId>
            <artifactId>azure-storage-blob</artifactId>
            <version>${azure-storage-blob.version}</version>
        </dependency-->
        <dependency>
          <groupId>com.microsoft.azure</groupId>
          <artifactId>azure-servicebus</artifactId>
          <version>${azure-servicebus.version}</version>
        </dependency>
      </dependencies>
      <properties>
        <client.phase>none</client.phase>
        <data.phase>generate-sources</data.phase>
      </properties>
    </profile>
  </profiles>
</project><|MERGE_RESOLUTION|>--- conflicted
+++ resolved
@@ -59,11 +59,8 @@
                 <source>..\..\sdk\core\azure-core\src\samples\java</source>
                 <source>..\..\sdk\core\azure-core-amqp\src\main\java</source>
                 <source>..\..\sdk\core\azure-core-http-netty\src\main\java</source>
-<<<<<<< HEAD
                 <source>..\..\sdk\core\azure-core-http-okhttp\src\main\java</source>
-=======
                 <source>..\..\sdk\core\azure-core-http-netty\src\samples\java</source>
->>>>>>> 802351ff
                 <source>..\..\sdk\core\azure-core-management\src\main\java</source>
                 <source>..\..\sdk\core\azure-core-test\src\main\java</source>
                 <source>..\..\sdk\eventhubs\azure-messaging-eventhubs\src\main\java</source>
