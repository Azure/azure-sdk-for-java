<!-- Copyright (c) Microsoft Corporation. All rights reserved.
     Licensed under the MIT License. -->
<project xmlns="http://maven.apache.org/POM/4.0.0"
         xmlns:xsi="http://www.w3.org/2001/XMLSchema-instance"
         xsi:schemaLocation="http://maven.apache.org/POM/4.0.0 http://maven.apache.org/xsd/maven-4.0.0.xsd">
  <parent>
    <artifactId>azure-client-sdk-parent</artifactId>
    <groupId>com.azure</groupId>
    <version>1.7.0</version> <!-- {x-version-update;com.azure:azure-client-sdk-parent;current} -->
    <relativePath>../../pom.client.xml</relativePath>
  </parent>
  <modelVersion>4.0.0</modelVersion>
  <artifactId>spotbugs-reporting</artifactId>
  <version>1.0.0</version>

  <distributionManagement>
    <site>
      <id>azure-java-build-docs</id>
      <url>https://azuresdkartifacts.blob.core.windows.net/azure-sdk-for-java/</url>
    </site>
  </distributionManagement>

  <build>
    <plugins>
      <plugin>
        <groupId>org.codehaus.mojo</groupId>
        <artifactId>build-helper-maven-plugin</artifactId>
        <version>3.0.0</version> <!-- {x-version-update;org.codehaus.mojo:build-helper-maven-plugin;external_dependency} -->
        <executions>
          <execution>
            <id>add-client-source</id>
            <phase>${client.phase}</phase>
            <goals>
              <goal>add-source</goal>
            </goals>
            <configuration>
              <sources>
                <source>..\..\sdk\appconfiguration\azure-data-appconfiguration\src\main\java\com</source>
                <source>..\..\sdk\appconfiguration\azure-data-appconfiguration\src\samples\java\com</source>
                <source>..\..\sdk\core\azure-core\src\main\java\com</source>
                <source>..\..\sdk\core\azure-core\src\samples\java\com</source>
                <source>..\..\sdk\core\azure-core-amqp\src\main\java\com</source>
                <source>..\..\sdk\core\azure-core-http-netty\src\main\java\com</source>
                <source>..\..\sdk\core\azure-core-http-netty\src\samples\java\com</source>
                <source>..\..\sdk\core\azure-core-http-okhttp\src\main\java\com</source>
                <source>..\..\sdk\core\azure-core-http-okhttp\src\samples\java\com</source>
                <!-- <source>..\..\sdk\core\azure-core-management\src\main\java\com</source> -->
                <source>..\..\sdk\core\azure-core-test\src\main\java\com</source>
                <source>..\..\sdk\core\azure-core-tracing-opencensus\src\main\java\com</source>
                <source>..\..\sdk\eventhubs\azure-messaging-eventhubs\src\main\java\com</source>
                <source>..\..\sdk\eventhubs\azure-messaging-eventhubs\src\samples\java\com</source>
                <source>..\..\sdk\eventhubs\azure-messaging-eventhubs-checkpointstore-blob\src\main\java\com</source>
                <source>..\..\sdk\eventhubs\azure-messaging-eventhubs-checkpointstore-blob\src\samples\java\com</source>
                <source>..\..\sdk\identity\azure-identity\src\main\java\com</source>
                <source>..\..\sdk\identity\azure-identity\src\samples\java\com</source>
<!--                <source>..\..\sdk\keyvault\azure-security-keyvault-certificates\src\main\java\com</source>-->
<!--                <source>..\..\sdk\keyvault\azure-security-keyvault-certificates\src\samples\java\com</source>-->
                <source>..\..\sdk\keyvault\azure-security-keyvault-keys\src\main\java\com</source>
<!--                <source>..\..\sdk\keyvault\azure-security-keyvault-keys\src\samples\java\com</source>-->
                <source>..\..\sdk\keyvault\azure-security-keyvault-secrets\src\main\java\com</source>
<!--                <source>..\..\sdk\keyvault\azure-security-keyvault-secrets\src\samples\java\com</source>-->
                <source>..\..\sdk\storage\azure-storage-common\src\main\java\com</source>
                <source>..\..\sdk\storage\azure-storage-common\src\samples\java\com</source>
                <source>..\..\sdk\storage\azure-storage-blob\src\main\java\com</source>
                <source>..\..\sdk\storage\azure-storage-blob\src\samples\java\com</source>
                <source>..\..\sdk\storage\azure-storage-blob-batch\src\main\java\com</source>
                <source>..\..\sdk\storage\azure-storage-blob-batch\src\samples\java\com</source>
                <source>..\..\sdk\storage\azure-storage-blob-cryptography\src\main\java\com</source>
                <source>..\..\sdk\storage\azure-storage-blob-cryptography\src\samples\java\com</source>
                <source>..\..\sdk\storage\azure-storage-blob-nio\src\main\java\com</source>
                <source>..\..\sdk\storage\azure-storage-blob-nio\src\samples\java\com</source>
                <source>..\..\sdk\storage\azure-storage-file-share\src\main\java\com</source>
                <source>..\..\sdk\storage\azure-storage-file-share\src\samples\java\com</source>
                <source>..\..\sdk\storage\azure-storage-file-datalake\src\main\java\com</source>
                <source>..\..\sdk\storage\azure-storage-file-datalake\src\samples\java\com</source>
                <source>..\..\sdk\storage\azure-storage-queue\src\main\java\com</source>
                <source>..\..\sdk\storage\azure-storage-queue\src\samples\java\com</source>
                <source>..\..\sdk\textanalytics\azure-ai-textanalytics\src\main\java\com</source>
              </sources>
            </configuration>
          </execution>
        </executions>
      </plugin>

      <plugin>
        <groupId>org.codehaus.mojo</groupId>
        <artifactId>build-helper-maven-plugin</artifactId>
        <version>3.0.0</version> <!-- {x-version-update;org.codehaus.mojo:build-helper-maven-plugin;external_dependency} -->
        <executions>
          <execution>
            <id>add-data-source</id>
            <phase>${data.phase}</phase>
            <goals>
              <goal>add-source</goal>
            </goals>
            <configuration>
              <sources>
                <source>..\..\sdk\batch\microsoft-azure-batch\src\main\java\com</source>
                <source>..\..\sdk\eventhubs\microsoft-azure-eventhubs\src\main\java\com</source>
                <source>..\..\sdk\eventhubs\microsoft-azure-eventhubs-eph\src\main\java\com</source>
                <source>..\..\sdk\eventhubs\microsoft-azure-eventhubs-extensions\src\main\java\com</source>
                <!-- Storage is excluded from Spotbugs report as it collides with the storage library
                dependency in eventhubs code. This issue is under investigation.
                Issue Link: https://github.com/Azure/azure-sdk-for-java/issues/3096 -->
                <!-- <source>..\..\storage\data-plane\src\main\java\com</source> -->
                <source>..\..\sdk\keyvault\microsoft-azure-keyvault\src\main\java\com</source>
                <source>..\..\sdk\keyvault\microsoft-azure-keyvault-cryptography\src\main\java\com</source>
                <source>..\..\sdk\keyvault\microsoft-azure-keyvault-core\src\main\java\com</source>
                <source>..\..\sdk\keyvault\microsoft-azure-keyvault-extensions\src\main\java\com</source>
                <source>..\..\sdk\keyvault\microsoft-azure-keyvault-webkey\src\main\java\com</source>
                <source>..\..\sdk\servicebus\microsoft-azure-servicebus\src\main\java\com</source>
              </sources>
            </configuration>
          </execution>
        </executions>
      </plugin>

      <plugin>
        <groupId>org.apache.maven.plugins</groupId>
        <artifactId>maven-javadoc-plugin</artifactId>
        <version>3.1.1</version> <!-- {x-version-update;org.apache.maven.plugins:maven-javadoc-plugin;external_dependency} -->
        <configuration>
          <!-- Added to override the -snippetpath arg which is not applicable here-->
          <additionalOptions>-maxLineLength 120</additionalOptions>
        </configuration>
      </plugin>

      <!-- This is not a module we need to run revapi on because there are no APIs shipped here. -->
      <plugin>
        <groupId>org.revapi</groupId>
        <artifactId>revapi-maven-plugin</artifactId>
        <version>0.11.2</version> <!-- {x-version-update;org.revapi:revapi-maven-plugin;external_dependency} -->
        <configuration>
          <skip>true</skip>
        </configuration>
      </plugin>
    </plugins>
  </build>

  <profiles>
    <profile>
      <id>client-modules</id>
      <activation>
        <property>
          <name>!data-plane</name>
        </property>
        <activeByDefault>true</activeByDefault>
      </activation>
      <dependencies>
        <dependency>
          <groupId>com.azure</groupId>
          <artifactId>azure-ai-textanalytics</artifactId>
          <version>1.0.0-beta.1</version> <!-- {x-version-update;com.azure:azure-ai-textanalytics;current} -->
        </dependency>
        <dependency>
          <groupId>com.azure</groupId>
          <artifactId>azure-data-appconfiguration</artifactId>
<<<<<<< HEAD
          <version>1.0.0-beta.8</version> <!-- {x-version-update;com.azure:azure-data-appconfiguration;current} -->
=======
          <version>1.0.1</version> <!-- {x-version-update;com.azure:azure-data-appconfiguration;current} -->
>>>>>>> 0f276126
        </dependency>
        <dependency>
          <groupId>com.azure</groupId>
          <artifactId>azure-core</artifactId>
<<<<<<< HEAD
          <version>1.2.0-beta.1</version> <!-- {x-version-update;com.azure:azure-core;current} -->
=======
          <version>1.3.0-beta.1</version> <!-- {x-version-update;com.azure:azure-core;current} -->
>>>>>>> 0f276126
        </dependency>
        <dependency>
          <groupId>com.azure</groupId>
          <artifactId>azure-core-amqp</artifactId>
<<<<<<< HEAD
          <version>1.0.0-beta.9</version> <!-- {x-version-update;com.azure:azure-core-amqp;current} -->
=======
          <version>1.0.1</version> <!-- {x-version-update;com.azure:azure-core-amqp;current} -->
>>>>>>> 0f276126
        </dependency>
        <dependency>
          <groupId>com.azure</groupId>
          <artifactId>azure-core-http-netty</artifactId>
<<<<<<< HEAD
          <version>1.2.0-beta.1</version> <!-- {x-version-update;com.azure:azure-core-http-netty;current} -->
=======
          <version>1.3.0-beta.1</version> <!-- {x-version-update;com.azure:azure-core-http-netty;current} -->
>>>>>>> 0f276126
        </dependency>
        <dependency>
          <groupId>com.azure</groupId>
          <artifactId>azure-core-http-okhttp</artifactId>
          <version>1.2.0-beta.1</version> <!-- {x-version-update;com.azure:azure-core-http-okhttp;current} -->
        </dependency>
<!--         <dependency>
          <groupId>com.azure</groupId>
          <artifactId>azure-core-management</artifactId>
          <version>1.0.0-beta.8</version> {x-version-update;com.azure:azure-core-management;current}
        </dependency> -->
        <dependency>
          <groupId>com.azure</groupId>
          <artifactId>azure-core-test</artifactId>
<<<<<<< HEAD
          <version>1.1.0-beta.2</version> <!-- {x-version-update;com.azure:azure-core-test;current} -->
=======
          <version>1.2.0-beta.1</version> <!-- {x-version-update;com.azure:azure-core-test;current} -->
>>>>>>> 0f276126
        </dependency>
        <dependency>
          <groupId>com.azure</groupId>
          <artifactId>azure-core-tracing-opencensus</artifactId>
<<<<<<< HEAD
          <version>1.0.0-beta.6</version> <!-- {x-version-update;com.azure:azure-core-tracing-opencensus;current} -->
=======
          <version>1.0.0-beta.7</version> <!-- {x-version-update;com.azure:azure-core-tracing-opencensus;current} -->
>>>>>>> 0f276126
        </dependency>
        <dependency>
          <groupId>com.azure</groupId>
          <artifactId>azure-messaging-eventhubs</artifactId>
<<<<<<< HEAD
          <version>5.0.0-beta.7</version> <!-- {x-version-update;com.azure:azure-messaging-eventhubs;current} -->
=======
          <version>5.0.1</version> <!-- {x-version-update;com.azure:azure-messaging-eventhubs;current} -->
>>>>>>> 0f276126
        </dependency>
        <dependency>
          <groupId>com.azure</groupId>
          <artifactId>azure-messaging-eventhubs-checkpointstore-blob</artifactId>
<<<<<<< HEAD
          <version>1.0.0-beta.5</version> <!-- {x-version-update;com.azure:azure-messaging-eventhubs-checkpointstore-blob;current} -->
=======
          <version>1.0.1</version> <!-- {x-version-update;com.azure:azure-messaging-eventhubs-checkpointstore-blob;current} -->
>>>>>>> 0f276126
        </dependency>
        <dependency>
          <groupId>com.azure</groupId>
          <artifactId>azure-identity</artifactId>
          <version>1.1.0-beta.1</version> <!-- {x-version-update;com.azure:azure-identity;current} -->
        </dependency>
        <dependency>
          <groupId>com.azure</groupId>
          <artifactId>azure-security-keyvault-certificates</artifactId>
<<<<<<< HEAD
          <version>4.0.0-beta.8</version> <!-- {x-version-update;com.azure:azure-security-keyvault-certificates;current} -->
=======
          <version>4.0.0</version> <!-- {x-version-update;com.azure:azure-security-keyvault-certificates;current} -->
>>>>>>> 0f276126
        </dependency>
        <dependency>
          <groupId>com.azure</groupId>
          <artifactId>azure-security-keyvault-keys</artifactId>
          <version>4.1.0</version> <!-- {x-version-update;com.azure:azure-security-keyvault-keys;current} -->
        </dependency>
        <dependency>
          <groupId>com.azure</groupId>
          <artifactId>azure-security-keyvault-secrets</artifactId>
<<<<<<< HEAD
          <version>4.1.0-beta.1</version> <!-- {x-version-update;com.azure:azure-security-keyvault-secrets;current} -->
=======
          <version>4.1.0</version> <!-- {x-version-update;com.azure:azure-security-keyvault-secrets;current} -->
>>>>>>> 0f276126
        </dependency>
        <dependency>
          <groupId>com.azure</groupId>
          <artifactId>azure-storage-common</artifactId>
<<<<<<< HEAD
          <version>12.2.0-beta.2</version> <!-- {x-version-update;com.azure:azure-storage-common;current} -->
=======
          <version>12.2.0</version> <!-- {x-version-update;com.azure:azure-storage-common;current} -->
>>>>>>> 0f276126
        </dependency>
        <dependency>
          <groupId>com.azure</groupId>
          <artifactId>azure-storage-blob</artifactId>
<<<<<<< HEAD
          <version>12.2.0-beta.2</version> <!-- {x-version-update;com.azure:azure-storage-blob;current} -->
=======
          <version>12.2.0</version> <!-- {x-version-update;com.azure:azure-storage-blob;current} -->
>>>>>>> 0f276126
        </dependency>
        <dependency>
          <groupId>com.azure</groupId>
          <artifactId>azure-storage-blob-batch</artifactId>
<<<<<<< HEAD
          <version>12.2.0-beta.1</version> <!-- {x-version-update;com.azure:azure-storage-blob-batch;current} -->
=======
          <version>12.2.0</version> <!-- {x-version-update;com.azure:azure-storage-blob-batch;current} -->
>>>>>>> 0f276126
        </dependency>
        <dependency>
          <groupId>com.azure</groupId>
          <artifactId>azure-storage-blob-cryptography</artifactId>
<<<<<<< HEAD
          <version>12.2.0-beta.1</version> <!-- {x-version-update;com.azure:azure-storage-blob-cryptography;current} -->
        </dependency>
        <dependency>
          <groupId>com.azure</groupId>
          <artifactId>azure-storage-file-share</artifactId>
          <version>12.1.0-beta.2</version> <!-- {x-version-update;com.azure:azure-storage-file-share;current} -->
        </dependency>
        <dependency>
          <groupId>com.azure</groupId>
          <artifactId>azure-storage-file-datalake</artifactId>
          <version>12.0.0-beta.9</version> <!-- {x-version-update;com.azure:azure-storage-file-datalake;current} -->
        </dependency>
        <dependency>
          <groupId>com.azure</groupId>
          <artifactId>azure-storage-queue</artifactId>
          <version>12.2.0-beta.2</version> <!-- {x-version-update;com.azure:azure-storage-queue;current} -->
=======
          <version>12.2.0</version> <!-- {x-version-update;com.azure:azure-storage-blob-cryptography;current} -->
        </dependency>
        <dependency>
          <groupId>com.azure</groupId>
          <artifactId>azure-storage-blob-nio</artifactId>
          <version>12.0.0-beta.1</version> <!-- {x-version-update;com.azure:azure-storage-blob-nio;current} -->
        </dependency>
        <dependency>
          <groupId>com.azure</groupId>
          <artifactId>azure-storage-file-share</artifactId>
          <version>12.1.0</version> <!-- {x-version-update;com.azure:azure-storage-file-share;current} -->
        </dependency>
        <dependency>
          <groupId>com.azure</groupId>
          <artifactId>azure-storage-file-datalake</artifactId>
          <version>12.0.0-beta.9</version> <!-- {x-version-update;com.azure:azure-storage-file-datalake;current} -->
        </dependency>
        <dependency>
          <groupId>com.azure</groupId>
          <artifactId>azure-storage-queue</artifactId>
          <version>12.2.0</version> <!-- {x-version-update;com.azure:azure-storage-queue;current} -->
>>>>>>> 0f276126
        </dependency>
        <!-- Added this dependency to include necessary annotations used by reactor core.
        Without this dependency, javadoc throws a warning as it cannot find enum When.MAYBE
        which is used in @Nullable annotation in reactor core classes -->
        <dependency>
          <groupId>com.google.code.findbugs</groupId>
          <artifactId>jsr305</artifactId>
          <version>3.0.2</version> <!-- {x-version-update;com.google.code.findbugs:jsr305;external_dependency} -->
          <scope>provided</scope>
        </dependency>
      </dependencies>

      <properties>
        <client.phase>generate-sources</client.phase>
        <data.phase>none</data.phase>
      </properties>
    </profile>

    <profile>
      <id>data-modules</id>
      <activation>
        <property>
          <name>data-plane</name>
        </property>
      </activation>
      <dependencies>
        <dependency>
          <groupId>com.microsoft.azure</groupId>
          <artifactId>azure-keyvault</artifactId>
          <version>1.2.3</version> <!-- {x-version-update;com.microsoft.azure:azure-keyvault;current} -->
        </dependency>
        <dependency>
          <groupId>com.microsoft.azure</groupId>
          <artifactId>azure-keyvault-cryptography</artifactId>
          <version>1.2.3</version> <!-- {x-version-update;com.microsoft.azure:azure-keyvault-cryptography;current} -->
        </dependency>
        <dependency>
          <groupId>com.microsoft.azure</groupId>
          <artifactId>azure-keyvault-core</artifactId>
          <version>1.2.3</version> <!-- {x-version-update;com.microsoft.azure:azure-keyvault-core;current} -->
        </dependency>
        <dependency>
          <groupId>com.microsoft.azure</groupId>
          <artifactId>azure-keyvault-extensions</artifactId>
          <version>1.2.3</version> <!-- {x-version-update;com.microsoft.azure:azure-keyvault-extensions;current} -->
        </dependency>
        <dependency>
          <groupId>com.microsoft.azure</groupId>
          <artifactId>azure-keyvault-webkey</artifactId>
          <version>1.2.3</version> <!-- {x-version-update;com.microsoft.azure:azure-keyvault-webkey;current} -->
        </dependency>
        <dependency>
          <groupId>com.microsoft.azure</groupId>
          <artifactId>azure-batch</artifactId>
          <version>7.1.0-beta.1</version> <!-- {x-version-update;com.microsoft.azure:azure-batch;current} -->
        </dependency>
        <dependency>
          <groupId>com.microsoft.azure</groupId>
          <artifactId>azure-eventhubs</artifactId>
          <version>3.1.0</version> <!-- {x-version-update;com.microsoft.azure:azure-eventhubs;current} -->
        </dependency>
        <dependency>
          <groupId>com.microsoft.azure</groupId>
          <artifactId>azure-eventhubs-eph</artifactId>
          <version>3.1.0</version> <!-- {x-version-update;com.microsoft.azure:azure-eventhubs-eph;current} -->
        </dependency>
        <dependency>
          <groupId>com.microsoft.azure</groupId>
          <artifactId>azure-eventhubs-extensions</artifactId>
          <version>3.1.0</version> <!-- {x-version-update;com.microsoft.azure:azure-eventhubs-extensions;current} -->
        </dependency>
        <!-- Storage is excluded from Spotbugs report as it collides with the storage library
             dependency in eventhubs code. This issue is under investigation.
              Issue Link: https://github.com/Azure/azure-sdk-for-java/issues/3096 -->
        <!--dependency>
            <groupId>com.microsoft.azure</groupId>
            <artifactId>azure-storage-blob</artifactId>
            <version>11.0.2</version> {x-version-update;com.microsoft.azure:azure-storage-blob;current}
        </dependency-->
        <dependency>
          <groupId>com.microsoft.azure</groupId>
          <artifactId>azure-servicebus</artifactId>
          <version>3.1.4</version> <!-- {x-version-update;com.microsoft.azure:azure-servicebus;current} -->
        </dependency>
      </dependencies>
      <properties>
        <client.phase>none</client.phase>
        <data.phase>generate-sources</data.phase>
      </properties>
    </profile>
  </profiles>
</project><|MERGE_RESOLUTION|>--- conflicted
+++ resolved
@@ -155,38 +155,22 @@
         <dependency>
           <groupId>com.azure</groupId>
           <artifactId>azure-data-appconfiguration</artifactId>
-<<<<<<< HEAD
-          <version>1.0.0-beta.8</version> <!-- {x-version-update;com.azure:azure-data-appconfiguration;current} -->
-=======
           <version>1.0.1</version> <!-- {x-version-update;com.azure:azure-data-appconfiguration;current} -->
->>>>>>> 0f276126
         </dependency>
         <dependency>
           <groupId>com.azure</groupId>
           <artifactId>azure-core</artifactId>
-<<<<<<< HEAD
-          <version>1.2.0-beta.1</version> <!-- {x-version-update;com.azure:azure-core;current} -->
-=======
           <version>1.3.0-beta.1</version> <!-- {x-version-update;com.azure:azure-core;current} -->
->>>>>>> 0f276126
         </dependency>
         <dependency>
           <groupId>com.azure</groupId>
           <artifactId>azure-core-amqp</artifactId>
-<<<<<<< HEAD
-          <version>1.0.0-beta.9</version> <!-- {x-version-update;com.azure:azure-core-amqp;current} -->
-=======
           <version>1.0.1</version> <!-- {x-version-update;com.azure:azure-core-amqp;current} -->
->>>>>>> 0f276126
         </dependency>
         <dependency>
           <groupId>com.azure</groupId>
           <artifactId>azure-core-http-netty</artifactId>
-<<<<<<< HEAD
-          <version>1.2.0-beta.1</version> <!-- {x-version-update;com.azure:azure-core-http-netty;current} -->
-=======
           <version>1.3.0-beta.1</version> <!-- {x-version-update;com.azure:azure-core-http-netty;current} -->
->>>>>>> 0f276126
         </dependency>
         <dependency>
           <groupId>com.azure</groupId>
@@ -201,38 +185,22 @@
         <dependency>
           <groupId>com.azure</groupId>
           <artifactId>azure-core-test</artifactId>
-<<<<<<< HEAD
-          <version>1.1.0-beta.2</version> <!-- {x-version-update;com.azure:azure-core-test;current} -->
-=======
           <version>1.2.0-beta.1</version> <!-- {x-version-update;com.azure:azure-core-test;current} -->
->>>>>>> 0f276126
         </dependency>
         <dependency>
           <groupId>com.azure</groupId>
           <artifactId>azure-core-tracing-opencensus</artifactId>
-<<<<<<< HEAD
-          <version>1.0.0-beta.6</version> <!-- {x-version-update;com.azure:azure-core-tracing-opencensus;current} -->
-=======
           <version>1.0.0-beta.7</version> <!-- {x-version-update;com.azure:azure-core-tracing-opencensus;current} -->
->>>>>>> 0f276126
         </dependency>
         <dependency>
           <groupId>com.azure</groupId>
           <artifactId>azure-messaging-eventhubs</artifactId>
-<<<<<<< HEAD
-          <version>5.0.0-beta.7</version> <!-- {x-version-update;com.azure:azure-messaging-eventhubs;current} -->
-=======
           <version>5.0.1</version> <!-- {x-version-update;com.azure:azure-messaging-eventhubs;current} -->
->>>>>>> 0f276126
         </dependency>
         <dependency>
           <groupId>com.azure</groupId>
           <artifactId>azure-messaging-eventhubs-checkpointstore-blob</artifactId>
-<<<<<<< HEAD
-          <version>1.0.0-beta.5</version> <!-- {x-version-update;com.azure:azure-messaging-eventhubs-checkpointstore-blob;current} -->
-=======
           <version>1.0.1</version> <!-- {x-version-update;com.azure:azure-messaging-eventhubs-checkpointstore-blob;current} -->
->>>>>>> 0f276126
         </dependency>
         <dependency>
           <groupId>com.azure</groupId>
@@ -242,11 +210,7 @@
         <dependency>
           <groupId>com.azure</groupId>
           <artifactId>azure-security-keyvault-certificates</artifactId>
-<<<<<<< HEAD
-          <version>4.0.0-beta.8</version> <!-- {x-version-update;com.azure:azure-security-keyvault-certificates;current} -->
-=======
           <version>4.0.0</version> <!-- {x-version-update;com.azure:azure-security-keyvault-certificates;current} -->
->>>>>>> 0f276126
         </dependency>
         <dependency>
           <groupId>com.azure</groupId>
@@ -256,49 +220,37 @@
         <dependency>
           <groupId>com.azure</groupId>
           <artifactId>azure-security-keyvault-secrets</artifactId>
-<<<<<<< HEAD
-          <version>4.1.0-beta.1</version> <!-- {x-version-update;com.azure:azure-security-keyvault-secrets;current} -->
-=======
           <version>4.1.0</version> <!-- {x-version-update;com.azure:azure-security-keyvault-secrets;current} -->
->>>>>>> 0f276126
         </dependency>
         <dependency>
           <groupId>com.azure</groupId>
           <artifactId>azure-storage-common</artifactId>
-<<<<<<< HEAD
-          <version>12.2.0-beta.2</version> <!-- {x-version-update;com.azure:azure-storage-common;current} -->
-=======
           <version>12.2.0</version> <!-- {x-version-update;com.azure:azure-storage-common;current} -->
->>>>>>> 0f276126
         </dependency>
         <dependency>
           <groupId>com.azure</groupId>
           <artifactId>azure-storage-blob</artifactId>
-<<<<<<< HEAD
-          <version>12.2.0-beta.2</version> <!-- {x-version-update;com.azure:azure-storage-blob;current} -->
-=======
           <version>12.2.0</version> <!-- {x-version-update;com.azure:azure-storage-blob;current} -->
->>>>>>> 0f276126
         </dependency>
         <dependency>
           <groupId>com.azure</groupId>
           <artifactId>azure-storage-blob-batch</artifactId>
-<<<<<<< HEAD
-          <version>12.2.0-beta.1</version> <!-- {x-version-update;com.azure:azure-storage-blob-batch;current} -->
-=======
           <version>12.2.0</version> <!-- {x-version-update;com.azure:azure-storage-blob-batch;current} -->
->>>>>>> 0f276126
         </dependency>
         <dependency>
           <groupId>com.azure</groupId>
           <artifactId>azure-storage-blob-cryptography</artifactId>
-<<<<<<< HEAD
-          <version>12.2.0-beta.1</version> <!-- {x-version-update;com.azure:azure-storage-blob-cryptography;current} -->
+          <version>12.2.0</version> <!-- {x-version-update;com.azure:azure-storage-blob-cryptography;current} -->
+        </dependency>
+        <dependency>
+          <groupId>com.azure</groupId>
+          <artifactId>azure-storage-blob-nio</artifactId>
+          <version>12.0.0-beta.1</version> <!-- {x-version-update;com.azure:azure-storage-blob-nio;current} -->
         </dependency>
         <dependency>
           <groupId>com.azure</groupId>
           <artifactId>azure-storage-file-share</artifactId>
-          <version>12.1.0-beta.2</version> <!-- {x-version-update;com.azure:azure-storage-file-share;current} -->
+          <version>12.1.0</version> <!-- {x-version-update;com.azure:azure-storage-file-share;current} -->
         </dependency>
         <dependency>
           <groupId>com.azure</groupId>
@@ -308,30 +260,7 @@
         <dependency>
           <groupId>com.azure</groupId>
           <artifactId>azure-storage-queue</artifactId>
-          <version>12.2.0-beta.2</version> <!-- {x-version-update;com.azure:azure-storage-queue;current} -->
-=======
-          <version>12.2.0</version> <!-- {x-version-update;com.azure:azure-storage-blob-cryptography;current} -->
-        </dependency>
-        <dependency>
-          <groupId>com.azure</groupId>
-          <artifactId>azure-storage-blob-nio</artifactId>
-          <version>12.0.0-beta.1</version> <!-- {x-version-update;com.azure:azure-storage-blob-nio;current} -->
-        </dependency>
-        <dependency>
-          <groupId>com.azure</groupId>
-          <artifactId>azure-storage-file-share</artifactId>
-          <version>12.1.0</version> <!-- {x-version-update;com.azure:azure-storage-file-share;current} -->
-        </dependency>
-        <dependency>
-          <groupId>com.azure</groupId>
-          <artifactId>azure-storage-file-datalake</artifactId>
-          <version>12.0.0-beta.9</version> <!-- {x-version-update;com.azure:azure-storage-file-datalake;current} -->
-        </dependency>
-        <dependency>
-          <groupId>com.azure</groupId>
-          <artifactId>azure-storage-queue</artifactId>
           <version>12.2.0</version> <!-- {x-version-update;com.azure:azure-storage-queue;current} -->
->>>>>>> 0f276126
         </dependency>
         <!-- Added this dependency to include necessary annotations used by reactor core.
         Without this dependency, javadoc throws a warning as it cannot find enum When.MAYBE
