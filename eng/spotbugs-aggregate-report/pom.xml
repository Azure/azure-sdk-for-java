<!-- Copyright (c) Microsoft Corporation. All rights reserved.
     Licensed under the MIT License. -->
<project xmlns="http://maven.apache.org/POM/4.0.0"
         xmlns:xsi="http://www.w3.org/2001/XMLSchema-instance"
         xsi:schemaLocation="http://maven.apache.org/POM/4.0.0 http://maven.apache.org/xsd/maven-4.0.0.xsd">
  <parent>
    <artifactId>azure-client-sdk-parent</artifactId>
    <groupId>com.azure</groupId>
    <version>1.7.0</version> <!-- {x-version-update;com.azure:azure-client-sdk-parent;current} -->
    <relativePath>../../pom.client.xml</relativePath>
  </parent>
  <modelVersion>4.0.0</modelVersion>
  <artifactId>spotbugs-reporting</artifactId>
  <version>1.0.0</version>

  <distributionManagement>
    <site>
      <id>azure-java-build-docs</id>
      <url>https://azuresdkartifacts.blob.core.windows.net/azure-sdk-for-java/</url>
    </site>
  </distributionManagement>

  <build>
    <plugins>
      <plugin>
        <groupId>org.codehaus.mojo</groupId>
        <artifactId>build-helper-maven-plugin</artifactId>
        <version>3.0.0</version> <!-- {x-version-update;org.codehaus.mojo:build-helper-maven-plugin;external_dependency} -->
        <executions>
          <execution>
            <id>add-client-source</id>
            <phase>${client.phase}</phase>
            <goals>
              <goal>add-source</goal>
            </goals>
            <configuration>
              <sources>
                <source>..\..\sdk\appconfiguration\azure-data-appconfiguration\src\main\java\com</source>
                <source>..\..\sdk\appconfiguration\azure-data-appconfiguration\src\samples\java\com</source>
                <source>..\..\sdk\core\azure-core\src\main\java\com</source>
                <source>..\..\sdk\core\azure-core\src\samples\java\com</source>
                <source>..\..\sdk\core\azure-core-amqp\src\main\java\com</source>
                <source>..\..\sdk\core\azure-core-http-netty\src\main\java\com</source>
                <source>..\..\sdk\core\azure-core-http-netty\src\samples\java\com</source>
                <source>..\..\sdk\core\azure-core-http-okhttp\src\main\java\com</source>
                <source>..\..\sdk\core\azure-core-http-okhttp\src\samples\java\com</source>
                <!-- <source>..\..\sdk\core\azure-core-management\src\main\java\com</source> -->
                <source>..\..\sdk\core\azure-core-test\src\main\java\com</source>
                <source>..\..\sdk\core\azure-core-tracing-opencensus\src\main\java\com</source>
                <source>..\..\sdk\eventhubs\azure-messaging-eventhubs\src\main\java\com</source>
                <source>..\..\sdk\eventhubs\azure-messaging-eventhubs\src\samples\java\com</source>
                <source>..\..\sdk\eventhubs\azure-messaging-eventhubs-checkpointstore-blob\src\main\java\com</source>
                <source>..\..\sdk\eventhubs\azure-messaging-eventhubs-checkpointstore-blob\src\samples\java\com</source>
                <source>..\..\sdk\identity\azure-identity\src\main\java\com</source>
                <source>..\..\sdk\identity\azure-identity\src\samples\java\com</source>
<!--                <source>..\..\sdk\keyvault\azure-security-keyvault-certificates\src\main\java\com</source>-->
<!--                <source>..\..\sdk\keyvault\azure-security-keyvault-certificates\src\samples\java\com</source>-->
                <source>..\..\sdk\keyvault\azure-security-keyvault-keys\src\main\java\com</source>
<!--                <source>..\..\sdk\keyvault\azure-security-keyvault-keys\src\samples\java\com</source>-->
                <source>..\..\sdk\keyvault\azure-security-keyvault-secrets\src\main\java\com</source>
<!--                <source>..\..\sdk\keyvault\azure-security-keyvault-secrets\src\samples\java\com</source>-->
                <source>..\..\sdk\storage\azure-storage-common\src\main\java\com</source>
                <source>..\..\sdk\storage\azure-storage-common\src\samples\java\com</source>
                <source>..\..\sdk\storage\azure-storage-blob\src\main\java\com</source>
                <source>..\..\sdk\storage\azure-storage-blob\src\samples\java\com</source>
                <source>..\..\sdk\storage\azure-storage-blob-batch\src\main\java\com</source>
                <source>..\..\sdk\storage\azure-storage-blob-batch\src\samples\java\com</source>
                <source>..\..\sdk\storage\azure-storage-blob-cryptography\src\main\java\com</source>
                <source>..\..\sdk\storage\azure-storage-blob-cryptography\src\samples\java\com</source>
                <source>..\..\sdk\storage\azure-storage-file-share\src\main\java\com</source>
                <source>..\..\sdk\storage\azure-storage-file-share\src\samples\java\com</source>
                <source>..\..\sdk\storage\azure-storage-file-datalake\src\main\java\com</source>
                <source>..\..\sdk\storage\azure-storage-file-datalake\src\samples\java\com</source>
                <source>..\..\sdk\storage\azure-storage-queue\src\main\java\com</source>
                <source>..\..\sdk\storage\azure-storage-queue\src\samples\java\com</source>
                <source>..\..\sdk\textanalytics\azure-ai-textanalytics\src\main\java\com</source>
              </sources>
            </configuration>
          </execution>
        </executions>
      </plugin>

      <plugin>
        <groupId>org.codehaus.mojo</groupId>
        <artifactId>build-helper-maven-plugin</artifactId>
        <version>3.0.0</version> <!-- {x-version-update;org.codehaus.mojo:build-helper-maven-plugin;external_dependency} -->
        <executions>
          <execution>
            <id>add-data-source</id>
            <phase>${data.phase}</phase>
            <goals>
              <goal>add-source</goal>
            </goals>
            <configuration>
              <sources>
                <source>..\..\sdk\batch\microsoft-azure-batch\src\main\java\com</source>
                <source>..\..\sdk\eventhubs\microsoft-azure-eventhubs\src\main\java\com</source>
                <source>..\..\sdk\eventhubs\microsoft-azure-eventhubs-eph\src\main\java\com</source>
                <source>..\..\sdk\eventhubs\microsoft-azure-eventhubs-extensions\src\main\java\com</source>
                <!-- Storage is excluded from Spotbugs report as it collides with the storage library
                dependency in eventhubs code. This issue is under investigation.
                Issue Link: https://github.com/Azure/azure-sdk-for-java/issues/3096 -->
                <!-- <source>..\..\storage\data-plane\src\main\java\com</source> -->
                <source>..\..\sdk\keyvault\microsoft-azure-keyvault\src\main\java\com</source>
                <source>..\..\sdk\keyvault\microsoft-azure-keyvault-cryptography\src\main\java\com</source>
                <source>..\..\sdk\keyvault\microsoft-azure-keyvault-core\src\main\java\com</source>
                <source>..\..\sdk\keyvault\microsoft-azure-keyvault-extensions\src\main\java\com</source>
                <source>..\..\sdk\keyvault\microsoft-azure-keyvault-webkey\src\main\java\com</source>
                <source>..\..\sdk\servicebus\microsoft-azure-servicebus\src\main\java\com</source>
              </sources>
            </configuration>
          </execution>
        </executions>
      </plugin>

      <plugin>
        <groupId>org.apache.maven.plugins</groupId>
        <artifactId>maven-javadoc-plugin</artifactId>
        <version>3.1.1</version> <!-- {x-version-update;org.apache.maven.plugins:maven-javadoc-plugin;external_dependency} -->
        <configuration>
          <!-- Added to override the -snippetpath arg which is not applicable here-->
          <additionalOptions>-maxLineLength 120</additionalOptions>
        </configuration>
      </plugin>

      <!-- This is not a module we need to run revapi on because there are no APIs shipped here. -->
      <plugin>
        <groupId>org.revapi</groupId>
        <artifactId>revapi-maven-plugin</artifactId>
        <version>0.11.2</version> <!-- {x-version-update;org.revapi:revapi-maven-plugin;external_dependency} -->
        <configuration>
          <skip>true</skip>
        </configuration>
      </plugin>
    </plugins>
  </build>

  <profiles>
    <profile>
      <id>client-modules</id>
      <activation>
        <property>
          <name>!data-plane</name>
        </property>
        <activeByDefault>true</activeByDefault>
      </activation>
      <dependencies>
        <dependency>
          <groupId>com.azure</groupId>
          <artifactId>azure-ai-textanalytics</artifactId>
          <version>1.0.0-beta.1</version> <!-- {x-version-update;com.azure:azure-ai-textanalytics;current} -->
        </dependency>
        <dependency>
          <groupId>com.azure</groupId>
          <artifactId>azure-data-appconfiguration</artifactId>
          <version>1.0.0-beta.8</version> <!-- {x-version-update;com.azure:azure-data-appconfiguration;current} -->
        </dependency>
        <dependency>
          <groupId>com.azure</groupId>
          <artifactId>azure-core</artifactId>
          <version>1.2.0-beta.1</version> <!-- {x-version-update;com.azure:azure-core;current} -->
        </dependency>
        <dependency>
          <groupId>com.azure</groupId>
          <artifactId>azure-core-amqp</artifactId>
          <version>1.0.0-beta.9</version> <!-- {x-version-update;com.azure:azure-core-amqp;current} -->
        </dependency>
        <dependency>
          <groupId>com.azure</groupId>
          <artifactId>azure-core-http-netty</artifactId>
          <version>1.2.0-beta.1</version> <!-- {x-version-update;com.azure:azure-core-http-netty;current} -->
        </dependency>
        <dependency>
          <groupId>com.azure</groupId>
          <artifactId>azure-core-http-okhttp</artifactId>
          <version>1.1.0-beta.1</version> <!-- {x-version-update;com.azure:azure-core-http-okhttp;current} -->
        </dependency>
<!--         <dependency>
          <groupId>com.azure</groupId>
          <artifactId>azure-core-management</artifactId>
          <version>1.0.0-beta.8</version> {x-version-update;com.azure:azure-core-management;current}
        </dependency> -->
        <dependency>
          <groupId>com.azure</groupId>
          <artifactId>azure-core-test</artifactId>
          <version>1.1.0-beta.2</version> <!-- {x-version-update;com.azure:azure-core-test;current} -->
        </dependency>
        <dependency>
          <groupId>com.azure</groupId>
          <artifactId>azure-core-tracing-opencensus</artifactId>
          <version>1.0.0-beta.6</version> <!-- {x-version-update;com.azure:azure-core-tracing-opencensus;current} -->
        </dependency>
        <dependency>
          <groupId>com.azure</groupId>
          <artifactId>azure-messaging-eventhubs</artifactId>
          <version>5.0.0-beta.7</version> <!-- {x-version-update;com.azure:azure-messaging-eventhubs;current} -->
        </dependency>
        <dependency>
          <groupId>com.azure</groupId>
          <artifactId>azure-messaging-eventhubs-checkpointstore-blob</artifactId>
          <version>1.0.0-beta.5</version> <!-- {x-version-update;com.azure:azure-messaging-eventhubs-checkpointstore-blob;current} -->
        </dependency>
        <dependency>
          <groupId>com.azure</groupId>
          <artifactId>azure-identity</artifactId>
          <version>1.1.0-beta.1</version> <!-- {x-version-update;com.azure:azure-identity;current} -->
        </dependency>
        <dependency>
          <groupId>com.azure</groupId>
          <artifactId>azure-security-keyvault-certificates</artifactId>
          <version>4.0.0-beta.8</version> <!-- {x-version-update;com.azure:azure-security-keyvault-certificates;current} -->
        </dependency>
        <dependency>
          <groupId>com.azure</groupId>
          <artifactId>azure-security-keyvault-keys</artifactId>
          <version>4.1.0-beta.1</version> <!-- {x-version-update;com.azure:azure-security-keyvault-keys;current} -->
        </dependency>
        <dependency>
          <groupId>com.azure</groupId>
          <artifactId>azure-security-keyvault-secrets</artifactId>
          <version>4.1.0-beta.1</version> <!-- {x-version-update;com.azure:azure-security-keyvault-secrets;current} -->
        </dependency>
        <dependency>
          <groupId>com.azure</groupId>
          <artifactId>azure-storage-common</artifactId>
<<<<<<< HEAD
          <version>12.2.0-beta.1</version> <!-- {x-version-update;com.azure:azure-storage-common;current} -->
=======
          <version>12.2.0-beta.2</version> <!-- {x-version-update;com.azure:azure-storage-common;current} -->
>>>>>>> f23ff41c
        </dependency>
        <dependency>
          <groupId>com.azure</groupId>
          <artifactId>azure-storage-blob</artifactId>
<<<<<<< HEAD
          <version>12.2.0-beta.1</version> <!-- {x-version-update;com.azure:azure-storage-blob;current} -->
=======
          <version>12.2.0-beta.2</version> <!-- {x-version-update;com.azure:azure-storage-blob;current} -->
>>>>>>> f23ff41c
        </dependency>
        <dependency>
          <groupId>com.azure</groupId>
          <artifactId>azure-storage-blob-batch</artifactId>
          <version>12.2.0-beta.1</version> <!-- {x-version-update;com.azure:azure-storage-blob-batch;current} -->
        </dependency>
        <dependency>
          <groupId>com.azure</groupId>
          <artifactId>azure-storage-blob-cryptography</artifactId>
          <version>12.2.0-beta.1</version> <!-- {x-version-update;com.azure:azure-storage-blob-cryptography;current} -->
        </dependency>
        <dependency>
          <groupId>com.azure</groupId>
          <artifactId>azure-storage-file-share</artifactId>
<<<<<<< HEAD
          <version>12.1.0-beta.1</version> <!-- {x-version-update;com.azure:azure-storage-file-share;current} -->
=======
          <version>12.1.0-beta.2</version> <!-- {x-version-update;com.azure:azure-storage-file-share;current} -->
>>>>>>> f23ff41c
        </dependency>
        <dependency>
          <groupId>com.azure</groupId>
          <artifactId>azure-storage-file-datalake</artifactId>
<<<<<<< HEAD
          <version>12.0.0-beta.8</version> <!-- {x-version-update;com.azure:azure-storage-file-datalake;current} -->
=======
          <version>12.0.0-beta.9</version> <!-- {x-version-update;com.azure:azure-storage-file-datalake;current} -->
>>>>>>> f23ff41c
        </dependency>
        <dependency>
          <groupId>com.azure</groupId>
          <artifactId>azure-storage-queue</artifactId>
<<<<<<< HEAD
          <version>12.2.0-beta.1</version> <!-- {x-version-update;com.azure:azure-storage-queue;current} -->
        </dependency>
        <dependency>
          <groupId>com.azure</groupId>
          <artifactId>azure-storage-queue-cryptography</artifactId>
          <version>12.0.0-beta.6</version> <!-- {x-version-update;com.azure:azure-storage-queue-cryptography;current} -->
=======
          <version>12.2.0-beta.2</version> <!-- {x-version-update;com.azure:azure-storage-queue;current} -->
>>>>>>> f23ff41c
        </dependency>
        <!-- Added this dependency to include necessary annotations used by reactor core.
        Without this dependency, javadoc throws a warning as it cannot find enum When.MAYBE
        which is used in @Nullable annotation in reactor core classes -->
        <dependency>
          <groupId>com.google.code.findbugs</groupId>
          <artifactId>jsr305</artifactId>
          <version>3.0.2</version> <!-- {x-version-update;com.google.code.findbugs:jsr305;external_dependency} -->
          <scope>provided</scope>
        </dependency>
      </dependencies>

      <properties>
        <client.phase>generate-sources</client.phase>
        <data.phase>none</data.phase>
      </properties>
    </profile>

    <profile>
      <id>data-modules</id>
      <activation>
        <property>
          <name>data-plane</name>
        </property>
      </activation>
      <dependencies>
        <dependency>
          <groupId>com.microsoft.azure</groupId>
          <artifactId>azure-keyvault</artifactId>
          <version>1.2.3</version> <!-- {x-version-update;com.microsoft.azure:azure-keyvault;current} -->
        </dependency>
        <dependency>
          <groupId>com.microsoft.azure</groupId>
          <artifactId>azure-keyvault-cryptography</artifactId>
          <version>1.2.3</version> <!-- {x-version-update;com.microsoft.azure:azure-keyvault-cryptography;current} -->
        </dependency>
        <dependency>
          <groupId>com.microsoft.azure</groupId>
          <artifactId>azure-keyvault-core</artifactId>
          <version>1.2.3</version> <!-- {x-version-update;com.microsoft.azure:azure-keyvault-core;current} -->
        </dependency>
        <dependency>
          <groupId>com.microsoft.azure</groupId>
          <artifactId>azure-keyvault-extensions</artifactId>
          <version>1.2.3</version> <!-- {x-version-update;com.microsoft.azure:azure-keyvault-extensions;current} -->
        </dependency>
        <dependency>
          <groupId>com.microsoft.azure</groupId>
          <artifactId>azure-keyvault-webkey</artifactId>
          <version>1.2.3</version> <!-- {x-version-update;com.microsoft.azure:azure-keyvault-webkey;current} -->
        </dependency>
        <dependency>
          <groupId>com.microsoft.azure</groupId>
          <artifactId>azure-batch</artifactId>
          <version>7.1.0-beta.1</version> <!-- {x-version-update;com.microsoft.azure:azure-batch;current} -->
        </dependency>
        <dependency>
          <groupId>com.microsoft.azure</groupId>
          <artifactId>azure-eventhubs</artifactId>
          <version>3.1.0</version> <!-- {x-version-update;com.microsoft.azure:azure-eventhubs;current} -->
        </dependency>
        <dependency>
          <groupId>com.microsoft.azure</groupId>
          <artifactId>azure-eventhubs-eph</artifactId>
          <version>3.1.0</version> <!-- {x-version-update;com.microsoft.azure:azure-eventhubs-eph;current} -->
        </dependency>
        <dependency>
          <groupId>com.microsoft.azure</groupId>
          <artifactId>azure-eventhubs-extensions</artifactId>
          <version>3.1.0</version> <!-- {x-version-update;com.microsoft.azure:azure-eventhubs-extensions;current} -->
        </dependency>
        <!-- Storage is excluded from Spotbugs report as it collides with the storage library
             dependency in eventhubs code. This issue is under investigation.
              Issue Link: https://github.com/Azure/azure-sdk-for-java/issues/3096 -->
        <!--dependency>
            <groupId>com.microsoft.azure</groupId>
            <artifactId>azure-storage-blob</artifactId>
            <version>11.0.2</version> {x-version-update;com.microsoft.azure:azure-storage-blob;current}
        </dependency-->
        <dependency>
          <groupId>com.microsoft.azure</groupId>
          <artifactId>azure-servicebus</artifactId>
          <version>3.1.4</version> <!-- {x-version-update;com.microsoft.azure:azure-servicebus;current} -->
        </dependency>
      </dependencies>
      <properties>
        <client.phase>none</client.phase>
        <data.phase>generate-sources</data.phase>
      </properties>
    </profile>
  </profiles>
</project><|MERGE_RESOLUTION|>--- conflicted
+++ resolved
@@ -223,20 +223,12 @@
         <dependency>
           <groupId>com.azure</groupId>
           <artifactId>azure-storage-common</artifactId>
-<<<<<<< HEAD
-          <version>12.2.0-beta.1</version> <!-- {x-version-update;com.azure:azure-storage-common;current} -->
-=======
           <version>12.2.0-beta.2</version> <!-- {x-version-update;com.azure:azure-storage-common;current} -->
->>>>>>> f23ff41c
         </dependency>
         <dependency>
           <groupId>com.azure</groupId>
           <artifactId>azure-storage-blob</artifactId>
-<<<<<<< HEAD
-          <version>12.2.0-beta.1</version> <!-- {x-version-update;com.azure:azure-storage-blob;current} -->
-=======
           <version>12.2.0-beta.2</version> <!-- {x-version-update;com.azure:azure-storage-blob;current} -->
->>>>>>> f23ff41c
         </dependency>
         <dependency>
           <groupId>com.azure</groupId>
@@ -251,34 +243,17 @@
         <dependency>
           <groupId>com.azure</groupId>
           <artifactId>azure-storage-file-share</artifactId>
-<<<<<<< HEAD
-          <version>12.1.0-beta.1</version> <!-- {x-version-update;com.azure:azure-storage-file-share;current} -->
-=======
           <version>12.1.0-beta.2</version> <!-- {x-version-update;com.azure:azure-storage-file-share;current} -->
->>>>>>> f23ff41c
         </dependency>
         <dependency>
           <groupId>com.azure</groupId>
           <artifactId>azure-storage-file-datalake</artifactId>
-<<<<<<< HEAD
-          <version>12.0.0-beta.8</version> <!-- {x-version-update;com.azure:azure-storage-file-datalake;current} -->
-=======
           <version>12.0.0-beta.9</version> <!-- {x-version-update;com.azure:azure-storage-file-datalake;current} -->
->>>>>>> f23ff41c
         </dependency>
         <dependency>
           <groupId>com.azure</groupId>
           <artifactId>azure-storage-queue</artifactId>
-<<<<<<< HEAD
-          <version>12.2.0-beta.1</version> <!-- {x-version-update;com.azure:azure-storage-queue;current} -->
-        </dependency>
-        <dependency>
-          <groupId>com.azure</groupId>
-          <artifactId>azure-storage-queue-cryptography</artifactId>
-          <version>12.0.0-beta.6</version> <!-- {x-version-update;com.azure:azure-storage-queue-cryptography;current} -->
-=======
           <version>12.2.0-beta.2</version> <!-- {x-version-update;com.azure:azure-storage-queue;current} -->
->>>>>>> f23ff41c
         </dependency>
         <!-- Added this dependency to include necessary annotations used by reactor core.
         Without this dependency, javadoc throws a warning as it cannot find enum When.MAYBE
