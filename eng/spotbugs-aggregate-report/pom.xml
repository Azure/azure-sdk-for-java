--- conflicted
+++ resolved
@@ -140,11 +140,7 @@
         <dependency>
           <groupId>com.microsoft.azure</groupId>
           <artifactId>azure-servicebus</artifactId>
-<<<<<<< HEAD
-          <version>3.4.0-beta.1</version> <!-- {x-version-update;com.microsoft.azure:azure-servicebus;current} -->
-=======
           <version>3.5.0-beta.1</version> <!-- {x-version-update;com.microsoft.azure:azure-servicebus;current} -->
->>>>>>> 72d53830
         </dependency>
       </dependencies>
       <properties>
