--- conflicted
+++ resolved
@@ -74,7 +74,6 @@
             <artifactId>azure-eventhubs-extensions</artifactId>
             <version>${azure-eventhubs.version}</version>
         </dependency>
-<<<<<<< HEAD
         <!-- Storage is excluded from Spotbugs report as it collides with the storage library
              dependency in eventhubs code. This issue is under investigation.
               Issue Link: https://github.com/Azure/azure-sdk-for-java/issues/3096 -->
@@ -83,7 +82,6 @@
             <artifactId>azure-storage-blob</artifactId>
             <version>${azure-storage-blob.version}</version>
         </dependency-->
-=======
         <dependency>
           <groupId>com.azure</groupId>
           <artifactId>azure-common</artifactId>
@@ -99,7 +97,6 @@
           <artifactId>azure-common-mgmt</artifactId>
           <version>${azure-common-mgmt.version}</version>
         </dependency>
->>>>>>> a94c691e
     </dependencies>
 
     <build>
@@ -125,17 +122,14 @@
                                 <source>..\..\eventhubs\data-plane\azure-eventhubs\src\main\java</source>
                                 <source>..\..\eventhubs\data-plane\azure-eventhubs-eph\src\main\java</source>
                                 <source>..\..\eventhubs\data-plane\azure-eventhubs-extensions\src\main\java</source>
-<<<<<<< HEAD
                                 <!-- Storage is excluded from Spotbugs report as it collides with the storage library
                                 dependency in eventhubs code. This issue is under investigation. -->
                                 <!--source>..\..\storage\data-plane\src\main\java</source-->
-=======
                                 <source>..\..\keyvault\data-plane\azure-keyvault\src\main\java</source>
                                 <source>..\..\keyvault\data-plane\azure-keyvault-cryptography\src\main\java</source>
                                 <source>..\..\keyvault\data-plane\azure-keyvault-core\src\main\java</source>
                                 <source>..\..\keyvault\data-plane\azure-keyvault-extensions\src\main\java</source>
                                 <source>..\..\keyvault\data-plane\azure-keyvault-webkey\src\main\java</source>
->>>>>>> a94c691e
                             </sources>
                         </configuration>
                     </execution>
