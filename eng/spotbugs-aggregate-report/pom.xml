<!-- Copyright (c) Microsoft Corporation. All rights reserved.
     Licensed under the MIT License. -->
<project xmlns="http://maven.apache.org/POM/4.0.0"
         xmlns:xsi="http://www.w3.org/2001/XMLSchema-instance"
         xsi:schemaLocation="http://maven.apache.org/POM/4.0.0 http://maven.apache.org/xsd/maven-4.0.0.xsd">
  <parent>
    <artifactId>azure-client-sdk-parent</artifactId>
    <groupId>com.azure</groupId>
    <version>1.1.0</version>
    <relativePath>../../pom.client.xml</relativePath>
  </parent>
  <modelVersion>4.0.0</modelVersion>
  <artifactId>spotbugs-reporting</artifactId>
  <version>1.0.0</version>
  <properties>
    <!-- Track 1 client library versions -->
    <azure-batch.version>5.0.1</azure-batch.version>
    <azure-eventhubs.version>2.3.1</azure-eventhubs.version>
    <azure-eventhubs-eph.version>2.5.1</azure-eventhubs-eph.version>
    <azure-keyvault.track-one.version>1.2.0</azure-keyvault.track-one.version>
    <azure-servicebus.version>2.0.0</azure-servicebus.version>
    <azure-storage-blob.version>10.5.0</azure-storage-blob.version>

    <!-- Track 2 client library versions -->
    <azure-core.version>1.0.0-preview.3</azure-core.version>
    <azure-data-appconfiguration.version>1.0.0-preview.1</azure-data-appconfiguration.version>
    <azure-identity.version>1.0.0-preview.1</azure-identity.version>
    <azure-keyvault.version>4.0.0-preview.1</azure-keyvault.version>
    <azure-identity.version>1.0.0-preview.1</azure-identity.version>
    <azure-keyvault.version>4.0.0-preview.1</azure-keyvault.version>
    <azure-messaging-eventhubs.version>5.0.0-preview.2</azure-messaging-eventhubs.version>
    <azure-storage.version>12.0.0-preview.1</azure-storage.version>
<<<<<<< HEAD
=======
    <azure-storage-file.version>12.0.0-preview.1</azure-storage-file.version>
>>>>>>> ea2f43a0
    <azure-storage-queue.version>12.0.0-preview.1</azure-storage-queue.version>
  </properties>
  <distributionManagement>
    <site>
      <id>azure-java-build-docs</id>
      <url>https://azuresdkartifacts.blob.core.windows.net/azure-sdk-for-java/</url>
    </site>
  </distributionManagement>

  <build>
    <plugins>
      <plugin>
        <groupId>org.codehaus.mojo</groupId>
        <artifactId>build-helper-maven-plugin</artifactId>
        <executions>
          <execution>
            <id>add-client-source</id>
            <phase>${client.phase}</phase>
            <goals>
              <goal>add-source</goal>
            </goals>
            <configuration>
              <sources>
                <source>..\..\sdk\appconfiguration\azure-data-appconfiguration\src\main\java</source>
                <source>..\..\sdk\appconfiguration\azure-data-appconfiguration\src\samples\java</source>
                <source>..\..\core\azure-core\src\main\java</source>
                <source>..\..\core\azure-core\src\samples\java</source>
                <source>..\..\core\azure-core-amqp\src\main\java</source>
                <source>..\..\core\azure-core-management\src\main\java</source>
                <source>..\..\core\azure-core-test\src\main\java</source>
                <source>..\..\sdk\eventhubs\azure-eventhubs\src\main\java</source>
                <source>..\..\sdk\eventhubs\azure-eventhubs\src\samples\java</source>
                <source>..\..\sdk\identity\azure-identity\src\main\java</source>
<!--                <source>..\..\sdk\keyvault\azure-keyvault-keys\src\main\java</source>-->
<!--                <source>..\..\sdk\keyvault\azure-keyvault-keys\src\samples\java</source>-->
<!--                <source>..\..\sdk\keyvault\azure-keyvault-secrets\src\main\java</source>-->
<!--                <source>..\..\sdk\keyvault\azure-keyvault-secrets\src\samples\java</source>-->
<!--                <source>..\..\storage\client\blob\src\main\java</source>-->
<!--                <source>..\..\storage\client\blob\src\samples\java</source>-->
<!--                <source>..\..\storage\client\files\src\main\java</source>-->
<!--                <source>..\..\storage\client\files\src\samples\java</source>-->
<!--                <source>..\..\storage\client\queues\src\main\java</source>-->
<!--                <source>..\..\storage\client\queues\src\samples\java</source>-->
<!--                <source>..\..\sdk\tracing\azure-tracing-opentelemetry\src\main\java</source>-->
              </sources>
            </configuration>
          </execution>
        </executions>
      </plugin>

      <plugin>
        <groupId>org.codehaus.mojo</groupId>
        <artifactId>build-helper-maven-plugin</artifactId>
        <executions>
          <execution>
            <id>add-data-source</id>
            <phase>${data.phase}</phase>
            <goals>
              <goal>add-source</goal>
            </goals>
            <configuration>
              <sources>
                <source>..\..\sdk\batch\microsoft-azure-batch\src\main\java</source>
                <source>..\..\eventhubs\data-plane\azure-eventhubs\src\main\java</source>
                <source>..\..\eventhubs\data-plane\azure-eventhubs-eph\src\main\java</source>
                <source>..\..\eventhubs\data-plane\azure-eventhubs-extensions\src\main\java</source>
                <!-- Storage is excluded from Spotbugs report as it collides with the storage library
                dependency in eventhubs code. This issue is under investigation. -->
                <!--source>..\..\storage\data-plane\src\main\java</source-->
                <source>..\..\sdk\keyvault\microsoft-azure-keyvault\src\main\java</source>
                <source>..\..\sdk\keyvault\microsoft-azure-keyvault-cryptography\src\main\java</source>
                <source>..\..\sdk\keyvault\microsoft-azure-keyvault-core\src\main\java</source>
                <source>..\..\sdk\keyvault\microsoft-azure-keyvault-extensions\src\main\java</source>
                <source>..\..\sdk\keyvault\microsoft-azure-keyvault-webkey\src\main\java</source>
                <source>..\..\sdk\servicebus\microsoft-azure-servicebus\src\main\java</source>
              </sources>
            </configuration>
          </execution>
        </executions>
      </plugin>

      <plugin>
        <groupId>org.apache.maven.plugins</groupId>
        <artifactId>maven-javadoc-plugin</artifactId>
        <configuration>
          <!-- Added to override the -snippetpath arg which is not applicable here-->
          <additionalOptions>-maxLineLength 120</additionalOptions>
        </configuration>
      </plugin>

    </plugins>
  </build>

  <profiles>
    <profile>
      <id>client-modules</id>
      <activation>
        <property>
          <name>!data-plane</name>
        </property>
        <activeByDefault>true</activeByDefault>
      </activation>
      <dependencies>
        <dependency>
          <groupId>com.azure</groupId>
          <artifactId>azure-data-appconfiguration</artifactId>
          <version>${azure-data-appconfiguration.version}</version>
        </dependency>
        <dependency>
          <groupId>com.azure</groupId>
          <artifactId>azure-core</artifactId>
          <version>${azure-core.version}</version>
        </dependency>
        <dependency>
          <groupId>com.azure</groupId>
          <artifactId>azure-core-amqp</artifactId>
          <version>${azure-core.version}</version>
        </dependency>
        <dependency>
          <groupId>com.azure</groupId>
          <artifactId>azure-core-management</artifactId>
          <version>${azure-core.version}</version>
        </dependency>
        <dependency>
          <groupId>com.azure</groupId>
          <artifactId>azure-core-test</artifactId>
          <version>${azure-core.version}</version>
        </dependency>
        <dependency>
          <groupId>com.azure</groupId>
          <artifactId>azure-messaging-eventhubs</artifactId>
          <version>${azure-messaging-eventhubs.version}</version>
        </dependency>
        <dependency>
          <groupId>com.azure</groupId>
          <artifactId>azure-identity</artifactId>
          <version>${azure-identity.version}</version>
        </dependency>
        <dependency>
          <groupId>com.azure</groupId>
          <artifactId>azure-keyvault-keys</artifactId>
          <version>${azure-keyvault.version}</version>
        </dependency>
        <dependency>
          <groupId>com.azure</groupId>
          <artifactId>azure-keyvault-secrets</artifactId>
          <version>${azure-keyvault.version}</version>
        </dependency>
<!--        <dependency>-->
<!--          <groupId>com.azure</groupId>-->
<!--          <artifactId>azure-storage-blob</artifactId>-->
<!--          <version>${azure-storage.version}</version>-->
<!--        </dependency>-->
<<<<<<< HEAD
=======

        <dependency>
          <groupId>com.azure</groupId>
          <artifactId>azure-storage-file</artifactId>
          <version>${azure-storage-file.version}</version>
        </dependency>
>>>>>>> ea2f43a0
        <dependency>
          <groupId>com.azure</groupId>
          <artifactId>azure-storage-queue</artifactId>
          <version>${azure-storage-queue.version}</version>
        </dependency>
        <!-- Added this dependency to include necessary annotations used by reactor core.
        Without this dependency, javadoc throws a warning as it cannot find enum When.MAYBE
        which is used in @Nullable annotation in reactor core classes -->
        <dependency>
          <groupId>com.google.code.findbugs</groupId>
          <artifactId>jsr305</artifactId>
          <version>3.0.2</version>
          <scope>provided</scope>
        </dependency>
      </dependencies>

      <properties>
        <client.phase>generate-sources</client.phase>
        <data.phase>none</data.phase>
      </properties>
    </profile>

    <profile>
      <id>data-modules</id>
      <activation>
        <property>
          <name>data-plane</name>
        </property>
      </activation>
      <dependencies>
        <dependency>
          <groupId>com.microsoft.azure</groupId>
          <artifactId>azure-keyvault</artifactId>
          <version>${azure-keyvault.track-one.version}</version>
        </dependency>
        <dependency>
          <groupId>com.microsoft.azure</groupId>
          <artifactId>azure-keyvault-cryptography</artifactId>
          <version>${azure-keyvault.track-one.version}</version>
        </dependency>
        <dependency>
          <groupId>com.microsoft.azure</groupId>
          <artifactId>azure-keyvault-core</artifactId>
          <version>${azure-keyvault.track-one.version}</version>
        </dependency>
        <dependency>
          <groupId>com.microsoft.azure</groupId>
          <artifactId>azure-keyvault-extensions</artifactId>
          <version>${azure-keyvault.track-one.version}</version>
        </dependency>
        <dependency>
          <groupId>com.microsoft.azure</groupId>
          <artifactId>azure-keyvault-webkey</artifactId>
          <version>${azure-keyvault.track-one.version}</version>
        </dependency>
        <dependency>
          <groupId>com.microsoft.azure</groupId>
          <artifactId>azure-batch</artifactId>
          <version>${azure-batch.version}</version>
        </dependency>
        <dependency>
          <groupId>com.microsoft.azure</groupId>
          <artifactId>azure-eventhubs</artifactId>
          <version>${azure-eventhubs.version}</version>
        </dependency>
        <dependency>
          <groupId>com.microsoft.azure</groupId>
          <artifactId>azure-eventhubs-eph</artifactId>
          <version>${azure-eventhubs-eph.version}</version>
        </dependency>
        <dependency>
          <groupId>com.microsoft.azure</groupId>
          <artifactId>azure-eventhubs-extensions</artifactId>
          <version>${azure-eventhubs.version}</version>
        </dependency>
        <!-- Storage is excluded from Spotbugs report as it collides with the storage library
             dependency in eventhubs code. This issue is under investigation.
              Issue Link: https://github.com/Azure/azure-sdk-for-java/issues/3096 -->
        <!--dependency>
            <groupId>com.microsoft.azure</groupId>
            <artifactId>azure-storage-blob</artifactId>
            <version>${azure-storage-blob.version}</version>
        </dependency-->
        <dependency>
          <groupId>com.microsoft.azure</groupId>
          <artifactId>azure-servicebus</artifactId>
          <version>${azure-servicebus.version}</version>
        </dependency>
      </dependencies>
      <properties>
        <client.phase>none</client.phase>
        <data.phase>generate-sources</data.phase>
      </properties>
    </profile>
  </profiles>
</project><|MERGE_RESOLUTION|>--- conflicted
+++ resolved
@@ -30,10 +30,7 @@
     <azure-keyvault.version>4.0.0-preview.1</azure-keyvault.version>
     <azure-messaging-eventhubs.version>5.0.0-preview.2</azure-messaging-eventhubs.version>
     <azure-storage.version>12.0.0-preview.1</azure-storage.version>
-<<<<<<< HEAD
-=======
     <azure-storage-file.version>12.0.0-preview.1</azure-storage-file.version>
->>>>>>> ea2f43a0
     <azure-storage-queue.version>12.0.0-preview.1</azure-storage-queue.version>
   </properties>
   <distributionManagement>
@@ -187,15 +184,12 @@
 <!--          <artifactId>azure-storage-blob</artifactId>-->
 <!--          <version>${azure-storage.version}</version>-->
 <!--        </dependency>-->
-<<<<<<< HEAD
-=======
 
         <dependency>
           <groupId>com.azure</groupId>
           <artifactId>azure-storage-file</artifactId>
           <version>${azure-storage-file.version}</version>
         </dependency>
->>>>>>> ea2f43a0
         <dependency>
           <groupId>com.azure</groupId>
           <artifactId>azure-storage-queue</artifactId>
