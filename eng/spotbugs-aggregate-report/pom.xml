<!-- Copyright (c) Microsoft Corporation. All rights reserved.
     Licensed under the MIT License. -->
<project xmlns="http://maven.apache.org/POM/4.0.0"
         xmlns:xsi="http://www.w3.org/2001/XMLSchema-instance"
         xsi:schemaLocation="http://maven.apache.org/POM/4.0.0 http://maven.apache.org/xsd/maven-4.0.0.xsd">
  <parent>
    <artifactId>azure-client-sdk-parent</artifactId>
    <groupId>com.azure</groupId>
    <version>1.2.0</version>
    <relativePath>../../pom.client.xml</relativePath>
  </parent>
  <modelVersion>4.0.0</modelVersion>
  <artifactId>spotbugs-reporting</artifactId>
  <version>1.0.0</version>
  <properties>
    <!-- Track 1 client library versions -->
    <azure-batch.version>5.0.1</azure-batch.version>
    <azure-eventhubs.version>2.3.1</azure-eventhubs.version>
    <azure-eventhubs-eph.version>2.5.1</azure-eventhubs-eph.version>
    <azure-keyvault.track-one.version>1.2.0</azure-keyvault.track-one.version>
    <azure-servicebus.version>2.0.0</azure-servicebus.version>
    <azure-storage-blob.version>10.5.0</azure-storage-blob.version>

    <!-- Track 2 client library versions -->
    <azure-core.version>1.0.0-preview.3</azure-core.version>
    <azure-data-appconfiguration.version>1.0.0-preview.2</azure-data-appconfiguration.version>
    <azure-identity.version>1.0.0-preview.1</azure-identity.version>
    <azure-keyvault.version>4.0.0-preview.1</azure-keyvault.version>
    <azure-identity.version>1.0.0-preview.2</azure-identity.version>
    <azure-keyvault.version>4.0.0-preview.1</azure-keyvault.version>
    <azure-messaging-eventhubs.version>5.0.0-preview.2</azure-messaging-eventhubs.version>
    <azure-storage-blob.version>12.0.0-preview.2</azure-storage-blob.version>
    <azure-storage-file.version>12.0.0-preview.2</azure-storage-file.version>
    <azure-storage-queue.version>12.0.0-preview.2</azure-storage-queue.version>
  </properties>
  <distributionManagement>
    <site>
      <id>azure-java-build-docs</id>
      <url>https://azuresdkartifacts.blob.core.windows.net/azure-sdk-for-java/</url>
    </site>
  </distributionManagement>

  <build>
    <plugins>
      <plugin>
        <groupId>org.codehaus.mojo</groupId>
        <artifactId>build-helper-maven-plugin</artifactId>
        <executions>
          <execution>
            <id>add-client-source</id>
            <phase>${client.phase}</phase>
            <goals>
              <goal>add-source</goal>
            </goals>
            <configuration>
              <sources>
                <source>..\..\sdk\appconfiguration\azure-data-appconfiguration\src\main\java</source>
                <source>..\..\sdk\appconfiguration\azure-data-appconfiguration\src\samples\java</source>
<<<<<<< HEAD
                <source>..\..\sdk\core\azure-core\src\main\java</source>
                <source>..\..\sdk\core\azure-core\src\samples\java</source>
                <source>..\..\sdk\core\azure-core-amqp\src\main\java</source>
                <source>..\..\sdk\core\azure-core-management\src\main\java</source>
                <source>..\..\sdk\core\azure-core-test\src\main\java</source>
                <source>..\..\sdk\eventhubs\azure-eventhubs\src\main\java</source>
                <source>..\..\sdk\eventhubs\azure-eventhubs\src\samples\java</source>
=======
                <source>..\..\core\azure-core\src\main\java</source>
                <source>..\..\core\azure-core\src\samples\java</source>
                <source>..\..\core\azure-core-amqp\src\main\java</source>
                <source>..\..\core\azure-core-management\src\main\java</source>
                <source>..\..\core\azure-core-test\src\main\java</source>
                <source>..\..\sdk\eventhubs\azure-messaging-eventhubs\src\main\java</source>
                <source>..\..\sdk\eventhubs\azure-messaging-eventhubs\src\samples\java</source>
>>>>>>> 08eb2587
                <source>..\..\sdk\identity\azure-identity\src\main\java</source>
                <source>..\..\sdk\identity\azure-identity\src\samples\java</source>
<!--                <source>..\..\sdk\keyvault\azure-keyvault-keys\src\main\java</source>-->
<!--                <source>..\..\sdk\keyvault\azure-keyvault-keys\src\samples\java</source>-->
<!--                <source>..\..\sdk\keyvault\azure-keyvault-secrets\src\main\java</source>-->
<!--                <source>..\..\sdk\keyvault\azure-keyvault-secrets\src\samples\java</source>-->
<!--                <source>..\..\sdk\storage\client\blob\src\main\java</source>-->
<!--                <source>..\..\sdk\storage\client\blob\src\samples\java</source>-->
<!--                <source>..\..\sdk\storage\client\files\src\main\java</source>-->
<!--                <source>..\..\sdk\storage\client\files\src\samples\java</source>-->
<!--                <source>..\..\sdk\storage\client\queues\src\main\java</source>-->
<!--                <source>..\..\sdk\storage\client\queues\src\samples\java</source>-->
<!--                <source>..\..\sdk\tracing\azure-tracing-opentelemetry\src\main\java</source>-->
              </sources>
            </configuration>
          </execution>
        </executions>
      </plugin>

      <plugin>
        <groupId>org.codehaus.mojo</groupId>
        <artifactId>build-helper-maven-plugin</artifactId>
        <executions>
          <execution>
            <id>add-data-source</id>
            <phase>${data.phase}</phase>
            <goals>
              <goal>add-source</goal>
            </goals>
            <configuration>
              <sources>
                <source>..\..\sdk\batch\microsoft-azure-batch\src\main\java</source>
                <source>..\..\sdk\eventhubs\microsoft-azure-eventhubs\src\main\java</source>
                <source>..\..\sdk\eventhubs\microsoft-azure-eventhubs-eph\src\main\java</source>
                <source>..\..\sdk\eventhubs\microsoft-azure-eventhubs-extensions\src\main\java</source>
                <!-- Storage is excluded from Spotbugs report as it collides with the storage library
                dependency in eventhubs code. This issue is under investigation. -->
                <!-- <source>..\..\storage\data-plane\src\main\java</source> -->
                <source>..\..\sdk\keyvault\microsoft-azure-keyvault\src\main\java</source>
                <source>..\..\sdk\keyvault\microsoft-azure-keyvault-cryptography\src\main\java</source>
                <source>..\..\sdk\keyvault\microsoft-azure-keyvault-core\src\main\java</source>
                <source>..\..\sdk\keyvault\microsoft-azure-keyvault-extensions\src\main\java</source>
                <source>..\..\sdk\keyvault\microsoft-azure-keyvault-webkey\src\main\java</source>
                <source>..\..\sdk\servicebus\microsoft-azure-servicebus\src\main\java</source>
              </sources>
            </configuration>
          </execution>
        </executions>
      </plugin>

      <plugin>
        <groupId>org.apache.maven.plugins</groupId>
        <artifactId>maven-javadoc-plugin</artifactId>
        <configuration>
          <!-- Added to override the -snippetpath arg which is not applicable here-->
          <additionalOptions>-maxLineLength 120</additionalOptions>
        </configuration>
      </plugin>

    </plugins>
  </build>

  <profiles>
    <profile>
      <id>client-modules</id>
      <activation>
        <property>
          <name>!data-plane</name>
        </property>
        <activeByDefault>true</activeByDefault>
      </activation>
      <dependencies>
        <dependency>
          <groupId>com.azure</groupId>
          <artifactId>azure-data-appconfiguration</artifactId>
          <version>${azure-data-appconfiguration.version}</version>
        </dependency>
        <dependency>
          <groupId>com.azure</groupId>
          <artifactId>azure-core</artifactId>
          <version>${azure-core.version}</version>
        </dependency>
        <dependency>
          <groupId>com.azure</groupId>
          <artifactId>azure-core-amqp</artifactId>
          <version>${azure-core.version}</version>
        </dependency>
        <dependency>
          <groupId>com.azure</groupId>
          <artifactId>azure-core-management</artifactId>
          <version>${azure-core.version}</version>
        </dependency>
        <dependency>
          <groupId>com.azure</groupId>
          <artifactId>azure-core-test</artifactId>
          <version>${azure-core.version}</version>
        </dependency>
        <dependency>
          <groupId>com.azure</groupId>
          <artifactId>azure-messaging-eventhubs</artifactId>
          <version>${azure-messaging-eventhubs.version}</version>
        </dependency>
        <dependency>
          <groupId>com.azure</groupId>
          <artifactId>azure-identity</artifactId>
          <version>${azure-identity.version}</version>
        </dependency>
        <dependency>
          <groupId>com.azure</groupId>
          <artifactId>azure-keyvault-keys</artifactId>
          <version>${azure-keyvault.version}</version>
        </dependency>
        <dependency>
          <groupId>com.azure</groupId>
          <artifactId>azure-keyvault-secrets</artifactId>
          <version>${azure-keyvault.version}</version>
        </dependency>
        <dependency>
          <groupId>com.azure</groupId>
          <artifactId>azure-storage-blob</artifactId>
          <version>${azure-storage-blob.version}</version>
        </dependency>
        <dependency>
          <groupId>com.azure</groupId>
          <artifactId>azure-storage-file</artifactId>
          <version>${azure-storage-file.version}</version>
        </dependency>
        <dependency>
          <groupId>com.azure</groupId>
          <artifactId>azure-storage-queue</artifactId>
          <version>${azure-storage-queue.version}</version>
        </dependency>
        <!-- Added this dependency to include necessary annotations used by reactor core.
        Without this dependency, javadoc throws a warning as it cannot find enum When.MAYBE
        which is used in @Nullable annotation in reactor core classes -->
        <dependency>
          <groupId>com.google.code.findbugs</groupId>
          <artifactId>jsr305</artifactId>
          <version>3.0.2</version>
          <scope>provided</scope>
        </dependency>
      </dependencies>

      <properties>
        <client.phase>generate-sources</client.phase>
        <data.phase>none</data.phase>
      </properties>
    </profile>

    <profile>
      <id>data-modules</id>
      <activation>
        <property>
          <name>data-plane</name>
        </property>
      </activation>
      <dependencies>
        <dependency>
          <groupId>com.microsoft.azure</groupId>
          <artifactId>azure-keyvault</artifactId>
          <version>${azure-keyvault.track-one.version}</version>
        </dependency>
        <dependency>
          <groupId>com.microsoft.azure</groupId>
          <artifactId>azure-keyvault-cryptography</artifactId>
          <version>${azure-keyvault.track-one.version}</version>
        </dependency>
        <dependency>
          <groupId>com.microsoft.azure</groupId>
          <artifactId>azure-keyvault-core</artifactId>
          <version>${azure-keyvault.track-one.version}</version>
        </dependency>
        <dependency>
          <groupId>com.microsoft.azure</groupId>
          <artifactId>azure-keyvault-extensions</artifactId>
          <version>${azure-keyvault.track-one.version}</version>
        </dependency>
        <dependency>
          <groupId>com.microsoft.azure</groupId>
          <artifactId>azure-keyvault-webkey</artifactId>
          <version>${azure-keyvault.track-one.version}</version>
        </dependency>
        <dependency>
          <groupId>com.microsoft.azure</groupId>
          <artifactId>azure-batch</artifactId>
          <version>${azure-batch.version}</version>
        </dependency>
        <dependency>
          <groupId>com.microsoft.azure</groupId>
          <artifactId>azure-eventhubs</artifactId>
          <version>${azure-eventhubs.version}</version>
        </dependency>
        <dependency>
          <groupId>com.microsoft.azure</groupId>
          <artifactId>azure-eventhubs-eph</artifactId>
          <version>${azure-eventhubs-eph.version}</version>
        </dependency>
        <dependency>
          <groupId>com.microsoft.azure</groupId>
          <artifactId>azure-eventhubs-extensions</artifactId>
          <version>${azure-eventhubs.version}</version>
        </dependency>
        <!-- Storage is excluded from Spotbugs report as it collides with the storage library
             dependency in eventhubs code. This issue is under investigation.
              Issue Link: https://github.com/Azure/azure-sdk-for-java/issues/3096 -->
        <!--dependency>
            <groupId>com.microsoft.azure</groupId>
            <artifactId>azure-storage-blob</artifactId>
            <version>${azure-storage-blob.version}</version>
        </dependency-->
        <dependency>
          <groupId>com.microsoft.azure</groupId>
          <artifactId>azure-servicebus</artifactId>
          <version>${azure-servicebus.version}</version>
        </dependency>
      </dependencies>
      <properties>
        <client.phase>none</client.phase>
        <data.phase>generate-sources</data.phase>
      </properties>
    </profile>
  </profiles>
</project><|MERGE_RESOLUTION|>--- conflicted
+++ resolved
@@ -56,23 +56,13 @@
               <sources>
                 <source>..\..\sdk\appconfiguration\azure-data-appconfiguration\src\main\java</source>
                 <source>..\..\sdk\appconfiguration\azure-data-appconfiguration\src\samples\java</source>
-<<<<<<< HEAD
                 <source>..\..\sdk\core\azure-core\src\main\java</source>
                 <source>..\..\sdk\core\azure-core\src\samples\java</source>
                 <source>..\..\sdk\core\azure-core-amqp\src\main\java</source>
                 <source>..\..\sdk\core\azure-core-management\src\main\java</source>
                 <source>..\..\sdk\core\azure-core-test\src\main\java</source>
-                <source>..\..\sdk\eventhubs\azure-eventhubs\src\main\java</source>
-                <source>..\..\sdk\eventhubs\azure-eventhubs\src\samples\java</source>
-=======
-                <source>..\..\core\azure-core\src\main\java</source>
-                <source>..\..\core\azure-core\src\samples\java</source>
-                <source>..\..\core\azure-core-amqp\src\main\java</source>
-                <source>..\..\core\azure-core-management\src\main\java</source>
-                <source>..\..\core\azure-core-test\src\main\java</source>
                 <source>..\..\sdk\eventhubs\azure-messaging-eventhubs\src\main\java</source>
                 <source>..\..\sdk\eventhubs\azure-messaging-eventhubs\src\samples\java</source>
->>>>>>> 08eb2587
                 <source>..\..\sdk\identity\azure-identity\src\main\java</source>
                 <source>..\..\sdk\identity\azure-identity\src\samples\java</source>
 <!--                <source>..\..\sdk\keyvault\azure-keyvault-keys\src\main\java</source>-->
