<?xml version="1.0" encoding="UTF-8"?>
<project xmlns="http://maven.apache.org/POM/4.0.0"
         xmlns:xsi="http://www.w3.org/2001/XMLSchema-instance"
         xsi:schemaLocation="http://maven.apache.org/POM/4.0.0 http://maven.apache.org/xsd/maven-4.0.0.xsd">
    <parent>
        <artifactId>azure-client-sdk-parent</artifactId>
        <groupId>com.azure</groupId>
        <version>1.0.0-SNAPSHOT</version>
        <relativePath>../../pom.client.xml</relativePath>
    </parent>
    <modelVersion>4.0.0</modelVersion>

    <artifactId>spotbugs-reporting</artifactId>
    <version>1.0.0</version>

    <properties>
        <azure-keyvault.version>1.2.0</azure-keyvault.version>
        <azure-batch.version>5.0.1</azure-batch.version>
        <azure-eventhubs.version>2.0.0</azure-eventhubs.version>
    </properties>

    <distributionManagement>
        <site>
            <id>azure-java-build-docs</id>
            <url>https://azuresdkartifacts.blob.core.windows.net/azure-sdk-for-java/</url>
        </site>
    </distributionManagement>

    <dependencies>
        <dependency>
            <groupId>com.microsoft.azure</groupId>
            <artifactId>azure-keyvault</artifactId>
            <version>${azure-keyvault.version}</version>
        </dependency>
        <dependency>
            <groupId>com.microsoft.azure</groupId>
            <artifactId>azure-keyvault-cryptography</artifactId>
            <version>${azure-keyvault.version}</version>
        </dependency>
        <dependency>
            <groupId>com.microsoft.azure</groupId>
            <artifactId>azure-keyvault-core</artifactId>
            <version>${azure-keyvault.version}</version>
        </dependency>
        <dependency>
            <groupId>com.microsoft.azure</groupId>
            <artifactId>azure-keyvault-extensions</artifactId>
            <version>${azure-keyvault.version}</version>
        </dependency>
        <dependency>
            <groupId>com.microsoft.azure</groupId>
            <artifactId>azure-keyvault-webkey</artifactId>
            <version>${azure-keyvault.version}</version>
        </dependency>
        <dependency>
            <groupId>com.microsoft.azure</groupId>
            <artifactId>azure-batch</artifactId>
            <version>${azure-batch.version}</version>
        </dependency>
<<<<<<< HEAD

        <dependency>
          <groupId>com.azure</groupId>
          <artifactId>azure-common</artifactId>
          <version>${azure-common.version}</version>
        </dependency>
        <dependency>
          <groupId>com.azure</groupId>
          <artifactId>azure-common-auth</artifactId>
          <version>${azure-common-auth.version}</version>
=======
        <dependency>
            <groupId>com.microsoft.azure</groupId>
            <artifactId>azure-eventhubs</artifactId>
            <version>${azure-eventhubs.version}</version>
        </dependency>
        <dependency>
            <groupId>com.microsoft.azure</groupId>
            <artifactId>azure-eventhubs-eph</artifactId>
            <version>${azure-eventhubs.version}</version>
        </dependency>
        <dependency>
            <groupId>com.microsoft.azure</groupId>
            <artifactId>azure-eventhubs-extensions</artifactId>
            <version>${azure-eventhubs.version}</version>
>>>>>>> 534af3d2
        </dependency>
    </dependencies>

    <build>
        <plugins>
            <plugin>
                <groupId>org.codehaus.mojo</groupId>
                <artifactId>build-helper-maven-plugin</artifactId>
                <executions>
                    <execution>
                        <id>add-source</id>
                        <phase>generate-sources</phase>
                        <goals>
                            <goal>add-source</goal>
                        </goals>
                        <configuration>
                            <sources>
                                <source>..\..\applicationconfig\client\src\main\java</source>
                                <source>..\..\batch\data-plane\src\main\java</source>
                                <source>..\..\keyvault\data-plane\azure-keyvault\src\main\java</source>
                                <source>..\..\keyvault\data-plane\azure-keyvault-cryptography\src\main\java</source>
                                <source>..\..\keyvault\data-plane\azure-keyvault-core\src\main\java</source>
                                <source>..\..\keyvault\data-plane\azure-keyvault-extensions\src\main\java</source>
<<<<<<< HEAD
                                <source>..\..\keyvault\data-plane\azure-keyvault-webkey\src\main\java</source>
=======
                                <source>..\..\batch\data-plane\src\main\java</source>
                                <source>..\..\eventhubs\data-plane\azure-eventhubs\src\main\java</source>
                                <source>..\..\eventhubs\data-plane\azure-eventhubs-eph\src\main\java</source>
                                <source>..\..\eventhubs\data-plane\azure-eventhubs-extensions\src\main\java</source>
>>>>>>> 534af3d2
                            </sources>
                        </configuration>
                    </execution>
                </executions>
            </plugin>
        </plugins>
    </build>


</project><|MERGE_RESOLUTION|>--- conflicted
+++ resolved
@@ -57,7 +57,6 @@
             <artifactId>azure-batch</artifactId>
             <version>${azure-batch.version}</version>
         </dependency>
-<<<<<<< HEAD
 
         <dependency>
           <groupId>com.azure</groupId>
@@ -68,7 +67,8 @@
           <groupId>com.azure</groupId>
           <artifactId>azure-common-auth</artifactId>
           <version>${azure-common-auth.version}</version>
-=======
+        </dependency>
+
         <dependency>
             <groupId>com.microsoft.azure</groupId>
             <artifactId>azure-eventhubs</artifactId>
@@ -83,7 +83,6 @@
             <groupId>com.microsoft.azure</groupId>
             <artifactId>azure-eventhubs-extensions</artifactId>
             <version>${azure-eventhubs.version}</version>
->>>>>>> 534af3d2
         </dependency>
     </dependencies>
 
@@ -102,19 +101,15 @@
                         <configuration>
                             <sources>
                                 <source>..\..\applicationconfig\client\src\main\java</source>
-                                <source>..\..\batch\data-plane\src\main\java</source>
                                 <source>..\..\keyvault\data-plane\azure-keyvault\src\main\java</source>
                                 <source>..\..\keyvault\data-plane\azure-keyvault-cryptography\src\main\java</source>
                                 <source>..\..\keyvault\data-plane\azure-keyvault-core\src\main\java</source>
+                                <source>..\..\keyvault\data-plane\azure-keyvault-webkey\src\main\java</source>
                                 <source>..\..\keyvault\data-plane\azure-keyvault-extensions\src\main\java</source>
-<<<<<<< HEAD
-                                <source>..\..\keyvault\data-plane\azure-keyvault-webkey\src\main\java</source>
-=======
                                 <source>..\..\batch\data-plane\src\main\java</source>
                                 <source>..\..\eventhubs\data-plane\azure-eventhubs\src\main\java</source>
                                 <source>..\..\eventhubs\data-plane\azure-eventhubs-eph\src\main\java</source>
                                 <source>..\..\eventhubs\data-plane\azure-eventhubs-extensions\src\main\java</source>
->>>>>>> 534af3d2
                             </sources>
                         </configuration>
                     </execution>
