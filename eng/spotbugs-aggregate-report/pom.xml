--- conflicted
+++ resolved
@@ -29,11 +29,8 @@
     <azure-identity.version>1.0.0-preview.1</azure-identity.version>
     <azure-keyvault.version>4.0.0-preview.1</azure-keyvault.version>
     <azure-messaging-eventhubs.version>5.0.0-preview.2</azure-messaging-eventhubs.version>
-<<<<<<< HEAD
     <azure-storage-queue.version>12.0.0-preview.1</azure-storage-queue.version>
-=======
     <azure-storage.version>12.0.0-preview.1</azure-storage.version>
->>>>>>> 78db8d42
   </properties>
   <distributionManagement>
     <site>
@@ -63,11 +60,6 @@
                 <source>..\..\core\azure-core-amqp\src\main\java</source>
                 <source>..\..\core\azure-core-management\src\main\java</source>
                 <source>..\..\core\azure-core-test\src\main\java</source>
-<<<<<<< HEAD
-                <source>..\..\eventhubs\client\azure-eventhubs\src\main\java</source>
-                <source>..\..\eventhubs\client\azure-eventhubs\src\samples\java</source>
-                <source>..\..\storage\client\queue\src\samples\java</source>
-=======
                 <source>..\..\sdk\eventhubs\azure-eventhubs\src\main\java</source>
                 <source>..\..\sdk\eventhubs\azure-eventhubs\src\samples\java</source>
                 <source>..\..\sdk\identity\azure-identity\src\main\java</source>
@@ -82,7 +74,6 @@
 <!--                <source>..\..\storage\client\queues\src\main\java</source>-->
 <!--                <source>..\..\storage\client\queues\src\samples\java</source>-->
 <!--                <source>..\..\sdk\tracing\azure-tracing-opentelemetry\src\main\java</source>-->
->>>>>>> 78db8d42
               </sources>
             </configuration>
           </execution>
@@ -174,18 +165,11 @@
         </dependency>
         <dependency>
           <groupId>com.azure</groupId>
-<<<<<<< HEAD
           <artifactId>azure-storage-queue</artifactId>
           <version>${azure-storage-queue.version}</version>
         </dependency>
-        <dependency>
-          <groupId>com.azure</groupId>
-          <artifactId>azure-messaging-eventhubs</artifactId>
-          <version>${azure-messaging-eventhubs.version}</version>
-=======
           <artifactId>azure-identity</artifactId>
           <version>${azure-identity.version}</version>
->>>>>>> 78db8d42
         </dependency>
         <dependency>
           <groupId>com.azure</groupId>
