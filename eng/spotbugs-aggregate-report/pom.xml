--- conflicted
+++ resolved
@@ -59,10 +59,7 @@
                 <source>..\..\sdk\core\azure-core\src\samples\java</source>
                 <source>..\..\sdk\core\azure-core-amqp\src\main\java</source>
                 <source>..\..\sdk\core\azure-core-http-netty\src\main\java</source>
-<<<<<<< HEAD
-=======
                 <source>..\..\sdk\core\azure-core-http-okhttp\src\main\java</source>
->>>>>>> 99481ed3
                 <source>..\..\sdk\core\azure-core-http-netty\src\samples\java</source>
                 <source>..\..\sdk\core\azure-core-management\src\main\java</source>
                 <source>..\..\sdk\core\azure-core-test\src\main\java</source>
