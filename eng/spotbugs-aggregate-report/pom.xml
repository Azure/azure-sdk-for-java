--- conflicted
+++ resolved
@@ -187,7 +187,6 @@
         </dependency>
         <dependency>
           <groupId>com.azure</groupId>
-<<<<<<< HEAD
           <artifactId>azure-security-keyvault-keys</artifactId>
           <version>4.0.0-preview.5</version> <!-- {x-version-update;com.azure:azure-security-keyvault-keys;current} -->
         </dependency>
@@ -195,15 +194,6 @@
           <groupId>com.azure</groupId>
           <artifactId>azure-security-keyvault-secrets</artifactId>
           <version>4.0.0-preview.5</version> <!-- {x-version-update;com.azure:azure-security-keyvault-secrets;current} -->
-=======
-          <artifactId>azure-keyvault-keys</artifactId>
-          <version>4.0.0-preview.6</version> <!-- {x-version-update;com.azure:azure-keyvault-keys;current} -->
-        </dependency>
-        <dependency>
-          <groupId>com.azure</groupId>
-          <artifactId>azure-keyvault-secrets</artifactId>
-          <version>4.0.0-preview.6</version> <!-- {x-version-update;com.azure:azure-keyvault-secrets;current} -->
->>>>>>> a1010302
         </dependency>
         <dependency>
           <groupId>com.azure</groupId>
