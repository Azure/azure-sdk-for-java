--- conflicted
+++ resolved
@@ -698,14 +698,14 @@
         },
         {
           "ignore": true,
-<<<<<<< HEAD
           "code" : "java.field.enumConstantOrderChanged",
           "old": {
             "matcher": "regex",
             "match": "field com\\.azure\\.resourcemanager\\.appservice\\.models\\.ManagedServiceIdentityType\\..*"
           },
           "justification": "Enum constant order change is not a breaking change."
-=======
+        },
+        {
           "code": "java.class.removed",
           "old" : {
             "matcher": "regex",
@@ -761,7 +761,6 @@
           "code" : "java.field.addedStaticField",
           "new" : "field com.azure.resourcemanager.network.models.PublicIPSkuType.STANDARD_V2",
           "justification" : "Not a break."
->>>>>>> 47008fc9
         }
       ]
     }
