--- conflicted
+++ resolved
@@ -425,18 +425,9 @@
 
 def move_premium_samples(sdk_root: str, service: str, module: str):
     package_path = "com/" + module.replace("-", "/")
-<<<<<<< HEAD
-    source_sample_dir = os.path.join(
-        sdk_root, "sdk", service, module, "src", "samples", "java", package_path, "generated"
-    )
-    target_sample_dir = os.path.join(
-        sdk_root, "sdk", "resourcemanager", "azure-resourcemanager", "src", "samples", "java", package_path
-    )
-=======
     source_sample_dir = os.path.join(sdk_root, "sdk", service, module, "src", "samples", "java", package_path, "generated")
     target_sample_dir = os.path.join(sdk_root, "sdk", "resourcemanager", "azure-resourcemanager", "src", "samples", "java", package_path)
     logging.info(f"Moving samples from {source_sample_dir} to {target_sample_dir}.")
->>>>>>> 8ac49c2d
     copy_folder_recursive_sync(source_sample_dir, target_sample_dir)
     shutil.rmtree(source_sample_dir, ignore_errors=True)
 
