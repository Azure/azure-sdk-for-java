parameters:
  ServiceDirectory: not-set
  ArmTemplateParameters: '@{}'
  DeleteAfterHours: 8
  Location: ''
  SubscriptionConfiguration: $(sub-config-azure-cloud-test-resources)

# SubscriptionConfiguration will be splatted into the parameters of the test
# resources script. It should be JSON in the form:
# {
#   "SubscriptionId": "<subscription id>",
#   "TenantId": "<tenant id>",
#   "TestApplicationId": "<test app id>",
#   "TestApplicationSecret": "<test app secret>",
#   "ProvisionerApplicationId": "<provisioner app id>",
#   "ProvisionerApplicationSecret": "<provisioner app secret>",
#   "Environment": "AzureCloud | AzureGov | AzureChina | <other environment>"
#   "EnvironmentVariables": {
#       "SERVICE_MANAGEMENT_URL": "<service management url>",
#       "STORAGE_ENDPOINT_SUFFIX": "<storage endpoint suffix>",
#       "RESOURCE_MANAGER_URL": "<resource manager url>",
#       "SEARCH_ENDPOINT_SUFFIX": "<search endpoint suffix>",
#       "COSMOS_TABLES_ENDPOINT_SUFFIX": "<cosmos tables endpoint suffix>"
#   },
#   "ArmTemplateParameters": {
#       "keyVaultDomainSuffix": "<keyVaultDomainSuffix>",
#       "storageEndpointSuffix": "<storageEndpointSuffix>",
#       "endpointSuffix": "<endpointSuffix>",
#       "azureAuthorityHost": "<azureAuthorityHost>",
#       "keyVaultEndpointSuffix": "<keyVaultEndpointSuffix>"
#   }
# }


steps:
  - template: /eng/common/TestResources/setup-az-modules.yml

  - pwsh: |
      eng/common/TestResources/Import-AzModules.ps1

<<<<<<< HEAD
      $subscriptionConfiguration = @"
=======
      $subscriptionConfiguration = @'
>>>>>>> 6f033d77
        ${{ parameters.SubscriptionConfiguration }}
      '@ | ConvertFrom-Json -AsHashtable;

      # The subscriptionConfiguration may have ArmTemplateParameters defined, so
      # pass those in via the ArmTemplateParameters flag, and handle any
      # additional parameters from the pipelines via AdditionalParameters
      eng/common/TestResources/New-TestResources.ps1 `
        -BaseName 'Generated' `
        -ServiceDirectory '${{ parameters.ServiceDirectory }}' `
        -Location '${{ parameters.Location }}' `
        -DeleteAfterHours '${{ parameters.DeleteAfterHours }}' `
        @subscriptionConfiguration `
        -AdditionalParameters ${{ parameters.ArmTemplateParameters }} `
        -CI `
        -Force `
        -Verbose | Out-Null
    displayName: Deploy test resources<|MERGE_RESOLUTION|>--- conflicted
+++ resolved
@@ -38,11 +38,7 @@
   - pwsh: |
       eng/common/TestResources/Import-AzModules.ps1
 
-<<<<<<< HEAD
-      $subscriptionConfiguration = @"
-=======
       $subscriptionConfiguration = @'
->>>>>>> 6f033d77
         ${{ parameters.SubscriptionConfiguration }}
       '@ | ConvertFrom-Json -AsHashtable;
 
