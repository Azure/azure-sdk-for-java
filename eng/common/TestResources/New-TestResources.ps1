#!/usr/bin/env pwsh

# Copyright (c) Microsoft Corporation. All rights reserved.
# Licensed under the MIT License.

#Requires -Version 6.0
#Requires -PSEdition Core
#Requires -Modules @{ModuleName='Az.Accounts'; ModuleVersion='1.6.4'}
#Requires -Modules @{ModuleName='Az.Resources'; ModuleVersion='1.8.0'}

[CmdletBinding(DefaultParameterSetName = 'Default', SupportsShouldProcess = $true, ConfirmImpact = 'Medium')]
param (
    # Limit $BaseName to enough characters to be under limit plus prefixes, and https://docs.microsoft.com/azure/architecture/best-practices/resource-naming
    [Parameter()]
    [ValidatePattern('^[-a-zA-Z0-9\.\(\)_]{0,80}(?<=[a-zA-Z0-9\(\)])$')]
    [string] $BaseName,

    [ValidatePattern('^[-\w\._\(\)]+$')]
    [string] $ResourceGroupName,

    [Parameter(Mandatory = $true, Position = 0)]
    [string] $ServiceDirectory,

    [Parameter()]
    [ValidatePattern('^[0-9a-f]{8}(-[0-9a-f]{4}){3}-[0-9a-f]{12}$')]
    [string] $TestApplicationId,

    [Parameter()]
    [string] $TestApplicationSecret,

    [Parameter()]
    [ValidatePattern('^[0-9a-f]{8}(-[0-9a-f]{4}){3}-[0-9a-f]{12}$')]
    [string] $TestApplicationOid,

    [Parameter(ParameterSetName = 'Provisioner', Mandatory = $true)]
    [ValidateNotNullOrEmpty()]
    [string] $TenantId,

    # Azure SDK Developer Playground subscription is assumed if not set
    [Parameter()]
    [ValidatePattern('^[0-9a-f]{8}(-[0-9a-f]{4}){3}-[0-9a-f]{12}$')]
    [string] $SubscriptionId,

    [Parameter(ParameterSetName = 'Provisioner', Mandatory = $true)]
    [ValidatePattern('^[0-9a-f]{8}(-[0-9a-f]{4}){3}-[0-9a-f]{12}$')]
    [string] $ProvisionerApplicationId,

    [Parameter(ParameterSetName = 'Provisioner', Mandatory = $false)]
    [ValidatePattern('^[0-9a-f]{8}(-[0-9a-f]{4}){3}-[0-9a-f]{12}$')]
    [string] $ProvisionerApplicationOid,

    [Parameter(ParameterSetName = 'Provisioner', Mandatory = $true)]
    [string] $ProvisionerApplicationSecret,

    [Parameter()]
    [ValidateRange(1, 7*24)]
    [int] $DeleteAfterHours = 120,

    [Parameter()]
    [string] $Location = '',

    [Parameter()]
    [ValidateSet('AzureCloud', 'AzureUSGovernment', 'AzureChinaCloud', 'Dogfood')]
    [string] $Environment = 'AzureCloud',

    [Parameter()]
    [hashtable] $ArmTemplateParameters,

    [Parameter()]
    [hashtable] $AdditionalParameters,

    [Parameter()]
    [ValidateNotNull()]
    [hashtable] $EnvironmentVariables = @{},

    [Parameter()]
    [switch] $CI = ($null -ne $env:SYSTEM_TEAMPROJECTID),

    [Parameter()]
    [switch] $Force,

    [Parameter()]
    [switch] $OutFile,

    [Parameter()]
    [switch] $SuppressVsoCommands = ($null -eq $env:SYSTEM_TEAMPROJECTID),

    # Captures any arguments not declared here (no parameter errors)
    # This enables backwards compatibility with old script versions in
    # hotfix branches if and when the dynamic subscription configuration
    # secrets get updated to add new parameters.
    [Parameter(ValueFromRemainingArguments = $true)]
    $NewTestResourcesRemainingArguments
)

. $PSScriptRoot/SubConfig-Helpers.ps1

# By default stop for any error.
if (!$PSBoundParameters.ContainsKey('ErrorAction')) {
    $ErrorActionPreference = 'Stop'
}

function Log($Message)
{
    Write-Host ('{0} - {1}' -f [DateTime]::Now.ToLongTimeString(), $Message)
}

# vso commands are specially formatted log lines that are parsed by Azure Pipelines
# to perform additional actions, most commonly marking values as secrets.
# https://docs.microsoft.com/en-us/azure/devops/pipelines/scripts/logging-commands
function LogVsoCommand([string]$message)
{
    if (!$CI -or $SuppressVsoCommands) {
        return
    }
    Write-Host $message
}

function Retry([scriptblock] $Action, [int] $Attempts = 5)
{
    $attempt = 0
    $sleep = 5

    while ($attempt -lt $Attempts) {
        try {
            $attempt++
            return $Action.Invoke()
        } catch {
            if ($attempt -lt $Attempts) {
                $sleep *= 2

                Write-Warning "Attempt $attempt failed: $_. Trying again in $sleep seconds..."
                Start-Sleep -Seconds $sleep
            } else {
                Write-Error -ErrorRecord $_
            }
        }
    }
}

# NewServicePrincipalWrapper creates an object from an AAD graph or Microsoft Graph service principal object type.
# This is necessary to work around breaking changes introduced in Az version 7.0.0:
# https://azure.microsoft.com/en-us/updates/update-your-apps-to-use-microsoft-graph-before-30-june-2022/
function NewServicePrincipalWrapper([string]$subscription, [string]$resourceGroup, [string]$displayName)
{
    if ((Get-Module Az.Resources).Version -eq "5.3.0") {
        # https://github.com/Azure/azure-powershell/issues/17040
        # New-AzAdServicePrincipal calls will fail with:
        # "You cannot call a method on a null-valued expression."
        Write-Warning "Az.Resources version 5.3.0 is not supported. Please update to >= 5.3.1"
        Write-Warning "Update-Module Az.Resources -RequiredVersion 5.3.1"
        exit 1
    }
    $servicePrincipal = Retry {
        New-AzADServicePrincipal -Role "Owner" -Scope "/subscriptions/$SubscriptionId/resourceGroups/$ResourceGroupName" -DisplayName $displayName
    }
    $spPassword = ""
    $appId = ""
    if (Get-Member -Name "Secret" -InputObject $servicePrincipal -MemberType property) {
        Write-Verbose "Using legacy PSADServicePrincipal object type from AAD graph API"
        # Secret property exists on PSADServicePrincipal type from AAD graph in Az # module versions < 7.0.0
        $spPassword = $servicePrincipal.Secret
        $appId = $servicePrincipal.ApplicationId
    } else {
        if ((Get-Module Az.Resources).Version -eq "5.1.0") {
            Write-Verbose "Creating password and credential for service principal via MS Graph API"
            Write-Warning "Please update Az.Resources to >= 5.2.0 by running 'Update-Module Az'"
            # Microsoft graph objects (Az.Resources version == 5.1.0) do not provision a secret on creation so it must be added separately.
            # Submitting a password credential object without specifying a password will result in one being generated on the server side.
            $password = New-Object -TypeName "Microsoft.Azure.PowerShell.Cmdlets.Resources.MSGraph.Models.ApiV10.MicrosoftGraphPasswordCredential"
            $password.DisplayName = "Password for $displayName"
            $credential = Retry { New-AzADSpCredential -PasswordCredentials $password -ServicePrincipalObject $servicePrincipal }
            $spPassword = ConvertTo-SecureString $credential.SecretText -AsPlainText -Force
            $appId = $servicePrincipal.AppId
        } else {
            Write-Verbose "Creating service principal credential via MS Graph API"
            # In 5.2.0 the password credential issue was fixed (see https://github.com/Azure/azure-powershell/pull/16690) but the
            # parameter set was changed making the above call fail due to a missing ServicePrincipalId parameter.
            $credential = Retry { $servicePrincipal | New-AzADSpCredential }
            $spPassword = ConvertTo-SecureString $credential.SecretText -AsPlainText -Force
            $appId = $servicePrincipal.AppId
        }
    }

    return @{
        AppId = $appId
        ApplicationId = $appId
        # This is the ObjectId/OID but most return objects use .Id so keep it consistent to prevent confusion
        Id = $servicePrincipal.Id
        DisplayName = $servicePrincipal.DisplayName
        Secret = $spPassword
    }
}

function LoadCloudConfig([string] $env)
{
    $configPath = "$PSScriptRoot/clouds/$env.json"
    if (!(Test-Path $configPath)) {
        Write-Warning "Could not find cloud configuration for environment '$env'"
        return @{}
    }

    $config = Get-Content $configPath | ConvertFrom-Json -AsHashtable
    return $config
}

function MergeHashes([hashtable] $source, [psvariable] $dest)
{
    foreach ($key in $source.Keys) {
        if ($dest.Value.Contains($key) -and $dest.Value[$key] -ne $source[$key]) {
            Write-Warning ("Overwriting '$($dest.Name).$($key)' with value '$($dest.Value[$key])' " +
                          "to new value '$($source[$key])'")
        }
        $dest.Value[$key] = $source[$key]
    }
}

function BuildBicepFile([System.IO.FileSystemInfo] $file)
{
    if (!(Get-Command bicep -ErrorAction Ignore)) {
        Write-Error "A bicep file was found at '$($file.FullName)' but the Azure Bicep CLI is not installed. See https://aka.ms/install-bicep-pwsh"
        throw
    }

    $tmp = $env:TEMP ? $env:TEMP : [System.IO.Path]::GetTempPath()
    $templateFilePath = Join-Path $tmp "test-resources.$(New-Guid).compiled.json"

    # Az can deploy bicep files natively, but by compiling here it becomes easier to parse the
    # outputted json for mismatched parameter declarations.
    bicep build $file.FullName --outfile $templateFilePath
    if ($LASTEXITCODE) {
        Write-Error "Failure building bicep file '$($file.FullName)'"
        throw
    }

    return $templateFilePath
}

function BuildDeploymentOutputs([string]$serviceName, [object]$azContext, [object]$deployment) {
    $serviceDirectoryPrefix = BuildServiceDirectoryPrefix $serviceName
    # Add default values
    $deploymentOutputs = [Ordered]@{
        "${serviceDirectoryPrefix}CLIENT_ID" = $TestApplicationId;
        "${serviceDirectoryPrefix}CLIENT_SECRET" = $TestApplicationSecret;
        "${serviceDirectoryPrefix}TENANT_ID" = $azContext.Tenant.Id;
        "${serviceDirectoryPrefix}SUBSCRIPTION_ID" =  $azContext.Subscription.Id;
        "${serviceDirectoryPrefix}RESOURCE_GROUP" = $resourceGroup.ResourceGroupName;
        "${serviceDirectoryPrefix}LOCATION" = $resourceGroup.Location;
        "${serviceDirectoryPrefix}ENVIRONMENT" = $azContext.Environment.Name;
        "${serviceDirectoryPrefix}AZURE_AUTHORITY_HOST" = $azContext.Environment.ActiveDirectoryAuthority;
        "${serviceDirectoryPrefix}RESOURCE_MANAGER_URL" = $azContext.Environment.ResourceManagerUrl;
        "${serviceDirectoryPrefix}SERVICE_MANAGEMENT_URL" = $azContext.Environment.ServiceManagementUrl;
        "AZURE_SERVICE_DIRECTORY" = $serviceName.ToUpperInvariant();
    }

    MergeHashes $EnvironmentVariables $(Get-Variable deploymentOutputs)

    foreach ($key in $deployment.Outputs.Keys) {
        $variable = $deployment.Outputs[$key]

        # Work around bug that makes the first few characters of environment variables be lowercase.
        $key = $key.ToUpperInvariant()

        if ($variable.Type -eq 'String' -or $variable.Type -eq 'SecureString') {
            $deploymentOutputs[$key] = $variable.Value
        }
    }

    return $deploymentOutputs
}

function SetDeploymentOutputs([string]$serviceName, [object]$azContext, [object]$deployment, [object]$templateFile) {
    $deploymentOutputs = BuildDeploymentOutputs $serviceName $azContext $deployment

    if ($OutFile) {
        if (!$IsWindows) {
            Write-Host 'File option is supported only on Windows'
        }

        $outputFile = "$($templateFile.originalFilePath).env"

        $environmentText = $deploymentOutputs | ConvertTo-Json;
        $bytes = [System.Text.Encoding]::UTF8.GetBytes($environmentText)
        $protectedBytes = [Security.Cryptography.ProtectedData]::Protect($bytes, $null, [Security.Cryptography.DataProtectionScope]::CurrentUser)

        Set-Content $outputFile -Value $protectedBytes -AsByteStream -Force

        Write-Host "Test environment settings`n $environmentText`nstored into encrypted $outputFile"
    } else {
        if (!$CI) {
            # Write an extra new line to isolate the environment variables for easy reading.
            Log "Persist the following environment variables based on your detected shell ($shell):`n"
        }

        # Marking values as secret by allowed keys below is not sufficient, as there may be outputs set in the ARM/bicep
        # file that re-mark those values as secret (since all user-provided deployment outputs are treated as secret by default).
        # This variable supports a second check on not marking previously allowed keys/values as secret.
        $notSecretValues = @()
        foreach ($key in $deploymentOutputs.Keys) {
            $value = $deploymentOutputs[$key]
            $EnvironmentVariables[$key] = $value

            if ($CI) {
                if (ShouldMarkValueAsSecret $serviceName $key $value $notSecretValues) {
                    # Treat all ARM template output variables as secrets since "SecureString" variables do not set values.
                    # In order to mask secrets but set environment variables for any given ARM template, we set variables twice as shown below.
                    LogVsoCommand "##vso[task.setvariable variable=_$key;issecret=true;]$value"
                    Write-Host "Setting variable as secret '$key'"
                } else {
                    Write-Host "Setting variable '$key': $value"
                    $notSecretValues += $value
                }
                LogVsoCommand "##vso[task.setvariable variable=$key;]$value"
            } else {
                Write-Host ($shellExportFormat -f $key, $value)
            }
        }

        if ($key) {
            # Isolate the environment variables for easy reading.
            Write-Host "`n"
            $key = $null
        }
    }

    return $deploymentOutputs
}

# Support actions to invoke on exit.
$exitActions = @({
    if ($exitActions.Count -gt 1) {
        Write-Verbose 'Running registered exit actions'
    }
})

New-Variable -Name 'initialContext' -Value (Get-AzContext) -Option Constant
if ($initialContext) {
    $exitActions += {
        Write-Verbose "Restoring initial context: $($initialContext.Account)"
        $null = $initialContext | Select-AzContext
    }
}

# try..finally will also trap Ctrl+C.
try {

    # Enumerate test resources to deploy. Fail if none found.
    $repositoryRoot = "$PSScriptRoot/../../.." | Resolve-Path
    $root = [System.IO.Path]::Combine($repositoryRoot, "sdk", $ServiceDirectory) | Resolve-Path
    $templateFiles = @()

    'test-resources.json', 'test-resources.bicep' | ForEach-Object {
        Write-Verbose "Checking for '$_' files under '$root'"
        Get-ChildItem -Path $root -Filter "$_" -Recurse | ForEach-Object {
            Write-Verbose "Found template '$($_.FullName)'"
            if ($_.Extension -eq '.bicep') {
                $templateFile = @{originalFilePath = $_.FullName; jsonFilePath = (BuildBicepFile $_)}
                $templateFiles += $templateFile
            } else {
                $templateFile = @{originalFilePath = $_.FullName; jsonFilePath = $_.FullName}
                $templateFiles += $templateFile
            }
        }
    }

    if (!$templateFiles) {
        Write-Warning -Message "No template files found under '$root'"
        exit
    }

    $UserName = GetUserName

    if (!$BaseName) {
        if ($CI) {
            $BaseName = 't' + (New-Guid).ToString('n').Substring(0, 16)
            Log "Generated base name '$BaseName' for CI build"
        } else {
<<<<<<< HEAD
            $BaseName = GetBaseName $UserName $ServiceDirectory
=======
            $BaseName = GetBaseName $UserName (GetServiceLeafDirectoryName $ServiceDirectory)
>>>>>>> 8d609db9
            Log "BaseName was not set. Using default base name '$BaseName'"
        }
    }

    # Make sure pre- and post-scripts are passed formerly required arguments.
    $PSBoundParameters['BaseName'] = $BaseName

    # Try detecting repos that support OutFile and defaulting to it
    if (!$CI -and !$PSBoundParameters.ContainsKey('OutFile') -and $IsWindows) {
        # TODO: find a better way to detect the language
        if (Test-Path "$repositoryRoot/eng/service.proj") {
            $OutFile = $true
            Log "Detected .NET repository. Defaulting OutFile to true. Test environment settings would be stored into the file so you don't need to set environment variables manually."
        }
    }

    # If no location is specified use safe default locations for the given
    # environment. If no matching environment is found $Location remains an empty
    # string.
    if (!$Location) {
        $Location = @{
            'AzureCloud' = 'westus2';
            'AzureUSGovernment' = 'usgovvirginia';
            'AzureChinaCloud' = 'chinaeast2';
            'Dogfood' = 'westus'
        }[$Environment]

        Write-Verbose "Location was not set. Using default location for environment: '$Location'"
    }

    if (!$CI -and $PSCmdlet.ParameterSetName -ne "Provisioner") {
        # Make sure the user is logged in to create a service principal.
        $context = Get-AzContext;
        if (!$context) {
            Log 'User not logged in. Logging in now...'
            $context = (Connect-AzAccount).Context
        }

        $currentSubcriptionId = $context.Subscription.Id

        # If no subscription was specified, try to select the Azure SDK Developer Playground subscription.
        # Ignore errors to leave the automatically selected subscription.
        if ($SubscriptionId) {
            if ($currentSubcriptionId -ne $SubscriptionId) {
                Log "Selecting subscription '$SubscriptionId'"
                $null = Select-AzSubscription -Subscription $SubscriptionId

                $exitActions += {
                    Log "Selecting previous subscription '$currentSubcriptionId'"
                    $null = Select-AzSubscription -Subscription $currentSubcriptionId
                }

                # Update the context.
                $context = Get-AzContext
            }
        } else {
            if ($currentSubcriptionId -ne 'faa080af-c1d8-40ad-9cce-e1a450ca5b57') {
                Log "Attempting to select subscription 'Azure SDK Developer Playground (faa080af-c1d8-40ad-9cce-e1a450ca5b57)'"
                $null = Select-AzSubscription -Subscription 'faa080af-c1d8-40ad-9cce-e1a450ca5b57' -ErrorAction Ignore

                # Update the context.
                $context = Get-AzContext
            }

            $SubscriptionId = $context.Subscription.Id
            $PSBoundParameters['SubscriptionId'] = $SubscriptionId
        }

        # Use cache of well-known team subs without having to be authenticated.
        $wellKnownSubscriptions = @{
            'faa080af-c1d8-40ad-9cce-e1a450ca5b57' = 'Azure SDK Developer Playground'
            'a18897a6-7e44-457d-9260-f2854c0aca42' = 'Azure SDK Engineering System'
            '2cd617ea-1866-46b1-90e3-fffb087ebf9b' = 'Azure SDK Test Resources'
        }

        # Print which subscription is currently selected.
        $subscriptionName = $context.Subscription.Id
        if ($wellKnownSubscriptions.ContainsKey($subscriptionName)) {
            $subscriptionName = '{0} ({1})' -f $wellKnownSubscriptions[$subscriptionName], $subscriptionName
        }

        Log "Using subscription '$subscriptionName'"

        # Make sure the TenantId is also updated from the current context.
        # PSBoundParameters is not updated to avoid confusing parameter sets.
        if (!$TenantId) {
            $TenantId = $context.Subscription.TenantId
        }
    }

    # If a provisioner service principal was provided, log into it to perform the pre- and post-scripts and deployments.
    if ($ProvisionerApplicationId) {
        $null = Disable-AzContextAutosave -Scope Process

        Log "Logging into service principal '$ProvisionerApplicationId'."
        $provisionerSecret = ConvertTo-SecureString -String $ProvisionerApplicationSecret -AsPlainText -Force
        $provisionerCredential = [System.Management.Automation.PSCredential]::new($ProvisionerApplicationId, $provisionerSecret)

        # Use the given subscription ID if provided.
        $subscriptionArgs = if ($SubscriptionId) {
            @{Subscription = $SubscriptionId}
        } else {
            @{}
        }

        $provisionerAccount = Retry {
            Connect-AzAccount -Force:$Force -Tenant $TenantId -Credential $provisionerCredential -ServicePrincipal -Environment $Environment @subscriptionArgs
        }

        $exitActions += {
            Write-Verbose "Logging out of service principal '$($provisionerAccount.Context.Account)'"

            # Only attempt to disconnect if the -WhatIf flag was not set. Otherwise, this call is not necessary and will fail.
            if ($PSCmdlet.ShouldProcess($ProvisionerApplicationId)) {
                $null = Disconnect-AzAccount -AzureContext $provisionerAccount.Context
            }
        }
    }

    # Determine the Azure context that the script is running in.
    $context = Get-AzContext;

    # Make sure the provisioner OID is set so we can pass it through to the deployment.
    if (!$ProvisionerApplicationId -and !$ProvisionerApplicationOid) {
        if ($context.Account.Type -eq 'User') {
            $user = Get-AzADUser -UserPrincipalName $context.Account.Id
            $ProvisionerApplicationOid = $user.Id
        } elseif ($context.Account.Type -eq 'ServicePrincipal') {
            $sp = Get-AzADServicePrincipal -ApplicationId $context.Account.Id
            $ProvisionerApplicationOid = $sp.Id
        } else {
            Write-Warning "Getting the OID for provisioner type '$($context.Account.Type)' is not supported and will not be passed to deployments (seldom required)."
        }
    } elseif (!$ProvisionerApplicationOid) {
        $sp = Get-AzADServicePrincipal -ApplicationId $ProvisionerApplicationId
        $ProvisionerApplicationOid = $sp.Id
    }

    $serviceName = GetServiceLeafDirectoryName $ServiceDirectory

    $ResourceGroupName = if ($ResourceGroupName) {
        $ResourceGroupName
    } elseif ($CI) {
        # Format the resource group name based on resource group naming recommendations and limitations.
        "rg-{0}-$BaseName" -f ($serviceName -replace '[\.\\\/:]', '-').ToLowerInvariant().Substring(0, [Math]::Min($serviceName.Length, 90 - $BaseName.Length - 4)).Trim('-')
    } else {
        "rg-$BaseName"
    }

    $tags = @{
        Owners = $UserName
        ServiceDirectory = $ServiceDirectory
    }

    # Tag the resource group to be deleted after a certain number of hours.
    Write-Warning "Any clean-up scripts running against subscription '$SubscriptionId' may delete resource group '$ResourceGroupName' after $DeleteAfterHours hours."
    $deleteAfter = [DateTime]::UtcNow.AddHours($DeleteAfterHours).ToString('o')
    $tags['DeleteAfter'] = $deleteAfter

    if ($CI) {
        # Add tags for the current CI job.
        $tags += @{
            BuildId = "${env:BUILD_BUILDID}"
            BuildJob = "${env:AGENT_JOBNAME}"
            BuildNumber = "${env:BUILD_BUILDNUMBER}"
            BuildReason = "${env:BUILD_REASON}"
        }

        # Set an environment variable marking that resources have been deployed
        # This variable can be consumed as a yaml condition in later stages of the pipeline
        # to determine whether resources should be removed.
        Write-Host "Setting variable 'CI_HAS_DEPLOYED_RESOURCES': 'true'"
        LogVsoCommand "##vso[task.setvariable variable=CI_HAS_DEPLOYED_RESOURCES;]true"
        $EnvironmentVariables['CI_HAS_DEPLOYED_RESOURCES'] = $true
    }

    Log "Creating resource group '$ResourceGroupName' in location '$Location'"
    $resourceGroup = Retry {
        New-AzResourceGroup -Name "$ResourceGroupName" -Location $Location -Tag $tags -Force:$Force
    }

    if ($resourceGroup.ProvisioningState -eq 'Succeeded') {
        # New-AzResourceGroup would've written an error and stopped the pipeline by default anyway.
        Write-Verbose "Successfully created resource group '$($resourceGroup.ResourceGroupName)'"
    }
    elseif (!$resourceGroup) {
        if (!$PSCmdlet.ShouldProcess($resourceGroupName)) {
            # If the -WhatIf flag was passed, there will be no resource group created. Fake it.
            $resourceGroup = [PSCustomObject]@{
                ResourceGroupName = $resourceGroupName
                Location = $Location
            }
        } else {
            Write-Error "Resource group '$ResourceGroupName' already exists." -Category ResourceExists -RecommendedAction "Delete resource group '$ResourceGroupName', or overwrite it when redeploying."
        }
    }

    # If no test application ID was specified during an interactive session, create a new service principal.
    if (!$CI -and !$TestApplicationId) {
        # Cache the created service principal in this session for frequent reuse.
        $servicePrincipal = if ($AzureTestPrincipal -and (Get-AzADServicePrincipal -ApplicationId $AzureTestPrincipal.AppId) -and $AzureTestSubscription -eq $SubscriptionId) {
            Log "TestApplicationId was not specified; loading cached service principal '$($AzureTestPrincipal.AppId)'"
            $AzureTestPrincipal
        } else {
            Log "TestApplicationId was not specified; creating a new service principal in subscription '$SubscriptionId'"
            $suffix = (New-Guid).ToString('n').Substring(0, 4)

            # Service principals in the Microsoft AAD tenant must end with an @microsoft.com domain; those in other tenants
            # are not permitted to do so. Format the non-MS name so there's an assocation with the Azure SDK.
            if ($TenantId -eq '72f988bf-86f1-41af-91ab-2d7cd011db47') {
                $displayName = "test-resources-$($baseName)$suffix.microsoft.com"
            } else {
                $displayName = "$($baseName)$suffix.test-resources.azure.sdk"
            }

            $servicePrincipalWrapper = NewServicePrincipalWrapper -subscription $SubscriptionId -resourceGroup $ResourceGroupName -displayName $DisplayName

            $global:AzureTestPrincipal = $servicePrincipalWrapper
            $global:AzureTestSubscription = $SubscriptionId

            Log "Created service principal. AppId: '$($AzureTestPrincipal.AppId)' ObjectId: '$($AzureTestPrincipal.Id)'"
            $servicePrincipalWrapper
            $resourceGroupRoleAssigned = $true
        }

        $TestApplicationId = $servicePrincipal.AppId
        $TestApplicationOid = $servicePrincipal.Id
        $TestApplicationSecret = (ConvertFrom-SecureString $servicePrincipal.Secret -AsPlainText)
    }

    # Get test application OID from ID if not already provided. This may fail if the
    # provisioner is a service principal without permissions to query AAD. This is a
    # critical failure, but we should prompt with possible remediation.
    if ($TestApplicationId -and !$TestApplicationOid) {
        Log "Attempting to query the Object ID for the test service principal"

        try {
            $testServicePrincipal = Retry {
                Get-AzADServicePrincipal -ApplicationId $TestApplicationId
            }
        }
        catch {
            Write-Warning "The Object ID of the test application was unable to be queried. You may want to consider passing it explicitly with the 'TestApplicationOid` parameter."
            throw $_.Exception
        }

        if ($testServicePrincipal -and $testServicePrincipal.Id) {
            $script:TestApplicationOid = $testServicePrincipal.Id
        }
    }

    # Make sure pre- and post-scripts are passed formerly required arguments.
    $PSBoundParameters['TestApplicationId'] = $TestApplicationId
    $PSBoundParameters['TestApplicationOid'] = $TestApplicationOid
    $PSBoundParameters['TestApplicationSecret'] = $TestApplicationSecret

    # If the role hasn't been explicitly assigned to the resource group and a cached service principal is in use,
    # query to see if the grant is needed.
    if (!$resourceGroupRoleAssigned -and $AzureTestPrincipal) {
        $roleAssignment = Get-AzRoleAssignment -ObjectId $AzureTestPrincipal.Id -RoleDefinitionName 'Owner' -ResourceGroupName "$ResourceGroupName" -ErrorAction SilentlyContinue
        $resourceGroupRoleAssigned = ($roleAssignment.RoleDefinitionName -eq 'Owner')
    }

   # If needed, grant the test service principal ownership over the resource group. This may fail if the provisioner
   # is a service principal without permissions to grant RBAC roles to other service principals. That should not be
   # considered a critical failure, as the test application may have subscription-level permissions and not require
   # the explicit grant.
   if (!$resourceGroupRoleAssigned) {
        Log "Attempting to assigning the 'Owner' role for '$ResourceGroupName' to the Test Application '$TestApplicationId'"
        $principalOwnerAssignment = New-AzRoleAssignment -RoleDefinitionName "Owner" -ApplicationId "$TestApplicationId" -ResourceGroupName "$ResourceGroupName" -ErrorAction SilentlyContinue

        if ($principalOwnerAssignment.RoleDefinitionName -eq 'Owner') {
            Write-Verbose "Successfully assigned ownership of '$ResourceGroupName' to the Test Application '$TestApplicationId'"
        } else {
            Write-Warning "The 'Owner' role for '$ResourceGroupName' could not be assigned. You may need to manually grant 'Owner' for the resource group to the Test Application '$TestApplicationId' if it does not have subscription-level permissions."
        }
    }

    # Populate the template parameters and merge any additional specified.
    $templateParameters = @{
        baseName = $BaseName
        testApplicationId = $TestApplicationId
        testApplicationOid = "$TestApplicationOid"
    }
    if ($ProvisionerApplicationOid) {
        $templateParameters["provisionerApplicationOid"] = "$ProvisionerApplicationOid"
    }

    if ($TenantId) {
        $templateParameters.Add('tenantId', $TenantId)
    }
    if ($TestApplicationSecret) {
        $templateParameters.Add('testApplicationSecret', $TestApplicationSecret)
    }

    $defaultCloudParameters = LoadCloudConfig $Environment
    MergeHashes $defaultCloudParameters $(Get-Variable templateParameters)
    MergeHashes $ArmTemplateParameters $(Get-Variable templateParameters)
    MergeHashes $AdditionalParameters $(Get-Variable templateParameters)

    # Include environment-specific parameters only if not already provided as part of the "ArmTemplateParameters"
    if (($context.Environment.StorageEndpointSuffix) -and (-not ($templateParameters.ContainsKey('storageEndpointSuffix')))) {
        $templateParameters.Add('storageEndpointSuffix', $context.Environment.StorageEndpointSuffix)
    }

    # Try to detect the shell based on the parent process name (e.g. launch via shebang).
    $shell, $shellExportFormat = if (($parentProcessName = (Get-Process -Id $PID).Parent.ProcessName) -and $parentProcessName -eq 'cmd') {
        'cmd', 'set {0}={1}'
    } elseif (@('bash', 'csh', 'tcsh', 'zsh') -contains $parentProcessName) {
        'shell', 'export {0}={1}'
    } else {
        'PowerShell', '${{env:{0}}} = ''{1}'''
    }

    # Deploy the templates
    foreach ($templateFile in $templateFiles) {
        # Deployment fails if we pass in more parameters than are defined.
        Write-Verbose "Removing unnecessary parameters from template '$($templateFile.jsonFilePath)'"
        $templateJson = Get-Content -LiteralPath $templateFile.jsonFilePath | ConvertFrom-Json
        $templateParameterNames = $templateJson.parameters.PSObject.Properties.Name

        $templateFileParameters = $templateParameters.Clone()
        foreach ($key in $templateParameters.Keys) {
            if ($templateParameterNames -notcontains $key) {
                Write-Verbose "Removing unnecessary parameter '$key'"
                $templateFileParameters.Remove($key)
            }
        }

        $preDeploymentScript = $templateFile.originalFilePath | Split-Path | Join-Path -ChildPath 'test-resources-pre.ps1'
        if (Test-Path $preDeploymentScript) {
            Log "Invoking pre-deployment script '$preDeploymentScript'"
            &$preDeploymentScript -ResourceGroupName $ResourceGroupName @PSBoundParameters
        }

        $msg = if ($templateFile.jsonFilePath -ne $templateFile.originalFilePath) {
            "Deployment template $($templateFile.jsonFilePath) from $($templateFile.originalFilePath) to resource group $($resourceGroup.ResourceGroupName)"
        } else {
            "Deployment template $($templateFile.jsonFilePath) to resource group $($resourceGroup.ResourceGroupName)"
        }
        Log $msg

        $deployment = Retry {
            $lastDebugPreference = $DebugPreference
            try {
                if ($CI) {
                    $DebugPreference = 'Continue'
                }
                New-AzResourceGroupDeployment -Name $BaseName -ResourceGroupName $resourceGroup.ResourceGroupName -TemplateFile $templateFile.jsonFilePath -TemplateParameterObject $templateFileParameters -Force:$Force
            } catch {
                Write-Output @'
#####################################################
# For help debugging live test provisioning issues, #
# see http://aka.ms/azsdk/engsys/live-test-help,    #
#####################################################
'@
                throw
            } finally {
                $DebugPreference = $lastDebugPreference
            }
        }

        if ($deployment.ProvisioningState -eq 'Succeeded') {
            # New-AzResourceGroupDeployment would've written an error and stopped the pipeline by default anyway.
            Write-Verbose "Successfully deployed template '$($templateFile.jsonFilePath)' to resource group '$($resourceGroup.ResourceGroupName)'"
        }

        $deploymentOutputs = SetDeploymentOutputs $serviceName $context $deployment $templateFile

        $postDeploymentScript = $templateFile.originalFilePath | Split-Path | Join-Path -ChildPath 'test-resources-post.ps1'
        if (Test-Path $postDeploymentScript) {
            Log "Invoking post-deployment script '$postDeploymentScript'"
            &$postDeploymentScript -ResourceGroupName $ResourceGroupName -DeploymentOutputs $deploymentOutputs @PSBoundParameters
        }

        if ($templateFile.jsonFilePath.EndsWith('.compiled.json')) {
            Write-Verbose "Removing compiled bicep file $($templateFile.jsonFilePath)"
            Remove-Item $templateFile.jsonFilePath
        }
    }

} finally {
    $exitActions.Invoke()
}

# Suppress output locally
if ($CI) {
    return $EnvironmentVariables
}

<#
.SYNOPSIS
Deploys live test resources defined for a service directory to Azure.

.DESCRIPTION
Deploys live test resouces specified in test-resources.json or test-resources.bicep
files to a new resource group.

This script searches the directory specified in $ServiceDirectory recursively
for files named test-resources.json or test-resources.bicep. All found test-resources.json
and test-resources.bicep files will be deployed to the test resource group.

If no test-resources.json or test-resources.bicep files are located the script
exits without making changes to the Azure environment.

A service principal may optionally be passed to $TestApplicationId and $TestApplicationSecret.
Test resources will grant this service principal access to the created resources.
If no service principal is specified, a new one will be created and assigned the
'Owner' role for the resource group associated with the test resources.

This script runs in the context of credentials already specified in Connect-AzAccount
or those specified in $ProvisionerApplicationId and $ProvisionerApplicationSecret.

.PARAMETER BaseName
A name to use in the resource group and passed to the ARM template as 'baseName'.
Limit $BaseName to enough characters to be under limit plus prefixes specified in
the ARM template. See also https://docs.microsoft.com/azure/architecture/best-practices/resource-naming

Note: The value specified for this parameter will be overriden and generated
by New-TestResources.ps1 if $CI is specified.

.PARAMETER ResourceGroupName
Set this value to deploy directly to a Resource Group that has already been
created or to create a new resource group with this name.

If not specified, the $BaseName will be used to generate name for the resource
group that will be created.

.PARAMETER ServiceDirectory
A directory under 'sdk' in the repository root - optionally with subdirectories
specified - in which to discover ARM templates named 'test-resources.json' and
Bicep templates named 'test-resources.bicep'. This can also be an absolute path
or specify parent directories.

.PARAMETER TestApplicationId
Optional Azure Active Directory Application ID to authenticate the test runner
against deployed resources. Passed to the ARM template as 'testApplicationId'.

If not specified, a new AAD Application will be created and assigned the 'Owner'
role for the resource group associated with the test resources. No permissions
will be granted to the subscription or other resources.

For those specifying a Provisioner Application principal as 'ProvisionerApplicationId',
it will need the permission 'Application.ReadWrite.OwnedBy' for the Microsoft Graph API
in order to create the Test Application principal.

This application is used by the test runner to execute tests against the
live test resources.

.PARAMETER TestApplicationSecret
Optional service principal secret (password) to authenticate the test runner
against deployed resources. Passed to the ARM template as
'testApplicationSecret'.

This application is used by the test runner to execute tests against the
live test resources.

.PARAMETER TestApplicationOid
Service Principal Object ID of the AAD Test Application. This is used to assign
permissions to the AAD application so it can access tested features on the live
test resources (e.g. Role Assignments on resources). It is passed as to the ARM
template as 'testApplicationOid'

If not specified, an attempt will be made to query it from the Azure Active Directory
tenant. For those specifying a service principal as 'ProvisionerApplicationId',
it will need the permission 'Application.Read.All' for the Microsoft Graph API
in order to query AAD.

For more information on the relationship between AAD Applications and Service
Principals see: https://docs.microsoft.com/azure/active-directory/develop/app-objects-and-service-principals

.PARAMETER TenantId
The tenant ID of a service principal when a provisioner is specified. The same
Tenant ID is used for Test Application and Provisioner Application.

This value is passed to the ARM template as 'tenantId'.

.PARAMETER SubscriptionId
Optional subscription ID to use for new resources when logging in as a
provisioner. You can also use Set-AzContext if not provisioning.

If you do not specify a SubscriptionId and are not logged in, one will be
automatically selected for you by the Connect-AzAccount cmdlet.

Once you are logged in (or were previously), the selected SubscriptionId
will be used for subsequent operations that are specific to a subscription.

.PARAMETER ProvisionerApplicationId
Optional Application ID of the Azure Active Directory service principal to use for
provisioning the test resources. If not, specified New-TestResources.ps1 uses the
context of the caller to provision.

If specified, the Provisioner Application principal would benefit from the following
permissions to the Microsoft Graph API:

  - 'Application.Read.All' in order to query AAD to obtain the 'TestApplicaitonOid'

  - 'Application.ReadWrite.OwnedBy' in order to create the Test Application principal
     or grant an existing principal ownership of the resource group associated with
     the test resources.

If the provisioner does not have these permissions, it can still be used with
New-TestResources.ps1 by specifying an existing Test Application principal, including
its Object ID, and managing permissions to the resource group manually.

This value is not passed to the ARM template.

.PARAMETER ProvisionerApplicationSecret
A service principal secret (password) used to provision test resources when a
provisioner is specified.

This value is not passed to the ARM template.

.PARAMETER DeleteAfterHours
Positive integer number of hours from the current time to set the
'DeleteAfter' tag on the created resource group. The computed value is a
timestamp of the form "2020-03-04T09:07:04.3083910Z".

An optional cleanup process can delete resource groups whose "DeleteAfter"
timestamp is less than the current time.

This is used for CI automation.

.PARAMETER Location
Optional location where resources should be created. If left empty, the default
is based on the cloud to which the template is being deployed:

* AzureCloud -> 'westus2'
* AzureUSGovernment -> 'usgovvirginia'
* AzureChinaCloud -> 'chinaeast2'
* Dogfood -> 'westus'

.PARAMETER Environment
Optional name of the cloud environment. The default is the Azure Public Cloud
('AzureCloud')

.PARAMETER AdditionalParameters
Optional key-value pairs of parameters to pass to the ARM template(s) and pre-post scripts.

.PARAMETER ArmTemplateParameters
Optional key-value pairs of parameters to pass to the ARM template(s).

.PARAMETER EnvironmentVariables
Optional key-value pairs of parameters to set as environment variables to the shell.

.PARAMETER CI
Indicates the script is run as part of a Continuous Integration / Continuous
Deployment (CI/CD) build (only Azure Pipelines is currently supported).

.PARAMETER Force
Force creation of resources instead of being prompted.

.PARAMETER OutFile
Save test environment settings into a .env file next to test resources template.
The contents of the file are protected via the .NET Data Protection API (DPAPI).
This is supported only on Windows. The environment file is scoped to the current
service directory.

The environment file will be named for the test resources template that it was
generated for. For ARM templates, it will be test-resources.json.env. For
Bicep templates, test-resources.bicep.env.

.PARAMETER SuppressVsoCommands
By default, the -CI parameter will print out secrets to logs with Azure Pipelines log
commands that cause them to be redacted. For CI environments that don't support this (like
stress test clusters), this flag can be set to $false to avoid printing out these secrets to the logs.

.EXAMPLE
Connect-AzAccount -Subscription 'REPLACE_WITH_SUBSCRIPTION_ID'
New-TestResources.ps1 keyvault

Run this in a desktop environment to create a new AAD application and Service Principal
for running live tests against the test resources created. The principal will have ownership
rights to the resource group and the resources that it contains, but no other resources in
the subscription.

Requires PowerShell 7 to use ConvertFrom-SecureString -AsPlainText or convert
the SecureString to plaintext by another means.

.EXAMPLE
Connect-AzAccount -Subscription 'REPLACE_WITH_SUBSCRIPTION_ID'
New-TestResources.ps1 `
    -BaseName 'azsdk' `
    -ServiceDirectory 'keyvault' `
    -SubscriptionId 'REPLACE_WITH_SUBSCRIPTION_ID' `
    -ResourceGroupName 'REPLACE_WITH_NAME_FOR_RESOURCE_GROUP' `
    -Location 'eastus'

Run this in a desktop environment to specify the name and location of the resource
group that test resources are being deployed to. This will also create a new AAD
application and Service Principal for running live tests against the rest resources
created. The principal will have ownership rights to the resource group and the
resources that it contains, but no other resources in the subscription.

Requires PowerShell 7 to use ConvertFrom-SecureString -AsPlainText or convert
the SecureString to plaintext by another means.

.EXAMPLE
Connect-AzAccount -Subscription 'REPLACE_WITH_SUBSCRIPTION_ID'
New-TestResources.ps1 `
    -BaseName 'azsdk' `
    -ServiceDirectory 'keyvault' `
    -SubscriptionId 'REPLACE_WITH_SUBSCRIPTION_ID' `
    -ResourceGroupName 'REPLACE_WITH_NAME_FOR_RESOURCE_GROUP' `
    -Location 'eastus' `
    -TestApplicationId 'REPLACE_WITH_TEST_APPLICATION_ID' `
    -TestApplicationSecret 'REPLACE_WITH_TEST_APPLICATION_SECRET'

Run this in a desktop environment to specify the name and location of the resource
group that test resources are being deployed to. This will grant ownership rights
to the 'TestApplicationId' for the resource group and the resources that it contains,
without altering its existing permissions.

.EXAMPLE
New-TestResources.ps1 `
    -BaseName 'azsdk' `
    -ServiceDirectory 'keyvault' `
    -SubscriptionId 'REPLACE_WITH_SUBSCRIPTION_ID' `
    -ResourceGroupName 'REPLACE_WITH_NAME_FOR_RESOURCE_GROUP' `
    -Location 'eastus' `
    -ProvisionerApplicationId 'REPLACE_WITH_PROVISIONER_APPLICATION_ID' `
    -ProvisionerApplicationSecret 'REPLACE_WITH_PROVISIONER_APPLICATION_ID' `
    -TestApplicationId 'REPLACE_WITH_TEST_APPLICATION_ID' `
    -TestApplicationOid 'REPLACE_WITH_TEST_APPLICATION_OBJECT_ID' `
    -TestApplicationSecret 'REPLACE_WITH_TEST_APPLICATION_SECRET'

Run this in a desktop environment to specify the name and location of the resource
group that test resources are being deployed to. The script will be executed in the
context of the 'ProvisionerApplicationId' rather than the caller.

Depending on the permissions of the Provisioner Application principal, the script may
grant ownership rights 'TestApplicationId' for the resource group and the resources
that it contains, or may emit a message indicating that it was unable to perform the grant.

For the Provisioner Application principal to perform the grant, it will need the
permission 'Application.ReadWrite.OwnedBy' for the Microsoft Graph API.

Requires PowerShell 7 to use ConvertFrom-SecureString -AsPlainText or convert
the SecureString to plaintext by another means.

.EXAMPLE
New-TestResources.ps1 `
    -ServiceDirectory '$(ServiceDirectory)' `
    -TenantId '$(TenantId)' `
    -ProvisionerApplicationId '$(ProvisionerId)' `
    -ProvisionerApplicationSecret '$(ProvisionerSecret)' `
    -TestApplicationId '$(TestAppId)' `
    -TestApplicationSecret '$(TestAppSecret)' `
    -DeleteAfterHours 24 `
    -CI `
    -Force `
    -Verbose

Run this in an Azure DevOps CI (with approrpiate variables configured) before
executing live tests. The script will output variables as secrets (to enable
log redaction).

#><|MERGE_RESOLUTION|>--- conflicted
+++ resolved
@@ -375,11 +375,7 @@
             $BaseName = 't' + (New-Guid).ToString('n').Substring(0, 16)
             Log "Generated base name '$BaseName' for CI build"
         } else {
-<<<<<<< HEAD
-            $BaseName = GetBaseName $UserName $ServiceDirectory
-=======
             $BaseName = GetBaseName $UserName (GetServiceLeafDirectoryName $ServiceDirectory)
->>>>>>> 8d609db9
             Log "BaseName was not set. Using default base name '$BaseName'"
         }
     }
