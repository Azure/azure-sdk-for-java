--- conflicted
+++ resolved
@@ -17,12 +17,7 @@
   $BlobName,
   $ExitOnError=1,
   $UploadLatest=1,
-<<<<<<< HEAD
-  $RepoReplaceRegex,
-  $Tag
-=======
   $RepoReplaceRegex = "(https://github.com/.*/(?:blob|tree)/)master(/.*)"
->>>>>>> cb3ee751
 )
 
 . (Join-Path $PSScriptRoot artifact-metadata-parsing.ps1)
@@ -217,10 +212,6 @@
     Write-Host "Release Tag $($ReleaseTag)"
 
     # Use the step to replace master link to release tag link 
-<<<<<<< HEAD
-    Write-Host "Replacing all readme master links with release tag $Tag"
-    ReplaceLink -scanFolder $DocDir -fileSuffix ".html" -replacement $Tag -customRegex $RepoReplaceRegex
-=======
     if ($ReleaseTag) {
         foreach ($htmlFile in (Get-ChildItem $DocDir -include *.html -r)) 
         {
@@ -235,7 +226,6 @@
             }
         }
     } 
->>>>>>> cb3ee751
    
     Write-Host "Uploading $($PkgName)/$($DocVersion) to $($DocDest)..."
     & $($AzCopy) cp "$($DocDir)/**" "$($DocDest)/$($PkgName)/$($DocVersion)$($SASKey)" --recursive=true
