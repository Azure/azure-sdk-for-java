# Note, due to how `Expand-Archive` is leveraged in this script,
# powershell core is a requirement for successful execution.
param (
  $AzCopy,
  $DocLocation,
  $SASKey,
  $BlobName,
  $ExitOnError=1,
  $UploadLatest=1,
  $PublicArtifactLocation = "",
  $RepoReplaceRegex = "(https://github.com/.*/(?:blob|tree)/)master"
)

. (Join-Path $PSScriptRoot common.ps1)

# Regex inspired but simplified from https://semver.org/#is-there-a-suggested-regular-expression-regex-to-check-a-semver-string
$SEMVER_REGEX = "^(?<major>0|[1-9]\d*)\.(?<minor>0|[1-9]\d*)\.(?<patch>0|[1-9]\d*)(?:-?(?<prelabel>[a-zA-Z-]*)(?:\.?(?<prenumber>0|[1-9]\d*))?)?$"

function ToSemVer($version){
    if ($version -match $SEMVER_REGEX)
    {
        if(-not $matches['prelabel']) {
            # artifically provide these values for non-prereleases to enable easy sorting of them later than prereleases.
            $prelabel = "zzz"
            $prenumber = 999;
            $isPre = $false;
        }
        else {
            $prelabel = $matches["prelabel"]
            $prenumber = 0

            # some older packages don't have a prenumber, should handle this
            if($matches["prenumber"]){
                $prenumber = [int]$matches["prenumber"]
            }

            $isPre = $true;
        }

        New-Object PSObject -Property @{
            Major = [int]$matches['major']
            Minor = [int]$matches['minor']
            Patch = [int]$matches['patch']
            PrereleaseLabel = $prelabel
            PrereleaseNumber = $prenumber
            IsPrerelease = $isPre
            RawVersion = $version
        }
    }
    else
    {
        if ($ExitOnError)
        {
            throw "Unable to convert $version to valid semver and hard exit on error is enabled. Exiting."
        }
        else
        {
            return $null
        }
    }
}

function SortSemVersions($versions)
{
    return $versions | Sort -Property Major, Minor, Patch, PrereleaseLabel, PrereleaseNumber -Descending
}

function Sort-Versions
{
    Param (
        [Parameter(Mandatory=$true)] [string[]]$VersionArray
    )

    # standard init and sorting existing
    $versionsObject = New-Object PSObject -Property @{
        OriginalVersionArray = $VersionArray
        SortedVersionArray = @()
        LatestGAPackage = ""
        RawVersionsList = ""
        LatestPreviewPackage = ""
    }

    if ($VersionArray.Count -eq 0)
    {
        return $versionsObject
    }

    $versionsObject.SortedVersionArray = @(SortSemVersions -versions ($VersionArray | % { ToSemVer $_}))
    $versionsObject.RawVersionsList = $versionsObject.SortedVersionArray | % { $_.RawVersion }

    # handle latest and preview
    # we only want to hold onto the latest preview if its NEWER than the latest GA.
    # this means that the latest preview package either A) has to be the latest value in the VersionArray
    # or B) set to nothing. We'll handle the set to nothing case a bit later.
    $versionsObject.LatestPreviewPackage = $versionsObject.SortedVersionArray[0].RawVersion
    $gaVersions = $versionsObject.SortedVersionArray | ? { !$_.IsPrerelease }

    # we have a GA package
    if ($gaVersions.Count -ne 0)
    {
        # GA is the newest non-preview package
        $versionsObject.LatestGAPackage = $gaVersions[0].RawVersion

        # in the case where latest preview == latestGA (because of our default selection earlier)
        if ($versionsObject.LatestGAPackage -eq $versionsObject.LatestPreviewPackage)
        {
            # latest is newest, unset latest preview
            $versionsObject.LatestPreviewPackage = ""
        }
    }

    return $versionsObject
}

function Get-Existing-Versions
{
    Param (
        [Parameter(Mandatory=$true)] [String]$PkgName
    )
    $versionUri = "$($BlobName)/`$web/$($Language)/$($PkgName)/versioning/versions"
    LogDebug "Heading to $versionUri to retrieve known versions"

    try {
        return ((Invoke-RestMethod -Uri $versionUri -MaximumRetryCount 3 -RetryIntervalSec 5) -Split "\n" | % {$_.Trim()} | ? { return $_ })
    }
    catch {
        # Handle 404. If it's 404, this is the first time we've published this package.
        if ($_.Exception.Response.StatusCode.value__ -eq 404){
            LogDebug "Version file does not exist. This is the first time we have published this package."
        }
        else {
            # If it's not a 404. exit. We don't know what's gone wrong.
            LogError "Exception getting version file. Aborting"
            LogError $_
            exit(1)
        }
    }
}

function Update-Existing-Versions
{
    Param (
        [Parameter(Mandatory=$true)] [String]$PkgName,
        [Parameter(Mandatory=$true)] [String]$PkgVersion,
        [Parameter(Mandatory=$true)] [String]$DocDest
    )
    $existingVersions = @(Get-Existing-Versions -PkgName $PkgName)

    LogDebug "Before I update anything, I am seeing $existingVersions"

    if (!$existingVersions)
    {
        $existingVersions = @()
        $existingVersions += $PkgVersion
        LogDebug "No existing versions. Adding $PkgVersion."
    }
    else
    {
        $existingVersions += $pkgVersion
        LogDebug "Already Existing Versions. Adding $PkgVersion."
    }

    $existingVersions = $existingVersions | Select-Object -Unique

    # newest first
    $sortedVersionObj = (Sort-Versions -VersionArray $existingVersions)

    LogDebug $sortedVersionObj
    LogDebug $sortedVersionObj.LatestGAPackage
    LogDebug $sortedVersionObj.LatestPreviewPackage

    # write to file. to get the correct performance with "actually empty" files, we gotta do the newline
    # join ourselves. This way we have absolute control over the trailing whitespace.
    $sortedVersionObj.RawVersionsList -join "`n" | Out-File -File "$($DocLocation)/versions" -Force -NoNewLine
    $sortedVersionObj.LatestGAPackage | Out-File -File "$($DocLocation)/latest-ga" -Force -NoNewLine
    $sortedVersionObj.LatestPreviewPackage | Out-File -File "$($DocLocation)/latest-preview" -Force -NoNewLine

    & $($AzCopy) cp "$($DocLocation)/versions" "$($DocDest)/$($PkgName)/versioning/versions$($SASKey)" --cache-control "max-age=300, must-revalidate"
    & $($AzCopy) cp "$($DocLocation)/latest-preview" "$($DocDest)/$($PkgName)/versioning/latest-preview$($SASKey)" --cache-control "max-age=300, must-revalidate"
    & $($AzCopy) cp "$($DocLocation)/latest-ga" "$($DocDest)/$($PkgName)/versioning/latest-ga$($SASKey)" --cache-control "max-age=300, must-revalidate"
    return $sortedVersionObj
}

function Upload-Blobs
{
    Param (
        [Parameter(Mandatory=$true)] [String]$DocDir,
        [Parameter(Mandatory=$true)] [String]$PkgName,
        [Parameter(Mandatory=$true)] [String]$DocVersion,
        [Parameter(Mandatory=$false)] [String]$ReleaseTag
    )
    #eg : $BlobName = "https://azuresdkdocs.blob.core.windows.net"
    $DocDest = "$($BlobName)/`$web/$($Language)"

    LogDebug "DocDest $($DocDest)"
    LogDebug "PkgName $($PkgName)"
    LogDebug "DocVersion $($DocVersion)"
    LogDebug "DocDir $($DocDir)"
    LogDebug "Final Dest $($DocDest)/$($PkgName)/$($DocVersion)"
    LogDebug "Release Tag $($ReleaseTag)"

    # Use the step to replace master link to release tag link 
    if ($ReleaseTag) {
        foreach ($htmlFile in (Get-ChildItem $DocDir -include *.html -r)) 
        {
            $fileContent = Get-Content -Path $htmlFile -Raw
            $updatedFileContent = $fileContent -replace $RepoReplaceRegex, "`${1}$ReleaseTag"
            if ($updatedFileContent -ne $fileContent) {
                Set-Content -Path $htmlFile -Value $updatedFileContent -NoNewLine
            }
        }
    } 
    else {
        LogWarning "Not able to do the master link replacement, since no release tag found for the release. Please manually check."
    } 
   
    LogDebug "Uploading $($PkgName)/$($DocVersion) to $($DocDest)..."
    & $($AzCopy) cp "$($DocDir)/**" "$($DocDest)/$($PkgName)/$($DocVersion)$($SASKey)" --recursive=true --cache-control "max-age=300, must-revalidate"
<<<<<<< HEAD

=======
    
>>>>>>> 6f033d77
    LogDebug "Handling versioning files under $($DocDest)/$($PkgName)/versioning/"
    $versionsObj = (Update-Existing-Versions -PkgName $PkgName -PkgVersion $DocVersion -DocDest $DocDest)
    $latestVersion = $versionsObj.LatestGAPackage 
    if (!$latestVersion) {
        $latestVersion = $versionsObj.LatestPreviewPackage 
    }
    LogDebug "Fetching the latest version $latestVersion"
    
    if ($UploadLatest -and ($latestVersion -eq $DocVersion))
    {
        LogDebug "Uploading $($PkgName) to latest folder in $($DocDest)..."
        & $($AzCopy) cp "$($DocDir)/**" "$($DocDest)/$($PkgName)/latest$($SASKey)" --recursive=true --cache-control "max-age=300, must-revalidate"
    }
<<<<<<< HEAD
}


if ((Get-ChildItem -Path Function: | ? { $_.Name -eq $PublishGithubIODocsFn }).Count -gt 0)
{
    &$PublishGithubIODocsFn -DocLocation $DocLocation -PublicArtifactLocation $PublicArtifactLocation
}
else
{
    LogWarning "The function '$PublishGithubIODocsFn' was not found."
}
=======
}

if ($PublishGithubIODocsFn -and (Test-Path "Function:$PublishGithubIODocsFn"))
{
    &$PublishGithubIODocsFn -DocLocation $DocLocation -PublicArtifactLocation $PublicArtifactLocation
}
else
{
    LogWarning "The function '$PublishGithubIODocsFn' was not found."
}
>>>>>>> 6f033d77
<|MERGE_RESOLUTION|>--- conflicted
+++ resolved
@@ -216,11 +216,7 @@
    
     LogDebug "Uploading $($PkgName)/$($DocVersion) to $($DocDest)..."
     & $($AzCopy) cp "$($DocDir)/**" "$($DocDest)/$($PkgName)/$($DocVersion)$($SASKey)" --recursive=true --cache-control "max-age=300, must-revalidate"
-<<<<<<< HEAD
-
-=======
     
->>>>>>> 6f033d77
     LogDebug "Handling versioning files under $($DocDest)/$($PkgName)/versioning/"
     $versionsObj = (Update-Existing-Versions -PkgName $PkgName -PkgVersion $DocVersion -DocDest $DocDest)
     $latestVersion = $versionsObj.LatestGAPackage 
@@ -234,11 +230,9 @@
         LogDebug "Uploading $($PkgName) to latest folder in $($DocDest)..."
         & $($AzCopy) cp "$($DocDir)/**" "$($DocDest)/$($PkgName)/latest$($SASKey)" --recursive=true --cache-control "max-age=300, must-revalidate"
     }
-<<<<<<< HEAD
-}
-
-
-if ((Get-ChildItem -Path Function: | ? { $_.Name -eq $PublishGithubIODocsFn }).Count -gt 0)
+}
+
+if ($PublishGithubIODocsFn -and (Test-Path "Function:$PublishGithubIODocsFn"))
 {
     &$PublishGithubIODocsFn -DocLocation $DocLocation -PublicArtifactLocation $PublicArtifactLocation
 }
@@ -246,15 +240,3 @@
 {
     LogWarning "The function '$PublishGithubIODocsFn' was not found."
 }
-=======
-}
-
-if ($PublishGithubIODocsFn -and (Test-Path "Function:$PublishGithubIODocsFn"))
-{
-    &$PublishGithubIODocsFn -DocLocation $DocLocation -PublicArtifactLocation $PublicArtifactLocation
-}
-else
-{
-    LogWarning "The function '$PublishGithubIODocsFn' was not found."
-}
->>>>>>> 6f033d77
