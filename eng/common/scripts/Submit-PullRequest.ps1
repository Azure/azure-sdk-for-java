--- conflicted
+++ resolved
@@ -59,19 +59,11 @@
   [boolean]$CloseAfterOpenForTesting=$false
 )
 
-<<<<<<< HEAD
-. "${PSScriptRoot}\common.ps1"
-
-try {
-  $resp = Get-GitHubPullRequests -RepoOwner $RepoOwner -RepoName $RepoName `
-  -Head "${PROwner}:${PRBranch}" -Base $BaseBranch
-=======
 . (Join-Path $PSScriptRoot common.ps1)
 
 try {
   $resp = Get-GitHubPullRequests -RepoOwner $RepoOwner -RepoName $RepoName `
   -Head "${PROwner}:${PRBranch}" -Base $BaseBranch -AuthToken $AuthToken
->>>>>>> e2018a87
 }
 catch { 
   LogError "Get-GitHubPullRequests failed with exception:`n$_"
@@ -97,15 +89,10 @@
     # setting variable to reference the pull request by number
     Write-Host "##vso[task.setvariable variable=Submitted.PullRequest.Number]$($resp.number)"
 
-<<<<<<< HEAD
-    Add-GitHubPullRequestReviewers -RepoOwner $RepoOwner -RepoName $RepoName -PrNumber $resp.number `
-    -Users $UserReviewers -Teams $TeamReviewers -AuthToken $AuthToken
-=======
     if ($UserReviewers -or $TeamReviewers) {
       Add-GitHubPullRequestReviewers -RepoOwner $RepoOwner -RepoName $RepoName -PrNumber $resp.number `
       -Users $UserReviewers -Teams $TeamReviewers -AuthToken $AuthToken
     }
->>>>>>> e2018a87
 
     if ($CloseAfterOpenForTesting) {
       $prState = "closed"
