--- conflicted
+++ resolved
@@ -56,11 +56,7 @@
     $pkgId = $pkgInfo.PackageId.Replace("@azure/", "")
 
     try {
-<<<<<<< HEAD
-      $metadata = GetMetaData -lang $lang 
-=======
       $metadata = GetMetaData -lang $lang
->>>>>>> 72d53830
 
       $service = $metadata | ? { $_.Package -eq $pkgId }
 
@@ -74,7 +70,6 @@
     }
 
     $fileContent = $pkgInfo.ReadmeContent
-<<<<<<< HEAD
 
     # only replace the version if the formatted header can be found
     $headerContentMatches = (Select-String -InputObject $pkgInfo.ReadmeContent -Pattern 'Azure .+? (client|plugin|shared) library for (JavaScript|Java|Python|\.NET|C)')
@@ -84,17 +79,6 @@
       $fileContent = $pkgInfo.ReadmeContent -replace $headerContentMatch, "$headerContentMatch - Version $($pkgInfo.PackageVersion) `n"
     }
 
-=======
-
-    # only replace the version if the formatted header can be found
-    $headerContentMatches = (Select-String -InputObject $pkgInfo.ReadmeContent -Pattern 'Azure .+? (client|plugin|shared) library for (JavaScript|Java|Python|\.NET|C)')
-    if ($headerContentMatches) {
-      $headerContentMatch = $headerContentMatches.Matches[0]
-      $header = "---`ntitle: $headerContentMatch`nkeywords: Azure, $lang, SDK, API, $($pkgInfo.PackageId), $service`nauthor: maggiepint`nms.author: magpint`nms.date: $date`nms.topic: article`nms.prod: azure`nms.technology: azure`nms.devlang: $lang`nms.service: $service`n---`n"
-      $fileContent = $pkgInfo.ReadmeContent -replace $headerContentMatch, "$headerContentMatch - Version $($pkgInfo.PackageVersion) `n"
-    }
-
->>>>>>> 72d53830
     if ($fileContent) {
       return "$header`n$fileContent"
     }
