--- conflicted
+++ resolved
@@ -72,18 +72,14 @@
     $fileContent = $pkgInfo.ReadmeContent
 
     # only replace the version if the formatted header can be found
-<<<<<<< HEAD
+
     $titleRegex = "(\#.*(?<filetitle>Azure .+? (?:client|plugin|shared) library for (?:JavaScript|Java|Python|\.NET|C)))"
     $fileTitle = ""
     if ($pkgInfo.ReadmeContent -match $titleRegex) {
       $fileContent = $fileContent -replace $titleRegex, "`${0} - Version $($pkgInfo.PackageVersion) `n"
       $fileTitle = $matches["filetitle"]
     }
-=======
-    $titleRegex = "(\# Azure .+? (?:client|plugin|shared) library for (?:JavaScript|Java|Python|\.NET|C))"
-    $fileContent = $pkgInfo.ReadmeContent -replace $titleRegex, "`${1} - Version $($pkgInfo.PackageVersion) `n"
-    
->>>>>>> 5e3fa77e
+
     # Replace github master link with release tag.
     $ReplacementPattern = "`${1}$($pkgInfo.Tag)"
     $fileContent = $fileContent -replace $releaseReplaceRegex, $ReplacementPattern
