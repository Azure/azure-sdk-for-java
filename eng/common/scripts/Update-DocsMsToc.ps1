--- conflicted
+++ resolved
@@ -31,15 +31,12 @@
 
 .PARAMETER ReadmeFolderRoot
 The readme folder root path, use default value here for backward compability. E.g. docs-ref-services in Java, JS, Python, api/overview/azure
-<<<<<<< HEAD
-=======
 
 .PARAMETER PackageSourceOverride
 Optional parameter to supply a different package source (useful for daily dev
 docs generation from pacakges which are not published to the default feed). This
 variable is meant to be used in the domain-specific business logic in
 &$GetDocsMsTocDataFn
->>>>>>> e91697b1
 #>
 
 param(
@@ -50,14 +47,10 @@
   [string] $OutputLocation,
 
   [Parameter(Mandatory = $false)]
-<<<<<<< HEAD
-  [string] $ReadmeFolderRoot = 'docs-ref-services'
-=======
   [string] $ReadmeFolderRoot = 'docs-ref-services',
 
   [Parameter(Mandatory = $false)]
   [string] $PackageSourceOverride
->>>>>>> e91697b1
 )
 . $PSScriptRoot/common.ps1
 . $PSScriptRoot/Helpers/PSModule-Helpers.ps1
