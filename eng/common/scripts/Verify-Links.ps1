param (
  # url list to verify links. Can either be a http address or a local file request. Local file paths support md and html files.	
  [string[]] $urls,
  # file that contains a set of links to ignore when verifying
  [string] $ignoreLinksFile = "$PSScriptRoot/ignore-links.txt",
  # switch that will enable devops specific logging for warnings
  [switch] $devOpsLogging = $false,
  # check the links recurisvely based on recursivePattern
  [switch] $recursive = $true,
  # recusiving check links for all links verified that begin with this baseUrl, defaults to the folder the url is contained in
  [string] $baseUrl = "",
  # path to the root of the site for resolving rooted relative links, defaults to host root for http and file directory for local files
  [string] $rootUrl = "",
  # list of http status codes count as broken links. Defaults to 400, 401, 404, SocketError.HostNotFound = 11001, SocketError.NoData = 11004
  [array] $errorStatusCodes = @(400, 401, 404, 11001, 11004),
  # regex to check if the link needs to be replaced
  [string] $branchReplaceRegex = "^(https://github.com/.*/(?:blob|tree)/)master(/.*)$",
  # the substitute branch name or SHA commit
  [string] $branchReplacementName = "",
  # flag to allow checking against azure sdk link guidance. Check link guidance here: https://aka.ms/azsdk/guideline/links
  [bool] $checkLinkGuidance = $false,
  # UserAgent to be configured for web request. Default to current Chrome version. 
  [string] $userAgent
)

$ProgressPreference = "SilentlyContinue"; # Disable invoke-webrequest progress dialog
# Regex of the locale keywords.
$locale = "/en-us/"
$emptyLinkMessage = "There is at least one empty link in the page. Please replace with absolute link. Check here for more information: https://aka.ms/azsdk/guideline/links"
<<<<<<< HEAD
=======
if (!$userAgent) {
  $userAgent = "Chrome/87.0.4280.88"
}
>>>>>>> e2018a87
function NormalizeUrl([string]$url){
  if (Test-Path $url) {
    $url = "file://" + (Resolve-Path $url).ToString();
  }

  Write-Verbose "The url to check against: $url."
  $uri = [System.Uri]$url;

  if ($script:baseUrl -eq "") {
    # for base url default to containing directory
    $script:baseUrl = (new-object System.Uri($uri, ".")).ToString();
  }

  if ($script:rootUrl -eq "") {
    if ($uri.IsFile) { 
      # for files default to the containing directory
      $script:rootUrl = $script:baseUrl;
    }
    else {
      # for http links default to the root path
      $script:rootUrl = new-object System.Uri($uri, "/");
    }
  }
  return $uri
}

function LogWarning
{
  if ($devOpsLogging)
  {
    Write-Host "##vso[task.LogIssue type=warning;]$args"
  }
  else
  {
    Write-Warning "$args"
  }
}

function LogError
{
  if ($devOpsLogging)
  {
    Write-Host "##vso[task.logissue type=error]$args"
  }
  else
  {
    Write-Error "$args"
  }
}

function ResolveUri ([System.Uri]$referralUri, [string]$link)
{
  # If the link is mailto, skip it.
  if ($link.StartsWith("mailto:")) {
    Write-Verbose "Skipping $link because it is a mailto link."
    return $null
  }

  $linkUri = [System.Uri]$link;
  # Our link guidelines do not allow relative links so only resolve them when we are not
  # validating links against our link guidelines (i.e. !$checkLinkGuideance)
  if ($checkLinkGuidance -and !$linkUri.IsAbsoluteUri) {
    return $linkUri
  }

  if (!$linkUri.IsAbsoluteUri) {
    # For rooted paths resolve from the baseUrl
    if ($link.StartsWith("/")) {
      Write-Verbose "rooturl = $rootUrl"
      $linkUri = new-object System.Uri([System.Uri]$rootUrl, ".$link");
    }
    else {
      $linkUri = new-object System.Uri($referralUri, $link);
    }
  }

  $linkUri = [System.Uri]$linkUri.GetComponents([System.UriComponents]::HttpRequestUrl, [System.UriFormat]::SafeUnescaped)
  Write-Verbose "ResolvedUri $link to $linkUri"

  # If the link is not a web request, like mailto, skip it.
  if (!$linkUri.Scheme.StartsWith("http") -and !$linkUri.IsFile) {
    Write-Verbose "Skipping $linkUri because it is not http or file based."
    return $null
  }

  if ($null -ne $ignoreLinks -and ($ignoreLinks.Contains($link) -or $ignoreLinks.Contains($linkUri.ToString()))) {
    Write-Verbose "Ignoring invalid link $linkUri because it is in the ignore file."
    return $null
  }

  return $linkUri;
}

function ParseLinks([string]$baseUri, [string]$htmlContent)
{
  $hrefRegex = "<a[^>]+href\s*=\s*[""']?(?<href>[^""']*)[""']?"
  $regexOptions = [System.Text.RegularExpressions.RegexOptions]"Singleline, IgnoreCase";

  $hrefs = [RegEx]::Matches($htmlContent, $hrefRegex, $regexOptions);

  #$hrefs | Foreach-Object { Write-Host $_ }

  Write-Verbose "Found $($hrefs.Count) raw href's in page $baseUri";
  $links = $hrefs | ForEach-Object { ResolveUri $baseUri $_.Groups["href"].Value } | Sort-Object -Unique

  #$links | Foreach-Object { Write-Host $_ }

  return $links
}

function CheckLink ([System.Uri]$linkUri)
{
  if(!$linkUri.ToString().Trim()) {
    LogWarning "Found Empty link. Please use absolute link instead. Check here for more information: https://aka.ms/azsdk/guideline/links"
    return $false
  }
  if ($checkedLinks.ContainsKey($linkUri)) { 
    if (!$checkedLinks[$linkUri]) {
      LogWarning "broken link $linkUri"
    }
    return $checkedLinks[$linkUri] 
  }

  $linkValid = $true
  Write-Verbose "Checking link $linkUri..."  

  if ($linkUri.IsFile) {
    if (!(Test-Path $linkUri.LocalPath)) {
      LogWarning "Link to file does not exist $($linkUri.LocalPath)"
      $linkValid = $false
    }
  }
  elseif ($linkUri.IsAbsoluteUri) {
    try {
      $headRequestSucceeded = $true
      try {
        # Attempt HEAD request first
        $response = Invoke-WebRequest -Uri $linkUri -Method HEAD -UserAgent $userAgent
      }
      catch {
        $headRequestSucceeded = $false
      }
      if (!$headRequestSucceeded) {
        # Attempt a GET request if the HEAD request failed.
        $response = Invoke-WebRequest -Uri $linkUri -Method GET -UserAgent $userAgent
      }
      $statusCode = $response.StatusCode
      if ($statusCode -ne 200) {
        Write-Host "[$statusCode] while requesting $linkUri"
      }
    }
    catch {
      $statusCode = $_.Exception.Response.StatusCode.value__

      if(!$statusCode) {
        # Try to pull the error code from any inner SocketException we might hit
        $statusCode = $_.Exception.InnerException.ErrorCode
      }

      if ($statusCode -in $errorStatusCodes) {
        LogWarning "[$statusCode] broken link $linkUri"
        $linkValid = $false
      }
      else {
        if ($null -ne $statusCode) {
          Write-Host "[$statusCode] while requesting $linkUri"
        }
        else {
          Write-Host "Exception while requesting $linkUri"
          Write-Host $_.Exception.ToString()
        }
      }
    }
  }
  
  if ($checkLinkGuidance) {
    if ($linkUri.Scheme -eq 'http') {
      LogWarning "DO NOT use 'http' in $linkUri. Please use secure link with https instead. Check here for more information: https://aka.ms/azsdk/guideline/links"
      $linkValid = $false
    }
    $link = $linkUri.ToString()
    # Check if the url is relative links, suppress the archor link validation.
    if (!$linkUri.IsAbsoluteUri -and !$link.StartsWith("#")) {
      LogWarning "DO NOT use relative link $linkUri. Please use absolute link instead. Check here for more information: https://aka.ms/azsdk/guideline/links"
      $linkValid = $false
    }
    # Check if the url is anchor link has any uppercase.
    if ($link -cmatch '#[^?]*[A-Z]') {
      LogWarning "Please lower case your anchor tags (i.e. anything after '#' in your link '$linkUri'. Check here for more information: https://aka.ms/azsdk/guideline/links"
      $linkValid = $false
    }
     # Check if link uri includes locale info.
    if ($linkUri -match $locale) {
      LogWarning "DO NOT include locale $locale information in links: $linkUri. Check here for more information: https://aka.ms/azsdk/guideline/links"
      $linkValid = $false
    }
  }

  $checkedLinks[$linkUri] = $linkValid
  return $linkValid
}

function ReplaceGithubLink([string]$originLink) {
  if (!$branchReplacementName) {
    return $originLink
  }
  $ReplacementPattern = "`${1}$branchReplacementName`$2"
  return $originLink -replace $branchReplaceRegex, $ReplacementPattern 
}

function GetLinks([System.Uri]$pageUri)
{
  if ($pageUri.Scheme.StartsWith("http")) {
    try {
      $response = Invoke-WebRequest -Uri $pageUri -UserAgent $userAgent
      $content = $response.Content
    }
    catch {
      $statusCode = $_.Exception.Response.StatusCode.value__
      Write-Error "Invalid page [$statusCode] $pageUri"
    }
  }
  elseif ($pageUri.IsFile -and (Test-Path $pageUri.LocalPath)) {
    $file = $pageUri.LocalPath
    if ($file.EndsWith(".md")) {
      $content = (ConvertFrom-MarkDown $file).html
    }
    elseif ($file.EndsWith(".html")) {
      $content = Get-Content $file
    }
    else {
      if (Test-Path ($file + "index.html")) {
        $content = Get-Content ($file + "index.html")
      }
      else {
        # Fallback to just reading the content directly
        $content = Get-Content $file
      }
    }
  }
  else {
    Write-Error "Don't know how to process uri $pageUri"
  }

  $links = ParseLinks $pageUri $content

  return $links;
}

if ($urls) {
  if ($urls.Count -eq 0) {
    Write-Host "Usage $($MyInvocation.MyCommand.Name) <urls>";
    exit 1;
  }  
}

if ($PSVersionTable.PSVersion.Major -lt 6)
{
  LogWarning "Some web requests will not work in versions of PS earlier then 6. You are running version $($PSVersionTable.PSVersion)."
}
$ignoreLinks = @();
if (Test-Path $ignoreLinksFile)
{
  $ignoreLinks = [Array](Get-Content $ignoreLinksFile | ForEach-Object { ($_ -replace "#.*", "").Trim() } | Where-Object { $_ -ne "" })
}

$checkedPages = @{};
$checkedLinks = @{};
$badLinks = @{};
$pageUrisToCheck = new-object System.Collections.Queue
foreach ($url in $urls) {
  $uri = NormalizeUrl $url  
  $pageUrisToCheck.Enqueue($uri);
}

while ($pageUrisToCheck.Count -ne 0)
{
  $pageUri = $pageUrisToCheck.Dequeue();
  if ($checkedPages.ContainsKey($pageUri)) { continue }
  $checkedPages[$pageUri] = $true;

  $linkUris = GetLinks $pageUri
  Write-Host "Found $($linkUris.Count) links on page $pageUri";
  $badLinksPerPage = @();
  foreach ($linkUri in $linkUris) {
    $replacedLink = ReplaceGithubLink $linkUri
    $isLinkValid = CheckLink $replacedLink
    if (!$isLinkValid -and !$badLinksPerPage.Contains($linkUri)) {
      if (!$linkUri.ToString().Trim()) {
        $linkUri = $emptyLinkMessage
      }
      $badLinksPerPage += $linkUri
    }
    if ($recursive -and $isLinkValid) {
      if ($linkUri.ToString().StartsWith($baseUrl) -and !$checkedPages.ContainsKey($linkUri)) {
        $pageUrisToCheck.Enqueue($linkUri);
      }
    }
  }
  if ($badLinksPerPage.Count -gt 0) {
    $badLinks[$pageUri] = $badLinksPerPage
  }
}

if ($badLinks.Count -gt 0) {
  Write-Host "Summary of broken links:"
}
foreach ($pageLink in $badLinks.Keys) {
  Write-Host "'$pageLink' has $($badLinks[$pageLink].Count) broken link(s):"
  foreach ($brokenLink in $badLinks[$pageLink]) {
    Write-Host "  $brokenLink"
  }
}

if ($badLinks.Count -gt 0) {
  LogError "Found $($checkedLinks.Count) links with $($badLinks.Count) page(s) broken."
} 
else {
  Write-Host "Found $($checkedLinks.Count) links. No broken links found."
}
exit $badLinks.Count<|MERGE_RESOLUTION|>--- conflicted
+++ resolved
@@ -27,12 +27,9 @@
 # Regex of the locale keywords.
 $locale = "/en-us/"
 $emptyLinkMessage = "There is at least one empty link in the page. Please replace with absolute link. Check here for more information: https://aka.ms/azsdk/guideline/links"
-<<<<<<< HEAD
-=======
 if (!$userAgent) {
   $userAgent = "Chrome/87.0.4280.88"
 }
->>>>>>> e2018a87
 function NormalizeUrl([string]$url){
   if (Test-Path $url) {
     $url = "file://" + (Resolve-Path $url).ToString();
