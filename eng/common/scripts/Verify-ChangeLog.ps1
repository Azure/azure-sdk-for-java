# Wrapper Script for ChangeLog Verification
param (
  [String]$ChangeLogLocation,
  [String]$VersionString,
  [string]$PackageName,
  [string]$ServiceName,
  [string]$RepoRoot,
  [ValidateSet("net", "java", "js", "python")]
  [string]$Language,
  [string]$RepoName,
  [boolean]$ForRelease = $False
)

$ProgressPreference = "SilentlyContinue"
. (Join-Path $PSScriptRoot SemVer.ps1)
Import-Module (Join-Path $PSScriptRoot modules ChangeLog-Operations.psm1)

$validChangeLog = $false
<<<<<<< HEAD
if ($ChangeLogLocation -and $VersionString)
=======
if ($ChangeLogLocation -and $VersionString) 
>>>>>>> cd875c19
{
  $validChangeLog = Confirm-ChangeLogEntry -ChangeLogLocation $ChangeLogLocation -VersionString $VersionString -ForRelease $ForRelease
}
else
{
  Import-Module (Join-Path $PSScriptRoot modules Package-Properties.psm1)
  if ([System.String]::IsNullOrEmpty($Language))
  {
<<<<<<< HEAD
    $Language = $RepoName.Substring($RepoName.LastIndexOf('-') + 1)
  }

  $PackageProp = Get-PkgProperties -PackageName $PackageName -ServiceName $ServiceName -Language $Language -RepoRoot $RepoRoot
  $validChangeLog = Confirm-ChangeLogEntry -ChangeLogLocation $PackageProp.pkgChangeLogPath -VersionString $PackageProp.pkgVersion -ForRelease $ForRelease
}

if (!$validChangeLog) {
  exit 1
}

=======
    if ($RepoName -match "azure-sdk-for-(?<lang>[^-]+)")
    {
      $Language = $matches["lang"]
    }
    else
    {
      Write-Error "Failed to set Language automatically. Please pass the appropriate Language as a parameter."
      exit 1
    }
  }

  $PackageProp = Get-PkgProperties -PackageName $PackageName -ServiceName $ServiceName -Language $Language -RepoRoot $RepoRoot
  $validChangeLog = Confirm-ChangeLogEntry -ChangeLogLocation $PackageProp.pkgChangeLogPath -VersionString $PackageProp.pkgVersion -ForRelease $ForRelease
}

if (!$validChangeLog)
{
  exit 1
}

>>>>>>> cd875c19
exit 0<|MERGE_RESOLUTION|>--- conflicted
+++ resolved
@@ -16,11 +16,7 @@
 Import-Module (Join-Path $PSScriptRoot modules ChangeLog-Operations.psm1)
 
 $validChangeLog = $false
-<<<<<<< HEAD
-if ($ChangeLogLocation -and $VersionString)
-=======
 if ($ChangeLogLocation -and $VersionString) 
->>>>>>> cd875c19
 {
   $validChangeLog = Confirm-ChangeLogEntry -ChangeLogLocation $ChangeLogLocation -VersionString $VersionString -ForRelease $ForRelease
 }
@@ -29,19 +25,6 @@
   Import-Module (Join-Path $PSScriptRoot modules Package-Properties.psm1)
   if ([System.String]::IsNullOrEmpty($Language))
   {
-<<<<<<< HEAD
-    $Language = $RepoName.Substring($RepoName.LastIndexOf('-') + 1)
-  }
-
-  $PackageProp = Get-PkgProperties -PackageName $PackageName -ServiceName $ServiceName -Language $Language -RepoRoot $RepoRoot
-  $validChangeLog = Confirm-ChangeLogEntry -ChangeLogLocation $PackageProp.pkgChangeLogPath -VersionString $PackageProp.pkgVersion -ForRelease $ForRelease
-}
-
-if (!$validChangeLog) {
-  exit 1
-}
-
-=======
     if ($RepoName -match "azure-sdk-for-(?<lang>[^-]+)")
     {
       $Language = $matches["lang"]
@@ -62,5 +45,4 @@
   exit 1
 }
 
->>>>>>> cd875c19
 exit 0