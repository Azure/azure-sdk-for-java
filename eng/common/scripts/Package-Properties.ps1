# Helper functions for retrieving useful information from azure-sdk-for-* repo
. "${PSScriptRoot}\logging.ps1"
. "${PSScriptRoot}\Helpers\Package-Helpers.ps1"
class PackageProps {
    [string]$Name
    [string]$Version
    [string]$DevVersion
    [string]$DirectoryPath
    [string]$ServiceDirectory
    [string]$ReadMePath
    [string]$ChangeLogPath
    [string]$Group
    [string]$SdkType
    [boolean]$IsNewSdk
    [string]$ArtifactName
    [string]$ReleaseStatus
    # was this package purely included because other packages included it as an AdditionalValidationPackage?
    [boolean]$IncludedForValidation
    # does this package include other packages that we should trigger validation for or
    # additional packages required for validation of this one
    [string[]]$AdditionalValidationPackages
    [HashTable]$ArtifactDetails
    [HashTable]$CIParameters

    PackageProps([string]$name, [string]$version, [string]$directoryPath, [string]$serviceDirectory) {
        $this.Initialize($name, $version, $directoryPath, $serviceDirectory)
    }

    PackageProps([string]$name, [string]$version, [string]$directoryPath, [string]$serviceDirectory, [string]$group = "", [string]$artifactName = "") {
        $this.Initialize($name, $version, $directoryPath, $serviceDirectory, $group, $artifactName)
    }

    hidden [void]Initialize(
        [string]$name,
        [string]$version,
        [string]$directoryPath,
        [string]$serviceDirectory
    ) {
        $this.Name = $name
        $this.Version = $version
        $this.DirectoryPath = $directoryPath
        $this.ServiceDirectory = $serviceDirectory
        $this.IncludedForValidation = $false

        if (Test-Path (Join-Path $directoryPath "README.md")) {
            $this.ReadMePath = Join-Path $directoryPath "README.md"
        }
        else {
            $this.ReadMePath = $null
        }

        if (Test-Path (Join-Path $directoryPath "CHANGELOG.md")) {
            $this.ChangeLogPath = Join-Path $directoryPath "CHANGELOG.md"
            # Get release date for current version and set in package property
            $changeLogEntry = Get-ChangeLogEntry -ChangeLogLocation $this.ChangeLogPath -VersionString $this.Version
            if ($changeLogEntry -and $changeLogEntry.ReleaseStatus) {
                $this.ReleaseStatus = $changeLogEntry.ReleaseStatus.Trim().Trim("()")
            }
        }
        else {
            $this.ChangeLogPath = $null
        }

        $this.CIParameters = @{"CIMatrixConfigs" = @()}
        $this.InitializeCIArtifacts()
    }

    hidden [void]Initialize(
        [string]$name,
        [string]$version,
        [string]$directoryPath,
        [string]$serviceDirectory,
        [string]$group,
        [string]$artifactName
    ) {
        $this.Group = $group
        $this.ArtifactName = $artifactName
        $this.Initialize($name, $version, $directoryPath, $serviceDirectory)
    }
<<<<<<< HEAD
    hidden [PSCustomObject]ParseYmlForArtifact([string]$ymlPath) {
        $content = LoadFrom-Yaml $ymlPath
        if ($content) {
            $artifacts = GetValueSafelyFrom-Yaml $content @("extends", "parameters", "Artifacts")
            $artifactForCurrentPackage = $null
=======

    hidden [PSCustomObject]ParseYmlForArtifact([string]$ymlPath, [bool]$soleCIYml = $false) {
        $content = LoadFrom-Yaml $ymlPath
        if ($content) {
            $artifacts = GetValueSafelyFrom-Yaml $content @("extends", "parameters", "Artifacts")
            $artifactForCurrentPackage = @{}

>>>>>>> a4586713
            if ($artifacts) {
                # If there's an artifactName match that to the name field from the yml
                if ($this.ArtifactName) {
                    # Additionally, if there's a group, then the group and artifactName need to match the groupId and name in the yml
                    if ($this.Group) {
                        $artifactForCurrentPackage = $artifacts | Where-Object { $_["name"] -eq $this.ArtifactName -and $_["groupId"] -eq $this.Group}
                    } else {
                        # just matching the artifactName
                        $artifactForCurrentPackage = $artifacts | Where-Object { $_["name"] -eq $this.ArtifactName }
                    }
                } else {
                    # This is the default, match the Name to the name field from the yml
                    $artifactForCurrentPackage = $artifacts | Where-Object { $_["name"] -eq $this.Name }
                }
            }

            # if we found an artifact for the current package OR this is the sole ci.yml for the given service directory,
            # we should count this ci file as the source of the matrix for this package
            if ($artifactForCurrentPackage -or $soleCIYml) {
                $result = [PSCustomObject]@{
                    ArtifactConfig = [HashTable]$artifactForCurrentPackage
                    ParsedYml = $content
                    Location = $ymlPath
                }

                return $result
            }
        }
        return $null
    }

    [PSCustomObject]GetCIYmlForArtifact() {
        $RepoRoot = Resolve-Path (Join-Path $PSScriptRoot ".." ".." "..")

        $ciFolderPath = Join-Path -Path $RepoRoot -ChildPath (Join-Path "sdk" $this.ServiceDirectory)
        $ciFiles = @(Get-ChildItem -Path $ciFolderPath -Filter "ci*.yml" -File)
        $ciArtifactResult = $null
        $soleCIYml = ($ciFiles.Count -eq 1)

        foreach ($ciFile in $ciFiles) {
            $ciArtifactResult = $this.ParseYmlForArtifact($ciFile.FullName, $soleCIYml)
            if ($ciArtifactResult) {
                break
            }
        }

        return $ciArtifactResult
    }

    [void]InitializeCIArtifacts() {
        if (-not $env:SYSTEM_TEAMPROJECTID  -and -not $env:GITHUB_ACTIONS) {
            return
        }

        if (-not $this.ArtifactDetails) {
            $ciArtifactResult = $this.GetCIYmlForArtifact()

            if ($ciArtifactResult -and $null -ne $ciArtifactResult.ArtifactConfig) {
                $this.ArtifactDetails = [Hashtable]$ciArtifactResult.ArtifactConfig

                $repoRoot = Resolve-Path (Join-Path $PSScriptRoot ".." ".." "..")
                $ciYamlPath = (Resolve-Path -Path $ciArtifactResult.Location -Relative -RelativeBasePath $repoRoot).TrimStart(".").Replace("`\", "/")
                $relRoot = [System.IO.Path]::GetDirectoryName($ciYamlPath).Replace("`\", "/")

                if (-not $this.ArtifactDetails["triggeringPaths"]) {
                    $this.ArtifactDetails["triggeringPaths"] = @()
                }

                # if we know this is the matrix for our file, we should now see if there is a custom matrix config for the package
                $serviceTriggeringPaths = GetValueSafelyFrom-Yaml $ciArtifactResult.ParsedYml @("extends", "parameters", "TriggeringPaths")
                if ($serviceTriggeringPaths){
                    $this.ArtifactDetails["triggeringPaths"] += $serviceTriggeringPaths
                }

                $adjustedPaths = @()

                # we need to convert relative references to absolute references within the repo
                # this will make it extremely easy to compare triggering paths to files in the deleted+changed file list.
                for ($i = 0; $i -lt $this.ArtifactDetails["triggeringPaths"].Count; $i++) {
                    $currentPath = $this.ArtifactDetails["triggeringPaths"][$i]
                    $newPath = Join-Path $repoRoot $currentPath
                    if (!$currentPath.StartsWith("/")) {
                        $newPath = Join-Path $repoRoot $relRoot $currentPath
                    }
                    # it is a possibility that users may have a triggerPath dependency on a file that no longer exists.
                    # before we resolve it to get rid of possible relative references, we should check if the file exists
                    # if it doesn't, we should just leave it as is. Otherwise we would _crash_ here when a user accidentally
                    # left a triggeringPath on a file that had been deleted
                    if (Test-Path $newPath) {
                        $adjustedPaths += (Resolve-Path -Path $newPath -Relative -RelativeBasePath $repoRoot).TrimStart(".").Replace("`\", "/")
                    }
                }
                $this.ArtifactDetails["triggeringPaths"] = $adjustedPaths
                $this.ArtifactDetails["triggeringPaths"] += $ciYamlPath

                $this.CIParameters["CIMatrixConfigs"] = @()

                # if we know this is the matrix for our file, we should now see if there is a custom matrix config for the package
                $matrixConfigList = GetValueSafelyFrom-Yaml $ciArtifactResult.ParsedYml @("extends", "parameters", "MatrixConfigs")

                if ($matrixConfigList) {
                    $this.CIParameters["CIMatrixConfigs"] += $matrixConfigList
                }

                $additionalMatrixConfigList = GetValueSafelyFrom-Yaml $ciArtifactResult.ParsedYml @("extends", "parameters", "AdditionalMatrixConfigs")

                if ($additionalMatrixConfigList) {
                    $this.CIParameters["CIMatrixConfigs"] += $additionalMatrixConfigList
                }
            }
        }
    }
}

# Takes package name and service Name
# Returns important properties of the package relative to the language repo
# Returns a PS Object with properties @ { pkgName, pkgVersion, pkgDirectoryPath, pkgReadMePath, pkgChangeLogPath }
# Note: python is required for parsing python package properties.
function Get-PkgProperties {
    Param
    (
        [Parameter(Mandatory = $true)]
        [string]$PackageName,
        [string]$ServiceDirectory
    )

    $allPkgProps = Get-AllPkgProperties -ServiceDirectory $ServiceDirectory
    $pkgProps = $allPkgProps.Where({ $_.Name -eq $PackageName -or $_.ArtifactName -eq $PackageName });

    if ($pkgProps.Count -ge 1) {
        if ($pkgProps.Count -gt 1) {
            Write-Host "Found more than one project with the name [$PackageName], choosing the first one under $($pkgProps[0].DirectoryPath)"
        }
        return $pkgProps[0]
    }

    LogError "Failed to retrieve Properties for [$PackageName]"
    return $null
}

function Get-PackagesFromPackageInfo([string]$PackageInfoFolder, [bool]$IncludeIndirect, [ScriptBlock]$CustomCompareFunction = $null) {
    $packages = Get-ChildItem -R -Path $PackageInfoFolder -Filter "*.json" | ForEach-Object {
        Get-Content $_.FullName | ConvertFrom-Json
    }

    if (-not $includeIndirect) {
        $packages = $packages | Where-Object { $_.IncludedForValidation -eq $false }
    }

    if ($CustomCompareFunction) {
        $packages = $packages | Where-Object { &$CustomCompareFunction $_ }
    }

    return $packages
}


function Get-TriggerPaths([PSCustomObject]$AllPackageProperties) {
    $existingTriggeringPaths = @()
    $AllPackageProperties | ForEach-Object {
        if ($_.ArtifactDetails) {
            $pathsForArtifact = $_.ArtifactDetails["triggeringPaths"]
            foreach ($triggerPath in $pathsForArtifact){
                # we only care about triggering paths that are actual files, not directories
                # go by by the assumption that if the triggerPath has an extension, it's a file :)
                if ([System.IO.Path]::HasExtension($triggerPath)) {
                    $existingTriggeringPaths += $triggerPath
                }
            }
        }
    }

    return ($existingTriggeringPaths | Select-Object -Unique)
}

function Update-TargetedFilesForTriggerPaths([string[]]$TargetedFiles, [string[]]$TriggeringPaths) {
    # now we simply loop through the files a single time, keeping all the files that are a triggeringPath
    # for the rest of the files, simply group by what directory they belong to
    # the new TargetedFiles array will contain only the changed directories + the files that actually aligned to a triggeringPath
    $processedFiles = @()
    $Triggers = [System.Collections.ArrayList]$TriggeringPaths
    $i = 0
    foreach ($file in $TargetedFiles) {
        $isExistingTriggerPath = $false

        for ($i = 0; $i -lt $Triggers.Count; $i++) {
            $triggerPath = $Triggers[$i]
            if ($triggerPath -and $file -eq "$triggerPath") {
                $isExistingTriggerPath = $true
                break
            }
        }

        if ($isExistingTriggerPath) {
            # we know that we should have a valid $i that we can use to remove the triggerPath from the list
            # so that it gets smaller as we find items
            $Triggers.RemoveAt($i)
            $processedFiles += $file
        }
        else {
            # Get directory path by removing the filename
            $directoryPath = Split-Path -Path $file -Parent
            if ($directoryPath) {
                $processedFiles += $directoryPath
            } else {
                # In case there's no parent directory (root file), keep the original
                $processedFiles += $file
            }
        }
    }

    return ($processedFiles | Select-Object -Unique)
}

function Update-TargetedFilesForExclude([string[]]$TargetedFiles, [string[]]$ExcludePaths) {
    $files = @()
    foreach ($file in $TargetedFiles) {
        $shouldExclude = $false
        foreach ($exclude in $ExcludePaths) {
            if ($file.StartsWith($exclude,'CurrentCultureIgnoreCase')) {
                $shouldExclude = $true
                break
            }
        }
        if (!$shouldExclude) {
            $files += $file
        }
    }
    return ,$files
}

function Get-PrPkgProperties([string]$InputDiffJson) {
    $packagesWithChanges = @()
    $additionalValidationPackages = @()
    $lookup = @{}
    $directoryIndex = @{}

    $allPackageProperties = Get-AllPkgProperties
    $diff = Get-Content $InputDiffJson | ConvertFrom-Json
    $targetedFiles = $diff.ChangedFiles

    if ($diff.DeletedFiles) {
        if (-not $targetedFiles) {
            $targetedFiles = @()
        }
        $targetedFiles += $diff.DeletedFiles
    }

    $existingTriggeringPaths = Get-TriggerPaths $allPackageProperties
    $targetedFiles = Update-TargetedFilesForExclude $targetedFiles $diff.ExcludePaths
    $targetedFiles = Update-TargetedFilesForTriggerPaths $targetedFiles $existingTriggeringPaths

    # Sort so that we very quickly find any directly changed packages before hitting service level changes.
    # This is important because due to the way we traverse the changed files, the instant we evaluate a pkg
    # as directly or indirectly changed, we exit the file loop and move on to the next pkg.
    # The problem is, a package may be detected as indirectly changed _before_ we get to the file that directly changed it!
    # To avoid this without wonky changes to the detection algorithm, we simply sort our files by their depth, so we will always
    # detect direct package changes first!
    $targetedFiles = $targetedFiles | Sort-Object { ($_.Split("/").Count) } -Descending
    $pkgCounter = 1

    # this is the primary loop that identifies the packages that have changes
    foreach ($pkg in $allPackageProperties) {
        Write-Host "Processing changed files against $($pkg.Name). $pkgCounter of $($allPackageProperties.Count)."
        $pkgDirectory = Resolve-Path "$($pkg.DirectoryPath)"
        $lookupKey = ($pkg.DirectoryPath).Replace($RepoRoot, "").TrimStart('\/')
        $lookup[$lookupKey] = $pkg

        # we only honor the individual artifact triggers
        # if we were to honor the ci-level triggers, we would simply
        # end up in a situation where any change to a service would
        # still trigger every package in that service. individual package triggers
        # must be added to handle this.
        $triggeringPaths = @()
        if ($pkg.ArtifactDetails -and $pkg.ArtifactDetails["triggeringPaths"]) {
            $triggeringPaths = $pkg.ArtifactDetails["triggeringPaths"]
        }

        foreach ($file in $targetedFiles) {
            $filePath = (Join-Path $RepoRoot $file)

            # handle direct changes to packages
            $shouldInclude = $filePath -eq $pkgDirectory -or $filePath -like (Join-Path "$pkgDirectory" "*")

            # we only need to do additional work for indirect packages if we haven't already decided
            # to include this package due to this file
            if (-not $shouldInclude) {
                # handle changes to files that are RELATED to each package
                foreach($triggerPath in $triggeringPaths) {
                    $resolvedRelativePath = (Join-Path $RepoRoot $triggerPath)
                    # triggerPaths can be direct files, so we need to check both startswith and direct equality
                    $includedForValidation = ($filePath -like (Join-Path "$resolvedRelativePath" "*") -or $filePath -eq $resolvedRelativePath)
                    $shouldInclude = $shouldInclude -or $includedForValidation
                    if ($includedForValidation) {
                        $pkg.IncludedForValidation = $true
                    }
                    break
                }

                # handle service-level changes to the ci.yml files
                # we are using the ci.yml file being added automatically to each artifactdetails as the input
                # for this task. This is because we can resolve a service directory from the ci.yml, and if
                # there is a single ci.yml in that directory, we can assume that any file change in that directory
                # will apply to all packages that exist in that directory.
                $triggeringCIYmls = $triggeringPaths | Where-Object { $_ -like "*ci*.yml" }

                foreach($yml in $triggeringCIYmls) {
                    # given that this path is coming from the populated triggering paths in the artifact,
                    # we can assume that the path to the ci.yml will successfully resolve.
                    $ciYml = Join-Path $RepoRoot $yml
                    # ensure we terminate the service directory with a /
                    $directory = [System.IO.Path]::GetDirectoryName($ciYml).Replace("`\", "/")

                    # we should only continue with this check if the file being changed is "in the service directory"
                    # files that are directly included in triggerPaths will kept in full form, but otherwise we pre-process the targetedFiles to the
                    # directory containing the change. Given that pre-process, we should check both direct equality (when not triggeringPath) and parent directory
                    # for the case where the full form of the file has been left behind (because it was a triggeringPath)
                    $serviceDirectoryChange = (Split-Path $filePath -Parent).Replace("`\", "/") -eq $directory -or $filePath.Replace("`\", "/") -eq $directory
                    if (!$serviceDirectoryChange) {
                        break
                    }

                    # this GCI is very expensive, so we want to cache the result
                    $soleCIYml = $true
                    if ($directoryIndex[$directory]) {
                        $soleCIYml = $directoryIndex[$directory]
                    }
                    else {
                        $soleCIYml = (Get-ChildItem -Path $directory -Filter "ci*.yml" -File).Count -eq 1
                        $directoryIndex[$directory] = $soleCIYml
                    }

                    if ($soleCIYml -and $filePath.Replace("`\", "/").StartsWith($directory)) {
                        if (-not $shouldInclude) {
                            $pkg.IncludedForValidation = $true
                            $shouldInclude = $true
                        }
                        break
                    }
                    else {
                        # if the ci.yml is not the only file in the directory, we cannot assume that any file changed within the directory that isn't the ci.yml
                        # should trigger this package
                        Write-Host "Skipping adding package for file `"$file`" because the ci yml `"$yml`" is not the only file in the service directory `"$directory`""
                    }
                }
            }

            if ($shouldInclude) {
                $packagesWithChanges += $pkg

                if ($pkg.AdditionalValidationPackages) {
                    $additionalValidationPackages += $pkg.AdditionalValidationPackages
                }

                # avoid adding the same package multiple times
                break
            }
        }

        $pkgCounter++
    }

    # add all of the packages that were added purely for validation purposes
    # this is executed separately because we need to identify packages added this way as only included for validation
    # we don't actually need to build or analyze them. only test them.
    $existingPackageNames = @($packagesWithChanges | ForEach-Object { $_.Name })
    foreach ($addition in $additionalValidationPackages) {
        $key = $addition.Replace($RepoRoot, "").TrimStart('\/')

        if ($lookup[$key]) {
            $pkg = $lookup[$key]

            if ($pkg.Name -notin $existingPackageNames) {
                $pkg.IncludedForValidation = $true
                $packagesWithChanges += $pkg
            }
        }
    }

    # now pass along the set of packages we've identified, the diff itself, and the full set of package properties
    # to locate any additional packages that should be included for validation
    if ($AdditionalValidationPackagesFromPackageSetFn -and (Test-Path "Function:$AdditionalValidationPackagesFromPackageSetFn")) {
        $packagesWithChanges += &$AdditionalValidationPackagesFromPackageSetFn $packagesWithChanges $diff $allPackageProperties
    }

    # finally, if we have gotten all the way here and we still don't have any packages, we should include the template service
    # packages. We should never return NO validation.
    if ($packagesWithChanges.Count -eq 0) {
        # most of our languages use `template` as the service directory for the template service, but `go` uses `template/aztemplate`.
        $packagesWithChanges += ($allPackageProperties | Where-Object { $_.ServiceDirectory -eq "template"-or $_.ServiceDirectory -eq "template/aztemplate" })
        foreach ($package in $packagesWithChanges) {
            $package.IncludedForValidation = $true
        }
    }

    return $packagesWithChanges
}

# Takes ServiceName and Repo Root Directory
# Returns important properties for each package in the specified service, or entire repo if the serviceName is not specified
# Returns a Table of service key to array values of PS Object with properties @ { pkgName, pkgVersion, pkgDirectoryPath, pkgReadMePath, pkgChangeLogPath }
function Get-AllPkgProperties ([string]$ServiceDirectory = $null) {
    $pkgPropsResult = @()

    if (Test-Path "Function:Get-AllPackageInfoFromRepo") {
        $pkgPropsResult = Get-AllPackageInfoFromRepo -ServiceDirectory $serviceDirectory
    }
    else {
        if ([string]::IsNullOrEmpty($ServiceDirectory)) {
            foreach ($dir in (Get-ChildItem (Join-Path $RepoRoot "sdk") -Directory)) {
                $pkgPropsResult += Get-PkgPropsForEntireService -serviceDirectoryPath $dir.FullName
            }
        }
        else {
            $pkgPropsResult = Get-PkgPropsForEntireService -serviceDirectoryPath (Join-Path $RepoRoot "sdk" $ServiceDirectory)
        }
    }

    return $pkgPropsResult
}

# Given the metadata url under https://github.com/Azure/azure-sdk/tree/main/_data/releases/latest,
# the function will return the csv metadata back as part of the response.
function Get-CSVMetadata ([string]$MetadataUri = $MetadataUri) {
    $metadataResponse = Invoke-RestMethod -Uri $MetadataUri -method "GET" -MaximumRetryCount 3 -RetryIntervalSec 10 | ConvertFrom-Csv
    return $metadataResponse
}

function Get-PkgPropsForEntireService ($serviceDirectoryPath) {
    $projectProps = @() # Properties from every project in the service
    $serviceDirectory = $serviceDirectoryPath -replace '^.*[\\/]+sdk[\\/]+([^\\/]+).*$', '$1'

    if (!$GetPackageInfoFromRepoFn -or !(Test-Path "Function:$GetPackageInfoFromRepoFn")) {
        LogError "The function for '$GetPackageInfoFromRepoFn' was not found.`
        Make sure it is present in eng/scripts/Language-Settings.ps1 and referenced in eng/common/scripts/common.ps1.`
        See https://github.com/Azure/azure-sdk-tools/blob/main/doc/common/common_engsys.md#code-structure"
    }

    foreach ($directory in (Get-ChildItem $serviceDirectoryPath -Directory)) {
        $pkgProps = &$GetPackageInfoFromRepoFn $directory.FullName $serviceDirectory
        if ($null -ne $pkgProps) {
            $projectProps += $pkgProps
        }
    }

    return $projectProps
}<|MERGE_RESOLUTION|>--- conflicted
+++ resolved
@@ -77,13 +77,6 @@
         $this.ArtifactName = $artifactName
         $this.Initialize($name, $version, $directoryPath, $serviceDirectory)
     }
-<<<<<<< HEAD
-    hidden [PSCustomObject]ParseYmlForArtifact([string]$ymlPath) {
-        $content = LoadFrom-Yaml $ymlPath
-        if ($content) {
-            $artifacts = GetValueSafelyFrom-Yaml $content @("extends", "parameters", "Artifacts")
-            $artifactForCurrentPackage = $null
-=======
 
     hidden [PSCustomObject]ParseYmlForArtifact([string]$ymlPath, [bool]$soleCIYml = $false) {
         $content = LoadFrom-Yaml $ymlPath
@@ -91,7 +84,6 @@
             $artifacts = GetValueSafelyFrom-Yaml $content @("extends", "parameters", "Artifacts")
             $artifactForCurrentPackage = @{}
 
->>>>>>> a4586713
             if ($artifacts) {
                 # If there's an artifactName match that to the name field from the yml
                 if ($this.ArtifactName) {
