--- conflicted
+++ resolved
@@ -170,7 +170,7 @@
     if (!$localKey) {
       $packageWorkItemWithoutKeyFields[$wi.id] = $wi
       Write-Host "Skipping package [$($wi.id)]$($wi.fields['System.Title']) which is missing required fields language, package, or version."
-      continue 
+      continue
     }
     if ($packageWorkItems.ContainsKey($localKey) -and $packageWorkItems[$localKey].id -ne $wi.id) {
       Write-Warning "Already found package [$($packageWorkItems[$localKey].id)] with key [$localKey], using that one instead of [$($wi.id)]."
@@ -178,7 +178,7 @@
     else {
       Write-Verbose "Caching package [$($wi.id)] for [$localKey]"
       $packageWorkItems[$localKey] = $wi
-    } 
+    }
   }
 
   if ($key -and $packageWorkItems.ContainsKey($key)) {
@@ -217,7 +217,7 @@
 
 function CreateWorkItemParent($id, $parentId, $oldParentId, $outputCommand = $true)
 {
-  # Have to remove old parent first if you want to add a new parent. 
+  # Have to remove old parent first if you want to add a new parent.
   if ($oldParentId)
   {
      $parameters = $ReleaseDevOpsCommonParameters
@@ -301,7 +301,7 @@
 
 function UpdatePackageWorkItemReleaseState($id, $state, $releaseType, $outputCommand = $true)
 {
-  $fields = "`"Custom.ReleaseType=${releaseType}`"" 
+  $fields = "`"Custom.ReleaseType=${releaseType}`""
   return UpdateWorkItem -id $id -state $state -fields $fields -outputCommand $outputCommand
 }
 
@@ -386,10 +386,10 @@
   $localKey = BuildHashKey $serviceName $packageDisplayName
   Write-Host "[$($workItem.id)]$localKey - Created Parent"
   $parentWorkItems[$localKey] = $workItem
-  return $workItem 
-}
-
-function FindOrCreateServiceParent($serviceName, $outputCommand = $true) 
+  return $workItem
+}
+
+function FindOrCreateServiceParent($serviceName, $outputCommand = $true)
 {
   $serviceParent = FindParentWorkItem $serviceName -outputCommand $outputCommand
   if ($serviceParent) {
@@ -720,7 +720,7 @@
     {
       $versionSet[$version] = $plannedVersionSet[$version]
     }
-    else 
+    else
     {
       # Looks like we shipped this version so remove it from the planned set
       $plannedVersionSet.Remove($version)
@@ -799,16 +799,12 @@
   $body = "[" + ($fieldUpdates -join ',') + "]"
 
   $headers = $null
-<<<<<<< HEAD
-  if ($devops_pat) 
-=======
   if (Get-Variable -Name "devops_pat" -ValueOnly -ErrorAction "Ignore")
->>>>>>> 2ccf99d0
   {
     $encodedToken = [System.Convert]::ToBase64String([System.Text.Encoding]::ASCII.GetBytes([string]::Format("{0}:{1}", "", $devops_pat)))
     $headers = @{ Authorization = "Basic $encodedToken" }
   }
-  else 
+  else
   {
     # Get a temp access token from the logged in az cli user for azure devops resource
     $jwt_accessToken = (az account get-access-token --resource "499b84ac-1321-427f-aa17-267ca6975798" --query "accessToken" --output tsv)
