--- conflicted
+++ resolved
@@ -94,14 +94,6 @@
   return $packageDir
 }
 
-<<<<<<< HEAD
-$repoRootPath =  (Join-Path $PSScriptRoot .. .. ..)
-$repoRootPath = Resolve-Path $repoRootPath
-$repoRootPath = $repoRootPath -replace "\\", "/"
-$tspConfigPath = Join-Path $repoRootPath 'tspconfig.yaml'
-$tmpTspConfigPath = $tspConfigPath
-$repo = ""
-=======
 function Get-TspLocationFolder([System.Object]$tspConfig, [string]$repoRoot) {
   $serviceDir = Get-ServiceDir $tspConfig $repoRoot
   $packageDir = Get-PackageDir $tspConfig
@@ -117,7 +109,6 @@
 $repo = ""
 $specRepoRoot = ""
 $generateFromLocalTypeSpec = $false
->>>>>>> fce25748
 # remote url scenario
 # example url of tspconfig.yaml: https://github.com/Azure/azure-rest-api-specs-pr/blob/724ccc4d7ef7655c0b4d5c5ac4a5513f19bbef35/specification/containerservice/Fleet.Management/tspconfig.yaml
 if ($TypeSpecProjectDirectory -match '^https://github.com/(?<repo>Azure/azure-rest-api-specs(-pr)?)/blob/(?<commit>[0-9a-f]{40})/(?<path>.*)/tspconfig.yaml$') {
@@ -141,35 +132,14 @@
     Write-Error "Failed to find tspconfig.yaml in '$TypeSpecProjectDirectory'"
     exit 1
   }
-<<<<<<< HEAD
-  if ($TypeSpecProjectDirectory -match "^.*/(?<path>specification/.*)$") {
-    $TypeSpecProjectDirectory = $Matches["path"]
-=======
   $TypeSpecProjectDirectory = $TypeSpecProjectDirectory.Replace("\", "/")
   if ($TypeSpecProjectDirectory -match "(?<repoRoot>^.*)/(?<path>specification/.*)$") {
     $TypeSpecProjectDirectory = $Matches["path"]
     $specRepoRoot = $Matches["repoRoot"]
->>>>>>> fce25748
   } else {
     Write-Error "$TypeSpecProjectDirectory doesn't have 'specification' in path."
     exit 1
   }
-<<<<<<< HEAD
-  if (!$CommitHash) {
-    Write-Error "Parameter of Commithash is not provided in the local path scenario."
-    exit 1
-  }
-  if (!$RepoUrl) {
-    Write-Error "Parameter of RepoUrl:$RepoUrl is not provided in the local path scenario."
-    exit 1
-  }
-  if ($RepoUrl -match "^https://github.com/(?<repo>[^/]*/azure-rest-api-specs(-pr)?).*") {
-    $repo = $Matches["repo"]
-  }
-  else {
-    Write-Error "Parameter 'RepoUrl' has incorrect value:$RepoUrl. It should be similar like 'https://github.com/Azure/azure-rest-api-specs'"
-    exit 1
-=======
   if (!$CommitHash -or !$RepoUrl) {
     Write-Warning "Parameter of Commithash or RepoUrl are not provided along with the local path of tspconfig.yaml, trying to re-generate sdk code based on the local type specs."
     $generateFromLocalTypeSpec = $true
@@ -183,7 +153,6 @@
       Write-Error "Parameter 'RepoUrl' has incorrect value:$RepoUrl. It should be similar like 'https://github.com/Azure/azure-rest-api-specs'"
       exit 1
     }
->>>>>>> fce25748
   }
 }
 
@@ -193,17 +162,6 @@
 if (Test-Path $tmpTspConfigPath) {
   Remove-Item $tspConfigPath
 }
-<<<<<<< HEAD
-# call CreateUpdate-TspLocation function
-$sdkProjectFolder = CreateUpdate-TspLocation $tspConfigYaml $TypeSpecProjectDirectory $CommitHash $repo $repoRootPath
-
-# call TypeSpec-Project-Sync.ps1
-& "$PSScriptRoot/TypeSpec-Project-Sync.ps1" $sdkProjectFolder
-if ($LASTEXITCODE) { exit $LASTEXITCODE }
-
-# call TypeSpec-Project-Generate.ps1
-& "$PSScriptRoot/TypeSpec-Project-Generate.ps1" $sdkProjectFolder
-=======
 
 $sdkProjectFolder = ""
 if ($generateFromLocalTypeSpec) {
@@ -227,6 +185,5 @@
 $generateScript = Join-Path $PSScriptRoot TypeSpec-Project-Generate.ps1
 & $generateScript $sdkProjectFolder
 if ($LASTEXITCODE) { exit $LASTEXITCODE }
->>>>>>> fce25748
 
 return $sdkProjectFolder