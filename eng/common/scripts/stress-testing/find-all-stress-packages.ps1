param(
    [string]$searchDirectory = '.',
    [hashtable]$filters = @{}
)

class StressTestPackageInfo {
    [string]$Namespace
    [string]$Directory
    [string]$ReleaseName
    [string]$Dockerfile
    [string]$DockerBuildDir
    [string]$Deployer
}

. $PSScriptRoot/../job-matrix/job-matrix-functions.ps1
. $PSScriptRoot/generate-scenario-matrix.ps1

function FindStressPackages(
    [string]$directory,
    [hashtable]$filters = @{},
    [switch]$CI,
    [string]$namespaceOverride,
    [string]$MatrixSelection,
    [Parameter(Mandatory=$False)][string]$MatrixFileName,
    [Parameter(Mandatory=$False)][string]$MatrixDisplayNameFilter,
    [Parameter(Mandatory=$False)][array]$MatrixFilters,
    [Parameter(Mandatory=$False)][array]$MatrixReplace,
    [Parameter(Mandatory=$False)][array]$MatrixNonSparseParameters
) {
    # Bare minimum filter for stress tests
    $filters['stressTest'] = 'true'
    $packages = @()
    $chartFiles = Get-ChildItem -Recurse -Filter 'Chart.yaml' $directory
    Write-Host "Found chart files:"
    Write-Host ($chartFiles -join "`n")

    if (!$MatrixFileName) {
        $MatrixFileName = 'scenarios-matrix.yaml'
    }

    foreach ($chartFile in $chartFiles) {
        $chart = ParseChart $chartFile

        if (!(matchesAnnotations $chart $filters)) {
            Write-Host "Skipping chart file '$chartFile'"
            continue
        }

        VerifyAddonsVersion $chart $chartFile

        $matrixFilePath = (Join-Path $chartFile.Directory.FullName $MatrixFileName)
        if (Test-Path $matrixFilePath) {
            GenerateScenarioMatrix `
                -matrixFilePath $matrixFilePath `
                -Selection $MatrixSelection `
                -DisplayNameFilter $MatrixDisplayNameFilter `
                -Filters $MatrixFilters `
                -Replace $MatrixReplace `
                -NonSparseParameters $MatrixNonSparseParameters
        }

        $packages += NewStressTestPackageInfo `
                        -chart $chart `
                        -chartFile $chartFile `
                        -CI:$CI `
                        -namespaceOverride $namespaceOverride
    }

    return $packages
}

function ParseChart([string]$chartFile) {
    return ConvertFrom-Yaml (Get-Content -Raw $chartFile)
}

function MatchesAnnotations([hashtable]$chart, [hashtable]$filters) {
    foreach ($filter in $filters.GetEnumerator()) {
        if (!$chart["annotations"] -or $chart["annotations"][$filter.Key] -ne $filter.Value) {
            return $false
        }
    }

    return $true
}

function VerifyAddonsVersion([hashtable]$chart, [string]$chartFile) {
    foreach ($dependency in $chart.dependencies) {
        if ($dependency.name -eq "stress-test-addons" -and
<<<<<<< HEAD
            $dependency.version -lt "0.2.0") {
=======
            $dependency.version -like '0.1.*' -or
            $dependency.version -like '^0.1.*') {
>>>>>>> e91697b1
            throw "The stress-test-addons version in use for '$chartFile' is $($dependency.version), please use versions >= 0.2.0"
        }
    }
}

function GetUsername() {
    # Check GITHUB_USER for users in codespaces environments, since the default user is `codespaces` and
    # we would like to avoid namespace overlaps for different codespaces users.
    $stressUser = $env:GITHUB_USER ?? $env:USER ?? $env:USERNAME
    # Remove spaces, underscores, etc. that may be in $namespace.
    # Value must be a valid RFC 1123 DNS label: https://kubernetes.io/docs/concepts/overview/working-with-objects/names/#dns-label-names
    $stressUser = $stressUser -replace '_|\W', '-'

    return $stressUser.ToLower()
}

function NewStressTestPackageInfo(
    [hashtable]$chart,
    [System.IO.FileInfo]$chartFile,
    [switch]$CI,
    [object]$namespaceOverride
) {
    $namespace = if ($namespaceOverride) {
        $namespaceOverride
    } elseif ($CI) {
        $chart.annotations.namespace
    } else {
        GetUsername
    }

    return [StressTestPackageInfo]@{
        Namespace = $namespace.ToLower()
        Directory = $chartFile.DirectoryName
        ReleaseName = $chart.name
        Dockerfile = "dockerfile" -in $chart.annotations.keys ? $chart.annotations.dockerfile : $null
        DockerBuildDir = "dockerbuilddir" -in $chart.annotations.keys ? $chart.annotations.dockerbuilddir : $null
    }
}

# Don't call functions when the script is being dot sourced
if ($MyInvocation.InvocationName -ne ".") {
    FindStressPackages $searchDirectory $filters
}<|MERGE_RESOLUTION|>--- conflicted
+++ resolved
@@ -86,12 +86,8 @@
 function VerifyAddonsVersion([hashtable]$chart, [string]$chartFile) {
     foreach ($dependency in $chart.dependencies) {
         if ($dependency.name -eq "stress-test-addons" -and
-<<<<<<< HEAD
-            $dependency.version -lt "0.2.0") {
-=======
             $dependency.version -like '0.1.*' -or
             $dependency.version -like '^0.1.*') {
->>>>>>> e91697b1
             throw "The stress-test-addons version in use for '$chartFile' is $($dependency.version), please use versions >= 0.2.0"
         }
     }
