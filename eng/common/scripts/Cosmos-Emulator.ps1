<#
.SYNOPSIS
Script for installing and launching cosmos emulator

.DESCRIPTION
This script downloads, installs and launches cosmosdb-emulator.

.PARAMETER EmulatorMsiUrl
Uri for downloading the cosmosdb-emulator

.PARAMETER StartParameters
Parameter with which to launch the cosmosdb-emulator\

.PARAMETER Emulator
Exact path to Microsoft.Azure.Cosmos.Emulator.exe

.PARAMETER Stage
Determines what part of the script to run. Has to be either Install or Launch
#>
[CmdletBinding()]
Param (
  [string] $EmulatorMsiUrl = "https://aka.ms/cosmosdb-emulator",
  [string] $StartParameters,
  [string] $Emulator,
  [Parameter(Mandatory=$True)]
  [ValidateSet('Install', 'Launch')]
  [string] $Stage
)

$targetDir = Join-Path $Env:Temp AzureCosmosEmulator
$logFile = Join-Path $Env:Temp log.txt
$productName = "Azure Cosmos DB Emulator"

if ([string]::IsNullOrEmpty($Emulator))
{
  $Emulator = (Join-Path $targetDir (Join-Path $productName "Microsoft.Azure.Cosmos.Emulator.exe"))
}

if ($Stage -eq "Install")
{
  $downloadTryCount = 0
  New-Item $targetDir -Type Directory
  New-Item $logFile -Type File
  do
  {
    # Download and Extract Public Cosmos DB Emulator
    Write-Host "Downloading and extracting Cosmos DB Emulator - $EmulatorMsiUrl"
    Write-Host "Target Directory $targetDir"
    Write-Host "Log File $logFile"

    $downloadTryCount++
    Write-Host "Download Try Count: $downloadTryCount"
    Remove-Item -Path (Join-Path $targetDir '*') -Recurse
    Clear-Content -Path $logFile

    $installProcess  = Start-Process msiexec -Wait -PassThru -ArgumentList "/a $EmulatorMsiUrl TARGETDIR=$targetDir /qn /liew $logFile"
    Get-Content $logFile
    Write-Host "Exit Code: $($installProcess.ExitCode)"
  }
  while(($installProcess.ExitCode -ne 0) -and ($downloadTryCount -lt 3))

  if(Test-Path (Join-Path $Env:LOCALAPPDATA CosmosDbEmulator))
  {
    Write-Host "Deleting Cosmos DB Emulator data"
    Remove-Item -Recurse -Force $Env:LOCALAPPDATA\CosmosDbEmulator
  }

  Write-Host "Getting Cosmos DB Emulator Version"
  $fileVersion = Get-ChildItem $Emulator
  Write-Host $Emulator $fileVersion.VersionInfo
}

if ($Stage -eq "Launch")
{
  Write-Host "Launching Cosmos DB Emulator"
  if (!(Test-Path $Emulator)) {
    Write-Error "The emulator is not installed where expected at '$Emulator'"
    return
  }

  $process = Start-Process $Emulator -ArgumentList "/getstatus" -PassThru -Wait
  switch ($process.ExitCode) {
    1 {
      Write-Host "The emulator is already starting"
      return
    }
    2 {
      Write-Host "The emulator is already running"
      return
    }
    3 {
      Write-Host "The emulator is stopped"
    }
    default {
      Write-Host "Unrecognized exit code $($process.ExitCode)"
      return
    }
  }

  $argumentList = ""
  if (-not [string]::IsNullOrEmpty($StartParameters)) {
      $argumentList += , $StartParameters
  } else {
    # Use the default params if none provided
    $argumentList = "/noexplorer /noui /enablepreview /disableratelimiting /enableaadauthentication"
  }

<<<<<<< HEAD
  Write-Host "Starting emulator process: $emulator $argumentList"
  Add-MpPreference -ExclusionPath $targetDir
  $process = Start-Process $emulator -ArgumentList $argumentList -ErrorAction Stop -PassThru
=======
  Write-Host "Starting emulator process: $Emulator $argumentList"
  $process = Start-Process $Emulator -ArgumentList $argumentList -ErrorAction Stop -PassThru
>>>>>>> 92c9bacc
  Write-Host "Emulator process started: $($process.Name), $($process.FileVersion)"

  $Timeout = 600
  $result="NotYetStarted"
  $complete = if ($Timeout -gt 0) {
    $start = [DateTimeOffset]::Now
    $stop = $start.AddSeconds($Timeout)
    {
      $result -eq "Running" -or [DateTimeOffset]::Now -ge $stop
    }
  }
  else {
    {
      $result -eq "Running"
    }
  }

  do {
    $process = Start-Process $Emulator -ArgumentList "/getstatus" -PassThru -Wait
    switch ($process.ExitCode) {
      1 {
        Write-Host "The emulator is starting"
      }
      2 {
        Write-Host "The emulator is running"
        $result="Running"
        return
      }
      3 {
        Write-Host "The emulator is stopped"
      }
      default {
        Write-Host "Unrecognized exit code $($process.ExitCode)"
      }
    }
    Start-Sleep -Seconds 5
  }
  until ($complete.Invoke())
  Write-Error "The emulator failed to reach Running status within ${Timeout} seconds"
}<|MERGE_RESOLUTION|>--- conflicted
+++ resolved
@@ -105,14 +105,10 @@
     $argumentList = "/noexplorer /noui /enablepreview /disableratelimiting /enableaadauthentication"
   }
 
-<<<<<<< HEAD
-  Write-Host "Starting emulator process: $emulator $argumentList"
+  Write-Host "Starting emulator process: $Emulator $argumentList"
   Add-MpPreference -ExclusionPath $targetDir
-  $process = Start-Process $emulator -ArgumentList $argumentList -ErrorAction Stop -PassThru
-=======
-  Write-Host "Starting emulator process: $Emulator $argumentList"
   $process = Start-Process $Emulator -ArgumentList $argumentList -ErrorAction Stop -PassThru
->>>>>>> 92c9bacc
+
   Write-Host "Emulator process started: $($process.Name), $($process.FileVersion)"
 
   $Timeout = 600
