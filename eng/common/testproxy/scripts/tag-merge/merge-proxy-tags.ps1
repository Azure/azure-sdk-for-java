<#
.SYNOPSIS
Merge multiple asset tagss worth of content into a single asset tag.

.DESCRIPTION
USAGE: merge-proxy-tags.ps1 path/to/target_assets_json. TAG1 TAG2 TAG3

Attempts to merge the contents of multiple assets tags into a single new local changeset, which can be `test-proxy push`-ed.

In the case one of the targeted tags exists in the targeted assets.json, that tag will always be the start point.

1. test-proxy restore -a <assets-file> -> populate .assets
2. test-proxy config locate -a <assets-file> -> get location of cloned git repo
3. walk the incoming tags, cherry-picking their changes directly into the changeset _in context_
4. In the case of a discovered git conflict, the process ends. A list of which tags merged and which didn't will be presented to the user.
  4a. Users should resolve the git conflicts themselves.
  4b. If the conflict was on the final tag, resolve the conflict (leaving it uncommitted tyvm), and test-proxy push, you're done.
  4c. If the conflict was _not_ on the final tag, resolve the conflict, commit it, and then re-run this script with the SAME arguments as before.

This script requires that test-proxy or azure.sdk.tools.testproxy should be on the PATH.

.PARAMETER AssetsJson
The script uses a target assets.json to resolve where specifically on disk the tag merging should take place.

.PARAMETER TargetTags
The set of tags whose contents should be combined. Any number of tags > 1 is allowed.

#>
param(
  [Parameter(Position=0)]
  [string] $AssetsJson,
  [Parameter(Position=1, ValueFromRemainingArguments=$true)]
  [string[]] $TargetTags
)

. (Join-Path $PSScriptRoot ".." ".." "onboarding" "common-asset-functions.ps1")

function Git-Command-With-Result($CommandString, $WorkingDirectory) {
    Write-Host "git $CommandString"

    if ($WorkingDirectory){
        Push-Location $WorkingDirectory
    }

    $result = Invoke-Expression "git $CommandString"

    if ($WorkingDirectory) {
        Pop-Location
    }

    return [PSCustomObject]@{
        ExitCode = $lastexitcode
        Output = $result
    }
}

function Git-Command($CommandString, $WorkingDirectory, $HardExit=$true) {
    $result = Git-Command-With-Result $CommandString $WorkingDirectory

    if ($result.ExitCode -ne 0 -and $HardExit) {
        Write-Error $result.Output
        exit 1
    }

    return $result.Output
}

<<<<<<< HEAD
function Resolve-Proxy {
    # this script requires the presence of git
    Test-Exe-In-Path -ExeToLookFor "git" | Out-Null

    $testProxyExe = "test-proxy"
    # this script requires the presence of the test-proxy on the PATH
    $proxyToolPresent = Test-Exe-In-Path -ExeToLookFor "test-proxy" -ExitOnError $false
    $proxyStandalonePresent = Test-Exe-In-Path -ExeToLookFor "Azure.Sdk.Tools.TestProxy" -ExitOnError $false

    if (-not $proxyToolPresent -and -not $proxyStandalonePresent) {
        Write-Error "This script requires the presence of a test-proxy executable to complete its operations. Exiting."
        exit 1
    }

    if (-not $proxyToolPresent) {
        $testProxyExe = "Azure.Sdk.Tools.TestProxy"
    }

    return $testProxyExe
}

=======
>>>>>>> 86d220e2
function Call-Proxy {
    param(
    [string] $TestProxyExe,
    [string] $CommandArgs,
    [string] $MountDirectory,
    [boolean] $Output = $true
    )

    $CommandArgs += " --storage-location=$MountDirectory"

    if ($Output -eq $true) {
        Write-Host "$TestProxyExe $CommandArgs"
    }

    [array] $output = & "$TestProxyExe" $CommandArgs.Split(" ")

    if ($lastexitcode -ne 0) {
        foreach($line in $output) {
            Write-Host $line
        }
        Write-Error "Proxy exe exited with unexpected non-zero exit code."
        exit 1
    }

    if ($Output -eq $true) {
        foreach($line in $output) {
            Write-Host $line
        }
    }

    return $output
}

function Locate-Assets-Slice($ProxyExe, $AssetsJson, $MountDirectory) {
    $CommandString = "config locate -a $AssetsJson"

    $output = Call-Proxy -TestProxyExe $ProxyExe -CommandArgs $CommandString -MountDirectory $MountDirectory -Output $false

    return $output[-1].Trim()
}

function Get-Tag-SHA($TagName, $WorkingDirectory) {
    $results = Git-Command "ls-remote origin $TagName" $WorkingDirectory
    
    if ($results -and $lastexitcode -eq 0) {
        $arr = $results -split '\s+'
        
        return $arr[0]
    }

    Write-Error "Unable to fetch tag SHA for $TagName. The tag does not exist on the repository."
    exit 1
}

function Start-Message($AssetsJson, $TargetTags, $AssetsRepoLocation, $MountDirectory) {
    $alreadyCombinedTags = Load-Incomplete-Progress $MountDirectory
    
    $TargetTags = $TargetTags | Where-Object { $_ -notin $alreadyCombinedTags }

    if ($alreadyCombinedTags) {
        Write-Host "This script has detected the presence of a .mergeprogress file within folder $MountDirectory."
        Write-Host "If the presence of a previous execution of this script is surprising, delete the .assets folder and .mergeprogress file before invoking the script again."
        Write-Host "Attempting to continue from a previous run, and excluding:"

        foreach($Tag in $alreadyCombinedTags) {
            Write-Host " - " -NoNewLine
            Write-Host "$Tag" -ForegroundColor Green
        }
        Write-Host "But continuing with:"

        foreach($Tag in $TargetTags){
            Write-Host " - " -NoNewLine
            Write-Host "$Tag" -ForegroundColor Green
        }
    }
    else {
        Write-Host "`nThis script will attempt to merge the following tag" -NoNewLine
        if ($TargetTags.Length -gt 1) {
            Write-Host "s" -NoNewLine
        }
        Write-Host ":"
        foreach($Tag in $TargetTags) {
            Write-Host " - " -NoNewLine
            Write-Host "$Tag" -ForegroundColor Green
        }
        Write-Host "`nTargeting the assets slice targeted by " -NoNewLine
        Write-Host "$AssetsJson." -ForegroundColor Green
        Write-Host "`nThe work will be completed in " -NoNewLine
        Write-Host $AssetsRepoLocation -ForegroundColor Green -NoNewLine
        Write-Host "."
    }

    Read-Host -Prompt "If the above looks correct, press enter, otherwise, ctrl-c"
}

function Finish-Message($AssetsJson, $TargetTags, $AssetsRepoLocation, $MountDirectory) {
    $len = $TargetTags.Length

    Write-Host "`nSuccessfully combined $len tags. Invoke `"test-proxy push " -NoNewLine
    Write-Host $AssetsJson -ForegroundColor Green -NoNewLine
    Write-Host "`" to push the results as a new tag."
}

function Resolve-Target-Tags($AssetsJson, $TargetTags, $MountDirectory) {
    $inprogress = Load-Incomplete-Progress $MountDirectory

    $jsonContent = Get-Content -Raw -Path $AssetsJson
    $jsonObj = $JsonContent | ConvertFrom-Json

    $existingTarget = $jsonObj.Tag

    return $TargetTags | Where-Object {
        if ($_ -eq $existingTarget) {
            Write-Host "Excluding tag $($_) from tag input list, it is present in assets.json."
        }
        $_ -ne $existingTarget
    } | Where-Object {
        if ($_ -in $inprogress) {
            Write-Host "Excluding tag $($_) because we have already done work against it in a previous script invocation."
        }
        $_ -notin $inprogress
    }
}

function Save-Incomplete-Progress($Tag, $MountDirectory) {
    $progressFile = (Join-Path $MountDirectory ".mergeprogress")
    [array] $existingTags = @()
    if (Test-Path $progressFile) {
        $existingTags = (Get-Content -Path $progressFile) -split "`n" | ForEach-Object { $_.Trim() }
    }

    $existingTags = $existingTags + $Tag | Select-Object -Unique

    Set-Content -Path $progressFile -Value ($existingTags -join "`n") | Out-Null

    return $existingTags
}

function Load-Incomplete-Progress($MountDirectory) {
    $progressFile = (Join-Path $MountDirectory ".mergeprogress")
    [array] $existingTags = @()
    if (Test-Path $progressFile) {
        $existingTags = ((Get-Content -Path $progressFile) -split "`n" | ForEach-Object { $_.Trim() })
    }

    return $existingTags
}

function Cleanup-Incomplete-Progress($MountDirectory) {
    $progressFile = (Join-Path $MountDirectory ".mergeprogress")

    if (Test-Path $progressFile) {
        Remove-Item $progressFile | Out-Null
    }
}

function Prepare-Assets($ProxyExe, $MountDirectory, $AssetsJson) {
    $inprogress = Load-Incomplete-Progress $MountDirectory

    if ($inprogress.Length -eq 0) {
        Call-Proxy -TestProxyExe $ProxyExe -CommandArgs "reset -y -a $AssetsJson" -MountDirectory $MountDirectory -Output $false
    }
}

function Combine-Tags($RemainingTags, $AssetsRepoLocation, $MountDirectory, $RelativeAssetsJson){
    $remainingTagString = $RemainingTags -join " "
    foreach($Tag in $RemainingTags) {
        $tagSha = Get-Tag-SHA $Tag $AssetsRepoLocation
        $existingTags = Save-Incomplete-Progress $Tag $MountDirectory
        $cherryPickResult = Git-Command-With-Result "cherry-pick $tagSha" - $AssetsRepoLocation -HardExit $false

        if ($cherryPickResult.ExitCode -ne 0) {
            $error = "Conflicts while cherry-picking $Tag. Resolve the the conflict over in `"$AssetsRepoLocation`", and re-invoke " +
            "by `"./eng/common/testproxy/scripts/tag-merge/merge-proxy-tags.ps1 $RelativeAssetsJson $remainingTagString`""
            Write-Host $error -ForegroundColor Red
            exit 1
        }
    }

    $pushedTags = Load-Incomplete-Progress $MountDirectory

    $testFile = Get-ChildItem -Recurse -Path $AssetsRepoLocation | Where-Object { !$_.PSIsContainer } | Select-Object -First 1
    Add-Content -Path $testFile -Value "`n"

    # if we have successfully gotten to the end without any non-zero exit codes...delete the mergeprogress file, we're g2g
    Cleanup-Incomplete-Progress $MountDirectory

    return $pushedTags
}

$ErrorActionPreference = "Stop"

# resolve the proxy location so that we can invoke it easily
$proxyExe = Resolve-Proxy

$relativeAssetsJson = $AssetsJson
$AssetsJson = Resolve-Path $AssetsJson

# figure out where the root of the repo for the passed assets.json is. We need it to properly set the mounting
# directory so that the test-proxy restore operations work IN PLACE with existing tooling
$mountDirectory = Get-Repo-Root -StartDir $AssetsJson

# ensure we actually have the .assets folder that we can cherry-pick on top of
Prepare-Assets $proxyExe $mountDirectory $AssetsJson

# using the mountingDirectory and the assets.json location, we can figure out where the assets slice actually lives within the .assets folder.
# we will use this to invoke individual cherry-picks before pushing up the result
$assetsRepoLocation = Locate-Assets-Slice $proxyExe $AssetsJson $mountDirectory

# resolve the tags that we will go after. If the target assets.json contains one of these tags, that tag is _already present_
# because the entire point of this script is to run in context of a set of recordings in the repo
$tags = Resolve-Target-Tags $AssetsJson $TargetTags $mountDirectory

Start-Message $AssetsJson $Tags $AssetsRepoLocation $mountDirectory

$CombinedTags = Combine-Tags $Tags $AssetsRepoLocation $mountDirectory $relativeAssetsJson

Finish-Message $AssetsJson $CombinedTags $AssetsRepoLocation $mountDirectory<|MERGE_RESOLUTION|>--- conflicted
+++ resolved
@@ -1,3 +1,6 @@
+#Requires -Version 6.0
+#Requires -PSEdition Core
+
 <#
 .SYNOPSIS
 Merge multiple asset tagss worth of content into a single asset tag.
@@ -65,30 +68,6 @@
     return $result.Output
 }
 
-<<<<<<< HEAD
-function Resolve-Proxy {
-    # this script requires the presence of git
-    Test-Exe-In-Path -ExeToLookFor "git" | Out-Null
-
-    $testProxyExe = "test-proxy"
-    # this script requires the presence of the test-proxy on the PATH
-    $proxyToolPresent = Test-Exe-In-Path -ExeToLookFor "test-proxy" -ExitOnError $false
-    $proxyStandalonePresent = Test-Exe-In-Path -ExeToLookFor "Azure.Sdk.Tools.TestProxy" -ExitOnError $false
-
-    if (-not $proxyToolPresent -and -not $proxyStandalonePresent) {
-        Write-Error "This script requires the presence of a test-proxy executable to complete its operations. Exiting."
-        exit 1
-    }
-
-    if (-not $proxyToolPresent) {
-        $testProxyExe = "Azure.Sdk.Tools.TestProxy"
-    }
-
-    return $testProxyExe
-}
-
-=======
->>>>>>> 86d220e2
 function Call-Proxy {
     param(
     [string] $TestProxyExe,
@@ -187,7 +166,13 @@
 function Finish-Message($AssetsJson, $TargetTags, $AssetsRepoLocation, $MountDirectory) {
     $len = $TargetTags.Length
 
-    Write-Host "`nSuccessfully combined $len tags. Invoke `"test-proxy push " -NoNewLine
+    if ($TargetTags.GetType().Name -eq "String") {
+        $len = 1
+    }
+
+    $suffix = if ($len -gt 1) { "s" } else { "" }
+
+    Write-Host "`nSuccessfully combined $len tag$suffix. Invoke `"test-proxy push " -NoNewLine
     Write-Host $AssetsJson -ForegroundColor Green -NoNewLine
     Write-Host "`" to push the results as a new tag."
 }
@@ -276,12 +261,22 @@
     # if we have successfully gotten to the end without any non-zero exit codes...delete the mergeprogress file, we're g2g
     Cleanup-Incomplete-Progress $MountDirectory
 
-    return $pushedTags
+    return @($pushedTags)
 }
 
 $ErrorActionPreference = "Stop"
 
-# resolve the proxy location so that we can invoke it easily
+# this script requires the presence of git
+Test-Exe-In-Path -ExeToLookFor "git" | Out-Null
+
+# this script expects at least powershell 6 (core)
+
+if ($PSVersionTable["PSVersion"].Major -lt 6) {
+    Write-Error "This script requires a version of powershell newer than 6. See http://aka.ms/powershell for resolution."
+    exit 1
+}
+
+# resolve the proxy location so that we can invoke it easily, if not present we exit here.
 $proxyExe = Resolve-Proxy
 
 $relativeAssetsJson = $AssetsJson
