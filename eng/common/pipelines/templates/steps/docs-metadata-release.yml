# intended to be used as part of a release process
parameters:
  ArtifactLocation: 'not-specified'
  PackageRepository: 'not-specified'
  ReleaseSha: 'not-specified'
  RepoId: $(Build.Repository.Name)
  WorkingDirectory: ''
  ScriptDirectory: eng/common/scripts
  TargetDocRepoName: ''
  TargetDocRepoOwner: ''
  PRBranchName: 'master-rdme'
  SourceBranchName: 'master'
  PRLabels: 'auto-merge'
  ArtifactName: ''
  Language: ''
  DocRepoDestinationPath: '' #usually docs-ref-services/
  CIConfigs: '[]'
  GHReviewersVariable: '' 
  GHTeamReviewersVariable: '' # externally set, as eng-common does not have the identity-resolver. Run as pre-step
  OnboardingBranch: ''
  CloseAfterOpenForTesting: false
<<<<<<< HEAD
=======
  SkipPackageJson: false
>>>>>>> e2018a87

steps:
- pwsh: |
    if ($IsWindows) {
      REG ADD HKEY_LOCAL_MACHINE\SYSTEM\CurrentControlSet\Control\FileSystem /f /v LongPathsEnabled /t REG_DWORD /d 1
      git config --system core.longpaths true
    }
    else {
      Write-Host "This script is not executing on Windows, skipping registry modification."
    }
  displayName: Enable Long Paths if Necessary
  
- pwsh: |
    git clone https://github.com/${{ parameters.TargetDocRepoOwner }}/${{ parameters.TargetDocRepoName }} ${{ parameters.WorkingDirectory }}/repo

    try {
      Push-Location ${{ parameters.WorkingDirectory }}/repo

      Write-Host "git checkout ${{ parameters.SourceBranchName }}"
      git checkout ${{ parameters.SourceBranchName }}
    } finally {
      Pop-Location
    }
  displayName: Clone Documentation Repository
  ignoreLASTEXITCODE: false

- task: PowerShell@2
  displayName: 'Apply Documentation Updates From Artifact'
  inputs:
    targetType: filePath
    filePath: ${{ parameters.ScriptDirectory }}/update-docs-metadata.ps1
    arguments: >
      -ArtifactLocation ${{ parameters.ArtifactLocation }}
      -Repository ${{ parameters.PackageRepository }}
      -ReleaseSHA ${{ parameters.ReleaseSha }}
      -RepoId ${{ parameters.RepoId }}
      -WorkDirectory "${{ parameters.WorkingDirectory }}"
      -DocRepoLocation "${{ parameters.WorkingDirectory }}/repo"
      -Language "${{parameters.Language}}"
      -Configs "${{ parameters.CIConfigs }}"
    pwsh: true
  env:
    GH_TOKEN: $(azuresdk-github-pat)

- task: PowerShell@2
  displayName: 'Update Docs.MS CI Targeted Packages'
  condition: and(succeededOrFailed(), eq('${{ parameters.OnboardingBranch }}',''), ne('${{ parameters.SkipPackageJson }}', true))
  inputs:
    targetType: filePath
    filePath: ${{ parameters.ScriptDirectory }}/update-docs-ci.ps1
    arguments: >
      -ArtifactLocation ${{ parameters.ArtifactLocation }}
      -WorkDirectory "${{ parameters.WorkingDirectory }}"
      -RepoId ${{ parameters.RepoId }}
      -Repository ${{ parameters.PackageRepository }}
      -ReleaseSHA ${{ parameters.ReleaseSha }}
      -DocRepoLocation "${{ parameters.WorkingDirectory }}/repo"
      -Configs "${{ parameters.CIConfigs }}"
    pwsh: true
  env:
    GH_TOKEN: $(azuresdk-github-pat)

- template: /eng/common/pipelines/templates/steps/create-pull-request.yml
  parameters:
    RepoName: ${{ parameters.TargetDocRepoName }}
    RepoOwner: ${{ parameters.TargetDocRepoOwner }}
    PRBranchName: ${{ parameters.PRBranchName }}
    CommitMsg: "Update docs metadata and targeting for release of ${{ parameters.ArtifactName }}"
    PRTitle: "Docs.MS Release Updates for ${{ parameters.ArtifactName }}"
    BaseBranchName: ${{ parameters.SourceBranchName }}
    WorkingDirectory: ${{ parameters.WorkingDirectory }}/repo
    ScriptDirectory: ${{ parameters.WorkingDirectory }}/${{ parameters.ScriptDirectory }}
    GHReviewersVariable: ${{ parameters.GHReviewersVariable }}
    GHTeamReviewersVariable: ${{ parameters.GHTeamReviewersVariable }} 
    PRLabels: ${{ parameters.PRLabels }}
    CloseAfterOpenForTesting: ${{ parameters.CloseAfterOpenForTesting }}

- ${{if ne( parameters['OnboardingBranch'], '')}}:
  - pwsh: |
      Push-Location ${{ parameters.WorkingDirectory }}/repo

      git reset --hard HEAD
      git remote rm azure-sdk-fork
      git checkout ${{ parameters.OnboardingBranch}}
    displayName: Reset Docs Repo, Checkout Onboarding Branch
    ignoreLASTEXITCODE: false

  - task: PowerShell@2
    displayName: 'Update Docs.MS CI Targeted Packages'
    inputs:
      targetType: filePath
      filePath: ${{ parameters.ScriptDirectory }}/update-docs-ci.ps1
      arguments: >
        -ArtifactLocation ${{ parameters.ArtifactLocation }}
        -WorkDirectory "${{ parameters.WorkingDirectory }}"
        -RepoId ${{ parameters.RepoId }}
        -Repository ${{ parameters.PackageRepository }}
        -ReleaseSHA ${{ parameters.ReleaseSha }}
        -DocRepoLocation "${{ parameters.WorkingDirectory }}/repo"
        -Configs "${{ parameters.CIConfigs }}"
      pwsh: true
    env:
      GH_TOKEN: $(azuresdk-github-pat)

  - template: /eng/common/pipelines/templates/steps/create-pull-request.yml
    parameters:
      RepoName: ${{ parameters.TargetDocRepoName }}
      RepoOwner: ${{ parameters.TargetDocRepoOwner }}
      PRBranchName: ${{ parameters.PRBranchName }}-ci
      CommitMsg: "CI Update for release of ${{ parameters.ArtifactName }}"
      PRTitle: "Docs.MS CI Updates for ${{ parameters.ArtifactName }}"
      BaseBranchName: ${{ parameters.OnboardingBranch }}
      WorkingDirectory: ${{ parameters.WorkingDirectory }}/repo
      ScriptDirectory: ${{ parameters.WorkingDirectory }}/${{ parameters.ScriptDirectory }}
      GHReviewersVariable: ${{ parameters.GHReviewersVariable }}
      GHTeamReviewersVariable: ${{ parameters.GHTeamReviewersVariable }}
      CloseAfterOpenForTesting: ${{ parameters.CloseAfterOpenForTesting }}<|MERGE_RESOLUTION|>--- conflicted
+++ resolved
@@ -19,10 +19,7 @@
   GHTeamReviewersVariable: '' # externally set, as eng-common does not have the identity-resolver. Run as pre-step
   OnboardingBranch: ''
   CloseAfterOpenForTesting: false
-<<<<<<< HEAD
-=======
   SkipPackageJson: false
->>>>>>> e2018a87
 
 steps:
 - pwsh: |
