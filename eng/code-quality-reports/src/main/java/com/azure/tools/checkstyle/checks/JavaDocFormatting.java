// Copyright (c) Microsoft Corporation. All rights reserved.
// Licensed under the MIT License.

package com.azure.tools.checkstyle.checks;

import com.puppycrawl.tools.checkstyle.api.DetailNode;
import com.puppycrawl.tools.checkstyle.api.JavadocTokenTypes;
import com.puppycrawl.tools.checkstyle.checks.javadoc.AbstractJavadocCheck;
import com.puppycrawl.tools.checkstyle.utils.JavadocUtil;

/**
 *  Description text should only have one space character after the parameter name or {@code @return} statement.
 *  Text should not start on a new line or have any additional spacing or indentation.
 */
public class JavaDocFormatting extends AbstractJavadocCheck {

    private static final String JAVA_DOC_RETURN = "javadoc return";
    private static final String JAVA_DOC_PARAMETER = "javadoc parameter";
    private static final String JAVA_DOC_THROW = "javadoc throw";
    private static final String JAVA_DOC_DEPRECATED = "javadoc deprecated";

    private static final String ERROR_DESCRIPTION_ON_NEW_LINE = "Description for %s must be on same the same line.";
    private static final String ERROR_NO_DESCRIPTION = "Description is missing for %s. Consider adding a description.";
    private static final String ERROR_NO_WS_AFTER_IDENT = "No white space after %s. Consider fixing format.";
    private static final String ERROR_EXTRA_SPACE = "Only one white space is expected after %s. Consider removing extra spaces.";

    @Override
    public int[] getAcceptableJavadocTokens() {
        return getRequiredJavadocTokens();
    }

    @Override
    public int[] getRequiredJavadocTokens() {
        return new int[] {
            JavadocTokenTypes.PARAMETER_NAME,
            JavadocTokenTypes.RETURN_LITERAL,
            JavadocTokenTypes.THROWS_LITERAL,
            JavadocTokenTypes.DEPRECATED_LITERAL,
        };
    }

    @Override
    public int[] getDefaultJavadocTokens() {
        return getRequiredJavadocTokens();
    }

    @Override
    public void visitJavadocToken(DetailNode javaDocTag) {
        switch (javaDocTag.getType()) {
            case JavadocTokenTypes.RETURN_LITERAL:
                evaluateValidFormat(javaDocTag, JAVA_DOC_RETURN);
                break;
            case JavadocTokenTypes.PARAMETER_NAME:
                evaluateValidFormat(javaDocTag, JAVA_DOC_PARAMETER);
                break;
            case JavadocTokenTypes.THROWS_LITERAL:
                // Evaluate what is the format after the CLASS_NAME of a @throw
                DetailNode throwFormat = JavadocUtil.getNextSibling(javaDocTag, JavadocTokenTypes.CLASS_NAME);
                evaluateValidFormat(throwFormat, JAVA_DOC_THROW);
<<<<<<< HEAD
                break;
=======
            case JavadocTokenTypes.DEPRECATED_LITERAL:
                evaluateValidFormat(javaDocTag, JAVA_DOC_DEPRECATED);
>>>>>>> 619c70a8
            default:
                break;
        }
    }

    /*
     * Function receives a DetailNode as the start token and then validates what comes after that node.
     * valid format is:
     * - A single white space is expected after the node. (no NEW_LINE) or other token
     *
     */
    private void evaluateValidFormat(DetailNode javaDocTag, String identifier) {
        DetailNode nextNodeAfterParameterName = JavadocUtil.getNextSibling(javaDocTag);

        if (nextNodeAfterParameterName.getType() == JavadocTokenTypes.NEWLINE) {
            if (JavadocUtil.getNextSibling(nextNodeAfterParameterName, JavadocTokenTypes.DESCRIPTION) != null) {
                // Description on next line or after some other lines/spaces/staff
                log(javaDocTag.getLineNumber(), String.format(ERROR_DESCRIPTION_ON_NEW_LINE, identifier));
            } else {
                // No description for parameter name
                log(javaDocTag.getLineNumber(), String.format(ERROR_NO_DESCRIPTION, identifier));
            }
        } else if (nextNodeAfterParameterName.getType() != JavadocTokenTypes.WS) {
            log(javaDocTag.getLineNumber(), String.format(ERROR_NO_WS_AFTER_IDENT, identifier));
        } else if (!nextNodeAfterParameterName.getText().equals(" ")) {
            log(javaDocTag.getLineNumber(), String.format(ERROR_EXTRA_SPACE, identifier));
        }
    }
}<|MERGE_RESOLUTION|>--- conflicted
+++ resolved
@@ -57,12 +57,9 @@
                 // Evaluate what is the format after the CLASS_NAME of a @throw
                 DetailNode throwFormat = JavadocUtil.getNextSibling(javaDocTag, JavadocTokenTypes.CLASS_NAME);
                 evaluateValidFormat(throwFormat, JAVA_DOC_THROW);
-<<<<<<< HEAD
                 break;
-=======
             case JavadocTokenTypes.DEPRECATED_LITERAL:
                 evaluateValidFormat(javaDocTag, JAVA_DOC_DEPRECATED);
->>>>>>> 619c70a8
             default:
                 break;
         }
