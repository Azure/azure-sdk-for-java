// Copyright (c) Microsoft Corporation. All rights reserved.
// Licensed under the MIT License.
package com.azure.tools.revapi.transforms;

import org.revapi.Criticality;
import org.revapi.Difference;
import org.revapi.Element;
import org.revapi.TransformationResult;
import org.revapi.base.BaseDifferenceTransform;

import javax.annotation.Nullable;
import java.util.regex.Pattern;

/**
 * Transform that runs after RevApi generates API differences that removes Jackson Databind changes from the flagged
 * differences set.
 *
 * @param <E> Type of element to transform.
 */
public final class JacksonDatabindRemovalTransform<E extends Element<E>> extends BaseDifferenceTransform<E> {
    private static final Pattern DIFFERENCE_CODE_PATTERN = Pattern.compile("java\\.annotation\\.removed");

    @Override
    public Pattern[] getDifferenceCodePatterns() {
        // This indicates to RevApi that all differences should be inspected by this transform.
        return new Pattern[] { DIFFERENCE_CODE_PATTERN };
    }

    @Override
    public String getExtensionId() {
        // Used to configure this transform in the RevApi pipeline.
        return "jackson-databind-removal";
    }

    @Override
    public TransformationResult tryTransform(@Nullable E oldElement, @Nullable E newElement, Difference difference) {
        // RevApi should add 'annotationType' as an attachment for 'java.annotation.removed' differences.
        String annotationType = difference.attachments.get("annotationType");

        if (difference.criticality != Criticality.ERROR) {
            // Only transform the Difference if the criticality is an error. If this isn't guarded it results in an
            // infinite transformation loop as RevApi will keep running the transformation pipeline until there are no
            // transformations applied in the pipeline run.
            return TransformationResult.keep();
        }

        if (annotationType == null || annotationType.isEmpty()) {
            // But if the annotationType wasn't included keep the current result as we can't determine if this is a
            // Jackson Databind change.
            return TransformationResult.keep();
        }

        if (!annotationType.contains("fasterxml.jackson") || !annotationType.contains("annotation")) {
            // The annotation isn't from Jackson Databind, keep the current result.
            return TransformationResult.keep();
        }

        // Now verify that this change is in a package that is allowed to make the change.
        String packageName = difference.attachments.get("package");

        if (packageName == null || packageName.isEmpty()) {
            // But if the package wasn't included keep the current result as we can't determine if this package is
            // allowed to remove Jackson Databind annotations.
            return TransformationResult.keep();
        }

        return shouldDiscard(packageName) ? TransformationResult.discard() : TransformationResult.keep();
    }

    private static boolean shouldDiscard(String packageName) {
        if (!packageName.startsWith("com.azure.")) {
            // The package isn't from the Azure SDK, keep the current result.
            return false;
        }

        if (packageName.regionMatches(10, "containers.containerregistry.models", 0, 35)) {
            // Container Registry
            return true;
        } else if (packageName.regionMatches(10, "search.documents", 0, 16)) {
            // Search Documents
            return packageName.regionMatches(26, ".models", 0, 7)
                || packageName.regionMatches(26, ".indexes.models", 0, 13);
        } else if (packageName.regionMatches(10, "security.", 0, 9)) {
            if (packageName.regionMatches(19, "attestation.models", 0, 17)) {
                // Attestation
                return true;
            } else if (packageName.regionMatches(19, "keyvault.", 0, 9)) {
                // KeyVault
                return packageName.regionMatches(28, "administration.models", 0, 21)
                    || packageName.regionMatches(28, "certificates.models", 0, 19)
                    || packageName.regionMatches(28, "keys.models", 0, 11)
                    || packageName.regionMatches(28, "keys.cryptography.models", 0, 24);
            }
        } else if (packageName.regionMatches(10, "ai.", 0, 3)) {
            if (packageName.regionMatches(13, "textanalytics.models", 0, 20)) {
                // Text Analytics
                return true;
            } else if (packageName.regionMatches(13, "formrecognizer.", 0, 15)) {
                // Form Recognizer
                return packageName.regionMatches(28, "models", 0, 6)
                    || packageName.regionMatches(28, "training.models", 0, 15)
                    || packageName.regionMatches(28, "documentanalysis.models", 0, 23)
                    || packageName.regionMatches(28, "documentanalysis.administration.models", 0, 38);
            } else if (packageName.regionMatches(13, "metricsadvisor.", 0, 15)) {
                // Metrics Advisor
                return packageName.regionMatches(28, "models", 0, 6)
                    || packageName.regionMatches(28, "administration.models", 0, 21);
            } else if (packageName.regionMatches(13, "contentsafety.models", 0, 20)) {
                // Content Safety
                return true;
            }
        } else if (packageName.regionMatches(10, "messaging.", 0, 10)) {
            // Service Bus
            if (packageName.regionMatches(20, "servicebus.", 0, 11)) {
                return packageName.regionMatches(31, "models", 0, 6)
                    || packageName.regionMatches(31, "administration.models", 0, 21);
            } else if (packageName.regionMatches(20, "eventgrid.systemevents", 0, 22)) {
                // Event Grid
                return true;
            }
        } else if (packageName.regionMatches(10, "monitor.query.models", 0, 20)) {
            // Monitor Query
            return true;
        } else if (packageName.regionMatches(10, "data.tables.models", 0, 18)) {
            // Tables
            return true;
        } else if (packageName.regionMatches(10, "storage.", 0, 8)) {
            if (packageName.regionMatches(18, "file.datalake.models", 0, 20)) {
                // DataLake
                return true;
            } else if (packageName.regionMatches(18, "file.share.models", 0, 17)) {
                // Shares
                return true;
            } else if (packageName.regionMatches(18, "queue.models", 0, 12)) {
                // Queue
                return true;
            } else if (packageName.regionMatches(18, "blob.", 0, 5)) {
                // Blob
<<<<<<< HEAD
                return packageName.regionMatches(23, "models", 0, 6) || packageName.regionMatches(23, "options", 0, 7);
=======
                return packageName.regionMatches(23, "models", 0, 6)
                    || packageName.regionMatches(23, "options", 0, 7);
>>>>>>> 089c8166
            }
        } else if (packageName.regionMatches(10, "communication.", 0, 14)) {
            if (packageName.regionMatches(24, "jobrouter.models", 0, 16)) {
                // Communication Job Router
                return true;
            }
        }

        // The package is from the Azure SDK, but not in the allowed list, keep the current result.
        return false;
    }
}<|MERGE_RESOLUTION|>--- conflicted
+++ resolved
@@ -136,12 +136,8 @@
                 return true;
             } else if (packageName.regionMatches(18, "blob.", 0, 5)) {
                 // Blob
-<<<<<<< HEAD
-                return packageName.regionMatches(23, "models", 0, 6) || packageName.regionMatches(23, "options", 0, 7);
-=======
                 return packageName.regionMatches(23, "models", 0, 6)
                     || packageName.regionMatches(23, "options", 0, 7);
->>>>>>> 089c8166
             }
         } else if (packageName.regionMatches(10, "communication.", 0, 14)) {
             if (packageName.regionMatches(24, "jobrouter.models", 0, 16)) {
