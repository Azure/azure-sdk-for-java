--- conflicted
+++ resolved
@@ -107,16 +107,14 @@
                     this.hasStaticBuilder = true;
                 }
                 break;
-<<<<<<< HEAD
             case TokenTypes.IMPORT:
                 collectAllServiceClientSubclass(token);
                 break;
             case TokenTypes.LITERAL_NEW:
                 isInstanceNamingCorrect(token);
-=======
+                break;
             default:
                 // Checkstyle complains if there's no default block in switch
->>>>>>> 57f12968
                 break;
         }
     }
