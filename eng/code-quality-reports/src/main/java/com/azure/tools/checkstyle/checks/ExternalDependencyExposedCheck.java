// Copyright (c) Microsoft Corporation. All rights reserved.
// Licensed under the MIT License.

package com.azure.tools.checkstyle.checks;

import com.puppycrawl.tools.checkstyle.api.AbstractCheck;
import com.puppycrawl.tools.checkstyle.api.DetailAST;
import com.puppycrawl.tools.checkstyle.api.FullIdent;
import com.puppycrawl.tools.checkstyle.api.TokenTypes;
import com.puppycrawl.tools.checkstyle.checks.naming.AccessModifier;
import com.puppycrawl.tools.checkstyle.utils.CheckUtil;

import java.util.Arrays;
import java.util.Collections;
import java.util.HashMap;
import java.util.HashSet;
import java.util.Map;
import java.util.Set;

/**
 *  No external dependency exposed in public API
 */
public class ExternalDependencyExposedCheck extends AbstractCheck {
    private static final String EXTERNAL_DEPENDENCY_ERROR =
        "Class ''%s'', is a class from external dependency. You should not use it as a return or method argument type.";

    private static final Set<String> VALID_DEPENDENCY_SET = Collections.unmodifiableSet(new HashSet<>(Arrays.asList(
        "java", "com.azure", "reactor", "io.netty.buffer.ByteBuf"
    )));

    private final Map<String, String> simpleClassNameToQualifiedNameMap = new HashMap<>();

    private boolean isPublicClass;

    @Override
    public void beginTree(DetailAST rootAST) {
        simpleClassNameToQualifiedNameMap.clear();
    }

    @Override
    public int[] getDefaultTokens() {
        return getRequiredTokens();
    }

    @Override
    public int[] getAcceptableTokens() {
        return getRequiredTokens();
    }

    @Override
    public int[] getRequiredTokens() {
        return new int[] {
            TokenTypes.IMPORT,
            TokenTypes.METHOD_DEF
        };
    }

    @Override
    public void visitToken(DetailAST token) {
        switch (token.getType()) {
            case TokenTypes.IMPORT:
                // Add all imported classes into a map, key is the name of class and value is the full package path of class.
                final String importClassPath = FullIdent.createFullIdentBelow(token).getText();
                final String className = importClassPath.substring(importClassPath.lastIndexOf(".") + 1);
                simpleClassNameToQualifiedNameMap.put(className, importClassPath);
                break;
            case TokenTypes.CLASS_DEF:
<<<<<<< HEAD
                final DetailAST modifiersToken = token.findFirstToken(TokenTypes.MODIFIERS);
                isPublicClass = modifiersToken.branchContains(TokenTypes.LITERAL_PUBLIC);
=======
                // CLASS_DEF always has MODIFIERS
                final AccessModifier accessModifier = CheckUtil.getAccessModifierFromModifiersToken(
                    token.findFirstToken(TokenTypes.MODIFIERS));
                isPublicClass = accessModifier.equals(AccessModifier.PUBLIC);
>>>>>>> 89c2aa23
                break;
            case TokenTypes.METHOD_DEF:
                if (!isPublicClass) {
                    return;
                }
                checkNoExternalDependencyExposed(token);
                break;
            default:
                // Checkstyle complains if there's no default block in switch
                break;
        }
    }

    /**
     * Checks for external dependency, log the error if it is an invalid external dependency.
     *
     * @param methodDefToken METHOD_DEF AST node
     */
    private void checkNoExternalDependencyExposed(DetailAST methodDefToken) {
        final DetailAST modifiersToken = methodDefToken.findFirstToken(TokenTypes.MODIFIERS);

        // Getting the modifier of the method to determine if it is 'public' or 'protected'.
        // Ignore the check if it is neither of 'public' nor 'protected',
        final AccessModifier accessModifier = CheckUtil.getAccessModifierFromModifiersToken(modifiersToken);
        if (!accessModifier.equals(AccessModifier.PUBLIC) && !accessModifier.equals(AccessModifier.PROTECTED)) {
            return;
        }

        // Checks for the return type of method
        final DetailAST typeToken = methodDefToken.findFirstToken(TokenTypes.TYPE);
        if (typeToken != null) {
            getInvalidReturnTypes(typeToken).forEach(
                (token, returnTypeName) -> log(token, String.format(EXTERNAL_DEPENDENCY_ERROR, returnTypeName)));
        }

        // Checks for the parameters of the method
        final DetailAST parametersToken = methodDefToken.findFirstToken(TokenTypes.PARAMETERS);
        if (parametersToken != null) {
            getInvalidParameterTypes(parametersToken).forEach(
                (token, returnTypeName) -> log(token, String.format(EXTERNAL_DEPENDENCY_ERROR, returnTypeName)));
        }
    }

    /**
     * Get invalid return types from a given TYPE node.
     *
     * @param typeToken TYPE AST node
     * @return a map that maps the invalid TYPE node and the type name.
     */
    private Map<DetailAST, String> getInvalidReturnTypes(DetailAST typeToken) {
        final Map<DetailAST, String> invalidReturnTypeMap = new HashMap<>();

        // Add all invalid external return types to the map
        final DetailAST identToken = typeToken.findFirstToken(TokenTypes.IDENT);
        if (identToken == null) {
            return invalidReturnTypeMap;
        }
        final String typeName = identToken.getText();
        if (!isValidClassDependency(typeName)) {
            invalidReturnTypeMap.put(typeToken, typeName);
        }

        // TYPE_ARGUMENTS, add all invalid external types to the map
        final DetailAST typeArgumentsToken = typeToken.findFirstToken(TokenTypes.TYPE_ARGUMENTS);
        if (typeArgumentsToken != null) {
            invalidReturnTypeMap.putAll(getInvalidTypeFromTypeArguments(typeArgumentsToken));
        }

        return invalidReturnTypeMap;
    }

    /**
     * Get invalid parameter types from a given PARAMETERS node.
     *
     * @param parametersTypeToken PARAMETERS AST node
     * @return a map that maps all the invalid TYPE_ARGUMENT node and the type name
     */
    private Map<DetailAST, String> getInvalidParameterTypes(DetailAST parametersTypeToken) {
        final Map<DetailAST, String> invalidParameterTypesMap = new HashMap<>();
        for (DetailAST ast = parametersTypeToken.getFirstChild(); ast != null; ast = ast.getNextSibling()) {
            if (ast.getType() == TokenTypes.PARAMETER_DEF) {
                invalidParameterTypesMap.putAll(getInvalidTypeFromTypeArguments(ast.findFirstToken(TokenTypes.TYPE)));
            }
        }
        return invalidParameterTypesMap;
    }

    /**
     *  A helper function that checks TYPE AST node. Since both return type and input parameter argument type has
     *  TYPE AST node under. This function applied to both.
     *
     * @param typeArgumentsToken TYPE_ARGUMENTS AST node
     * @return a map that maps all the invalid TYPE_ARGUMENT node and the type name
     */
    private Map<DetailAST, String> getInvalidTypeFromTypeArguments(DetailAST typeArgumentsToken) {
        final Map<DetailAST, String> invalidTypesMap = new HashMap<>();
        if (typeArgumentsToken == null) {
            return invalidTypesMap;
        }
        // Checks multiple type arguments
        for (DetailAST ast = typeArgumentsToken.getFirstChild(); ast != null; ast = ast.getNextSibling()) {
            if (ast.getType() != TokenTypes.TYPE_ARGUMENT) {
                continue;
            }

            final String invalidTypeName = getInvalidTypeNameFromTypeArgument(ast);
            if (invalidTypeName != null) {
                invalidTypesMap.put(ast, invalidTypeName);
            }
        }
        return invalidTypesMap;
    }

    /**
     * Get invalid type name from TYPE_ARGUMENT
     *
     * @param typeArgumentToken TYPE_ARGUMENT AST node
     * @return an invalid type name if it is an invalid library. Otherwise, returns null.
     */
    private String getInvalidTypeNameFromTypeArgument(DetailAST typeArgumentToken) {
        final DetailAST identToken = typeArgumentToken.findFirstToken(TokenTypes.IDENT);
        // if there is no IDENT token, implies the token is default java types.
        if (identToken == null) {
            return null;
        }

        final String typeName = identToken.getText();
        // if not exist in the classPathMap, that implies the type is java default types, such as int.
        return isValidClassDependency(typeName) ? null : typeName;
    }

    /**
     * A helper function that checks for whether a class is from a valid internal dependency or is a suppression class
     *
     * @param typeName the type name of class
     * @return true if the class  is a suppression class, otherwise, return false.
     */
    private boolean isValidClassDependency(String typeName) {
        // If the qualified class name does not exist in the map,
        // it implies the type is a primitive Java type (ie. int, long, etc).
        if (!simpleClassNameToQualifiedNameMap.containsKey(typeName)) {
            return true;
        }

        final String qualifiedName = simpleClassNameToQualifiedNameMap.get(typeName);
        return VALID_DEPENDENCY_SET.stream()
            .anyMatch(validPackageName -> qualifiedName.startsWith(validPackageName));
    }
}<|MERGE_RESOLUTION|>--- conflicted
+++ resolved
@@ -65,15 +65,10 @@
                 simpleClassNameToQualifiedNameMap.put(className, importClassPath);
                 break;
             case TokenTypes.CLASS_DEF:
-<<<<<<< HEAD
-                final DetailAST modifiersToken = token.findFirstToken(TokenTypes.MODIFIERS);
-                isPublicClass = modifiersToken.branchContains(TokenTypes.LITERAL_PUBLIC);
-=======
                 // CLASS_DEF always has MODIFIERS
                 final AccessModifier accessModifier = CheckUtil.getAccessModifierFromModifiersToken(
                     token.findFirstToken(TokenTypes.MODIFIERS));
                 isPublicClass = accessModifier.equals(AccessModifier.PUBLIC);
->>>>>>> 89c2aa23
                 break;
             case TokenTypes.METHOD_DEF:
                 if (!isPublicClass) {
