--- conflicted
+++ resolved
@@ -40,18 +40,11 @@
  * </ol>
  */
 public class ServiceClientInstantiationCheck extends AbstractCheck {
-<<<<<<< HEAD
-    private static final String ASYNC = "Async";
-    private static final String ASYNC_CLIENT ="AsyncClient";
-    private static final String BUILDER = "builder";
-=======
     private static final String SERVICE_CLIENT = "ServiceClient";
     private static final String BUILDER = "builder";
     private static final String ASYNC_CLIENT = "AsyncClient";
->>>>>>> 009fddee
     private static final String CLIENT = "Client";
     private static final String IS_ASYNC = "isAsync";
-    private static final String SERVICE_CLIENT = "ServiceClient";
 
     private static final String COLLECTION_RETURN_TYPE = "ReturnType.COLLECTION";
     private static final String SINGLE_RETURN_TYPE = "ReturnType.SINGLE";
@@ -72,6 +65,7 @@
 
     private static boolean isAsync;
     private static boolean hasServiceClientAnnotation;
+    private static boolean isImplPackage;
     private final Map<String, String> simpleClassNameToQualifiedNameMap = new HashMap<>();
 
     @Override
@@ -88,6 +82,7 @@
     public int[] getRequiredTokens() {
         return new int[] {
             TokenTypes.IMPORT,
+            TokenTypes.PACKAGE_DEF,
             TokenTypes.CLASS_DEF,
             TokenTypes.CTOR_DEF,
             TokenTypes.METHOD_DEF,
@@ -124,13 +119,22 @@
     public void beginTree(DetailAST root) {
         hasServiceClientAnnotation = false;
         isAsync = false;
+        isImplPackage = false;
     }
 
     @Override
     public void visitToken(DetailAST token) {
+        if (isImplPackage) {
+            return;
+        }
+
         switch (token.getType()) {
             case TokenTypes.IMPORT:
                 addImportedClassPath(token);
+                break;
+            case TokenTypes.PACKAGE_DEF:
+                String packageName = FullIdent.createFullIdent(token.findFirstToken(TokenTypes.DOT)).getText();
+                isImplPackage = packageName.contains(".implementation");
                 break;
             case TokenTypes.CLASS_DEF:
                 hasServiceClientAnnotation = hasServiceClientAnnotation(token);
