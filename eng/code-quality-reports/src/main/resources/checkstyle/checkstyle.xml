--- conflicted
+++ resolved
@@ -352,15 +352,6 @@
     3) Use '#' to concatenate 1) and 2), ex packageName.className.methodName#string-string -->
     <module name="com.azure.tools.checkstyle.checks.JavadocCodeSnippetCheck"/>
 
-<<<<<<< HEAD
-    <!-- CUSTOM CHECKS -->
-    <!-- Fluent method checks:
-    (1) A method returns an instance of the class, and that have one parameter,
-    (2) should not start with the words in the avoidStartWords list.-->
-    <module name="com.azure.tools.checkstyle.checks.FluentMethodNameCheck">
-      <property name="avoidStartWords" value="with,set"/>
-    </module>
-=======
     <!--CUSTOM CHECKS-->
     <!-- Good Logging Practice
     1) ClientLogger in public API should all named 'logger', public API classes are those classes that are declared
@@ -370,6 +361,13 @@
       'System.out' and 'System.err' is not allowed as well.
     4) All classes should use ClientLogger as logger only but except ClientLogger itself -->
     <module name="com.azure.tools.checkstyle.checks.GoodLoggingCheck"/>
->>>>>>> ed9d8b6f
+
+    <!-- CUSTOM CHECKS -->
+    <!-- Fluent method checks:
+    (1) A method returns an instance of the class, and that have one parameter,
+    (2) should not start with the words in the avoidStartWords list.-->
+    <module name="com.azure.tools.checkstyle.checks.FluentMethodNameCheck">
+      <property name="avoidStartWords" value="with,set"/>
+    </module>
   </module>
 </module>