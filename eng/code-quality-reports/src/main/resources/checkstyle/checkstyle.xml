<?xml version="1.0" encoding="UTF-8"?>

<!DOCTYPE module PUBLIC
    "-//Puppy Crawl//DTD Check Configuration 1.3//EN"
    "http://www.puppycrawl.com/dtds/configuration_1_3.dtd">

<!-- This is a checkstyle configuration file. For descriptions of
what the following rules do, please see the checkstyle configuration
page at http://checkstyle.sourceforge.net/config.html -->

<module name="Checker">

  <module name="SuppressionFilter">
    <property name="file" value="${samedir}/checkstyle-suppressions.xml"/>
    <property name="optional" value="true"/>
  </module>

  <module name="Header">
    <property name="header"
              value="// Copyright (c) Microsoft Corporation. All rights reserved.\n// Licensed under the MIT License."/>
    <property name="fileExtensions" value="java"/>
  </module>

  <module name="FileTabCharacter">
    <!-- Checks that there are no tab characters in the file. -->
  </module>

  <module name="NewlineAtEndOfFile">
    <property name="lineSeparator" value="lf"/>
  </module>

  <module name="RegexpSingleline">
    <!-- Checks that FIXME is not used in comments.  TODO is preferred. -->
    <property name="format" value="((//.*)|(\*.*))FIXME"/>
    <property name="message" value='TODO is preferred to FIXME.  e.g. "TODO(johndoe): Refactor when v2 is released."'/>
  </module>

  <module name="RegexpSingleline">
    <!-- Checks that TODOs are named.  (Actually, just that they are followed by an open paren. -->
    <property name="format" value="((//.*)|(\*.*))TODO [^(]"/>
    <property name="message" value='All TODOs should be named.  e.g. "TODO (johndoe): Refactor when v2 is released."'/>
  </module>

  <!-- All Java AST specific tests live under TreeWalker module. -->
  <module name="TreeWalker">

    <!-- IMPORT CHECKS -->
    <!-- See http://checkstyle.sf.net/config_import.html -->
    <module name="AvoidStarImport"/>
    <module name="IllegalImport">
      <property name="regexp" value="true"/>
      <property name="illegalPkgs" value="^(com\.)?sun\.\w*, ^io\.opencensus"/>
    </module>
    <module name="RedundantImport"/>
    <module name="UnusedImports"/>

    <!-- NAMING CHECKS -->
    <!-- See http://checkstyle.sf.net/config_naming.html -->
    <module name="ConstantName"/>
    <module name="LocalFinalVariableName"/>
    <module name="LocalVariableName"/>
    <module name="MemberName"/>
    <module name="MethodName">
      <!-- Use default MethodName but block the use of 'builder' as method name -->
      <property name="format" value="(?=^[a-z][a-zA-Z0-9]*$)(?!^(?i)builder$)"/>
      <!-- allow the name on private methods  -->
      <property name="applyToPrivate" value="false"/>
    </module>
    <module name="PackageName"/>
    <module name="ParameterName"/>
    <module name="StaticVariableName"/>
    <module name="TypeName"/>

    <module name="TypeNameCheck">
      <!-- Validates static, final fields against the
      expression "^[A-Z][a-zA-Z0-9]*$". -->
      <metadata name="altname" value="TypeName"/>
      <property name="severity" value="warning"/>
    </module>

    <module name="ConstantNameCheck">
      <!-- Validates non-private, static, final fields against the supplied
      public/package final fields "^[A-Z][A-Z0-9]*(_[A-Z0-9]+)*$". -->
      <metadata name="altname" value="ConstantName"/>
      <property name="applyToPublic" value="true"/>
      <property name="applyToProtected" value="true"/>
      <property name="applyToPackage" value="true"/>
      <property name="applyToPrivate" value="false"/>
      <property name="format" value="^([A-Z][A-Z0-9]*(_[A-Z0-9]+)*|FLAG_.*)$"/>
      <message key="name.invalidPattern"
               value="Variable ''{0}'' should be in ALL_CAPS (if it is a constant) or be private (otherwise)."/>
      <property name="severity" value="warning"/>
    </module>

    <module name="StaticVariableNameCheck">
      <!-- Validates static, non-final fields against the supplied
      expression "^[a-z][a-zA-Z0-9]*_?$". -->
      <metadata name="altname" value="StaticVariableName"/>
      <property name="applyToPublic" value="true"/>
      <property name="applyToProtected" value="true"/>
      <property name="applyToPackage" value="true"/>
      <property name="applyToPrivate" value="true"/>
      <property name="format" value="^[a-z][a-zA-Z0-9]*_?$"/>
      <property name="severity" value="warning"/>
    </module>

    <module name="MemberNameCheck">
      <!-- Validates non-static members against the supplied expression. -->
      <metadata name="altname" value="MemberName"/>
      <property name="applyToPublic" value="true"/>
      <property name="applyToProtected" value="true"/>
      <property name="applyToPackage" value="true"/>
      <property name="applyToPrivate" value="true"/>
      <property name="format" value="^[a-z][a-zA-Z0-9]*$"/>
      <property name="severity" value="warning"/>
    </module>

    <module name="MethodNameCheck">
      <!-- Validates identifiers for method names. -->
      <metadata name="altname" value="MethodName"/>
      <property name="format" value="^[a-z][a-zA-Z0-9]*(_[a-zA-Z0-9]+)*$"/>
      <property name="severity" value="warning"/>
    </module>

    <module name="ParameterName">
      <!-- Validates identifiers for method parameters against the
        expression "^[a-z][a-zA-Z0-9]*$". -->
      <property name="severity" value="warning"/>
    </module>

    <module name="LocalFinalVariableName">
      <!-- Validates identifiers for local final variables against the
        expression "^[a-z][a-zA-Z0-9]*$". -->
      <property name="severity" value="warning"/>
    </module>

    <module name="LocalVariableName">
      <!-- Validates identifiers for local variables against the
        expression "^[a-z][a-zA-Z0-9]*$". -->
      <property name="severity" value="warning"/>
    </module>

    <!-- LENGTH and CODING CHECKS -->
    <module name="LeftCurly">
      <!-- Checks for placement of the left curly brace ('{'). -->
      <property name="severity" value="warning"/>
    </module>

    <module name="RightCurly">
      <!-- Checks right curlies on CATCH, ELSE, and TRY blocks are on
      the same line. e.g., the following example is fine:
      <pre>
        if {
          ...
        } else
      </pre>
      -->
      <!-- This next example is not fine:
      <pre>
        if {
          ...
        }
        else
      </pre>
      -->
      <property name="option" value="same"/>
      <property name="severity" value="warning"/>
    </module>

    <!-- Checks for braces around if and else blocks -->
    <module name="NeedBraces">
      <property name="severity" value="warning"/>
      <property name="tokens" value="LITERAL_IF, LITERAL_ELSE, LITERAL_FOR, LITERAL_WHILE, LITERAL_DO"/>
    </module>

    <module name="UpperEll">
      <!-- Checks that long constants are defined with an upper ell.-->
      <property name="severity" value="error"/>
    </module>

    <module name="FallThrough">
      <!-- Warn about falling through to the next case statement.  Similar to
      javac -Xlint:fallthrough, but the check is suppressed if a single-line comment
      on the last non-blank line preceding the fallen-into case contains 'fall through' (or
      some other variants which we don't publicized to promote consistency).
      -->
      <property name="reliefPattern"
                value="fall through|Fall through|fallthru|Fallthru|falls through|Falls through|fallthrough|Fallthrough|No break|NO break|no break|continue on"/>
      <property name="severity" value="error"/>
    </module>


    <!-- WHITESPACE CHECKS -->
    <module name="Indentation">
      <property name="basicOffset" value="4"/>
      <property name="braceAdjustment" value="0"/>
      <property name="caseIndent" value="4"/>
      <property name="throwsIndent" value="4"/>
      <property name="lineWrappingIndentation" value="4"/>
      <property name="arrayInitIndent" value="4"/>
    </module>

    <!-- Checks for whitespace                               -->
    <!-- See http://checkstyle.sf.net/config_whitespace.html -->
    <module name="EmptyForIteratorPad"/>
    <module name="MethodParamPad"/>
    <module name="NoWhitespaceAfter">
      <property name="tokens" value="INC,DEC,UNARY_MINUS,UNARY_PLUS,BNOT,LNOT,DOT,ARRAY_DECLARATOR,INDEX_OP"/>
    </module>
    <module name="NoWhitespaceBefore"/>
    <module name="OperatorWrap"/>
    <module name="ParenPad"/>
    <module name="TypecastParenPad"/>
    <module name="WhitespaceAfter"/>
    <module name="WhitespaceAround"/>

    <!-- Modifier Checks                                    -->
    <!-- See http://checkstyle.sf.net/config_modifiers.html -->
    <module name="ModifierOrder"/>
    <module name="RedundantModifier"/>

    <!-- Checks for blocks. You know, those {}'s         -->
    <!-- See http://checkstyle.sf.net/config_blocks.html -->
    <module name="AvoidNestedBlocks"/>
    <module name="EmptyBlock"/>

    <!-- Checks for common coding problems               -->
    <!-- See http://checkstyle.sf.net/config_coding.html -->
    <module name="EmptyStatement"/>
    <module name="EqualsHashCode"/>
    <module name="IllegalInstantiation"/>
    <module name="InnerAssignment"/>

    <!-- Updated on 03/17/2014: -->
    <!-- Added ignore. Code is generated so magic numbers are not a largish issue. -->
    <!-- <module name="MagicNumber" /> -->
    <module name="MissingSwitchDefault"/>
    <module name="SimplifyBooleanExpression"/>
    <module name="SimplifyBooleanReturn"/>

    <!-- Checks for class design                         -->
    <!-- See http://checkstyle.sf.net/config_design.html -->
    <module name="FinalClass"/>
    <module name="InterfaceIsType"/>
    <module name="VisibilityModifier">
      <property name="protectedAllowed" value="true"/>
      <property name="packageAllowed" value="true"/>
    </module>


    <!-- Miscellaneous other checks.                   -->
    <!-- See http://checkstyle.sf.net/config_misc.html -->
    <module name="ArrayTypeStyle"/>

    <!--Checks for package naming and name length limit. Package names have to starting with either-->
    <!--'com.microsoft.azure' or 'com.azure', and then the extension names should only contains-->
    <!--characters 'a' to 'z' with no more than 20 characters and  the package names should be no-->
    <!--more than 80 characters.-->
    <module name="PackageName">
      <property name="format" value="^(?=.{9,80}$)((com.microsoft.azure|com.azure)(\.[a-z]{1,20})*)+$"/>
    </module>

    <!-- Javadoc checks                                   -->
    <!-- See http://checkstyle.sf.net/config_javadoc.html -->
    <module name="JavadocMethod">
      <property name="scope" value="protected"/>
    </module>

    <!-- Verifies that all throws in the public API have JavaDocs explaining why and when they are thrown. -->
    <!-- The check verifies both checked (in the throws clause) and unchecked throws -->
    <module name="com.azure.tools.checkstyle.checks.JavadocThrowsChecks"/>

    <!-- CUSTOM CHECKS -->
    <!-- Verifies that subclasses of ServiceClient meet a set of guidelines.
    1) They cannot have public or protected constructors
    2) They must implement a public static method named builder
    -->
    <module name="com.azure.tools.checkstyle.checks.ServiceClientChecks"/>

    <!--CUSTOM CHECKS-->
    <!--Checks for the public API that should
    1) not return classes in the implementation package
    2) no class of implementation package as method's parameters -->
    <module name="com.azure.tools.checkstyle.checks.NoImplInPublicAPI"/>

    <!--CUSTOM CHECKS-->
    <!-- Verify the classes with annotation @ServiceClient should have following rules:
    1) No public or protected constructors
    2) No public static method named 'builder'
    3) Since these classes are supposed to be immutable, all fields in the service client classes should be final -->
    <module name="com.azure.tools.checkstyle.checks.ServiceClientInstantiationCheck"/>

    <!--CUSTOM CHECKS-->
    <!-- Checks for no external dependency exposed in the public API.
    We should only return types, and accept argument types, that are from the com.azure namespace.
    All other types should have suppression added if required. -->
    <module name="com.azure.tools.checkstyle.checks.ExternalDependencyExposedCheck"/>

    <!--CUSTOM CHECKS-->
    <!-- The @ServiceClientBuilder class should have the following rules:
    1) All service client builder should be named <ServiceName>ClientBuilder and annotated with @ServiceClientBuilder.
    2) Has a method 'buildClient()' to build a synchronous client,
    3) Has a method 'buildAsyncClient()' to build an asynchronous client -->
    <module name="com.azure.tools.checkstyle.checks.ServiceClientBuilderCheck"/>

    <!--CUSTOM CHECKS-->
    <!-- The @ServiceInterface class should have the following rules:
    1) The annotation property 'name' should be non-empty
    2) The length of value of property 'name' should be less than 20 characters and without space -->
    <module name="com.azure.tools.checkstyle.checks.ServiceInterfaceCheck"/>

    <!-- CUSTOM CHECKS -->
<<<<<<< HEAD
    <!-- The @Immutable class should have the following rules:
    1) All fields must be final -->
    <module name="com.azure.tools.checkstyle.checks.OnlyFinalFieldsForImmutableClassCheck"/>

    <!--CUSTOM CHECKS-->
=======
>>>>>>> ede49fc5
    <!-- Verify the whenever a field is assigned just once in constructor to be final -->
    <module name="com.azure.tools.checkstyle.checks.AssignedOnceVariableToBeFinalCheck"/>

    <!--CUSTOM CHECKS-->
    <!-- Must use 'logger.logAndThrow' but not directly calling 'throw exception' -->
<!--    <module name="com.azure.tools.checkstyle.checks.ThrownClientLoggerCheck"/>-->
  </module>
</module><|MERGE_RESOLUTION|>--- conflicted
+++ resolved
@@ -310,18 +310,15 @@
     <module name="com.azure.tools.checkstyle.checks.ServiceInterfaceCheck"/>
 
     <!-- CUSTOM CHECKS -->
-<<<<<<< HEAD
     <!-- The @Immutable class should have the following rules:
     1) All fields must be final -->
     <module name="com.azure.tools.checkstyle.checks.OnlyFinalFieldsForImmutableClassCheck"/>
 
-    <!--CUSTOM CHECKS-->
-=======
->>>>>>> ede49fc5
+    <!-- CUSTOM CHECKS -->
     <!-- Verify the whenever a field is assigned just once in constructor to be final -->
     <module name="com.azure.tools.checkstyle.checks.AssignedOnceVariableToBeFinalCheck"/>
 
-    <!--CUSTOM CHECKS-->
+    <!-- CUSTOM CHECKS -->
     <!-- Must use 'logger.logAndThrow' but not directly calling 'throw exception' -->
 <!--    <module name="com.azure.tools.checkstyle.checks.ThrownClientLoggerCheck"/>-->
   </module>
