<?xml version="1.0" encoding="UTF-8"?>

<!DOCTYPE module PUBLIC
    "-//Puppy Crawl//DTD Check Configuration 1.3//EN"
    "http://www.puppycrawl.com/dtds/configuration_1_3.dtd">

<!-- This is a checkstyle configuration file. For descriptions of
what the following rules do, please see the checkstyle configuration
page at http://checkstyle.sourceforge.net/config.html -->

<module name="Checker">

  <module name="SuppressionFilter">
    <property name="file" value="${samedir}/checkstyle-suppressions.xml"/>
    <property name="optional" value="true"/>
  </module>

  <module name="Header">
    <property name="header"
              value="// Copyright (c) Microsoft Corporation. All rights reserved.\n// Licensed under the MIT License."/>
    <property name="fileExtensions" value="java"/>
  </module>

  <module name="FileTabCharacter">
    <!-- Checks that there are no tab characters in the file. -->
  </module>

  <module name="NewlineAtEndOfFile">
    <property name="lineSeparator" value="lf"/>
  </module>

  <module name="RegexpSingleline">
    <!-- Checks that FIXME is not used in comments.  TODO is preferred. -->
    <property name="format" value="((//.*)|(\*.*))FIXME"/>
    <property name="message" value='TODO is preferred to FIXME.  e.g. "TODO(johndoe): Refactor when v2 is released."'/>
  </module>

  <module name="RegexpSingleline">
    <!-- Checks that TODOs are named.  (Actually, just that they are followed by an open paren. -->
    <property name="format" value="((//.*)|(\*.*))TODO [^(]"/>
    <property name="message" value='All TODOs should be named.  e.g. "TODO (johndoe): Refactor when v2 is released."'/>
  </module>

  <!-- Checks that a package-info.java file exists for each package. -->
  <!-- See http://checkstyle.sf.net/config_javadoc.html#JavadocPackage -->
  <module name="JavadocPackage"/>

  <!-- All Java AST specific tests live under TreeWalker module. -->
  <module name="TreeWalker">

    <!-- IMPORT CHECKS -->
    <!-- See http://checkstyle.sf.net/config_import.html -->
    <module name="AvoidStarImport"/>
    <module name="IllegalImport">
      <property name="regexp" value="true"/>
      <property name="illegalPkgs" value="^(com\.)?sun\.\w*, ^io\.opencensus"/>
    </module>
    <module name="RedundantImport"/>
    <module name="UnusedImports"/>

    <!-- NAMING CHECKS -->
    <!-- See http://checkstyle.sf.net/config_naming.html -->
    <module name="ConstantName"/>
    <module name="LocalFinalVariableName"/>
    <module name="LocalVariableName"/>
    <module name="MemberName"/>
    <module name="MethodName">
      <!-- Use default MethodName but block the use of 'builder' as method name -->
      <property name="format" value="(?=^[a-z][a-zA-Z0-9]*$)(?!^(?i)builder$)"/>
      <!-- allow the name on private methods  -->
      <property name="applyToPrivate" value="false"/>
    </module>
    <module name="PackageName"/>
    <module name="ParameterName"/>
    <module name="StaticVariableName"/>
    <module name="TypeName"/>

    <module name="TypeNameCheck">
      <!-- Validates static, final fields against the
      expression "^[A-Z][a-zA-Z0-9]*$". -->
      <metadata name="altname" value="TypeName"/>
      <property name="severity" value="warning"/>
    </module>

    <module name="ConstantNameCheck">
      <!-- Validates non-private, static, final fields against the supplied
      public/package final fields "^[A-Z][A-Z0-9]*(_[A-Z0-9]+)*$". -->
      <metadata name="altname" value="ConstantName"/>
      <property name="applyToPublic" value="true"/>
      <property name="applyToProtected" value="true"/>
      <property name="applyToPackage" value="true"/>
      <property name="applyToPrivate" value="false"/>
      <property name="format" value="^([A-Z][A-Z0-9]*(_[A-Z0-9]+)*|FLAG_.*)$"/>
      <message key="name.invalidPattern"
               value="Variable ''{0}'' should be in ALL_CAPS (if it is a constant) or be private (otherwise)."/>
      <property name="severity" value="warning"/>
    </module>

    <module name="MissingDeprecated"/>

    <module name="StaticVariableNameCheck">
      <!-- Validates static, non-final fields against the supplied
      expression "^[a-z][a-zA-Z0-9]*_?$". -->
      <metadata name="altname" value="StaticVariableName"/>
      <property name="applyToPublic" value="true"/>
      <property name="applyToProtected" value="true"/>
      <property name="applyToPackage" value="true"/>
      <property name="applyToPrivate" value="true"/>
      <property name="format" value="^[a-z][a-zA-Z0-9]*_?$"/>
      <property name="severity" value="warning"/>
    </module>

    <module name="MemberNameCheck">
      <!-- Validates non-static members against the supplied expression. -->
      <metadata name="altname" value="MemberName"/>
      <property name="applyToPublic" value="true"/>
      <property name="applyToProtected" value="true"/>
      <property name="applyToPackage" value="true"/>
      <property name="applyToPrivate" value="true"/>
      <property name="format" value="^[a-z][a-zA-Z0-9]*$"/>
      <property name="severity" value="warning"/>
    </module>

    <module name="MethodNameCheck">
      <!-- Validates identifiers for method names. -->
      <metadata name="altname" value="MethodName"/>
      <property name="format" value="^[a-z][a-zA-Z0-9]*(_[a-zA-Z0-9]+)*$"/>
      <property name="severity" value="warning"/>
    </module>

    <module name="ParameterName">
      <!-- Validates identifiers for method parameters against the
        expression "^[a-z][a-zA-Z0-9]*$". -->
      <property name="severity" value="warning"/>
    </module>

    <module name="LocalFinalVariableName">
      <!-- Validates identifiers for local final variables against the
        expression "^[a-z][a-zA-Z0-9]*$". -->
      <property name="severity" value="warning"/>
    </module>

    <module name="LocalVariableName">
      <!-- Validates identifiers for local variables against the
        expression "^[a-z][a-zA-Z0-9]*$". -->
      <property name="severity" value="warning"/>
    </module>

    <!-- LENGTH and CODING CHECKS -->
    <module name="LeftCurly">
      <!-- Checks for placement of the left curly brace ('{'). -->
      <property name="severity" value="warning"/>
    </module>

    <module name="RightCurly">
      <!-- Checks right curlies on CATCH, ELSE, and TRY blocks are on
      the same line. e.g., the following example is fine:
      <pre>
        if {
          ...
        } else
      </pre>
      -->
      <!-- This next example is not fine:
      <pre>
        if {
          ...
        }
        else
      </pre>
      -->
      <property name="option" value="same"/>
      <property name="severity" value="warning"/>
    </module>

    <!-- Checks for braces around if and else blocks -->
    <module name="NeedBraces">
      <property name="tokens" value="LITERAL_IF, LITERAL_ELSE, LITERAL_FOR, LITERAL_WHILE, LITERAL_DO"/>
    </module>

    <module name="UpperEll">
      <!-- Checks that long constants are defined with an upper ell.-->
      <property name="severity" value="error"/>
    </module>

    <module name="FallThrough">
      <!-- Warn about falling through to the next case statement.  Similar to
      javac -Xlint:fallthrough, but the check is suppressed if a single-line comment
      on the last non-blank line preceding the fallen-into case contains 'fall through' (or
      some other variants which we don't publicized to promote consistency).
      -->
      <property name="reliefPattern"
                value="fall through|Fall through|fallthru|Fallthru|falls through|Falls through|fallthrough|Fallthrough|No break|NO break|no break|continue on"/>
      <property name="severity" value="error"/>
    </module>


    <!-- WHITESPACE CHECKS -->
    <module name="Indentation">
      <property name="basicOffset" value="4"/>
      <property name="braceAdjustment" value="0"/>
      <property name="caseIndent" value="4"/>
      <property name="throwsIndent" value="4"/>
      <property name="lineWrappingIndentation" value="4"/>
      <property name="arrayInitIndent" value="4"/>
    </module>

    <!-- Checks for whitespace                               -->
    <!-- See http://checkstyle.sf.net/config_whitespace.html -->
    <module name="EmptyForIteratorPad"/>
    <module name="MethodParamPad"/>
    <module name="NoWhitespaceAfter">
      <property name="tokens" value="INC,DEC,UNARY_MINUS,UNARY_PLUS,BNOT,LNOT,DOT,ARRAY_DECLARATOR,INDEX_OP"/>
    </module>
    <module name="NoWhitespaceBefore"/>
    <module name="OperatorWrap"/>
    <module name="ParenPad"/>
    <module name="TypecastParenPad"/>
    <module name="WhitespaceAfter"/>
    <module name="WhitespaceAround"/>

    <!-- Modifier Checks                                    -->
    <!-- See http://checkstyle.sf.net/config_modifiers.html -->
    <module name="ModifierOrder"/>
    <module name="RedundantModifier"/>

    <!-- Checks for blocks. You know, those {}'s         -->
    <!-- See http://checkstyle.sf.net/config_blocks.html -->
    <module name="AvoidNestedBlocks"/>
    <module name="EmptyBlock"/>

    <!-- Checks for common coding problems               -->
    <!-- See http://checkstyle.sf.net/config_coding.html -->
    <module name="EmptyStatement"/>
    <module name="EqualsHashCode"/>
    <module name="IllegalInstantiation"/>
    <module name="InnerAssignment"/>

    <!-- Updated on 03/17/2014: -->
    <!-- Added ignore. Code is generated so magic numbers are not a largish issue. -->
    <!-- <module name="MagicNumber" /> -->
    <module name="MissingSwitchDefault"/>
    <module name="SimplifyBooleanExpression"/>
    <module name="SimplifyBooleanReturn"/>

    <!-- Checks for class design                         -->
    <!-- See http://checkstyle.sf.net/config_design.html -->
    <module name="FinalClass"/>
    <module name="InterfaceIsType"/>
    <module name="VisibilityModifier">
      <property name="protectedAllowed" value="true"/>
      <property name="packageAllowed" value="true"/>
    </module>


    <!-- Miscellaneous other checks.                   -->
    <!-- See http://checkstyle.sf.net/config_misc.html -->
    <module name="ArrayTypeStyle"/>

    <!--Checks for package naming and name length limit. Package names have to starting with either-->
    <!--'com.microsoft.azure' or 'com.azure', and then the extension names should only contains-->
    <!--characters 'a' to 'z' with no more than 20 characters and  the package names should be no-->
    <!--more than 80 characters.-->
    <module name="PackageName">
      <property name="format" value="^(?=.{9,80}$)((com.microsoft.azure|com.azure)(\.[a-z]{1,20})*)+$"/>
    </module>

    <!-- Javadoc checks                                   -->
    <!-- See http://checkstyle.sf.net/config_javadoc.html -->
    <module name="JavadocMethod">
      <property name="scope" value="protected"/>
    </module>

    <!-- Verifies that all throws in the public API have JavaDocs explaining why and when they are thrown. -->
    <!-- The check verifies both checked (in the throws clause) and unchecked throws -->
    <module name="com.azure.tools.checkstyle.checks.JavadocThrowsChecks"/>

    <!-- CUSTOM CHECKS -->
    <!-- Verifies that subclasses of ServiceClient meet a set of guidelines.
    1) They cannot have public or protected constructors
    2) They must implement a public static method named builder
    -->
    <module name="com.azure.tools.checkstyle.checks.ServiceClientChecks"/>

    <!--CUSTOM CHECKS-->
    <!--Checks for the public API that should
    1) not return classes in the implementation package
    2) no class of implementation package as method's parameters -->
    <module name="com.azure.tools.checkstyle.checks.NoImplInPublicAPI"/>

    <!--CUSTOM CHECKS-->
    <!-- Verify the classes with annotation @ServiceClient should have following rules:
    1) No public or protected constructors
    2) No public static method named 'builder'
    3) Since these classes are supposed to be immutable, all fields in the service client classes should be final -->
    <module name="com.azure.tools.checkstyle.checks.ServiceClientInstantiationCheck"/>

    <!--CUSTOM CHECKS-->
    <!-- Checks for no external dependency exposed in the public API.
    We should only return types, and accept argument types, that are from the com.azure namespace.
    All other types should have suppression added if required. -->
    <module name="com.azure.tools.checkstyle.checks.ExternalDependencyExposedCheck"/>

    <!--CUSTOM CHECKS-->
    <!-- The @ServiceClientBuilder class should have the following rules:
    1) All service client builder should be named <ServiceName>ClientBuilder and annotated with @ServiceClientBuilder.
    2) Has a method 'buildClient()' to build a synchronous client,
    3) Has a method 'buildAsyncClient()' to build an asynchronous client -->
    <module name="com.azure.tools.checkstyle.checks.ServiceClientBuilderCheck"/>

    <!--CUSTOM CHECKS-->
    <!-- The @ServiceInterface class should have the following rules:
    1) The annotation property 'name' should be non-empty
    2) The length of value of property 'name' should be less than 20 characters and without space -->
    <module name="com.azure.tools.checkstyle.checks.ServiceInterfaceCheck"/>

    <!-- CUSTOM CHECKS -->
    <!-- The @Immutable class should have the following rules:
    1) All fields must be final -->
    <module name="com.azure.tools.checkstyle.checks.OnlyFinalFieldsForImmutableClassCheck"/>

    <!-- CUSTOM CHECKS -->
<<<<<<< HEAD
    <!-- Verify the whenever a field is assigned just once in constructor to be final -->
    <module name="com.azure.tools.checkstyle.checks.EnforceFinalFieldsCheck"/>
=======
    <!-- Javadoc format: 'param / return / throws' descriptions text should only have one space character after the
     parameter name or return -->
    <module name="com.azure.tools.checkstyle.checks.JavaDocFormatting"/>
>>>>>>> 619c70a8

    <!--CUSTOM CHECKS-->
    <!-- Must use 'logger.logAndThrow' but not directly calling 'throw exception' -->
<!--    <module name="com.azure.tools.checkstyle.checks.ThrownClientLoggerCheck"/>-->

    <!--CUSTOM CHECKS-->
    <!-- Any class that implements the HttpPipelinePolicy interface should:
    1) Must be a public class.
    2) Not in an implementation package or sub-package. -->
    <module name="com.azure.tools.checkstyle.checks.HttpPipelinePolicyCheck"/>
  </module>
</module><|MERGE_RESOLUTION|>--- conflicted
+++ resolved
@@ -320,14 +320,12 @@
     <module name="com.azure.tools.checkstyle.checks.OnlyFinalFieldsForImmutableClassCheck"/>
 
     <!-- CUSTOM CHECKS -->
-<<<<<<< HEAD
     <!-- Verify the whenever a field is assigned just once in constructor to be final -->
     <module name="com.azure.tools.checkstyle.checks.EnforceFinalFieldsCheck"/>
-=======
+    
     <!-- Javadoc format: 'param / return / throws' descriptions text should only have one space character after the
      parameter name or return -->
     <module name="com.azure.tools.checkstyle.checks.JavaDocFormatting"/>
->>>>>>> 619c70a8
 
     <!--CUSTOM CHECKS-->
     <!-- Must use 'logger.logAndThrow' but not directly calling 'throw exception' -->
