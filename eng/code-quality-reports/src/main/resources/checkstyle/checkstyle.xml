--- conflicted
+++ resolved
@@ -54,11 +54,7 @@
   <module name="LineLength">
     <property name="max" value="120"/>
     <!-- Allow codeSnippet to override max line length -->
-<<<<<<< HEAD
-    <property name="ignorePattern" value=".*\{@codesnippet.*\}"/>
-=======
     <property name="ignorePattern" value=".*(\{@codesnippet.*\}|&lt;a href)"/>
->>>>>>> f9b68898
   </module>
 
   <!-- All Java AST specific tests live under TreeWalker module. -->
@@ -386,14 +382,8 @@
     <!-- Fluent method checks:
     (1) A method returns an instance of the class, and that have one parameter,
     (2) should not start with the words in the avoidStartWords list.-->
-<<<<<<< HEAD
-    <module name="com.azure.tools.checkstyle.checks.FluentMethodNameCheck">
-      <property name="avoidStartWords" value="with,set"/>
-    </module>
-=======
 <!--    <module name="com.azure.tools.checkstyle.checks.FluentMethodNameCheck">-->
 <!--      <property name="avoidStartWords" value="with,set"/>-->
 <!--    </module>-->
->>>>>>> f9b68898
   </module>
 </module>