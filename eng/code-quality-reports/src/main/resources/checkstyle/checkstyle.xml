--- conflicted
+++ resolved
@@ -276,8 +276,6 @@
     <module name="com.azure.tools.checkstyle.checks.JavadocThrowsChecks"/>
 
     <!-- CUSTOM CHECKS -->
-<<<<<<< HEAD
-=======
     <!-- Verifies that subclasses of ServiceClient meet a set of guidelines.
     1) They cannot have public or protected constructors
     2) They must implement a public static method named builder
@@ -285,8 +283,7 @@
     <module name="com.azure.tools.checkstyle.checks.ServiceClientChecks"/>
 
     <!-- CUSTOM CHECKS -->
->>>>>>> 9ccb9761
-    <!--Checks for the public API that should
+    <!-- Checks for the public API that should
     1) not return classes in the implementation package
     2) no class of implementation package as method's parameters -->
     <module name="com.azure.tools.checkstyle.checks.NoImplInPublicAPI"/>
