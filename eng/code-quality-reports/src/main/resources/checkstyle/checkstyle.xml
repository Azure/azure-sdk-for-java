<?xml version="1.0" encoding="UTF-8"?>

<!DOCTYPE module PUBLIC
    "-//Puppy Crawl//DTD Check Configuration 1.3//EN"
    "http://www.puppycrawl.com/dtds/configuration_1_3.dtd">

<!-- This is a checkstyle configuration file. For descriptions of
what the following rules do, please see the checkstyle configuration
page at http://checkstyle.sourceforge.net/config.html -->

<module name="Checker">

  <module name="SuppressionFilter">
    <property name="file" value="${samedir}/checkstyle-suppressions.xml"/>
    <property name="optional" value="true"/>
  </module>

  <module name="Header">
    <property name="header"
              value="// Copyright (c) Microsoft Corporation. All rights reserved.\n// Licensed under the MIT License."/>
    <property name="fileExtensions" value="java"/>
  </module>

  <module name="FileTabCharacter">
    <!-- Checks that there are no tab characters in the file. -->
  </module>

  <module name="NewlineAtEndOfFile">
    <property name="lineSeparator" value="lf"/>
  </module>

  <module name="RegexpSingleline">
    <!-- Checks that FIXME is not used in comments.  TODO is preferred. -->
    <property name="format" value="((//.*)|(\*.*))FIXME"/>
    <property name="message" value='TODO is preferred to FIXME.  e.g. "TODO(johndoe): Refactor when v2 is released."'/>
  </module>

  <module name="RegexpSingleline">
    <!-- Checks that TODOs are named.  (Actually, just that they are followed by an open paren. -->
    <property name="format" value="((//.*)|(\*.*))TODO [^(]"/>
    <property name="message" value='All TODOs should be named.  e.g. "TODO (johndoe): Refactor when v2 is released."'/>
  </module>

  <!-- Checks that a package-info.java file exists for each package. -->
  <!-- See http://checkstyle.sf.net/config_javadoc.html#JavadocPackage -->
  <module name="JavadocPackage"/>

  <!-- All Java AST specific tests live under TreeWalker module. -->
  <module name="TreeWalker">

    <!-- IMPORT CHECKS -->
    <!-- See http://checkstyle.sf.net/config_import.html -->
    <module name="AvoidStarImport"/>
    <module name="IllegalImport">
      <property name="regexp" value="true"/>
      <property name="illegalPkgs" value="^(com\.)?sun\.\w*, ^io\.opencensus"/>
    </module>
    <module name="RedundantImport"/>
    <module name="UnusedImports"/>

    <!-- NAMING CHECKS -->
    <!-- See http://checkstyle.sf.net/config_naming.html -->
    <module name="ConstantName"/>
    <module name="LocalFinalVariableName"/>
    <module name="LocalVariableName"/>
    <module name="MemberName"/>
    <module name="MethodName">
      <!-- Use default MethodName but block the use of 'builder' as method name -->
      <property name="format" value="(?=^[a-z][a-zA-Z0-9]*$)(?!^(?i)builder$)"/>
      <!-- allow the name on private methods  -->
      <property name="applyToPrivate" value="false"/>
    </module>
    <module name="PackageName"/>
    <module name="ParameterName"/>
    <module name="StaticVariableName"/>
    <module name="TypeName"/>

    <module name="TypeNameCheck">
      <!-- Validates static, final fields against the
      expression "^[A-Z][a-zA-Z0-9]*$". -->
      <metadata name="altname" value="TypeName"/>
      <property name="severity" value="warning"/>
    </module>

    <module name="ConstantNameCheck">
      <!-- Validates non-private, static, final fields against the supplied
      public/package final fields "^[A-Z][A-Z0-9]*(_[A-Z0-9]+)*$". -->
      <metadata name="altname" value="ConstantName"/>
      <property name="applyToPublic" value="true"/>
      <property name="applyToProtected" value="true"/>
      <property name="applyToPackage" value="true"/>
      <property name="applyToPrivate" value="false"/>
      <property name="format" value="^([A-Z][A-Z0-9]*(_[A-Z0-9]+)*|FLAG_.*)$"/>
      <message key="name.invalidPattern"
               value="Variable ''{0}'' should be in ALL_CAPS (if it is a constant) or be private (otherwise)."/>
      <property name="severity" value="warning"/>
    </module>

    <module name="StaticVariableNameCheck">
      <!-- Validates static, non-final fields against the supplied
      expression "^[a-z][a-zA-Z0-9]*_?$". -->
      <metadata name="altname" value="StaticVariableName"/>
      <property name="applyToPublic" value="true"/>
      <property name="applyToProtected" value="true"/>
      <property name="applyToPackage" value="true"/>
      <property name="applyToPrivate" value="true"/>
      <property name="format" value="^[a-z][a-zA-Z0-9]*_?$"/>
      <property name="severity" value="warning"/>
    </module>

    <module name="MemberNameCheck">
      <!-- Validates non-static members against the supplied expression. -->
      <metadata name="altname" value="MemberName"/>
      <property name="applyToPublic" value="true"/>
      <property name="applyToProtected" value="true"/>
      <property name="applyToPackage" value="true"/>
      <property name="applyToPrivate" value="true"/>
      <property name="format" value="^[a-z][a-zA-Z0-9]*$"/>
      <property name="severity" value="warning"/>
    </module>

    <module name="MethodNameCheck">
      <!-- Validates identifiers for method names. -->
      <metadata name="altname" value="MethodName"/>
      <property name="format" value="^[a-z][a-zA-Z0-9]*(_[a-zA-Z0-9]+)*$"/>
      <property name="severity" value="warning"/>
    </module>

    <module name="ParameterName">
      <!-- Validates identifiers for method parameters against the
        expression "^[a-z][a-zA-Z0-9]*$". -->
      <property name="severity" value="warning"/>
    </module>

    <module name="LocalFinalVariableName">
      <!-- Validates identifiers for local final variables against the
        expression "^[a-z][a-zA-Z0-9]*$". -->
      <property name="severity" value="warning"/>
    </module>

    <module name="LocalVariableName">
      <!-- Validates identifiers for local variables against the
        expression "^[a-z][a-zA-Z0-9]*$". -->
      <property name="severity" value="warning"/>
    </module>

    <!-- LENGTH and CODING CHECKS -->
    <module name="LeftCurly">
      <!-- Checks for placement of the left curly brace ('{'). -->
      <property name="severity" value="warning"/>
    </module>

    <module name="RightCurly">
      <!-- Checks right curlies on CATCH, ELSE, and TRY blocks are on
      the same line. e.g., the following example is fine:
      <pre>
        if {
          ...
        } else
      </pre>
      -->
      <!-- This next example is not fine:
      <pre>
        if {
          ...
        }
        else
      </pre>
      -->
      <property name="option" value="same"/>
      <property name="severity" value="warning"/>
    </module>

    <!-- Checks for braces around if and else blocks -->
    <module name="NeedBraces">
      <property name="tokens" value="LITERAL_IF, LITERAL_ELSE, LITERAL_FOR, LITERAL_WHILE, LITERAL_DO"/>
    </module>

    <module name="UpperEll">
      <!-- Checks that long constants are defined with an upper ell.-->
      <property name="severity" value="error"/>
    </module>

    <module name="FallThrough">
      <!-- Warn about falling through to the next case statement.  Similar to
      javac -Xlint:fallthrough, but the check is suppressed if a single-line comment
      on the last non-blank line preceding the fallen-into case contains 'fall through' (or
      some other variants which we don't publicized to promote consistency).
      -->
      <property name="reliefPattern"
                value="fall through|Fall through|fallthru|Fallthru|falls through|Falls through|fallthrough|Fallthrough|No break|NO break|no break|continue on"/>
      <property name="severity" value="error"/>
    </module>


    <!-- WHITESPACE CHECKS -->
    <module name="Indentation">
      <property name="basicOffset" value="4"/>
      <property name="braceAdjustment" value="0"/>
      <property name="caseIndent" value="4"/>
      <property name="throwsIndent" value="4"/>
      <property name="lineWrappingIndentation" value="4"/>
      <property name="arrayInitIndent" value="4"/>
    </module>

    <!-- Checks for whitespace                               -->
    <!-- See http://checkstyle.sf.net/config_whitespace.html -->
    <module name="EmptyForIteratorPad"/>
    <module name="MethodParamPad"/>
    <module name="NoWhitespaceAfter">
      <property name="tokens" value="INC,DEC,UNARY_MINUS,UNARY_PLUS,BNOT,LNOT,DOT,ARRAY_DECLARATOR,INDEX_OP"/>
    </module>
    <module name="NoWhitespaceBefore"/>
    <module name="OperatorWrap"/>
    <module name="ParenPad"/>
    <module name="TypecastParenPad"/>
    <module name="WhitespaceAfter"/>
    <module name="WhitespaceAround"/>

    <!-- Modifier Checks                                    -->
    <!-- See http://checkstyle.sf.net/config_modifiers.html -->
    <module name="ModifierOrder"/>
    <module name="RedundantModifier"/>

    <!-- Checks for blocks. You know, those {}'s         -->
    <!-- See http://checkstyle.sf.net/config_blocks.html -->
    <module name="AvoidNestedBlocks"/>
    <module name="EmptyBlock"/>

    <!-- Checks for common coding problems               -->
    <!-- See http://checkstyle.sf.net/config_coding.html -->
    <module name="EmptyStatement"/>
    <module name="EqualsHashCode"/>
    <module name="IllegalInstantiation"/>
    <module name="InnerAssignment"/>

    <!-- Updated on 03/17/2014: -->
    <!-- Added ignore. Code is generated so magic numbers are not a largish issue. -->
    <!-- <module name="MagicNumber" /> -->
    <module name="MissingSwitchDefault"/>
    <module name="SimplifyBooleanExpression"/>
    <module name="SimplifyBooleanReturn"/>

    <!-- Checks for class design                         -->
    <!-- See http://checkstyle.sf.net/config_design.html -->
    <module name="FinalClass"/>
    <module name="InterfaceIsType"/>
    <module name="VisibilityModifier">
      <property name="protectedAllowed" value="true"/>
      <property name="packageAllowed" value="true"/>
    </module>


    <!-- Miscellaneous other checks.                   -->
    <!-- See http://checkstyle.sf.net/config_misc.html -->
    <module name="ArrayTypeStyle"/>

    <!--Checks for package naming and name length limit. Package names have to starting with either-->
    <!--'com.microsoft.azure' or 'com.azure', and then the extension names should only contains-->
    <!--characters 'a' to 'z' with no more than 20 characters and  the package names should be no-->
    <!--more than 80 characters.-->
    <module name="PackageName">
      <property name="format" value="^(?=.{9,80}$)((com.microsoft.azure|com.azure)(\.[a-z]{1,20})*)+$"/>
    </module>

    <!-- Javadoc checks                                   -->
    <!-- See http://checkstyle.sf.net/config_javadoc.html -->
    <module name="JavadocMethod">
      <property name="scope" value="protected"/>
    </module>

    <!-- Verifies that all throws in the public API have JavaDocs explaining why and when they are thrown. -->
    <!-- The check verifies both checked (in the throws clause) and unchecked throws -->
    <module name="com.azure.tools.checkstyle.checks.JavadocThrowsChecks"/>

    <!-- CUSTOM CHECKS -->
    <!-- Verifies that subclasses of ServiceClient meet a set of guidelines.
    1) They cannot have public or protected constructors
    2) They must implement a public static method named builder
    -->
    <module name="com.azure.tools.checkstyle.checks.ServiceClientChecks"/>

    <!--CUSTOM CHECKS-->
    <!--Checks for the public API that should
    1) not return classes in the implementation package
    2) no class of implementation package as method's parameters -->
    <module name="com.azure.tools.checkstyle.checks.NoImplInPublicAPI"/>

    <!--CUSTOM CHECKS-->
    <!-- Verify the classes with annotation @ServiceClient should have following rules:
    1) No public or protected constructors
    2) No public static method named 'builder'
    3) Since these classes are supposed to be immutable, all fields in the service client classes should be final -->
    <module name="com.azure.tools.checkstyle.checks.ServiceClientInstantiationCheck"/>

    <!--CUSTOM CHECKS-->
    <!-- Checks for no external dependency exposed in the public API.
    We should only return types, and accept argument types, that are from the com.azure namespace.
    All other types should have suppression added if required. -->
    <module name="com.azure.tools.checkstyle.checks.ExternalDependencyExposedCheck"/>

    <!--CUSTOM CHECKS-->
    <!-- The @ServiceClientBuilder class should have the following rules:
    1) All service client builder should be named <ServiceName>ClientBuilder and annotated with @ServiceClientBuilder.
    2) Has a method 'buildClient()' to build a synchronous client,
    3) Has a method 'buildAsyncClient()' to build an asynchronous client -->
    <module name="com.azure.tools.checkstyle.checks.ServiceClientBuilderCheck"/>

    <!--CUSTOM CHECKS-->
    <!-- The @ServiceInterface class should have the following rules:
    1) The annotation property 'name' should be non-empty
    2) The length of value of property 'name' should be less than 20 characters and without space -->
    <module name="com.azure.tools.checkstyle.checks.ServiceInterfaceCheck"/>

    <!-- CUSTOM CHECKS -->
    <!-- The @Immutable class should have the following rules:
    1) All fields must be final -->
    <module name="com.azure.tools.checkstyle.checks.OnlyFinalFieldsForImmutableClassCheck"/>

    <!-- CUSTOM CHECKS -->
    <!-- Javadoc format: 'param / return / throws' descriptions text should only have one space character after the
     parameter name or return -->
    <module name="com.azure.tools.checkstyle.checks.JavaDocFormatting"/>

    <!--CUSTOM CHECKS-->
    <!-- Must use 'logger.logAndThrow' but not directly calling 'throw exception' -->
<!--    <module name="com.azure.tools.checkstyle.checks.ThrownClientLoggerCheck"/>-->

    <!--CUSTOM CHECKS-->
<<<<<<< HEAD
    <!-- Good Logging Practice
    1) ServiceLogger exists in public API should named 'logger'
    2) Non-static ServiceLogger instance logger
    3) All classes should use ServiceLogger as logger only but except ServiceLogger itself
    -->
    <module name="com.azure.tools.checkstyle.checks.GoodLoggingCheck">
      <property name="loggerName" value="logger"/>
    </module>
=======
    <!-- Any class that implements the HttpPipelinePolicy interface should:
    1) Must be a public class.
    2) Not in an implementation package or sub-package. -->
    <module name="com.azure.tools.checkstyle.checks.HttpPipelinePolicyCheck"/>
>>>>>>> 146e3a81
  </module>
</module><|MERGE_RESOLUTION|>--- conflicted
+++ resolved
@@ -323,24 +323,18 @@
     <module name="com.azure.tools.checkstyle.checks.JavaDocFormatting"/>
 
     <!--CUSTOM CHECKS-->
-    <!-- Must use 'logger.logAndThrow' but not directly calling 'throw exception' -->
-<!--    <module name="com.azure.tools.checkstyle.checks.ThrownClientLoggerCheck"/>-->
-
-    <!--CUSTOM CHECKS-->
-<<<<<<< HEAD
-    <!-- Good Logging Practice
-    1) ServiceLogger exists in public API should named 'logger'
-    2) Non-static ServiceLogger instance logger
-    3) All classes should use ServiceLogger as logger only but except ServiceLogger itself
-    -->
-    <module name="com.azure.tools.checkstyle.checks.GoodLoggingCheck">
-      <property name="loggerName" value="logger"/>
-    </module>
-=======
     <!-- Any class that implements the HttpPipelinePolicy interface should:
     1) Must be a public class.
     2) Not in an implementation package or sub-package. -->
     <module name="com.azure.tools.checkstyle.checks.HttpPipelinePolicyCheck"/>
->>>>>>> 146e3a81
+
+    <!--CUSTOM CHECKS-->
+    <!-- Good Logging Practice
+    1) ServiceLogger exists in public API should named 'logger'
+    2) Non-static ServiceLogger instance logger
+    3) All classes should use ServiceLogger as logger only but except ServiceLogger itself -->
+    <module name="com.azure.tools.checkstyle.checks.GoodLoggingCheck">
+      <property name="loggerName" value="logger"/>
+    </module>
   </module>
 </module>