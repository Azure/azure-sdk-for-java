--- conflicted
+++ resolved
@@ -319,16 +319,12 @@
 
     <!--CUSTOM CHECKS-->
     <!-- Must use 'logger.logAndThrow' but not directly calling 'throw exception' -->
-<<<<<<< HEAD
     <module name="com.azure.tools.checkstyle.checks.ThrowFromClientLoggerCheck"/>
-=======
-<!--    <module name="com.azure.tools.checkstyle.checks.ThrownClientLoggerCheck"/>-->
 
     <!--CUSTOM CHECKS-->
     <!-- Any class that implements the HttpPipelinePolicy interface should:
     1) Must be a public class.
     2) Not in an implementation package or sub-package. -->
     <module name="com.azure.tools.checkstyle.checks.HttpPipelinePolicyCheck"/>
->>>>>>> ca83bd98
   </module>
 </module>