<?xml version="1.0" encoding="UTF-8"?>

<!DOCTYPE module PUBLIC
    "-//Puppy Crawl//DTD Check Configuration 1.3//EN"
    "http://www.puppycrawl.com/dtds/configuration_1_3.dtd">

<!-- This is a checkstyle configuration file. For descriptions of
what the following rules do, please see the checkstyle configuration
page at http://checkstyle.sourceforge.net/config.html -->

<module name="Checker">

  <module name="SuppressionFilter">
    <property name="file" value="${samedir}/checkstyle-suppressions.xml"/>
    <property name="optional" value="true"/>
  </module>

  <module name="Header">
    <property name="header"
              value="// Copyright (c) Microsoft Corporation. All rights reserved.\n// Licensed under the MIT License."/>
    <property name="fileExtensions" value="java"/>
  </module>

  <module name="FileTabCharacter">
    <!-- Checks that there are no tab characters in the file. -->
  </module>

  <module name="NewlineAtEndOfFile">
    <property name="lineSeparator" value="lf"/>
  </module>

  <module name="RegexpSingleline">
    <!-- Checks that FIXME is not used in comments.  TODO is preferred. -->
    <property name="format" value="((//.*)|(\*.*))FIXME"/>
    <property name="message" value='TODO is preferred to FIXME.  e.g. "TODO(johndoe): Refactor when v2 is released."'/>
  </module>

  <module name="RegexpSingleline">
    <!-- Checks that TODOs are named.  (Actually, just that they are followed by an open paren. -->
    <property name="format" value="((//.*)|(\*.*))TODO [^(]"/>
    <property name="message" value='All TODOs should be named.  e.g. "TODO (johndoe): Refactor when v2 is released."'/>
  </module>

  <!-- All Java AST specific tests live under TreeWalker module. -->
  <module name="TreeWalker">

    <!-- IMPORT CHECKS -->
    <!-- See http://checkstyle.sf.net/config_import.html -->
    <module name="AvoidStarImport"/>
    <module name="IllegalImport">
      <property name="regexp" value="true"/>
      <property name="illegalPkgs" value="^(com\.)?sun\.\w*, ^io\.opencensus"/>
    </module>
    <module name="RedundantImport"/>
    <module name="UnusedImports"/>

    <!-- NAMING CHECKS -->
    <!-- See http://checkstyle.sf.net/config_naming.html -->
    <module name="ConstantName"/>
    <module name="LocalFinalVariableName"/>
    <module name="LocalVariableName"/>
    <module name="MemberName"/>
    <module name="MethodName">
      <!-- Use default MethodName but block the use of 'builder' as method name -->
      <property name="format" value="(?=^[a-z][a-zA-Z0-9]*$)(?!^(?i)builder$)"/>
      <!-- allow the name on private methods  -->
      <property name="applyToPrivate" value="false"/>
    </module>
    <module name="PackageName"/>
    <module name="ParameterName"/>
    <module name="StaticVariableName"/>
    <module name="TypeName"/>

    <module name="TypeNameCheck">
      <!-- Validates static, final fields against the
      expression "^[A-Z][a-zA-Z0-9]*$". -->
      <metadata name="altname" value="TypeName"/>
      <property name="severity" value="warning"/>
    </module>

    <module name="ConstantNameCheck">
      <!-- Validates non-private, static, final fields against the supplied
      public/package final fields "^[A-Z][A-Z0-9]*(_[A-Z0-9]+)*$". -->
      <metadata name="altname" value="ConstantName"/>
      <property name="applyToPublic" value="true"/>
      <property name="applyToProtected" value="true"/>
      <property name="applyToPackage" value="true"/>
      <property name="applyToPrivate" value="false"/>
      <property name="format" value="^([A-Z][A-Z0-9]*(_[A-Z0-9]+)*|FLAG_.*)$"/>
      <message key="name.invalidPattern"
               value="Variable ''{0}'' should be in ALL_CAPS (if it is a constant) or be private (otherwise)."/>
      <property name="severity" value="warning"/>
    </module>

    <module name="StaticVariableNameCheck">
      <!-- Validates static, non-final fields against the supplied
      expression "^[a-z][a-zA-Z0-9]*_?$". -->
      <metadata name="altname" value="StaticVariableName"/>
      <property name="applyToPublic" value="true"/>
      <property name="applyToProtected" value="true"/>
      <property name="applyToPackage" value="true"/>
      <property name="applyToPrivate" value="true"/>
      <property name="format" value="^[a-z][a-zA-Z0-9]*_?$"/>
      <property name="severity" value="warning"/>
    </module>

    <module name="MemberNameCheck">
      <!-- Validates non-static members against the supplied expression. -->
      <metadata name="altname" value="MemberName"/>
      <property name="applyToPublic" value="true"/>
      <property name="applyToProtected" value="true"/>
      <property name="applyToPackage" value="true"/>
      <property name="applyToPrivate" value="true"/>
      <property name="format" value="^[a-z][a-zA-Z0-9]*$"/>
      <property name="severity" value="warning"/>
    </module>

    <module name="MethodNameCheck">
      <!-- Validates identifiers for method names. -->
      <metadata name="altname" value="MethodName"/>
      <property name="format" value="^[a-z][a-zA-Z0-9]*(_[a-zA-Z0-9]+)*$"/>
      <property name="severity" value="warning"/>
    </module>

    <module name="ParameterName">
      <!-- Validates identifiers for method parameters against the
        expression "^[a-z][a-zA-Z0-9]*$". -->
      <property name="severity" value="warning"/>
    </module>

    <module name="LocalFinalVariableName">
      <!-- Validates identifiers for local final variables against the
        expression "^[a-z][a-zA-Z0-9]*$". -->
      <property name="severity" value="warning"/>
    </module>

    <module name="LocalVariableName">
      <!-- Validates identifiers for local variables against the
        expression "^[a-z][a-zA-Z0-9]*$". -->
      <property name="severity" value="warning"/>
    </module>

    <!-- LENGTH and CODING CHECKS -->
    <module name="LeftCurly">
      <!-- Checks for placement of the left curly brace ('{'). -->
      <property name="severity" value="warning"/>
    </module>

    <module name="RightCurly">
      <!-- Checks right curlies on CATCH, ELSE, and TRY blocks are on
      the same line. e.g., the following example is fine:
      <pre>
        if {
          ...
        } else
      </pre>
      -->
      <!-- This next example is not fine:
      <pre>
        if {
          ...
        }
        else
      </pre>
      -->
      <property name="option" value="same"/>
      <property name="severity" value="warning"/>
    </module>

    <!-- Checks for braces around if and else blocks -->
    <module name="NeedBraces">
      <property name="severity" value="warning"/>
      <property name="tokens" value="LITERAL_IF, LITERAL_ELSE, LITERAL_FOR, LITERAL_WHILE, LITERAL_DO"/>
    </module>

    <module name="UpperEll">
      <!-- Checks that long constants are defined with an upper ell.-->
      <property name="severity" value="error"/>
    </module>

<<<<<<< HEAD
    <!-- All Java AST specific tests live under TreeWalker module. -->
    <module name="TreeWalker">

        <!-- IMPORT CHECKS -->
        <!-- See http://checkstyle.sf.net/config_import.html -->
        <module name="AvoidStarImport"/>
        <module name="IllegalImport">
            <property name="regexp" value="true"/>
            <property name="illegalPkgs" value="(com\.)?sun\.\w*"/>
        </module>
        <module name="RedundantImport"/>
        <module name="UnusedImports"/>

        <!-- NAMING CHECKS -->
        <!-- See http://checkstyle.sf.net/config_naming.html -->
        <module name="ConstantName"/>
        <module name="LocalFinalVariableName"/>
        <module name="LocalVariableName"/>
        <module name="MemberName"/>
        <module name="MethodName"/>
        <module name="PackageName"/>
        <module name="ParameterName"/>
        <module name="StaticVariableName"/>
        <module name="TypeName"/>

        <module name="TypeNameCheck">
            <!-- Validates static, final fields against the
            expression "^[A-Z][a-zA-Z0-9]*$". -->
            <metadata name="altname" value="TypeName"/>
            <property name="severity" value="warning"/>
        </module>

        <module name="ConstantNameCheck">
            <!-- Validates non-private, static, final fields against the supplied
            public/package final fields "^[A-Z][A-Z0-9]*(_[A-Z0-9]+)*$". -->
            <metadata name="altname" value="ConstantName"/>
            <property name="applyToPublic" value="true"/>
            <property name="applyToProtected" value="true"/>
            <property name="applyToPackage" value="true"/>
            <property name="applyToPrivate" value="false"/>
            <property name="format" value="^([A-Z][A-Z0-9]*(_[A-Z0-9]+)*|FLAG_.*)$"/>
            <message key="name.invalidPattern"
                     value="Variable ''{0}'' should be in ALL_CAPS (if it is a constant) or be private (otherwise)."/>
            <property name="severity" value="warning"/>
        </module>

        <module name="StaticVariableNameCheck">
            <!-- Validates static, non-final fields against the supplied
            expression "^[a-z][a-zA-Z0-9]*_?$". -->
            <metadata name="altname" value="StaticVariableName"/>
            <property name="applyToPublic" value="true"/>
            <property name="applyToProtected" value="true"/>
            <property name="applyToPackage" value="true"/>
            <property name="applyToPrivate" value="true"/>
            <property name="format" value="^[a-z][a-zA-Z0-9]*_?$"/>
            <property name="severity" value="warning"/>
        </module>

        <module name="MemberNameCheck">
            <!-- Validates non-static members against the supplied expression. -->
            <metadata name="altname" value="MemberName"/>
            <property name="applyToPublic" value="true"/>
            <property name="applyToProtected" value="true"/>
            <property name="applyToPackage" value="true"/>
            <property name="applyToPrivate" value="true"/>
            <property name="format" value="^[a-z][a-zA-Z0-9]*$"/>
            <property name="severity" value="warning"/>
        </module>

        <module name="MethodNameCheck">
            <!-- Validates identifiers for method names. -->
            <metadata name="altname" value="MethodName"/>
            <property name="format" value="^[a-z][a-zA-Z0-9]*(_[a-zA-Z0-9]+)*$"/>
            <property name="severity" value="warning"/>
        </module>

        <module name="ParameterName">
            <!-- Validates identifiers for method parameters against the
              expression "^[a-z][a-zA-Z0-9]*$". -->
            <property name="severity" value="warning"/>
        </module>

        <module name="LocalFinalVariableName">
            <!-- Validates identifiers for local final variables against the
              expression "^[a-z][a-zA-Z0-9]*$". -->
            <property name="severity" value="warning"/>
        </module>

        <module name="LocalVariableName">
            <!-- Validates identifiers for local variables against the
              expression "^[a-z][a-zA-Z0-9]*$". -->
            <property name="severity" value="warning"/>
        </module>

        <!-- LENGTH and CODING CHECKS -->
        <module name="LeftCurly">
            <!-- Checks for placement of the left curly brace ('{'). -->
            <property name="severity" value="warning"/>
        </module>

        <module name="RightCurly">
            <!-- Checks right curlies on CATCH, ELSE, and TRY blocks are on
            the same line. e.g., the following example is fine:
            <pre>
              if {
                ...
              } else
            </pre>
            -->
            <!-- This next example is not fine:
            <pre>
              if {
                ...
              }
              else
            </pre>
            -->
            <property name="option" value="same"/>
            <property name="severity" value="warning"/>
        </module>

        <!-- Checks for braces around if and else blocks -->
        <module name="NeedBraces">
            <property name="severity" value="warning"/>
            <property name="tokens" value="LITERAL_IF, LITERAL_ELSE, LITERAL_FOR, LITERAL_WHILE, LITERAL_DO"/>
        </module>

        <module name="UpperEll">
            <!-- Checks that long constants are defined with an upper ell.-->
            <property name="severity" value="error"/>
        </module>

        <module name="FallThrough">
            <!-- Warn about falling through to the next case statement.  Similar to
            javac -Xlint:fallthrough, but the check is suppressed if a single-line comment
            on the last non-blank line preceding the fallen-into case contains 'fall through' (or
            some other variants which we don't publicized to promote consistency).
            -->
            <property name="reliefPattern"
                      value="fall through|Fall through|fallthru|Fallthru|falls through|Falls through|fallthrough|Fallthrough|No break|NO break|no break|continue on"/>
            <property name="severity" value="error"/>
        </module>


        <!-- WHITESPACE CHECKS -->
        <module name="Indentation">
            <property name="basicOffset" value="4"/>
            <property name="braceAdjustment" value="0"/>
            <property name="caseIndent" value="4"/>
            <property name="throwsIndent" value="4"/>
            <property name="lineWrappingIndentation" value="4"/>
            <property name="arrayInitIndent" value="4"/>
        </module>

        <!-- Checks for whitespace                               -->
        <!-- See http://checkstyle.sf.net/config_whitespace.html -->
        <module name="EmptyForIteratorPad"/>
        <module name="MethodParamPad"/>
        <module name="NoWhitespaceAfter">
            <property name="tokens" value="INC,DEC,UNARY_MINUS,UNARY_PLUS,BNOT,LNOT,DOT,ARRAY_DECLARATOR,INDEX_OP"/>
        </module>
        <module name="NoWhitespaceBefore"/>
        <module name="OperatorWrap"/>
        <module name="ParenPad"/>
        <module name="TypecastParenPad"/>
        <module name="WhitespaceAfter"/>
        <module name="WhitespaceAround"/>

        <!-- Modifier Checks                                    -->
        <!-- See http://checkstyle.sf.net/config_modifiers.html -->
        <module name="ModifierOrder"/>
        <module name="RedundantModifier"/>

        <!-- Checks for blocks. You know, those {}'s         -->
        <!-- See http://checkstyle.sf.net/config_blocks.html -->
        <module name="AvoidNestedBlocks"/>
        <module name="EmptyBlock"/>

        <!-- Checks for common coding problems               -->
        <!-- See http://checkstyle.sf.net/config_coding.html -->
        <module name="EmptyStatement"/>
        <module name="EqualsHashCode"/>
        <module name="IllegalInstantiation"/>
        <module name="InnerAssignment"/>

        <!-- Updated on 03/17/2014: -->
        <!-- Added ignore. Code is generated so magic numbers are not a largish issue. -->
        <!-- <module name="MagicNumber" /> -->
        <module name="MissingSwitchDefault"/>
        <module name="SimplifyBooleanExpression"/>
        <module name="SimplifyBooleanReturn"/>

        <!-- Checks for class design                         -->
        <!-- See http://checkstyle.sf.net/config_design.html -->
        <module name="FinalClass"/>
        <module name="InterfaceIsType"/>
        <module name="VisibilityModifier">
            <property name="protectedAllowed" value="true"/>
            <property name="packageAllowed" value="true"/>
        </module>


        <!-- Miscellaneous other checks.                   -->
        <!-- See http://checkstyle.sf.net/config_misc.html -->
        <module name="ArrayTypeStyle"/>

        <!--Checks for package naming and name length limit. Package names have to starting with either-->
        <!--'com.microsoft.azure' or 'com.azure', and then the extension names should only contains-->
        <!--characters 'a' to 'z' with no more than 20 characters and  the package names should be no-->
        <!--more than 80 characters.-->
        <module name="PackageName">
            <property name="format" value="^(?=.{9,80}$)((com.microsoft.azure|com.azure)(\.[a-z]{1,20})*)+$"/>
        </module>
      
        <!-- Javadoc checks                                   -->
        <!-- See http://checkstyle.sf.net/config_javadoc.html -->
        <module name="JavadocMethod">
            <property name="scope" value="protected"/>
        </module>

        <!-- CUSTOM CHECKS -->
        <!-- Verifies that subclasses of ServiceClient meet a set of guidelines.
        1) They cannot have public or protected constructors
        2) They must implement a public static method named builder
        -->
        <module name="com.azure.tools.checkstyle.checks.ServiceClientChecks"/>

        <!-- Fluent method checks -->
        <!-- A method returns an instance of the class, and that have one parameter, should not start with 'with'.-->
        <module name="com.azure.tools.checkstyle.checks.FluentMethodNameCheck">
          <property name="avoidStartWords" value="with"/>
        </module>
=======
    <module name="FallThrough">
      <!-- Warn about falling through to the next case statement.  Similar to
      javac -Xlint:fallthrough, but the check is suppressed if a single-line comment
      on the last non-blank line preceding the fallen-into case contains 'fall through' (or
      some other variants which we don't publicized to promote consistency).
      -->
      <property name="reliefPattern"
                value="fall through|Fall through|fallthru|Fallthru|falls through|Falls through|fallthrough|Fallthrough|No break|NO break|no break|continue on"/>
      <property name="severity" value="error"/>
>>>>>>> 2bd38557
    </module>


    <!-- WHITESPACE CHECKS -->
    <module name="Indentation">
      <property name="basicOffset" value="4"/>
      <property name="braceAdjustment" value="0"/>
      <property name="caseIndent" value="4"/>
      <property name="throwsIndent" value="4"/>
      <property name="lineWrappingIndentation" value="4"/>
      <property name="arrayInitIndent" value="4"/>
    </module>

    <!-- Checks for whitespace                               -->
    <!-- See http://checkstyle.sf.net/config_whitespace.html -->
    <module name="EmptyForIteratorPad"/>
    <module name="MethodParamPad"/>
    <module name="NoWhitespaceAfter">
      <property name="tokens" value="INC,DEC,UNARY_MINUS,UNARY_PLUS,BNOT,LNOT,DOT,ARRAY_DECLARATOR,INDEX_OP"/>
    </module>
    <module name="NoWhitespaceBefore"/>
    <module name="OperatorWrap"/>
    <module name="ParenPad"/>
    <module name="TypecastParenPad"/>
    <module name="WhitespaceAfter"/>
    <module name="WhitespaceAround"/>

    <!-- Modifier Checks                                    -->
    <!-- See http://checkstyle.sf.net/config_modifiers.html -->
    <module name="ModifierOrder"/>
    <module name="RedundantModifier"/>

    <!-- Checks for blocks. You know, those {}'s         -->
    <!-- See http://checkstyle.sf.net/config_blocks.html -->
    <module name="AvoidNestedBlocks"/>
    <module name="EmptyBlock"/>

    <!-- Checks for common coding problems               -->
    <!-- See http://checkstyle.sf.net/config_coding.html -->
    <module name="EmptyStatement"/>
    <module name="EqualsHashCode"/>
    <module name="IllegalInstantiation"/>
    <module name="InnerAssignment"/>

    <!-- Updated on 03/17/2014: -->
    <!-- Added ignore. Code is generated so magic numbers are not a largish issue. -->
    <!-- <module name="MagicNumber" /> -->
    <module name="MissingSwitchDefault"/>
    <module name="SimplifyBooleanExpression"/>
    <module name="SimplifyBooleanReturn"/>

    <!-- Checks for class design                         -->
    <!-- See http://checkstyle.sf.net/config_design.html -->
    <module name="FinalClass"/>
    <module name="InterfaceIsType"/>
    <module name="VisibilityModifier">
      <property name="protectedAllowed" value="true"/>
      <property name="packageAllowed" value="true"/>
    </module>


    <!-- Miscellaneous other checks.                   -->
    <!-- See http://checkstyle.sf.net/config_misc.html -->
    <module name="ArrayTypeStyle"/>

    <!--Checks for package naming and name length limit. Package names have to starting with either-->
    <!--'com.microsoft.azure' or 'com.azure', and then the extension names should only contains-->
    <!--characters 'a' to 'z' with no more than 20 characters and  the package names should be no-->
    <!--more than 80 characters.-->
    <module name="PackageName">
      <property name="format" value="^(?=.{9,80}$)((com.microsoft.azure|com.azure)(\.[a-z]{1,20})*)+$"/>
    </module>

    <!-- Javadoc checks                                   -->
    <!-- See http://checkstyle.sf.net/config_javadoc.html -->
    <module name="JavadocMethod">
      <property name="scope" value="protected"/>
    </module>

    <!-- Verifies that all throws in the public API have JavaDocs explaining why and when they are thrown. -->
    <!-- The check verifies both checked (in the throws clause) and unchecked throws -->
    <module name="com.azure.tools.checkstyle.checks.JavadocThrowsChecks"/>

    <!-- CUSTOM CHECKS -->
    <!-- Verifies that subclasses of ServiceClient meet a set of guidelines.
    1) They cannot have public or protected constructors
    2) They must implement a public static method named builder
    -->
    <module name="com.azure.tools.checkstyle.checks.ServiceClientChecks"/>

    <!--CUSTOM CHECKS-->
    <!--Checks for the public API that should
    1) not return classes in the implementation package
    2) no class of implementation package as method's parameters -->
    <module name="com.azure.tools.checkstyle.checks.NoImplInPublicAPI"/>

    <!--CUSTOM CHECKS-->
    <!-- Verify the classes with annotation @ServiceClient should have following rules:
    1) No public or protected constructors
    2) No public static method named 'builder'
    3) Since these classes are supposed to be immutable, all fields in the service client classes should be final -->
    <module name="com.azure.tools.checkstyle.checks.ServiceClientInstantiationCheck"/>

    <!--CUSTOM CHECKS-->
    <!-- Checks for no external dependency exposed in the public API.
    We should only return types, and accept argument types, that are from the com.azure namespace.
    All other types should have suppression added if required. -->
    <module name="com.azure.tools.checkstyle.checks.ExternalDependencyExposedCheck"/>

    <!--CUSTOM CHECKS-->
    <!-- The @ServiceClientBuilder class should have the following rules:
    1) All service client builder should be named <ServiceName>ClientBuilder and annotated with @ServiceClientBuilder.
    2) Has a method 'buildClient()' to build a synchronous client,
    3) Has a method 'buildAsyncClient()' to build an asynchronous client -->
    <module name="com.azure.tools.checkstyle.checks.ServiceClientBuilderCheck"/>

    <!--CUSTOM CHECKS-->
    <!-- The @ServiceInterface class should have the following rules:
    1) The annotation property 'name' should be non-empty
    2) The length of value of property 'name' should be less than 20 characters and without space -->
    <module name="com.azure.tools.checkstyle.checks.ServiceInterfaceCheck"/>

    <!--CUSTOM CHECKS-->
    <!-- Must use 'logger.logAndThrow' but not directly calling 'throw exception' -->
<!--    <module name="com.azure.tools.checkstyle.checks.ThrownClientLoggerCheck"/>-->
  </module>
</module><|MERGE_RESOLUTION|>--- conflicted
+++ resolved
@@ -178,240 +178,6 @@
       <property name="severity" value="error"/>
     </module>
 
-<<<<<<< HEAD
-    <!-- All Java AST specific tests live under TreeWalker module. -->
-    <module name="TreeWalker">
-
-        <!-- IMPORT CHECKS -->
-        <!-- See http://checkstyle.sf.net/config_import.html -->
-        <module name="AvoidStarImport"/>
-        <module name="IllegalImport">
-            <property name="regexp" value="true"/>
-            <property name="illegalPkgs" value="(com\.)?sun\.\w*"/>
-        </module>
-        <module name="RedundantImport"/>
-        <module name="UnusedImports"/>
-
-        <!-- NAMING CHECKS -->
-        <!-- See http://checkstyle.sf.net/config_naming.html -->
-        <module name="ConstantName"/>
-        <module name="LocalFinalVariableName"/>
-        <module name="LocalVariableName"/>
-        <module name="MemberName"/>
-        <module name="MethodName"/>
-        <module name="PackageName"/>
-        <module name="ParameterName"/>
-        <module name="StaticVariableName"/>
-        <module name="TypeName"/>
-
-        <module name="TypeNameCheck">
-            <!-- Validates static, final fields against the
-            expression "^[A-Z][a-zA-Z0-9]*$". -->
-            <metadata name="altname" value="TypeName"/>
-            <property name="severity" value="warning"/>
-        </module>
-
-        <module name="ConstantNameCheck">
-            <!-- Validates non-private, static, final fields against the supplied
-            public/package final fields "^[A-Z][A-Z0-9]*(_[A-Z0-9]+)*$". -->
-            <metadata name="altname" value="ConstantName"/>
-            <property name="applyToPublic" value="true"/>
-            <property name="applyToProtected" value="true"/>
-            <property name="applyToPackage" value="true"/>
-            <property name="applyToPrivate" value="false"/>
-            <property name="format" value="^([A-Z][A-Z0-9]*(_[A-Z0-9]+)*|FLAG_.*)$"/>
-            <message key="name.invalidPattern"
-                     value="Variable ''{0}'' should be in ALL_CAPS (if it is a constant) or be private (otherwise)."/>
-            <property name="severity" value="warning"/>
-        </module>
-
-        <module name="StaticVariableNameCheck">
-            <!-- Validates static, non-final fields against the supplied
-            expression "^[a-z][a-zA-Z0-9]*_?$". -->
-            <metadata name="altname" value="StaticVariableName"/>
-            <property name="applyToPublic" value="true"/>
-            <property name="applyToProtected" value="true"/>
-            <property name="applyToPackage" value="true"/>
-            <property name="applyToPrivate" value="true"/>
-            <property name="format" value="^[a-z][a-zA-Z0-9]*_?$"/>
-            <property name="severity" value="warning"/>
-        </module>
-
-        <module name="MemberNameCheck">
-            <!-- Validates non-static members against the supplied expression. -->
-            <metadata name="altname" value="MemberName"/>
-            <property name="applyToPublic" value="true"/>
-            <property name="applyToProtected" value="true"/>
-            <property name="applyToPackage" value="true"/>
-            <property name="applyToPrivate" value="true"/>
-            <property name="format" value="^[a-z][a-zA-Z0-9]*$"/>
-            <property name="severity" value="warning"/>
-        </module>
-
-        <module name="MethodNameCheck">
-            <!-- Validates identifiers for method names. -->
-            <metadata name="altname" value="MethodName"/>
-            <property name="format" value="^[a-z][a-zA-Z0-9]*(_[a-zA-Z0-9]+)*$"/>
-            <property name="severity" value="warning"/>
-        </module>
-
-        <module name="ParameterName">
-            <!-- Validates identifiers for method parameters against the
-              expression "^[a-z][a-zA-Z0-9]*$". -->
-            <property name="severity" value="warning"/>
-        </module>
-
-        <module name="LocalFinalVariableName">
-            <!-- Validates identifiers for local final variables against the
-              expression "^[a-z][a-zA-Z0-9]*$". -->
-            <property name="severity" value="warning"/>
-        </module>
-
-        <module name="LocalVariableName">
-            <!-- Validates identifiers for local variables against the
-              expression "^[a-z][a-zA-Z0-9]*$". -->
-            <property name="severity" value="warning"/>
-        </module>
-
-        <!-- LENGTH and CODING CHECKS -->
-        <module name="LeftCurly">
-            <!-- Checks for placement of the left curly brace ('{'). -->
-            <property name="severity" value="warning"/>
-        </module>
-
-        <module name="RightCurly">
-            <!-- Checks right curlies on CATCH, ELSE, and TRY blocks are on
-            the same line. e.g., the following example is fine:
-            <pre>
-              if {
-                ...
-              } else
-            </pre>
-            -->
-            <!-- This next example is not fine:
-            <pre>
-              if {
-                ...
-              }
-              else
-            </pre>
-            -->
-            <property name="option" value="same"/>
-            <property name="severity" value="warning"/>
-        </module>
-
-        <!-- Checks for braces around if and else blocks -->
-        <module name="NeedBraces">
-            <property name="severity" value="warning"/>
-            <property name="tokens" value="LITERAL_IF, LITERAL_ELSE, LITERAL_FOR, LITERAL_WHILE, LITERAL_DO"/>
-        </module>
-
-        <module name="UpperEll">
-            <!-- Checks that long constants are defined with an upper ell.-->
-            <property name="severity" value="error"/>
-        </module>
-
-        <module name="FallThrough">
-            <!-- Warn about falling through to the next case statement.  Similar to
-            javac -Xlint:fallthrough, but the check is suppressed if a single-line comment
-            on the last non-blank line preceding the fallen-into case contains 'fall through' (or
-            some other variants which we don't publicized to promote consistency).
-            -->
-            <property name="reliefPattern"
-                      value="fall through|Fall through|fallthru|Fallthru|falls through|Falls through|fallthrough|Fallthrough|No break|NO break|no break|continue on"/>
-            <property name="severity" value="error"/>
-        </module>
-
-
-        <!-- WHITESPACE CHECKS -->
-        <module name="Indentation">
-            <property name="basicOffset" value="4"/>
-            <property name="braceAdjustment" value="0"/>
-            <property name="caseIndent" value="4"/>
-            <property name="throwsIndent" value="4"/>
-            <property name="lineWrappingIndentation" value="4"/>
-            <property name="arrayInitIndent" value="4"/>
-        </module>
-
-        <!-- Checks for whitespace                               -->
-        <!-- See http://checkstyle.sf.net/config_whitespace.html -->
-        <module name="EmptyForIteratorPad"/>
-        <module name="MethodParamPad"/>
-        <module name="NoWhitespaceAfter">
-            <property name="tokens" value="INC,DEC,UNARY_MINUS,UNARY_PLUS,BNOT,LNOT,DOT,ARRAY_DECLARATOR,INDEX_OP"/>
-        </module>
-        <module name="NoWhitespaceBefore"/>
-        <module name="OperatorWrap"/>
-        <module name="ParenPad"/>
-        <module name="TypecastParenPad"/>
-        <module name="WhitespaceAfter"/>
-        <module name="WhitespaceAround"/>
-
-        <!-- Modifier Checks                                    -->
-        <!-- See http://checkstyle.sf.net/config_modifiers.html -->
-        <module name="ModifierOrder"/>
-        <module name="RedundantModifier"/>
-
-        <!-- Checks for blocks. You know, those {}'s         -->
-        <!-- See http://checkstyle.sf.net/config_blocks.html -->
-        <module name="AvoidNestedBlocks"/>
-        <module name="EmptyBlock"/>
-
-        <!-- Checks for common coding problems               -->
-        <!-- See http://checkstyle.sf.net/config_coding.html -->
-        <module name="EmptyStatement"/>
-        <module name="EqualsHashCode"/>
-        <module name="IllegalInstantiation"/>
-        <module name="InnerAssignment"/>
-
-        <!-- Updated on 03/17/2014: -->
-        <!-- Added ignore. Code is generated so magic numbers are not a largish issue. -->
-        <!-- <module name="MagicNumber" /> -->
-        <module name="MissingSwitchDefault"/>
-        <module name="SimplifyBooleanExpression"/>
-        <module name="SimplifyBooleanReturn"/>
-
-        <!-- Checks for class design                         -->
-        <!-- See http://checkstyle.sf.net/config_design.html -->
-        <module name="FinalClass"/>
-        <module name="InterfaceIsType"/>
-        <module name="VisibilityModifier">
-            <property name="protectedAllowed" value="true"/>
-            <property name="packageAllowed" value="true"/>
-        </module>
-
-
-        <!-- Miscellaneous other checks.                   -->
-        <!-- See http://checkstyle.sf.net/config_misc.html -->
-        <module name="ArrayTypeStyle"/>
-
-        <!--Checks for package naming and name length limit. Package names have to starting with either-->
-        <!--'com.microsoft.azure' or 'com.azure', and then the extension names should only contains-->
-        <!--characters 'a' to 'z' with no more than 20 characters and  the package names should be no-->
-        <!--more than 80 characters.-->
-        <module name="PackageName">
-            <property name="format" value="^(?=.{9,80}$)((com.microsoft.azure|com.azure)(\.[a-z]{1,20})*)+$"/>
-        </module>
-      
-        <!-- Javadoc checks                                   -->
-        <!-- See http://checkstyle.sf.net/config_javadoc.html -->
-        <module name="JavadocMethod">
-            <property name="scope" value="protected"/>
-        </module>
-
-        <!-- CUSTOM CHECKS -->
-        <!-- Verifies that subclasses of ServiceClient meet a set of guidelines.
-        1) They cannot have public or protected constructors
-        2) They must implement a public static method named builder
-        -->
-        <module name="com.azure.tools.checkstyle.checks.ServiceClientChecks"/>
-
-        <!-- Fluent method checks -->
-        <!-- A method returns an instance of the class, and that have one parameter, should not start with 'with'.-->
-        <module name="com.azure.tools.checkstyle.checks.FluentMethodNameCheck">
-          <property name="avoidStartWords" value="with"/>
-        </module>
-=======
     <module name="FallThrough">
       <!-- Warn about falling through to the next case statement.  Similar to
       javac -Xlint:fallthrough, but the check is suppressed if a single-line comment
@@ -421,7 +187,6 @@
       <property name="reliefPattern"
                 value="fall through|Fall through|fallthru|Fallthru|falls through|Falls through|fallthrough|Fallthrough|No break|NO break|no break|continue on"/>
       <property name="severity" value="error"/>
->>>>>>> 2bd38557
     </module>
 
 
@@ -547,5 +312,19 @@
     <!--CUSTOM CHECKS-->
     <!-- Must use 'logger.logAndThrow' but not directly calling 'throw exception' -->
 <!--    <module name="com.azure.tools.checkstyle.checks.ThrownClientLoggerCheck"/>-->
+
+
+    <!-- CUSTOM CHECKS -->
+    <!-- Verifies that subclasses of ServiceClient meet a set of guidelines.
+    1) They cannot have public or protected constructors
+    2) They must implement a public static method named builder
+    -->
+    <module name="com.azure.tools.checkstyle.checks.ServiceClientChecks"/>
+
+    <!-- Fluent method checks -->
+    <!-- A method returns an instance of the class, and that have one parameter, should not start with 'with'.-->
+    <module name="com.azure.tools.checkstyle.checks.FluentMethodNameCheck">
+      <property name="avoidStartWords" value="with"/>
+    </module>
   </module>
 </module>