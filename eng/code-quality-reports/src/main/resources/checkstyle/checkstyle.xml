<?xml version="1.0" encoding="UTF-8"?>

<!DOCTYPE module PUBLIC
    "-//Puppy Crawl//DTD Check Configuration 1.3//EN"
    "http://www.puppycrawl.com/dtds/configuration_1_3.dtd">

<!-- This is a checkstyle configuration file. For descriptions of
what the following rules do, please see the checkstyle configuration
page at http://checkstyle.sourceforge.net/config.html -->

<module name="Checker">

  <module name="SuppressionFilter">
    <property name="file" value="${samedir}/checkstyle-suppressions.xml"/>
    <property name="optional" value="true"/>
  </module>

  <module name="Header">
    <property name="header"
              value="// Copyright (c) Microsoft Corporation. All rights reserved.\n// Licensed under the MIT License."/>
    <property name="fileExtensions" value="java"/>
  </module>

  <module name="FileTabCharacter">
    <!-- Checks that there are no tab characters in the file. -->
  </module>

  <module name="NewlineAtEndOfFile">
    <property name="lineSeparator" value="lf"/>
  </module>

  <module name="RegexpSingleline">
    <!-- Checks that FIXME is not used in comments.  TODO is preferred. -->
    <property name="format" value="((//.*)|(\*.*))FIXME"/>
    <property name="message" value='TODO is preferred to FIXME.  e.g. "TODO(johndoe): Refactor when v2 is released."'/>
  </module>

  <module name="RegexpSingleline">
    <!-- Checks that TODOs are named.  (Actually, just that they are followed by an open paren. -->
    <property name="format" value="((//.*)|(\*.*))TODO [^(]"/>
    <property name="message" value='All TODOs should be named.  e.g. "TODO (johndoe): Refactor when v2 is released."'/>
  </module>

  <!-- Checks that a package-info.java file exists for each package. -->
  <!-- See http://checkstyle.sf.net/config_javadoc.html#JavadocPackage -->
  <module name="JavadocPackage"/>

  <!-- All Java AST specific tests live under TreeWalker module. -->
  <module name="TreeWalker">

    <!-- IMPORT CHECKS -->
    <!-- See http://checkstyle.sf.net/config_import.html -->
    <module name="AvoidStarImport"/>
    <module name="IllegalImport">
      <property name="regexp" value="true"/>
      <property name="illegalPkgs" value="^(com\.)?sun\.\w*, ^io\.opencensus"/>
    </module>
    <module name="RedundantImport"/>
    <module name="UnusedImports"/>

    <!-- NAMING CHECKS -->
    <!-- See http://checkstyle.sf.net/config_naming.html -->
    <module name="ConstantName"/>
    <module name="LocalFinalVariableName"/>
    <module name="LocalVariableName"/>
    <module name="MemberName"/>
    <module name="MethodName">
      <!-- Use default MethodName but block the use of 'builder' as method name -->
      <property name="format" value="(?=^[a-z][a-zA-Z0-9]*$)(?!^(?i)builder$)"/>
      <!-- allow the name on private methods  -->
      <property name="applyToPrivate" value="false"/>
    </module>
    <module name="PackageName"/>
    <module name="ParameterName"/>
    <module name="StaticVariableName"/>
    <module name="TypeName"/>

    <module name="TypeNameCheck">
      <!-- Validates static, final fields against the
      expression "^[A-Z][a-zA-Z0-9]*$". -->
      <metadata name="altname" value="TypeName"/>
      <property name="severity" value="warning"/>
    </module>

    <module name="ConstantNameCheck">
      <!-- Validates non-private, static, final fields against the supplied
      public/package final fields "^[A-Z][A-Z0-9]*(_[A-Z0-9]+)*$". -->
      <metadata name="altname" value="ConstantName"/>
      <property name="applyToPublic" value="true"/>
      <property name="applyToProtected" value="true"/>
      <property name="applyToPackage" value="true"/>
      <property name="applyToPrivate" value="false"/>
      <property name="format" value="^([A-Z][A-Z0-9]*(_[A-Z0-9]+)*|FLAG_.*)$"/>
      <message key="name.invalidPattern"
               value="Variable ''{0}'' should be in ALL_CAPS (if it is a constant) or be private (otherwise)."/>
      <property name="severity" value="warning"/>
    </module>

    <module name="StaticVariableNameCheck">
      <!-- Validates static, non-final fields against the supplied
      expression "^[a-z][a-zA-Z0-9]*_?$". -->
      <metadata name="altname" value="StaticVariableName"/>
      <property name="applyToPublic" value="true"/>
      <property name="applyToProtected" value="true"/>
      <property name="applyToPackage" value="true"/>
      <property name="applyToPrivate" value="true"/>
      <property name="format" value="^[a-z][a-zA-Z0-9]*_?$"/>
      <property name="severity" value="warning"/>
    </module>

    <module name="MemberNameCheck">
      <!-- Validates non-static members against the supplied expression. -->
      <metadata name="altname" value="MemberName"/>
      <property name="applyToPublic" value="true"/>
      <property name="applyToProtected" value="true"/>
      <property name="applyToPackage" value="true"/>
      <property name="applyToPrivate" value="true"/>
      <property name="format" value="^[a-z][a-zA-Z0-9]*$"/>
      <property name="severity" value="warning"/>
    </module>

    <module name="MethodNameCheck">
      <!-- Validates identifiers for method names. -->
      <metadata name="altname" value="MethodName"/>
      <property name="format" value="^[a-z][a-zA-Z0-9]*(_[a-zA-Z0-9]+)*$"/>
      <property name="severity" value="warning"/>
    </module>

    <module name="ParameterName">
      <!-- Validates identifiers for method parameters against the
        expression "^[a-z][a-zA-Z0-9]*$". -->
      <property name="severity" value="warning"/>
    </module>

    <module name="LocalFinalVariableName">
      <!-- Validates identifiers for local final variables against the
        expression "^[a-z][a-zA-Z0-9]*$". -->
      <property name="severity" value="warning"/>
    </module>

    <module name="LocalVariableName">
      <!-- Validates identifiers for local variables against the
        expression "^[a-z][a-zA-Z0-9]*$". -->
      <property name="severity" value="warning"/>
    </module>

    <!-- LENGTH and CODING CHECKS -->
    <module name="LeftCurly">
      <!-- Checks for placement of the left curly brace ('{'). -->
      <property name="severity" value="warning"/>
    </module>

    <module name="RightCurly">
      <!-- Checks right curlies on CATCH, ELSE, and TRY blocks are on
      the same line. e.g., the following example is fine:
      <pre>
        if {
          ...
        } else
      </pre>
      -->
      <!-- This next example is not fine:
      <pre>
        if {
          ...
        }
        else
      </pre>
      -->
      <property name="option" value="same"/>
      <property name="severity" value="warning"/>
    </module>

    <!-- Checks for braces around if and else blocks -->
    <module name="NeedBraces">
      <property name="tokens" value="LITERAL_IF, LITERAL_ELSE, LITERAL_FOR, LITERAL_WHILE, LITERAL_DO"/>
    </module>

    <module name="UpperEll">
      <!-- Checks that long constants are defined with an upper ell.-->
      <property name="severity" value="error"/>
    </module>

    <module name="FallThrough">
      <!-- Warn about falling through to the next case statement.  Similar to
      javac -Xlint:fallthrough, but the check is suppressed if a single-line comment
      on the last non-blank line preceding the fallen-into case contains 'fall through' (or
      some other variants which we don't publicized to promote consistency).
      -->
      <property name="reliefPattern"
                value="fall through|Fall through|fallthru|Fallthru|falls through|Falls through|fallthrough|Fallthrough|No break|NO break|no break|continue on"/>
      <property name="severity" value="error"/>
    </module>


    <!-- WHITESPACE CHECKS -->
    <module name="Indentation">
      <property name="basicOffset" value="4"/>
      <property name="braceAdjustment" value="0"/>
      <property name="caseIndent" value="4"/>
      <property name="throwsIndent" value="4"/>
      <property name="lineWrappingIndentation" value="4"/>
      <property name="arrayInitIndent" value="4"/>
    </module>

    <!-- Checks for whitespace                               -->
    <!-- See http://checkstyle.sf.net/config_whitespace.html -->
    <module name="EmptyForIteratorPad"/>
    <module name="MethodParamPad"/>
    <module name="NoWhitespaceAfter">
      <property name="tokens" value="INC,DEC,UNARY_MINUS,UNARY_PLUS,BNOT,LNOT,DOT,ARRAY_DECLARATOR,INDEX_OP"/>
    </module>
    <module name="NoWhitespaceBefore"/>
    <module name="OperatorWrap"/>
    <module name="ParenPad"/>
    <module name="TypecastParenPad"/>
    <module name="WhitespaceAfter"/>
    <module name="WhitespaceAround"/>

    <!-- Modifier Checks                                    -->
    <!-- See http://checkstyle.sf.net/config_modifiers.html -->
    <module name="ModifierOrder"/>
    <module name="RedundantModifier"/>

    <!-- Checks for blocks. You know, those {}'s         -->
    <!-- See http://checkstyle.sf.net/config_blocks.html -->
    <module name="AvoidNestedBlocks"/>
    <module name="EmptyBlock"/>

    <!-- Checks for common coding problems               -->
    <!-- See http://checkstyle.sf.net/config_coding.html -->
    <module name="EmptyStatement"/>
    <module name="EqualsHashCode"/>
    <module name="IllegalInstantiation"/>
    <module name="InnerAssignment"/>

    <!-- Updated on 03/17/2014: -->
    <!-- Added ignore. Code is generated so magic numbers are not a largish issue. -->
    <!-- <module name="MagicNumber" /> -->
    <module name="MissingSwitchDefault"/>
    <module name="SimplifyBooleanExpression"/>
    <module name="SimplifyBooleanReturn"/>

    <!-- Checks for class design                         -->
    <!-- See http://checkstyle.sf.net/config_design.html -->
    <module name="FinalClass"/>
    <module name="InterfaceIsType"/>
    <module name="VisibilityModifier">
      <property name="protectedAllowed" value="true"/>
      <property name="packageAllowed" value="true"/>
    </module>


    <!-- Miscellaneous other checks.                   -->
    <!-- See http://checkstyle.sf.net/config_misc.html -->
    <module name="ArrayTypeStyle"/>

    <!--Checks for package naming and name length limit. Package names have to starting with either-->
    <!--'com.microsoft.azure' or 'com.azure', and then the extension names should only contains-->
    <!--characters 'a' to 'z' with no more than 20 characters and  the package names should be no-->
    <!--more than 80 characters.-->
    <module name="PackageName">
      <property name="format" value="^(?=.{9,80}$)((com.microsoft.azure|com.azure)(\.[a-z]{1,20})*)+$"/>
    </module>

    <!-- Javadoc checks                                   -->
    <!-- See http://checkstyle.sf.net/config_javadoc.html -->
    <module name="JavadocMethod">
      <property name="scope" value="protected"/>
    </module>

    <!-- Verifies that all throws in the public API have JavaDocs explaining why and when they are thrown. -->
    <!-- The check verifies both checked (in the throws clause) and unchecked throws -->
    <module name="com.azure.tools.checkstyle.checks.JavadocThrowsChecks"/>

    <!-- CUSTOM CHECKS -->
    <!-- Verifies that subclasses of ServiceClient meet a set of guidelines.
    1) They cannot have public or protected constructors
    2) They must implement a public static method named builder
    -->
    <module name="com.azure.tools.checkstyle.checks.ServiceClientChecks"/>

    <!-- CUSTOM CHECKS -->
    <!--Checks for the public API that should
    1) not return classes in the implementation package
    2) no class of implementation package as method's parameters -->
    <module name="com.azure.tools.checkstyle.checks.NoImplInPublicAPI"/>

    <!-- CUSTOM CHECKS -->
    <!-- Verify the classes with annotation @ServiceClient should have following rules:
    1) No public or protected constructors
    2) No public static method named 'builder'
    3) Since these classes are supposed to be immutable, all fields in the service client classes should be final -->
    <module name="com.azure.tools.checkstyle.checks.ServiceClientInstantiationCheck"/>

    <!-- CUSTOM CHECKS -->
    <!-- Checks for no external dependency exposed in the public API.
    We should only return types, and accept argument types, that are from the com.azure namespace.
    All other types should have suppression added if required. -->
    <module name="com.azure.tools.checkstyle.checks.ExternalDependencyExposedCheck"/>

    <!-- CUSTOM CHECKS -->
    <!-- The @ServiceClientBuilder class should have the following rules:
    1) All service client builder should be named <ServiceName>ClientBuilder and annotated with @ServiceClientBuilder.
    2) Has a method 'buildClient()' to build a synchronous client,
    3) Has a method 'buildAsyncClient()' to build an asynchronous client -->
    <module name="com.azure.tools.checkstyle.checks.ServiceClientBuilderCheck"/>

    <!-- CUSTOM CHECKS -->
    <!-- The @ServiceInterface class should have the following rules:
    1) The annotation property 'name' should be non-empty
    2) The length of value of property 'name' should be less than 20 characters and without space -->
    <module name="com.azure.tools.checkstyle.checks.ServiceInterfaceCheck"/>

    <!-- CUSTOM CHECKS -->
    <!-- The @Immutable class should have the following rules:
    1) All fields must be final -->
    <module name="com.azure.tools.checkstyle.checks.OnlyFinalFieldsForImmutableClassCheck"/>

    <!-- CUSTOM CHECKS -->
    <!-- Must use 'logger.logAndThrow' but not directly calling 'throw exception' -->
<!--    <module name="com.azure.tools.checkstyle.checks.ThrownClientLoggerCheck"/>-->

<<<<<<< HEAD
    <!-- CUSTOM CHECKS -->
    <!-- Requirement of Javadoc annotation @codesnippet check:
      1) Use {@codesnippet ...} instead of '<code>', '<pre>', or '{@code ...}' if these tags span multiple lines.
         Inline code sample are fine as-is.
      2) naming pattern of @codesnippet:
          a) For package name, class name, they should all be lower case.
             For method name,  the first letter of method name should be lower case.
             For parameters, they should only be letters. Concatenate all parameters with dash character.
          b) Jonathon will add more requirement specs later. -->
    <module name="com.azure.tools.checkstyle.checks.JavadocCodeSnippetCheck"/>
=======
    <!--CUSTOM CHECKS-->
    <!-- Any class that implements the HttpPipelinePolicy interface should:
    1) Must be a public class.
    2) Not in an implementation package or sub-package. -->
    <module name="com.azure.tools.checkstyle.checks.HttpPipelinePolicyCheck"/>
>>>>>>> 73f9a0f0
  </module>
</module><|MERGE_RESOLUTION|>--- conflicted
+++ resolved
@@ -321,7 +321,12 @@
     <!-- Must use 'logger.logAndThrow' but not directly calling 'throw exception' -->
 <!--    <module name="com.azure.tools.checkstyle.checks.ThrownClientLoggerCheck"/>-->
 
-<<<<<<< HEAD
+    <!--CUSTOM CHECKS-->
+    <!-- Any class that implements the HttpPipelinePolicy interface should:
+    1) Must be a public class.
+    2) Not in an implementation package or sub-package. -->
+    <module name="com.azure.tools.checkstyle.checks.HttpPipelinePolicyCheck"/>
+
     <!-- CUSTOM CHECKS -->
     <!-- Requirement of Javadoc annotation @codesnippet check:
       1) Use {@codesnippet ...} instead of '<code>', '<pre>', or '{@code ...}' if these tags span multiple lines.
@@ -332,12 +337,5 @@
              For parameters, they should only be letters. Concatenate all parameters with dash character.
           b) Jonathon will add more requirement specs later. -->
     <module name="com.azure.tools.checkstyle.checks.JavadocCodeSnippetCheck"/>
-=======
-    <!--CUSTOM CHECKS-->
-    <!-- Any class that implements the HttpPipelinePolicy interface should:
-    1) Must be a public class.
-    2) Not in an implementation package or sub-package. -->
-    <module name="com.azure.tools.checkstyle.checks.HttpPipelinePolicyCheck"/>
->>>>>>> 73f9a0f0
   </module>
 </module>