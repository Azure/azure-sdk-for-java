<?xml version="1.0" encoding="UTF-8"?>

<!DOCTYPE module PUBLIC
    "-//Puppy Crawl//DTD Check Configuration 1.3//EN"
    "http://www.puppycrawl.com/dtds/configuration_1_3.dtd">

<!-- This is a checkstyle configuration file. For descriptions of
what the following rules do, please see the checkstyle configuration
page at http://checkstyle.sourceforge.net/config.html -->

<module name="Checker">

  <module name="SuppressionFilter">
    <property name="file" value="${samedir}/checkstyle-suppressions.xml"/>
    <property name="optional" value="true"/>
  </module>

  <module name="Header">
    <property name="header"
              value="// Copyright (c) Microsoft Corporation. All rights reserved.\n// Licensed under the MIT License."/>
    <property name="fileExtensions" value="java"/>
  </module>

  <module name="FileTabCharacter">
    <!-- Checks that there are no tab characters in the file. -->
  </module>

  <module name="NewlineAtEndOfFile">
    <property name="lineSeparator" value="lf"/>
  </module>

  <module name="RegexpSingleline">
    <!-- Checks that FIXME is not used in comments.  TODO is preferred. -->
    <property name="format" value="((//.*)|(\*.*))FIXME"/>
    <property name="message" value='TODO is preferred to FIXME.  e.g. "TODO(johndoe): Refactor when v2 is released."'/>
  </module>

  <module name="RegexpSingleline">
    <!-- Checks that TODOs are named.  (Actually, just that they are followed by an open paren. -->
    <property name="format" value="((//.*)|(\*.*))TODO [^(]"/>
    <property name="message" value='All TODOs should be named.  e.g. "TODO (johndoe): Refactor when v2 is released."'/>
  </module>

  <!-- Checks that a package-info.java file exists for each package. -->
  <!-- See http://checkstyle.sf.net/config_javadoc.html#JavadocPackage -->
  <module name="JavadocPackage"/>

  <!-- All Java AST specific tests live under TreeWalker module. -->
  <module name="TreeWalker">

    <!-- IMPORT CHECKS -->
    <!-- See http://checkstyle.sf.net/config_import.html -->
    <module name="AvoidStarImport"/>
    <module name="IllegalImport">
      <property name="regexp" value="true"/>
      <property name="illegalPkgs" value="^(com\.)?sun\.\w*, ^io\.opencensus"/>
    </module>
    <module name="RedundantImport"/>
    <module name="UnusedImports"/>

    <!-- NAMING CHECKS -->
    <!-- See http://checkstyle.sf.net/config_naming.html -->
    <module name="ConstantName"/>
    <module name="LocalFinalVariableName"/>
    <module name="LocalVariableName"/>
    <module name="MemberName"/>
    <module name="MethodName">
      <!-- Use default MethodName but block the use of 'builder' as method name -->
      <property name="format" value="(?=^[a-z][a-zA-Z0-9]*$)(?!^(?i)builder$)"/>
      <!-- allow the name on private methods  -->
      <property name="applyToPrivate" value="false"/>
    </module>
    <module name="PackageName"/>
    <module name="ParameterName"/>
    <module name="StaticVariableName"/>
    <module name="TypeName"/>

    <module name="TypeNameCheck">
      <!-- Validates static, final fields against the
      expression "^[A-Z][a-zA-Z0-9]*$". -->
      <metadata name="altname" value="TypeName"/>
      <property name="severity" value="warning"/>
    </module>

    <module name="ConstantNameCheck">
      <!-- Validates non-private, static, final fields against the supplied
      public/package final fields "^[A-Z][A-Z0-9]*(_[A-Z0-9]+)*$". -->
      <metadata name="altname" value="ConstantName"/>
      <property name="applyToPublic" value="true"/>
      <property name="applyToProtected" value="true"/>
      <property name="applyToPackage" value="true"/>
      <property name="applyToPrivate" value="false"/>
      <property name="format" value="^([A-Z][A-Z0-9]*(_[A-Z0-9]+)*|FLAG_.*)$"/>
      <message key="name.invalidPattern"
               value="Variable ''{0}'' should be in ALL_CAPS (if it is a constant) or be private (otherwise)."/>
      <property name="severity" value="warning"/>
    </module>

    <module name="MissingDeprecated"/>

    <module name="StaticVariableNameCheck">
      <!-- Validates static, non-final fields against the supplied
      expression "^[a-z][a-zA-Z0-9]*_?$". -->
      <metadata name="altname" value="StaticVariableName"/>
      <property name="applyToPublic" value="true"/>
      <property name="applyToProtected" value="true"/>
      <property name="applyToPackage" value="true"/>
      <property name="applyToPrivate" value="true"/>
      <property name="format" value="^[a-z][a-zA-Z0-9]*_?$"/>
      <property name="severity" value="warning"/>
    </module>

    <module name="MemberNameCheck">
      <!-- Validates non-static members against the supplied expression. -->
      <metadata name="altname" value="MemberName"/>
      <property name="applyToPublic" value="true"/>
      <property name="applyToProtected" value="true"/>
      <property name="applyToPackage" value="true"/>
      <property name="applyToPrivate" value="true"/>
      <property name="format" value="^[a-z][a-zA-Z0-9]*$"/>
      <property name="severity" value="warning"/>
    </module>

    <module name="MethodNameCheck">
      <!-- Validates identifiers for method names. -->
      <metadata name="altname" value="MethodName"/>
      <property name="format" value="^[a-z][a-zA-Z0-9]*(_[a-zA-Z0-9]+)*$"/>
      <property name="severity" value="warning"/>
    </module>

    <module name="ParameterName">
      <!-- Validates identifiers for method parameters against the
        expression "^[a-z][a-zA-Z0-9]*$". -->
      <property name="severity" value="warning"/>
    </module>

    <module name="LocalFinalVariableName">
      <!-- Validates identifiers for local final variables against the
        expression "^[a-z][a-zA-Z0-9]*$". -->
      <property name="severity" value="warning"/>
    </module>

    <module name="LocalVariableName">
      <!-- Validates identifiers for local variables against the
        expression "^[a-z][a-zA-Z0-9]*$". -->
      <property name="severity" value="warning"/>
    </module>

    <!-- LENGTH and CODING CHECKS -->
    <module name="LeftCurly">
      <!-- Checks for placement of the left curly brace ('{'). -->
      <property name="severity" value="warning"/>
    </module>

    <module name="RightCurly">
      <!-- Checks right curlies on CATCH, ELSE, and TRY blocks are on
      the same line. e.g., the following example is fine:
      <pre>
        if {
          ...
        } else
      </pre>
      -->
      <!-- This next example is not fine:
      <pre>
        if {
          ...
        }
        else
      </pre>
      -->
      <property name="option" value="same"/>
      <property name="severity" value="warning"/>
    </module>

    <!-- Checks for braces around if and else blocks -->
    <module name="NeedBraces">
      <property name="tokens" value="LITERAL_IF, LITERAL_ELSE, LITERAL_FOR, LITERAL_WHILE, LITERAL_DO"/>
    </module>

    <module name="UpperEll">
      <!-- Checks that long constants are defined with an upper ell.-->
      <property name="severity" value="error"/>
    </module>

    <module name="FallThrough">
      <!-- Warn about falling through to the next case statement.  Similar to
      javac -Xlint:fallthrough, but the check is suppressed if a single-line comment
      on the last non-blank line preceding the fallen-into case contains 'fall through' (or
      some other variants which we don't publicized to promote consistency).
      -->
      <property name="reliefPattern"
                value="fall through|Fall through|fallthru|Fallthru|falls through|Falls through|fallthrough|Fallthrough|No break|NO break|no break|continue on"/>
      <property name="severity" value="error"/>
    </module>


    <!-- WHITESPACE CHECKS -->
    <module name="Indentation">
      <property name="basicOffset" value="4"/>
      <property name="braceAdjustment" value="0"/>
      <property name="caseIndent" value="4"/>
      <property name="throwsIndent" value="4"/>
      <property name="lineWrappingIndentation" value="4"/>
      <property name="arrayInitIndent" value="4"/>
    </module>

    <!-- Checks for whitespace                               -->
    <!-- See http://checkstyle.sf.net/config_whitespace.html -->
    <module name="EmptyForIteratorPad"/>
    <module name="MethodParamPad"/>
    <module name="NoWhitespaceAfter">
      <property name="tokens" value="INC,DEC,UNARY_MINUS,UNARY_PLUS,BNOT,LNOT,DOT,ARRAY_DECLARATOR,INDEX_OP"/>
    </module>
    <module name="NoWhitespaceBefore"/>
    <module name="OperatorWrap"/>
    <module name="ParenPad"/>
    <module name="TypecastParenPad"/>
    <module name="WhitespaceAfter"/>
    <module name="WhitespaceAround"/>

    <!-- Modifier Checks                                    -->
    <!-- See http://checkstyle.sf.net/config_modifiers.html -->
    <module name="ModifierOrder"/>
    <module name="RedundantModifier"/>

    <!-- Checks for blocks. You know, those {}'s         -->
    <!-- See http://checkstyle.sf.net/config_blocks.html -->
    <module name="AvoidNestedBlocks"/>
    <module name="EmptyBlock"/>

    <!-- Checks for common coding problems               -->
    <!-- See http://checkstyle.sf.net/config_coding.html -->
    <module name="EmptyStatement"/>
    <module name="EqualsHashCode"/>
    <module name="IllegalInstantiation"/>
    <module name="InnerAssignment"/>

    <!-- Updated on 03/17/2014: -->
    <!-- Added ignore. Code is generated so magic numbers are not a largish issue. -->
    <!-- <module name="MagicNumber" /> -->
    <module name="MissingSwitchDefault"/>
    <module name="SimplifyBooleanExpression"/>
    <module name="SimplifyBooleanReturn"/>

    <!-- Checks for class design                         -->
    <!-- See http://checkstyle.sf.net/config_design.html -->
    <module name="FinalClass"/>
    <module name="InterfaceIsType"/>
    <module name="VisibilityModifier">
      <property name="protectedAllowed" value="true"/>
      <property name="packageAllowed" value="true"/>
    </module>


    <!-- Miscellaneous other checks.                   -->
    <!-- See http://checkstyle.sf.net/config_misc.html -->
    <module name="ArrayTypeStyle"/>

    <!--Checks for package naming and name length limit. Package names have to starting with either-->
    <!--'com.microsoft.azure' or 'com.azure', and then the extension names should only contains-->
    <!--characters 'a' to 'z' with no more than 20 characters and  the package names should be no-->
    <!--more than 80 characters.-->
    <module name="PackageName">
      <property name="format" value="^(?=.{9,80}$)((com.microsoft.azure|com.azure)(\.[a-z]{1,20})*)+$"/>
    </module>

    <!-- Javadoc checks                                   -->
    <!-- See http://checkstyle.sf.net/config_javadoc.html -->
    <module name="JavadocMethod">
      <property name="scope" value="protected"/>
    </module>

    <!-- Verifies that all throws in the public API have JavaDocs explaining why and when they are thrown. -->
    <!-- The check verifies both checked (in the throws clause) and unchecked throws -->
    <module name="com.azure.tools.checkstyle.checks.JavadocThrowsChecks"/>

    <!-- CUSTOM CHECKS -->
    <!-- Verifies that subclasses of ServiceClient meet a set of guidelines.
    1) They cannot have public or protected constructors
    2) They must implement a public static method named builder
    -->
    <module name="com.azure.tools.checkstyle.checks.ServiceClientChecks"/>

    <!-- CUSTOM CHECKS -->
    <!--Checks for the public API that should
    1) not return classes in the implementation package
    2) no class of implementation package as method's parameters -->
    <module name="com.azure.tools.checkstyle.checks.NoImplInPublicAPI"/>

    <!-- CUSTOM CHECKS -->
    <!-- Verify the classes with annotation @ServiceClient should have following rules:
    1) No public or protected constructors
    2) No public static method named 'builder'
    3) Since these classes are supposed to be immutable, all fields in the service client classes should be final -->
    <module name="com.azure.tools.checkstyle.checks.ServiceClientInstantiationCheck"/>

    <!-- CUSTOM CHECKS -->
    <!-- Checks for no external dependency exposed in the public API.
    We should only return types, and accept argument types, that are from the com.azure namespace.
    All other types should have suppression added if required. -->
    <module name="com.azure.tools.checkstyle.checks.ExternalDependencyExposedCheck"/>

    <!-- CUSTOM CHECKS -->
    <!-- The @ServiceClientBuilder class should have the following rules:
    1) All service client builder should be named <ServiceName>ClientBuilder and annotated with @ServiceClientBuilder.
    2) Has a method 'buildClient()' to build a synchronous client,
    3) Has a method 'buildAsyncClient()' to build an asynchronous client -->
    <module name="com.azure.tools.checkstyle.checks.ServiceClientBuilderCheck"/>

    <!-- CUSTOM CHECKS -->
    <!-- The @ServiceInterface class should have the following rules:
    1) The annotation property 'name' should be non-empty
    2) The length of value of property 'name' should be less than 20 characters and without space -->
    <module name="com.azure.tools.checkstyle.checks.ServiceInterfaceCheck"/>

    <!-- CUSTOM CHECKS -->
    <!-- The @Immutable class should have the following rules:
    1) All fields must be final -->
    <module name="com.azure.tools.checkstyle.checks.OnlyFinalFieldsForImmutableClassCheck"/>

    <!-- CUSTOM CHECKS -->
    <!-- Verify the whenever a field is assigned just once in constructor to be final -->
    <module name="com.azure.tools.checkstyle.checks.EnforceFinalFieldsCheck"/>

    <!-- CUSTOM CHECKS -->
    <!-- Javadoc format: 'param / return / throws' descriptions text should only have one space character after the
     parameter name or return -->
    <module name="com.azure.tools.checkstyle.checks.JavaDocFormatting"/>

    <!--CUSTOM CHECKS-->
    <!-- Must use 'logger.logAndThrow' but not directly calling 'throw exception' -->
    <module name="com.azure.tools.checkstyle.checks.ThrowFromClientLoggerCheck"/>

    <!--CUSTOM CHECKS-->
    <!-- Any class that implements the HttpPipelinePolicy interface should:
    1) Must be a public class.
    2) Not in an implementation package or sub-package. -->
    <module name="com.azure.tools.checkstyle.checks.HttpPipelinePolicyCheck"/>

<<<<<<< HEAD
    <!--CUSTOM CHECKS-->
    <!-- Fluent method checks -->
    <!-- A method returns an instance of the class, and that have one parameter, should not start with 'with'.-->
    <module name="com.azure.tools.checkstyle.checks.FluentMethodNameCheck">
      <property name="avoidStartWords" value="with,set"/>
    </module>
=======
    <!-- CUSTOM CHECKS -->
    <!-- Javadoc inline check should:
    1) Use {@codesnippet ...} instead of '<code>', '<pre>', or '{@code ...}' if these tags span multiple lines.
       Inline code sample are fine as-is.
    2) No check on class-level Javadoc. -->
    <module name="com.azure.tools.checkstyle.checks.JavadocInlineTagCheck"/>

    <!-- CUSTOM CHECKS -->
    <!-- {@codesnippet ...} description should match naming pattern requirement below:
    1) Package, class and method names should be concatenated by dot '.'. Ex. packageName.className.methodName
    2) Methods arguments should be concatenated by dash '-'. Ex. string-string  for methodName(String s, String s2)
    3) Use '#' to concatenate 1) and 2), ex packageName.className.methodName#string-string -->
    <module name="com.azure.tools.checkstyle.checks.JavadocCodeSnippetCheck"/>
>>>>>>> f6f89c80
  </module>
</module><|MERGE_RESOLUTION|>--- conflicted
+++ resolved
@@ -338,14 +338,6 @@
     2) Not in an implementation package or sub-package. -->
     <module name="com.azure.tools.checkstyle.checks.HttpPipelinePolicyCheck"/>
 
-<<<<<<< HEAD
-    <!--CUSTOM CHECKS-->
-    <!-- Fluent method checks -->
-    <!-- A method returns an instance of the class, and that have one parameter, should not start with 'with'.-->
-    <module name="com.azure.tools.checkstyle.checks.FluentMethodNameCheck">
-      <property name="avoidStartWords" value="with,set"/>
-    </module>
-=======
     <!-- CUSTOM CHECKS -->
     <!-- Javadoc inline check should:
     1) Use {@codesnippet ...} instead of '<code>', '<pre>', or '{@code ...}' if these tags span multiple lines.
@@ -359,6 +351,13 @@
     2) Methods arguments should be concatenated by dash '-'. Ex. string-string  for methodName(String s, String s2)
     3) Use '#' to concatenate 1) and 2), ex packageName.className.methodName#string-string -->
     <module name="com.azure.tools.checkstyle.checks.JavadocCodeSnippetCheck"/>
->>>>>>> f6f89c80
+
+    <!-- CUSTOM CHECKS -->
+    <!-- Fluent method checks:
+    (1) A method returns an instance of the class, and that have one parameter,
+    (2) should not start with the words in the avoidStartWords list.-->
+    <module name="com.azure.tools.checkstyle.checks.FluentMethodNameCheck">
+      <property name="avoidStartWords" value="with,set"/>
+    </module>
   </module>
 </module>