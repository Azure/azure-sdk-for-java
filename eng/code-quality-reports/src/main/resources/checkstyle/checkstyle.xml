<?xml version="1.0" encoding="UTF-8"?>

<!DOCTYPE module PUBLIC
    "-//Puppy Crawl//DTD Check Configuration 1.3//EN"
    "http://www.puppycrawl.com/dtds/configuration_1_3.dtd">

<!-- This is a checkstyle configuration file. For descriptions of
what the following rules do, please see the checkstyle configuration
page at http://checkstyle.sourceforge.net/config.html -->

<module name="Checker">

  <module name="SuppressionFilter">
    <property name="file" value="${samedir}/checkstyle-suppressions.xml"/>
    <property name="optional" value="true"/>
  </module>

  <module name="Header">
    <property name="header"
              value="// Copyright (c) Microsoft Corporation. All rights reserved.\n// Licensed under the MIT License."/>
    <property name="fileExtensions" value="java"/>
  </module>

  <module name="FileTabCharacter">
    <!-- Checks that there are no tab characters in the file. -->
  </module>

  <module name="NewlineAtEndOfFile">
    <property name="lineSeparator" value="lf"/>
  </module>

  <module name="RegexpSingleline">
    <!-- Checks that FIXME is not used in comments.  TODO is preferred. -->
    <property name="format" value="((//.*)|(\*.*))FIXME"/>
    <property name="message" value='TODO is preferred to FIXME.  e.g. "TODO(johndoe): Refactor when v2 is released."'/>
  </module>

  <module name="RegexpSingleline">
    <!-- Checks that TODOs are named.  (Actually, just that they are followed by an open paren. -->
    <property name="format" value="((//.*)|(\*.*))TODO [^(]"/>
    <property name="message" value='All TODOs should be named.  e.g. "TODO (johndoe): Refactor when v2 is released."'/>
  </module>

  <!-- Checks that a package-info.java file exists for each package. -->
  <!-- See http://checkstyle.sf.net/config_javadoc.html#JavadocPackage -->
  <module name="JavadocPackage"/>

  <!-- All Java AST specific tests live under TreeWalker module. -->
  <module name="TreeWalker">

    <!-- IMPORT CHECKS -->
    <!-- See http://checkstyle.sf.net/config_import.html -->
    <module name="AvoidStarImport"/>
    <module name="IllegalImport">
      <property name="regexp" value="true"/>
      <property name="illegalPkgs" value="^(com\.)?sun\.\w*, ^io\.opencensus"/>
    </module>
    <module name="RedundantImport"/>
    <module name="UnusedImports"/>

    <!-- NAMING CHECKS -->
    <!-- See http://checkstyle.sf.net/config_naming.html -->
    <module name="ConstantName"/>
    <module name="LocalFinalVariableName"/>
    <module name="LocalVariableName"/>
    <module name="MemberName"/>
    <module name="MethodName">
      <!-- Use default MethodName but block the use of 'builder' as method name -->
      <property name="format" value="(?=^[a-z][a-zA-Z0-9]*$)(?!^(?i)builder$)"/>
      <!-- allow the name on private methods  -->
      <property name="applyToPrivate" value="false"/>
    </module>
    <module name="PackageName"/>
    <module name="ParameterName"/>
    <module name="StaticVariableName"/>
    <module name="TypeName"/>

    <module name="TypeNameCheck">
      <!-- Validates static, final fields against the
      expression "^[A-Z][a-zA-Z0-9]*$". -->
      <metadata name="altname" value="TypeName"/>
      <property name="severity" value="warning"/>
    </module>

    <module name="ConstantNameCheck">
      <!-- Validates non-private, static, final fields against the supplied
      public/package final fields "^[A-Z][A-Z0-9]*(_[A-Z0-9]+)*$". -->
      <metadata name="altname" value="ConstantName"/>
      <property name="applyToPublic" value="true"/>
      <property name="applyToProtected" value="true"/>
      <property name="applyToPackage" value="true"/>
      <property name="applyToPrivate" value="false"/>
      <property name="format" value="^([A-Z][A-Z0-9]*(_[A-Z0-9]+)*|FLAG_.*)$"/>
      <message key="name.invalidPattern"
               value="Variable ''{0}'' should be in ALL_CAPS (if it is a constant) or be private (otherwise)."/>
      <property name="severity" value="warning"/>
    </module>

    <module name="MissingDeprecated"/>

    <module name="StaticVariableNameCheck">
      <!-- Validates static, non-final fields against the supplied
      expression "^[a-z][a-zA-Z0-9]*_?$". -->
      <metadata name="altname" value="StaticVariableName"/>
      <property name="applyToPublic" value="true"/>
      <property name="applyToProtected" value="true"/>
      <property name="applyToPackage" value="true"/>
      <property name="applyToPrivate" value="true"/>
      <property name="format" value="^[a-z][a-zA-Z0-9]*_?$"/>
      <property name="severity" value="warning"/>
    </module>

    <module name="MemberNameCheck">
      <!-- Validates non-static members against the supplied expression. -->
      <metadata name="altname" value="MemberName"/>
      <property name="applyToPublic" value="true"/>
      <property name="applyToProtected" value="true"/>
      <property name="applyToPackage" value="true"/>
      <property name="applyToPrivate" value="true"/>
      <property name="format" value="^[a-z][a-zA-Z0-9]*$"/>
      <property name="severity" value="warning"/>
    </module>

    <module name="MethodNameCheck">
      <!-- Validates identifiers for method names. -->
      <metadata name="altname" value="MethodName"/>
      <property name="format" value="^[a-z][a-zA-Z0-9]*(_[a-zA-Z0-9]+)*$"/>
      <property name="severity" value="warning"/>
    </module>

    <module name="ParameterName">
      <!-- Validates identifiers for method parameters against the
        expression "^[a-z][a-zA-Z0-9]*$". -->
      <property name="severity" value="warning"/>
    </module>

    <module name="LocalFinalVariableName">
      <!-- Validates identifiers for local final variables against the
        expression "^[a-z][a-zA-Z0-9]*$". -->
      <property name="severity" value="warning"/>
    </module>

    <module name="LocalVariableName">
      <!-- Validates identifiers for local variables against the
        expression "^[a-z][a-zA-Z0-9]*$". -->
      <property name="severity" value="warning"/>
    </module>

    <!-- LENGTH and CODING CHECKS -->
    <module name="LeftCurly">
      <!-- Checks for placement of the left curly brace ('{'). -->
      <property name="severity" value="warning"/>
    </module>

    <module name="RightCurly">
      <!-- Checks right curlies on CATCH, ELSE, and TRY blocks are on
      the same line. e.g., the following example is fine:
      <pre>
        if {
          ...
        } else
      </pre>
      -->
      <!-- This next example is not fine:
      <pre>
        if {
          ...
        }
        else
      </pre>
      -->
      <property name="option" value="same"/>
      <property name="severity" value="warning"/>
    </module>

    <!-- Checks for braces around if and else blocks -->
    <module name="NeedBraces">
      <property name="tokens" value="LITERAL_IF, LITERAL_ELSE, LITERAL_FOR, LITERAL_WHILE, LITERAL_DO"/>
    </module>

    <module name="UpperEll">
      <!-- Checks that long constants are defined with an upper ell.-->
      <property name="severity" value="error"/>
    </module>

    <module name="FallThrough">
      <!-- Warn about falling through to the next case statement.  Similar to
      javac -Xlint:fallthrough, but the check is suppressed if a single-line comment
      on the last non-blank line preceding the fallen-into case contains 'fall through' (or
      some other variants which we don't publicized to promote consistency).
      -->
      <property name="reliefPattern"
                value="fall through|Fall through|fallthru|Fallthru|falls through|Falls through|fallthrough|Fallthrough|No break|NO break|no break|continue on"/>
      <property name="severity" value="error"/>
    </module>


    <!-- WHITESPACE CHECKS -->
    <module name="Indentation">
      <property name="basicOffset" value="4"/>
      <property name="braceAdjustment" value="0"/>
      <property name="caseIndent" value="4"/>
      <property name="throwsIndent" value="4"/>
      <property name="lineWrappingIndentation" value="4"/>
      <property name="arrayInitIndent" value="4"/>
    </module>

    <!-- Checks for whitespace                               -->
    <!-- See http://checkstyle.sf.net/config_whitespace.html -->
    <module name="EmptyForIteratorPad"/>
    <module name="MethodParamPad"/>
    <module name="NoWhitespaceAfter">
      <property name="tokens" value="INC,DEC,UNARY_MINUS,UNARY_PLUS,BNOT,LNOT,DOT,ARRAY_DECLARATOR,INDEX_OP"/>
    </module>
    <module name="NoWhitespaceBefore"/>
    <module name="OperatorWrap"/>
    <module name="ParenPad"/>
    <module name="TypecastParenPad"/>
    <module name="WhitespaceAfter"/>
    <module name="WhitespaceAround"/>

    <!-- Modifier Checks                                    -->
    <!-- See http://checkstyle.sf.net/config_modifiers.html -->
    <module name="ModifierOrder"/>
    <module name="RedundantModifier"/>

    <!-- Checks for blocks. You know, those {}'s         -->
    <!-- See http://checkstyle.sf.net/config_blocks.html -->
    <module name="AvoidNestedBlocks"/>
    <module name="EmptyBlock"/>

    <!-- Checks for common coding problems               -->
    <!-- See http://checkstyle.sf.net/config_coding.html -->
    <module name="EmptyStatement"/>
    <module name="EqualsHashCode"/>
    <module name="IllegalInstantiation"/>
    <module name="InnerAssignment"/>

    <!-- Updated on 03/17/2014: -->
    <!-- Added ignore. Code is generated so magic numbers are not a largish issue. -->
    <!-- <module name="MagicNumber" /> -->
    <module name="MissingSwitchDefault"/>
    <module name="SimplifyBooleanExpression"/>
    <module name="SimplifyBooleanReturn"/>

    <!-- Checks for class design                         -->
    <!-- See http://checkstyle.sf.net/config_design.html -->
    <module name="FinalClass"/>
    <module name="InterfaceIsType"/>
    <module name="VisibilityModifier">
      <property name="protectedAllowed" value="true"/>
      <property name="packageAllowed" value="true"/>
    </module>


    <!-- Miscellaneous other checks.                   -->
    <!-- See http://checkstyle.sf.net/config_misc.html -->
    <module name="ArrayTypeStyle"/>

    <!--Checks for package naming and name length limit. Package names have to starting with either-->
    <!--'com.microsoft.azure' or 'com.azure', and then the extension names should only contains-->
    <!--characters 'a' to 'z' with no more than 20 characters and  the package names should be no-->
    <!--more than 80 characters.-->
    <module name="PackageName">
      <property name="format" value="^(?=.{9,80}$)((com.microsoft.azure|com.azure)(\.[a-z]{1,20})*)+$"/>
    </module>

    <!-- Javadoc checks                                   -->
    <!-- See http://checkstyle.sf.net/config_javadoc.html -->
    <module name="JavadocMethod">
      <property name="scope" value="protected"/>
    </module>

    <!-- Verifies that all throws in the public API have JavaDocs explaining why and when they are thrown. -->
    <!-- The check verifies both checked (in the throws clause) and unchecked throws -->
    <module name="com.azure.tools.checkstyle.checks.JavadocThrowsChecks"/>

    <!-- CUSTOM CHECKS -->
    <!-- Verifies that subclasses of ServiceClient meet a set of guidelines.
    1) They cannot have public or protected constructors
    2) They must implement a public static method named builder
    -->
    <module name="com.azure.tools.checkstyle.checks.ServiceClientChecks"/>

    <!-- CUSTOM CHECKS -->
    <!--Checks for the public API that should
    1) not return classes in the implementation package
    2) no class of implementation package as method's parameters -->
    <module name="com.azure.tools.checkstyle.checks.NoImplInPublicAPI"/>

    <!-- CUSTOM CHECKS -->
    <!-- Verify the classes with annotation @ServiceClient should have following rules:
    1) No public or protected constructors
    2) No public static method named 'builder'
    3) Since these classes are supposed to be immutable, all fields in the service client classes should be final -->
    <module name="com.azure.tools.checkstyle.checks.ServiceClientInstantiationCheck"/>

    <!-- CUSTOM CHECKS -->
    <!-- Checks for no external dependency exposed in the public API.
    We should only return types, and accept argument types, that are from the com.azure namespace.
    All other types should have suppression added if required. -->
    <module name="com.azure.tools.checkstyle.checks.ExternalDependencyExposedCheck"/>

    <!-- CUSTOM CHECKS -->
    <!-- The @ServiceClientBuilder class should have the following rules:
    1) All service client builder should be named <ServiceName>ClientBuilder and annotated with @ServiceClientBuilder.
    2) Has a method 'buildClient()' to build a synchronous client,
    3) Has a method 'buildAsyncClient()' to build an asynchronous client -->
    <module name="com.azure.tools.checkstyle.checks.ServiceClientBuilderCheck"/>

    <!-- CUSTOM CHECKS -->
    <!-- The @ServiceInterface class should have the following rules:
    1) The annotation property 'name' should be non-empty
    2) The length of value of property 'name' should be less than 20 characters and without space -->
    <module name="com.azure.tools.checkstyle.checks.ServiceInterfaceCheck"/>

    <!-- CUSTOM CHECKS -->
    <!-- The @Immutable class should have the following rules:
    1) All fields must be final -->
    <module name="com.azure.tools.checkstyle.checks.OnlyFinalFieldsForImmutableClassCheck"/>

    <!-- CUSTOM CHECKS -->
    <!-- Verify the whenever a field is assigned just once in constructor to be final -->
    <module name="com.azure.tools.checkstyle.checks.EnforceFinalFieldsCheck"/>
    
    <!-- Javadoc format: 'param / return / throws' descriptions text should only have one space character after the
     parameter name or return -->
    <module name="com.azure.tools.checkstyle.checks.JavaDocFormatting"/>

    <!--CUSTOM CHECKS-->
<<<<<<< HEAD
=======
    <!-- Must use 'logger.logAndThrow' but not directly calling 'throw exception' -->
    <module name="com.azure.tools.checkstyle.checks.ThrowFromClientLoggerCheck"/>

    <!--CUSTOM CHECKS-->
>>>>>>> 926de5b4
    <!-- Any class that implements the HttpPipelinePolicy interface should:
    1) Must be a public class.
    2) Not in an implementation package or sub-package. -->
    <module name="com.azure.tools.checkstyle.checks.HttpPipelinePolicyCheck"/>

    <!-- CUSTOM CHECKS -->
    <!-- Javadoc inline check should:
    1) Use {@codesnippet ...} instead of '<code>', '<pre>', or '{@code ...}' if these tags span multiple lines.
       Inline code sample are fine as-is.
    2) No check on class-level Javadoc. -->
    <module name="com.azure.tools.checkstyle.checks.JavadocInlineTagCheck"/>

    <!-- CUSTOM CHECKS -->
    <!-- @codesnippet description should match naming pattern requirement below:
    1) Package, class and method names should be concatenated by dot '.'. Ex. packageName.className.methodName
    2) Methods arguments should be concatenated by dash '-'. Ex. string-string  for methodName(String s, String s2)
    3) Use '#' to concatenate 1) and 2), ex packageName.className.methodName#string-string -->
    <module name="com.azure.tools.checkstyle.checks.JavadocCodeSnippetCheck"/>
  </module>
</module><|MERGE_RESOLUTION|>--- conflicted
+++ resolved
@@ -322,19 +322,17 @@
     <!-- CUSTOM CHECKS -->
     <!-- Verify the whenever a field is assigned just once in constructor to be final -->
     <module name="com.azure.tools.checkstyle.checks.EnforceFinalFieldsCheck"/>
-    
+
+    <!-- CUSTOM CHECKS -->
     <!-- Javadoc format: 'param / return / throws' descriptions text should only have one space character after the
      parameter name or return -->
     <module name="com.azure.tools.checkstyle.checks.JavaDocFormatting"/>
 
     <!--CUSTOM CHECKS-->
-<<<<<<< HEAD
-=======
     <!-- Must use 'logger.logAndThrow' but not directly calling 'throw exception' -->
     <module name="com.azure.tools.checkstyle.checks.ThrowFromClientLoggerCheck"/>
 
     <!--CUSTOM CHECKS-->
->>>>>>> 926de5b4
     <!-- Any class that implements the HttpPipelinePolicy interface should:
     1) Must be a public class.
     2) Not in an implementation package or sub-package. -->
@@ -348,7 +346,7 @@
     <module name="com.azure.tools.checkstyle.checks.JavadocInlineTagCheck"/>
 
     <!-- CUSTOM CHECKS -->
-    <!-- @codesnippet description should match naming pattern requirement below:
+    <!-- {@codesnippet ...} description should match naming pattern requirement below:
     1) Package, class and method names should be concatenated by dot '.'. Ex. packageName.className.methodName
     2) Methods arguments should be concatenated by dash '-'. Ex. string-string  for methodName(String s, String s2)
     3) Use '#' to concatenate 1) and 2), ex packageName.className.methodName#string-string -->
