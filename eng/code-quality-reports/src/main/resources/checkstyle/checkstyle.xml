--- conflicted
+++ resolved
@@ -322,24 +322,23 @@
     <!-- CUSTOM CHECKS -->
     <!-- Verify the whenever a field is assigned just once in constructor to be final -->
     <module name="com.azure.tools.checkstyle.checks.EnforceFinalFieldsCheck"/>
-    
+
+    <!-- CUSTOM CHECKS -->
     <!-- Javadoc format: 'param / return / throws' descriptions text should only have one space character after the
      parameter name or return -->
     <module name="com.azure.tools.checkstyle.checks.JavaDocFormatting"/>
-<<<<<<< HEAD
-=======
 
     <!--CUSTOM CHECKS-->
     <!-- Must use 'logger.logAndThrow' but not directly calling 'throw exception' -->
     <module name="com.azure.tools.checkstyle.checks.ThrowFromClientLoggerCheck"/>
 
->>>>>>> 9884b8ad
     <!--CUSTOM CHECKS-->
     <!-- Any class that implements the HttpPipelinePolicy interface should:
     1) Must be a public class.
     2) Not in an implementation package or sub-package. -->
     <module name="com.azure.tools.checkstyle.checks.HttpPipelinePolicyCheck"/>
 
+    <!--CUSTOM CHECKS-->
     <!-- Fluent method checks -->
     <!-- A method returns an instance of the class, and that have one parameter, should not start with 'with'.-->
     <module name="com.azure.tools.checkstyle.checks.FluentMethodNameCheck">
