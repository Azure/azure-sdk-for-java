<?xml version="1.0" encoding="UTF-8"?>

<!DOCTYPE module PUBLIC
        "-//Puppy Crawl//DTD Check Configuration 1.3//EN"
        "http://www.puppycrawl.com/dtds/configuration_1_3.dtd">

<!-- This is a checkstyle configuration file. For descriptions of
what the following rules do, please see the checkstyle configuration
page at http://checkstyle.sourceforge.net/config.html -->

<module name="Checker">

    <module name="SuppressionFilter">
        <property name="file" value="${samedir}/checkstyle-suppressions.xml"/>
        <property name="optional" value="true"/>
    </module>

    <module name="Header">
        <property name="header" value="// Copyright (c) Microsoft Corporation. All rights reserved.\n// Licensed under the MIT License."/>
        <property name="fileExtensions" value="java"/>
    </module>

    <module name="FileTabCharacter">
        <!-- Checks that there are no tab characters in the file. -->
    </module>

    <module name="NewlineAtEndOfFile">
        <property name="lineSeparator" value="lf"/>
    </module>

    <module name="RegexpSingleline">
        <!-- Checks that FIXME is not used in comments.  TODO is preferred. -->
        <property name="format" value="((//.*)|(\*.*))FIXME"/>
        <property name="message" value='TODO is preferred to FIXME.  e.g. "TODO(johndoe): Refactor when v2 is released."'/>
    </module>

    <module name="RegexpSingleline">
        <!-- Checks that TODOs are named.  (Actually, just that they are followed by an open paren. -->
        <property name="format" value="((//.*)|(\*.*))TODO [^(]"/>
        <property name="message" value='All TODOs should be named.  e.g. "TODO (johndoe): Refactor when v2 is released."'/>
    </module>

    <!-- All Java AST specific tests live under TreeWalker module. -->
    <module name="TreeWalker">

        <!-- IMPORT CHECKS -->
        <!-- See http://checkstyle.sf.net/config_import.html -->
        <module name="AvoidStarImport"/>
        <module name="IllegalImport">
            <property name="regexp" value="true"/>
            <property name="illegalPkgs" value="(com\.)?sun\.\w*"/>
        </module>
        <module name="RedundantImport"/>
        <module name="UnusedImports"/>

        <!-- NAMING CHECKS -->
        <!-- See http://checkstyle.sf.net/config_naming.html -->
        <module name="ConstantName"/>
        <module name="LocalFinalVariableName"/>
        <module name="LocalVariableName"/>
        <module name="MemberName"/>
        <module name="MethodName"/>
        <module name="PackageName"/>
        <module name="ParameterName"/>
        <module name="StaticVariableName"/>
        <module name="TypeName"/>

        <module name="TypeNameCheck">
            <!-- Validates static, final fields against the
            expression "^[A-Z][a-zA-Z0-9]*$". -->
            <metadata name="altname" value="TypeName"/>
            <property name="severity" value="warning"/>
        </module>

        <module name="ConstantNameCheck">
            <!-- Validates non-private, static, final fields against the supplied
            public/package final fields "^[A-Z][A-Z0-9]*(_[A-Z0-9]+)*$". -->
            <metadata name="altname" value="ConstantName"/>
            <property name="applyToPublic" value="true"/>
            <property name="applyToProtected" value="true"/>
            <property name="applyToPackage" value="true"/>
            <property name="applyToPrivate" value="false"/>
            <property name="format" value="^([A-Z][A-Z0-9]*(_[A-Z0-9]+)*|FLAG_.*)$"/>
            <message key="name.invalidPattern"
                     value="Variable ''{0}'' should be in ALL_CAPS (if it is a constant) or be private (otherwise)."/>
            <property name="severity" value="warning"/>
        </module>

        <module name="StaticVariableNameCheck">
            <!-- Validates static, non-final fields against the supplied
            expression "^[a-z][a-zA-Z0-9]*_?$". -->
            <metadata name="altname" value="StaticVariableName"/>
            <property name="applyToPublic" value="true"/>
            <property name="applyToProtected" value="true"/>
            <property name="applyToPackage" value="true"/>
            <property name="applyToPrivate" value="true"/>
            <property name="format" value="^[a-z][a-zA-Z0-9]*_?$"/>
            <property name="severity" value="warning"/>
        </module>

        <module name="MemberNameCheck">
            <!-- Validates non-static members against the supplied expression. -->
            <metadata name="altname" value="MemberName"/>
            <property name="applyToPublic" value="true"/>
            <property name="applyToProtected" value="true"/>
            <property name="applyToPackage" value="true"/>
            <property name="applyToPrivate" value="true"/>
            <property name="format" value="^[a-z][a-zA-Z0-9]*$"/>
            <property name="severity" value="warning"/>
        </module>

        <module name="MethodNameCheck">
            <!-- Validates identifiers for method names. -->
            <metadata name="altname" value="MethodName"/>
            <property name="format" value="^[a-z][a-zA-Z0-9]*(_[a-zA-Z0-9]+)*$"/>
            <property name="severity" value="warning"/>
        </module>

        <module name="ParameterName">
            <!-- Validates identifiers for method parameters against the
              expression "^[a-z][a-zA-Z0-9]*$". -->
            <property name="severity" value="warning"/>
        </module>

        <module name="LocalFinalVariableName">
            <!-- Validates identifiers for local final variables against the
              expression "^[a-z][a-zA-Z0-9]*$". -->
            <property name="severity" value="warning"/>
        </module>

        <module name="LocalVariableName">
            <!-- Validates identifiers for local variables against the
              expression "^[a-z][a-zA-Z0-9]*$". -->
            <property name="severity" value="warning"/>
        </module>

        <!-- LENGTH and CODING CHECKS -->
        <module name="LeftCurly">
            <!-- Checks for placement of the left curly brace ('{'). -->
            <property name="severity" value="warning"/>
        </module>

        <module name="RightCurly">
            <!-- Checks right curlies on CATCH, ELSE, and TRY blocks are on
            the same line. e.g., the following example is fine:
            <pre>
              if {
                ...
              } else
            </pre>
            -->
            <!-- This next example is not fine:
            <pre>
              if {
                ...
              }
              else
            </pre>
            -->
            <property name="option" value="same"/>
            <property name="severity" value="warning"/>
        </module>

        <!-- Checks for braces around if and else blocks -->
        <module name="NeedBraces">
            <property name="severity" value="warning"/>
            <property name="tokens" value="LITERAL_IF, LITERAL_ELSE, LITERAL_FOR, LITERAL_WHILE, LITERAL_DO"/>
        </module>

        <module name="UpperEll">
            <!-- Checks that long constants are defined with an upper ell.-->
            <property name="severity" value="error"/>
        </module>

        <module name="FallThrough">
            <!-- Warn about falling through to the next case statement.  Similar to
            javac -Xlint:fallthrough, but the check is suppressed if a single-line comment
            on the last non-blank line preceding the fallen-into case contains 'fall through' (or
            some other variants which we don't publicized to promote consistency).
            -->
            <property name="reliefPattern"
                      value="fall through|Fall through|fallthru|Fallthru|falls through|Falls through|fallthrough|Fallthrough|No break|NO break|no break|continue on"/>
            <property name="severity" value="error"/>
        </module>


        <!-- WHITESPACE CHECKS -->
        <module name="Indentation">
            <property name="basicOffset" value="4"/>
            <property name="braceAdjustment" value="0"/>
            <property name="caseIndent" value="4"/>
            <property name="throwsIndent" value="4"/>
            <property name="lineWrappingIndentation" value="4"/>
            <property name="arrayInitIndent" value="4"/>
        </module>

        <!-- Checks for whitespace                               -->
        <!-- See http://checkstyle.sf.net/config_whitespace.html -->
        <module name="EmptyForIteratorPad"/>
        <module name="MethodParamPad"/>
        <module name="NoWhitespaceAfter">
            <property name="tokens" value="INC,DEC,UNARY_MINUS,UNARY_PLUS,BNOT,LNOT,DOT,ARRAY_DECLARATOR,INDEX_OP"/>
        </module>
        <module name="NoWhitespaceBefore"/>
        <module name="OperatorWrap"/>
        <module name="ParenPad"/>
        <module name="TypecastParenPad"/>
        <module name="WhitespaceAfter"/>
        <module name="WhitespaceAround"/>

        <!-- Modifier Checks                                    -->
        <!-- See http://checkstyle.sf.net/config_modifiers.html -->
        <module name="ModifierOrder"/>
        <module name="RedundantModifier"/>

        <!-- Checks for blocks. You know, those {}'s         -->
        <!-- See http://checkstyle.sf.net/config_blocks.html -->
        <module name="AvoidNestedBlocks"/>
        <module name="EmptyBlock"/>

        <!-- Checks for common coding problems               -->
        <!-- See http://checkstyle.sf.net/config_coding.html -->
        <module name="EmptyStatement"/>
        <module name="EqualsHashCode"/>
        <module name="IllegalInstantiation"/>
        <module name="InnerAssignment"/>

        <!-- Updated on 03/17/2014: -->
        <!-- Added ignore. Code is generated so magic numbers are not a largish issue. -->
        <!-- <module name="MagicNumber" /> -->
        <module name="MissingSwitchDefault"/>
        <module name="SimplifyBooleanExpression"/>
        <module name="SimplifyBooleanReturn"/>

        <!-- Checks for class design                         -->
        <!-- See http://checkstyle.sf.net/config_design.html -->
        <module name="FinalClass"/>
        <module name="InterfaceIsType"/>
        <module name="VisibilityModifier">
            <property name="protectedAllowed" value="true"/>
            <property name="packageAllowed" value="true"/>
        </module>


        <!-- Miscellaneous other checks.                   -->
        <!-- See http://checkstyle.sf.net/config_misc.html -->
        <module name="ArrayTypeStyle"/>

<<<<<<< HEAD
        <!-- Javadoc checks                                   -->
        <!-- See http://checkstyle.sf.net/config_javadoc.html -->
        <module name="JavadocMethod">
            <property name="scope" value="protected"/>
        </module>

=======
        <!--Checks for package naming and name length limit. Package names have to starting with either-->
        <!--'com.microsoft.azure' or 'com.azure', and then the extension names should only contains-->
        <!--characters 'a' to 'z' with no more than 20 characters and  the package names should be no-->
        <!--more than 80 characters.-->
        <module name="PackageName">
            <property name="format" value="^(?=.{9,80}$)((com.microsoft.azure|com.azure)(\.[a-z]{1,20})*)+$"/>
        </module>

        <!-- CUSTOM CHECKS -->
        <!-- Verifies that subclasses of ServiceClient meet a set of guidelines.
        1) They cannot have public or protected constructors
        2) They must implement a public static method named builder
        -->
        <module name="com.azure.tools.checkstyle.checks.ServiceClientChecks"/>

>>>>>>> a77d08b3
    </module>
</module><|MERGE_RESOLUTION|>--- conflicted
+++ resolved
@@ -246,14 +246,6 @@
         <!-- See http://checkstyle.sf.net/config_misc.html -->
         <module name="ArrayTypeStyle"/>
 
-<<<<<<< HEAD
-        <!-- Javadoc checks                                   -->
-        <!-- See http://checkstyle.sf.net/config_javadoc.html -->
-        <module name="JavadocMethod">
-            <property name="scope" value="protected"/>
-        </module>
-
-=======
         <!--Checks for package naming and name length limit. Package names have to starting with either-->
         <!--'com.microsoft.azure' or 'com.azure', and then the extension names should only contains-->
         <!--characters 'a' to 'z' with no more than 20 characters and  the package names should be no-->
@@ -261,6 +253,12 @@
         <module name="PackageName">
             <property name="format" value="^(?=.{9,80}$)((com.microsoft.azure|com.azure)(\.[a-z]{1,20})*)+$"/>
         </module>
+      
+        <!-- Javadoc checks                                   -->
+        <!-- See http://checkstyle.sf.net/config_javadoc.html -->
+        <module name="JavadocMethod">
+            <property name="scope" value="protected"/>
+        </module>
 
         <!-- CUSTOM CHECKS -->
         <!-- Verifies that subclasses of ServiceClient meet a set of guidelines.
@@ -268,7 +266,5 @@
         2) They must implement a public static method named builder
         -->
         <module name="com.azure.tools.checkstyle.checks.ServiceClientChecks"/>
-
->>>>>>> a77d08b3
     </module>
 </module>