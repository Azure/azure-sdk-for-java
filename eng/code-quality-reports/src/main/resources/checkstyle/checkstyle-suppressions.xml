--- conflicted
+++ resolved
@@ -41,15 +41,13 @@
   <suppress checks="ConstantName" files="SymmetricKey.java"/>
   <suppress checks="ConstantName" files="TaskFailureInformationCodes.java"/>
 
-<<<<<<< HEAD
   <!-- Public API already released with incorrect static variable naming -->
   <suppress checks="StaticVariableName" files="EventHubClientImpl.java"/>
 
   <!-- Public API already released with visibility modifier -->
   <suppress checks="VisibilityModifier" files="BatchOptions.java"/>
   <suppress checks="VisibilityModifier" files="EventHubClientImpl.java"/>
-=======
+
   <!-- Public API already released without final modifier -->
   <suppress checks="FinalClass" files="BatchClient.java"/>
->>>>>>> 9dd4ba96
 </suppressions>