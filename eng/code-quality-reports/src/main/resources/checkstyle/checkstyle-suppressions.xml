--- conflicted
+++ resolved
@@ -177,8 +177,7 @@
 
   <!-- suppress the runtime exception in the KeyVaultClient class-->
   <suppress checks="com.azure.tools.checkstyle.checks.ThrowFromClientLogger"
-<<<<<<< HEAD
-            files="com.azure.security.keyvault.jca.KeyVaultClient.java"/>
+            files="com.azure.security.keyvault.jca.implementation.KeyVaultClient.java"/>
   <!-- suppress the runtime exception in the KeyVaultKeyLessECSignature class-->
   <suppress checks="com.azure.tools.checkstyle.checks.ThrowFromClientLogger"
             files="com.azure.security.keyvault.jca.KeyVaultKeyLessECSignature.java"/>
@@ -187,10 +186,7 @@
             files="com.azure.security.keyvault.jca.KeyVaultKeyLessRsaSignature.java"/>
   <!-- suppress the runtime exception in the AbstractKeyVaultKeyLessSignature class-->
   <suppress checks="com.azure.tools.checkstyle.checks.ThrowFromClientLogger"
-            files="com.azure.security.keyvault.jca.AbstractKeyVaultKeyLessSignature.java"/>
-=======
-            files="com.azure.security.keyvault.jca.implementation.KeyVaultClient.java"/>
->>>>>>> 95fc2afd
+            files="com.azure.security.keyvault.jca.implementation.AbstractKeyVaultKeyLessSignature.java"/>
 
   <!-- This class overrides a method that throws, so it cannot be avoided. -->
   <suppress checks="com.azure.tools.checkstyle.checks.ThrowFromClientLoggerCheck" files="com.azure.security.keyvault.jca.KeyVaultTrustManager"/>
