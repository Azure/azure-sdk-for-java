--- conflicted
+++ resolved
@@ -81,10 +81,6 @@
 
   <!-- All auto generated files need to exclude from checkstyle -->
   <suppress checks="[a-zA-Z0-9]*" files=".*[/\\]storage[/\\].*[/\\](models|implementation)[/\\].*\.java"/>
-
-  <!--  Suppress all Track 1 libraries the CI is not checking track 1 for now. Remove it If there is a solution to check track 1-->
-  <suppress checks="[a-zA-Z0-9]*" files=".*[/\\]com[/\\]microsoft[/\\].*"/>
-
   <suppress checks="UnusedImports" files=".*[/\\]storage[/\\].*Generated.*.java"/>
 
   <!-- The constant name is public static. -->
@@ -131,19 +127,17 @@
   <!-- OpenCensus should only be depended on from within the tracing-opencensus module -->
   <suppress checks="IllegalImport" files=".*[/\\]com[/\\]azure[/\\]tracing[/\\]opentelemetry[/\\]*"/>
 
-<<<<<<< HEAD
+  <!-- Suppress warnings for Event Processor until the usage of "Client" is discussed and resolved: https://github.com/Azure/azure-sdk/issues/321 -->
+  <suppress checks="com.azure.tools.checkstyle.checks.ServiceClientBuilderCheck" files=".*EventHubClientBuilder.java"/>
+
+  <!-- Any code in any package, it should never be a 'throw' keyword in the client library codebase except for in the client logger -->
+<!--  <suppress checks="com.azure.tools.checkstyle.checks.ThrownClientLoggerCheck" files=".*[/\\]com[/\\]azure[/\\]core[/\\]util[/\\]logging[/\\]*"/>-->
+
   <!-- Skip ThrowFromClientLoggerCheck on ClientLogger class, ClientLogger is allowed to throw exception directly -->
   <suppress checks="com.azure.tools.checkstyle.checks.ThrowFromClientLoggerCheck" files="com.azure.core.util.logging.ClientLogger.java"/>
 
   <!-- Suppress IO exception for now, which need code owner's attention -->
   <suppress checks="com.azure.tools.checkstyle.checks.ThrowFromClientLoggerCheck" files="com.azure.core.implementation.util.ClientLoggerJavaDocCodeSnippets.java"/>
-=======
-  <!-- Suppress warnings for Event Processor until the usage of "Client" is discussed and resolved: https://github.com/Azure/azure-sdk/issues/321 -->
-  <suppress checks="com.azure.tools.checkstyle.checks.ServiceClientBuilderCheck" files=".*EventHubClientBuilder.java"/>
-
-  <!-- Any code in any package, it should never be a 'throw' keyword in the client library codebase except for in the client logger -->
-<!--  <suppress checks="com.azure.tools.checkstyle.checks.ThrownClientLoggerCheck" files=".*[/\\]com[/\\]azure[/\\]core[/\\]util[/\\]logging[/\\]*"/>-->
->>>>>>> ec4ee0e5
 
   <!-- Identity still depends on 1.0.0-preview.1 azure core. suppress this rule for now until storage has upgraded to preview-3 azure core -->
   <suppress checks="com.azure.tools.checkstyle.checks.ThrowFromClientLoggerCheck" files="com.azure.identity.credential.AadCredential.java"/>
