--- conflicted
+++ resolved
@@ -574,7 +574,6 @@
   <suppress checks="com.azure.tools.checkstyle.checks.ExternalDependencyExposedCheck"
             files="com.azure.core.experimental.jsonpatch.(JsonPatchDocumentSerializer|JsonPatchOperationSerializer).java"/>
 
-<<<<<<< HEAD
   <!-- Suppress non-conforming service builder and service clients -->
   <suppress checks="com.azure.tools.checkstyle.checks.ServiceClientBuilderCheck"
             files="com.azure.search.documents.SearchClientBuilder"
@@ -583,12 +582,10 @@
             files="com.azure.search.documents.SearchIndexingBufferedAsyncSender"/>
   <suppress checks="com.azure.tools.checkstyle.checks.ServiceClientCheck"
             files="com.azure.search.documents.SearchIndexingBufferedSender"/>
-=======
+
   <!-- Suppress checks on AutoRest generated Attestation service code -->
   <suppress checks="(MissingJavadocMethod|EnforceFinalFields)"
             files=".*[/\\]azure[/\\]security[/\\]attestation[/\\]AttestationClientBuilder.java"/>
   <suppress checks="WhitespaceAround|ThrowFromClientLogger"
             files="com.azure.security.attestation.models.*\.java"/>
-
->>>>>>> dc75a5dc
 </suppressions>