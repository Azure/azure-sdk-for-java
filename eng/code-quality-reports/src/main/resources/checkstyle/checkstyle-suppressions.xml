--- conflicted
+++ resolved
@@ -64,14 +64,9 @@
   <suppress checks="[a-zA-Z0-9]*" files=".*[/\\]storage[/\\].*[/\\](models|implementation)[/\\].*\.java"/>
   <suppress checks="UnusedImports" files=".*[/\\]storage[/\\].*Generated.*.java"/>
 
-<<<<<<< HEAD
-  <!-- No default case needed for the switch-->
+  <!-- The constant name is public static. -->
+  <suppress checks="ConstantNames" files=".*[/\\]storage[/\\].*LoggingOptions.java"/>
 
   <!-- Add NoImplInPublicAPI suppression for any test files (ie. ones that live under src/test/java). -->
   <suppress checks="com.azure.tools.checkstyle.checks.NoImplInPublicAPI" files="src[/\\]test[/\\]java[/\\].*.java"/>
-=======
-  <!-- The constant name is public static. -->
-  <suppress checks="ConstantNames" files=".*[/\\]storage[/\\].*LoggingOptions.java"/>
-
->>>>>>> 58e48b43
 </suppressions>