--- conflicted
+++ resolved
@@ -198,15 +198,13 @@
 
   <!-- Suppress external dependency Checkstyle on serialization packages -->
   <suppress checks="com.azure.tools.checkstyle.checks.ExternalDependencyExposedCheck"
-<<<<<<< HEAD
             files="com.azure.core.serializer.avro.apache.ApacheAvroSerializerBuilder"/>
   <suppress checks="com.azure.tools.checkstyle.checks.ExternalDependencyExposedCheck"
             files="com.azure.core.serializer.avro.jackson.JacksonAvroSerializerBuilder"/>
-=======
+  <suppress checks="com.azure.tools.checkstyle.checks.ExternalDependencyExposedCheck"
             files="com.azure.core.serializer.json.gson.GsonJsonSerializerBuilder"/>
   <suppress checks="com.azure.tools.checkstyle.checks.ExternalDependencyExposedCheck"
             files="com.azure.core.serializer.json.jackson.JacksonJsonSerializerBuilder"/>
->>>>>>> 3ff2f93e
 
   <!-- Suppress external dependency checkstyle for test classes as JUnit 5 has TestInfo dependency injection and should be part of method args -->
   <suppress checks="com.azure.tools.checkstyle.checks.ExternalDependencyExposedCheck"
