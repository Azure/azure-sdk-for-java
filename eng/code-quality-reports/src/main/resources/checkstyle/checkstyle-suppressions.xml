--- conflicted
+++ resolved
@@ -491,12 +491,10 @@
   <suppress checks="ConstantName" files="com.azure.spring.data.cosmos.repository|common.*\.java" />
   <suppress checks="ConstantName|MemberName" files="com.azure.cosmos.UserRepositoryConfiguration|AppConfiguration|MyDocument.java" />
 
-<<<<<<< HEAD
   <!-- Checkstyle suppressions for spring-data-gremlin package  -->
   <suppress checks="PackageName" files="com.microsoft.spring.data.gremlin.*" />
   <suppress checks="MethodName" files="com.microsoft.spring.data.gremlin.common.GremlinConfig.java" />
 
-=======
   <!-- These suppressions were added due to limitations in our custom Checkstyle rules and should be addressed in the future. -->
   <!-- API naming is too restrictive -->
   <suppress checks="com.azure.tools.checkstyle.checks.ServiceClientCheck" files="com.azure.search.documents.indexes.SearchIndexerAsyncClient.java"
@@ -505,5 +503,4 @@
             lines="495,513,529,547"/>
 
   <!-- ServiceMethod return type for Collection doesn't check for sub-types -->
->>>>>>> 6f85cf83
 </suppressions>