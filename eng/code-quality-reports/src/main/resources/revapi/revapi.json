--- conflicted
+++ resolved
@@ -244,18 +244,17 @@
           "justification": "The default ownership expiration factor is an implementation detail that users can override via configuration."
         },
         {
-<<<<<<< HEAD
           "regex": true,
           "code": "java.field.removedWithConstant",
           "old": "field com.azure.spring.cloud.config.AppConfigurationConstants.FEATURE_MANAGEMENT_KEY",
           "justification": "Not a part of the Public API."
-=======
+        },
+        {
           "code": "java.class.nonFinalClassInheritsFromNewClass",
           "old": "class com.azure.messaging.eventhubs.EventData",
           "new": "class com.azure.messaging.eventhubs.EventData",
           "superClass": "com.azure.core.models.MessageContent",
           "justification": "To support Schema Registry Avro Serializer's signature, EventData extends from MessageContent."
->>>>>>> 94cb2902
         }
       ]
     }
