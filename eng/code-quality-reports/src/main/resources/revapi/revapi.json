--- conflicted
+++ resolved
@@ -557,7 +557,6 @@
           "justification": "Class is now final."
         },
         {
-<<<<<<< HEAD
           "code" : "java.method.returnTypeTypeParametersChanged",
           "old" : "method java.util.List<com.azure.resourcemanager.compute.fluent.models.VirtualMachineExtensionInner> com.azure.resourcemanager.compute.models.SecurityPostureReference::excludeExtensions()",
           "new" : "method java.util.List<java.lang.String> com.azure.resourcemanager.compute.models.SecurityPostureReference::excludeExtensions()",
@@ -568,11 +567,11 @@
           "old" : "parameter com.azure.resourcemanager.compute.models.SecurityPostureReference com.azure.resourcemanager.compute.models.SecurityPostureReference::withExcludeExtensions(===java.util.List<com.azure.resourcemanager.compute.fluent.models.VirtualMachineExtensionInner>===)",
           "new" : "parameter com.azure.resourcemanager.compute.models.SecurityPostureReference com.azure.resourcemanager.compute.models.SecurityPostureReference::withExcludeExtensions(===java.util.List<java.lang.String>===)",
           "justification": "Service breaks but no customer onboard."
-=======
+        },
+        {
           "code" : "java.class.removed",
           "old" : "class com.azure.resourcemanager.containerservice.models.OSOptionProperty",
           "justification": "Removed non-functional API `getOsOptions` and related models `OSOptionProperty`"
->>>>>>> 353eab80
         }
       ]
     }
