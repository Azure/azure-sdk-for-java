[
  {
    "extension": "revapi.java",
    "configuration": {
      "filter": {
        "classes": {
          "exclude": [
            "com.azure.core.util.Configuration"
          ]
        },
        "packages": {
          "regex": true,
          "exclude": [
            "com\\.azure\\..+\\.implementation(\\..+)?",
            "com\\.azure\\..+\\.samples(\\..+)?",
            "com\\.fasterxml\\.jackson\\..+",
            "reactor\\.core\\..+",
            "reactor\\.netty\\..+",
            "reactor\\.util\\..+",
            "io\\.netty\\..+",
            "com\\.nimbusds(\\..+)?",
            "com\\.microsoft\\.azure\\..+",
            "javax\\.jms(\\..+)?",
            "javax\\.servlet(\\..+)?",
            "io\\.micrometer(\\..+)?",
            "com\\.azure\\.data\\.cosmos(\\..+)?",
            "com\\.azure\\.spring\\.data\\.cosmos\\..+",
            "com\\.azure\\.spring\\.data\\.gremlin\\..+",
            "com\\.azure\\.spring(\\..+)?",
            "org\\.apache\\.avro\\..+"
          ]
        }
      }
    }
  },
  {
    "extension": "revapi.semver.ignore",
    "configuration": {
      "enabled": true,
      "versionIncreaseAllows": {
        "major": "breaking",
        "minor": "nonBreaking",
        "patch": "equivalent"
      },
      "passThroughDifferences": [
        "java.class.nonPublicPartOfAPI"
      ]
    }
  },
  {
    "extension": "revapi.ignore",
    "configuration": [
      {
        "regex": true,
        "code": "java\\.missing\\.(oldClass|newClass)",
        "new": "missing\\-class com\\.fasterxml\\.jackson\\.databind\\.ObjectMapper",
        "exampleUseChainInNewApi": ".*com\\.azure\\.core\\.util\\.serializer\\.JacksonAdapter.*",
        "justification": "We allow this in com.azure.core.util.serializer.JacksonAdapter."
      },
      {
        "regex": true,
        "code": "java\\.missing\\.(oldClass|newClass)",
        "new": "missing\\-class javax\\.servlet\\.ServletContextEvent",
        "exampleUseChainInNewApi": ".*com\\.azure\\.keyvault\\.jca\\.org\\.apache\\.commons\\.logging\\.impl.*",
        "justification": "We allow this in com.azure.keyvault.jca.org.apache.commons.logging.impl.ServletContextCleaner"
      },
      {
        "regex": true,
        "code": "java\\.missing\\.(oldClass|newClass)",
        "new": "missing\\-class org\\.apache\\.avalon\\.framework\\.logger\\.Logger",
        "exampleUseChainInNewApi": ".*com\\.azure\\.keyvault\\.jca\\.org\\.apache\\.commons\\.logging\\.impl\\.AvalonLogger.*",
        "justification": "We allow this in com.azure.keyvault.jca.org.apache.commons.logging.impl.AvalonLogger"
      },
      {
        "regex": true,
        "code": "java\\.missing\\.(oldClass|newClass)",
        "new": "missing\\-class org\\.apache\\.log\\.Logger",
        "exampleUseChainInNewApi": ".*com\\.azure\\.keyvault\\.jca\\.org\\.apache\\.commons\\.logging\\.impl\\.LogKitLogger.*",
        "justification": "We allow this in com.azure.keyvault.jca.org.apache.commons.logging.impl.LogKitLogger"
      },
      {
        "regex": true,
        "code": "java\\.missing\\.(oldClass|newClass)",
        "new": "missing\\-class org\\.apache\\.log4j\\.Logger",
        "exampleUseChainInNewApi": ".*com\\.azure\\.keyvault\\.jca\\.org\\.apache\\.commons\\.logging\\.impl\\.Log4JLogger.*",
        "justification": "We allow this in com.azure.keyvault.jca.org.apache.commons.logging.impl.Log4JLogger"
      },
      {
        "regex": true,
        "code": "java.class.nonPublicPartOfAPI",
        "new": "class org.apache.http.impl.client.HttpRequestTaskCallable<V extends java.lang.Object>",
        "justification": "We allow this in org.apache.http.impl.client.HttpRequestFutureTask<V>"
      },
      {
        "regex": true,
        "code": "java.class.nonPublicPartOfAPI",
        "new": "(class|interface) org\\.apache\\.http\\.impl\\.conn\\.CPoolEntry",
        "exampleUseChainInNewApi": ".*org\\.apache\\.http\\.HttpClientConnection.*",
        "justification": "We allow this in org.apache.http.HttpClientConnection>"
      },
      {
        "regex": true,
        "code": "java.class.nonPublicPartOfAPI",
        "new": "(class|interface) com\\.azure\\.keyvault\\.jca\\.com\\..*",
        "justification": "skip check for third party files."
      },
      {
        "regex": true,
        "code": "java.class.nonPublicPartOfAPI",
        "new": "(class|interface) com\\.azure\\.keyvault\\.jca\\.org\\..*",
        "justification": "skip check for third party files."
      },
      {
        "regex": true,
        "code": "java.class.nonPublicPartOfAPI",
        "new": "(class|enum|interface) org\\.conscrypt\\..*",
        "justification": "skip check for third party files."
      },
      {
        "regex": true,
        "code": "java\\.class\\.(noLongerInheritsFromClass|nonFinalClassInheritsFromNewClass)",
        "class": "com.azure.identity.SharedTokenCacheCredentialBuilder",
        "justification": "SharedTokenCacheCredentialBuilder now inherites AadCredentialBuilderBase instead of CredentialBuilderBase thus being reported. However, AadCredentialBuilderBase also extends CredentialBuilderBase so it's not a breaking change."
      },
      {
        "regex": true,
        "code": "java\\.class\\.externalClassExposedInAPI",
        "new": "(interface|enum|class) reactor\\..*",
        "justification": "We allow reactor classes in our external APIs. This also occurs because we check transitive dependencies, so it checks reactor jars."
      },
      {
        "regex": true,
        "code": "java\\.class\\.externalClassExposedInAPI",
        "new": "(class|interface|enum) com\\.azure\\.communication\\.common\\..*",
        "justification": "azure-communication-common classes are allowed to be exposed."
      },
      {
        "regex": true,
        "code": "java\\.class\\.externalClassExposedInAPI",
        "new": "(interface|class|enum) com\\.azure\\.core.*",
        "justification": "azure-core classes are allowed to be exposed by dependencies using them."
      },
      {
        "regex": true,
        "code": "java\\.class\\.externalClassExposedInAPI",
        "new": "interface org\\.reactivestreams\\.(Publisher|Subscriber|Subscription).*",
        "justification": "These classes exposed are publisher, subscriber, and Subscription."
      },
      {
        "regex": true,
        "code": "java\\.class\\.externalClassExposedInAPI",
        "new": "(class|interface|enum) com\\.azure\\.storage\\..*",
        "justification": "azure-storage-common and storage blob classes are allowed to be exposed."
      },
      {
        "regex": true,
        "code": "java\\.class\\.externalClassExposedInAPI",
        "new": "(class|interface|enum) com\\.azure\\.resourcemanager\\..*",
        "justification": "resourcemanager classes are allowed to be exposed."
      },
      {
        "regex": true,
        "code": "java\\.class\\.externalClassExposedInAPI",
        "new": "(class|interface|enum) com\\.azure\\.security\\.keyvault\\..*",
        "justification": "keyvault classes are allowed to be exposed."
      },
      {
        "regex": true,
        "code": "java\\.class\\.externalClassExposedInAPI",
        "new": "(class|interface|enum) com\\.azure\\.perf\\.test\\.core\\..*",
        "justification": "perf-test classes are allowed to be exposed."
      },
      {
        "regex": true,
        "code": "java\\.class\\.externalClassExposedInAPI",
        "new": "(interface|class|enum) com\\.azure\\.cosmos.*",
        "justification": "azure-cosmos classes are allowed to be exposed by dependencies using them."
      },
      {
        "code": "java.method.finalMethodAddedToNonFinalClass",
        "new": "method reactor.core.publisher.Flux<T> reactor.core.publisher.Flux<T>::retryWhen(reactor.util.retry.Retry) @ com.azure.core.http.rest.PagedFlux<T>",
        "justification": "Reactor added new final APIs to Flux."
      },
      {
        "code": "java.method.finalMethodAddedToNonFinalClass",
        "new": "method <V> reactor.core.publisher.Flux<V> reactor.core.publisher.Flux<T>::switchOnFirst(java.util.function.BiFunction<reactor.core.publisher.Signal<? extends T>, reactor.core.publisher.Flux<T>, org.reactivestreams.Publisher<? extends V>>, boolean) @ com.azure.core.http.rest.PagedFlux<T>",
        "justification": "Reactor added new final APIs to Flux."
      },
      {
        "code": "java.method.finalMethodAddedToNonFinalClass",
        "new": "method reactor.core.publisher.Flux<T> reactor.core.publisher.Flux<T>::retryWhen(reactor.util.retry.Retry) @ com.azure.core.http.rest.PagedFluxBase<T, P extends com.azure.core.http.rest.PagedResponse<T extends java.lang.Object>>",
        "justification": "Reactor added new final APIs to Flux."
      },
      {
        "code": "java.method.finalMethodAddedToNonFinalClass",
        "new": "method <V> reactor.core.publisher.Flux<V> reactor.core.publisher.Flux<T>::switchOnFirst(java.util.function.BiFunction<reactor.core.publisher.Signal<? extends T>, reactor.core.publisher.Flux<T>, org.reactivestreams.Publisher<? extends V>>, boolean) @ com.azure.core.http.rest.PagedFluxBase<T, P extends com.azure.core.http.rest.PagedResponse<T extends java.lang.Object>>",
        "justification": "Reactor added new final APIs to Flux."
      },
      {
        "code": "java.method.finalMethodAddedToNonFinalClass",
        "new": "method reactor.core.publisher.Flux<T> reactor.core.publisher.Flux<T>::retryWhen(reactor.util.retry.Retry) @ com.azure.core.util.paging.ContinuablePagedFlux<C, T, P extends com.azure.core.util.paging.ContinuablePage<C extends java.lang.Object, T extends java.lang.Object>>",
        "justification": "Reactor added new final APIs to Flux."
      },
      {
        "code": "java.method.finalMethodAddedToNonFinalClass",
        "new": "method <V> reactor.core.publisher.Flux<V> reactor.core.publisher.Flux<T>::switchOnFirst(java.util.function.BiFunction<reactor.core.publisher.Signal<? extends T>, reactor.core.publisher.Flux<T>, org.reactivestreams.Publisher<? extends V>>, boolean) @ com.azure.core.util.paging.ContinuablePagedFlux<C, T, P extends com.azure.core.util.paging.ContinuablePage<C extends java.lang.Object, T extends java.lang.Object>>",
        "justification": "Reactor added new final APIs to Flux."
      },
      {
        "code": "java.method.finalMethodAddedToNonFinalClass",
        "new": "method reactor.core.publisher.Flux<T> reactor.core.publisher.Flux<T>::retryWhen(reactor.util.retry.Retry) @ com.azure.core.util.paging.ContinuablePagedFluxCore<C, T, P extends com.azure.core.util.paging.ContinuablePage<C extends java.lang.Object, T extends java.lang.Object>>",
        "justification": "Reactor added new final APIs to Flux."
      },
      {
        "code": "java.method.finalMethodAddedToNonFinalClass",
        "new": "method <V> reactor.core.publisher.Flux<V> reactor.core.publisher.Flux<T>::switchOnFirst(java.util.function.BiFunction<reactor.core.publisher.Signal<? extends T>, reactor.core.publisher.Flux<T>, org.reactivestreams.Publisher<? extends V>>, boolean) @ com.azure.core.util.paging.ContinuablePagedFluxCore<C, T, P extends com.azure.core.util.paging.ContinuablePage<C extends java.lang.Object, T extends java.lang.Object>>",
        "justification": "Reactor added new final APIs to Flux."
      },
      {
        "code": "java.class.externalClassExposedInAPI",
        "new": "class com.azure.data.schemaregistry.SchemaRegistryAsyncClient",
        "justification": "This is a preview release"
      },
      {
        "code": "java.class.externalClassExposedInAPI",
        "new": "class com.azure.data.schemaregistry.models.SchemaProperties",
        "justification": "This is a preview release"
      },
      {
        "code": "java.class.externalClassExposedInAPI",
        "new": "class com.azure.data.schemaregistry.models.SerializationType",
        "justification": "This is a preview release"
      },
      {
        "code": "java.method.defaultMethodAddedToInterface",
        "new": "method com.azure.core.http.HttpPipelinePosition com.azure.core.http.policy.HttpPipelinePolicy::getPipelinePosition()",
        "justification": "Default interface method"
      },
      {
        "code": "java.method.parameterTypeParameterChanged",
        "old": "parameter void com.azure.core.amqp.models.AmqpDataBody::<init>(===java.lang.Iterable<com.azure.core.amqp.models.BinaryData>===)",
        "new": "parameter void com.azure.core.amqp.models.AmqpDataBody::<init>(===java.lang.Iterable<byte[]>===)",
        "justification": "Remove BinaryData to perform GA release."
      },
      {
        "code": "java.method.returnTypeTypeParametersChanged",
        "old": "method com.azure.core.util.IterableStream<com.azure.core.amqp.models.BinaryData> com.azure.core.amqp.models.AmqpDataBody::getData()",
        "new": "method com.azure.core.util.IterableStream<byte[]> com.azure.core.amqp.models.AmqpDataBody::getData()",
        "justification": "Remove BinaryData to perform GA release."
      },
      {
        "code": "java.class.removed",
        "old": "class com.azure.core.amqp.models.BinaryData",
        "justification": "Remove BinaryData to perform GA release."
      },
      {
        "regex": true,
        "code": "java\\.class\\.externalClassExposedInAPI",
        "new": "(interface|class|enum) io\\.opentelemetry.*",
        "justification": "Azure Monitor Exporter is allowed to use OpenTelemetry types in public APIs as it implements interfaces defined by OpenTelemetry"
      },
      {
        "code": "java.annotation.attributeAdded",
        "old": "class com.azure.messaging.eventhubs.EventHubClientBuilder",
        "new": "class com.azure.messaging.eventhubs.EventHubClientBuilder",
        "justification": "Setting protocol to AMQP in @ServiceClientBuilder annotation is not a breaking change"
      },
      {
        "code": "java.annotation.added",
        "new": "class com.azure.storage.blob.models.PageList",
        "justification": "Annotation required to resolve deserialization bug."
      },
      {
        "code": "java.annotation.added",
        "new": "class com.azure.storage.file.datalake.models.PathHttpHeaders",
        "justification": "Annotation added when migrating to new generator, it should not break anything."
      },
      {
        "code": "java.annotation.attributeValueChanged",
        "old": "class com.azure.storage.file.share.models.ShareProtocolSettings",
        "new": "class com.azure.storage.file.share.models.ShareProtocolSettings",
        "justification": "Annotation required to resolve a swagger error. The value is now correct."
      },
      {
        "code": "java.annotation.attributeValueChanged",
        "old": "class com.azure.storage.file.share.models.ShareSmbSettings",
        "new": "class com.azure.storage.file.share.models.ShareSmbSettings",
        "justification": "Annotation required to resolve a swagger error. The value is now correct."
      },
      {
        "code": "java.method.returnTypeChanged",
        "old": "method com.azure.core.util.IterableStream<byte[]> com.azure.core.amqp.models.AmqpDataBody::getData()",
        "new": "method java.util.List<byte[]> com.azure.core.amqp.models.AmqpDataBody::getData()",
        "justification": "Updated "
      },
      {
        "code": "java.class.removed",
        "old": "class com.azure.core.amqp.models.AmqpDataBody",
        "justification": "Renamed as AmqpMessageBody."
      },
      {
        "code": "java.class.kindChanged",
        "old": "interface com.azure.core.amqp.models.AmqpMessageBody",
        "new": "class com.azure.core.amqp.models.AmqpMessageBody",
        "justification": "AmqpMessageBody is class representing all the new AMQP data types."
      },
      {
        "code": "java.class.nowFinal",
        "old": "interface com.azure.core.amqp.models.AmqpMessageBody",
        "new": "class com.azure.core.amqp.models.AmqpMessageBody",
        "justification": "Made it final."
      },
      {
        "code": "java.class.removed",
        "old": "enum com.azure.core.amqp.models.AmqpBodyType",
        "justification": "Because It is renamed to AmqpMessageBodyType"
      },
      {
        "code": "java.method.returnTypeChanged",
        "old": "method com.azure.core.amqp.models.AmqpBodyType com.azure.core.amqp.models.AmqpMessageBody::getBodyType()",
        "new": "method com.azure.core.amqp.models.AmqpMessageBodyType com.azure.core.amqp.models.AmqpMessageBody::getBodyType()",
        "justification": "Renamed to match AmqpMessage prefix."
      },
      {
        "code": "java.method.returnTypeChanged",
        "old": "method java.lang.String com.azure.core.amqp.models.AmqpMessageProperties::getCorrelationId()",
        "new": "method com.azure.core.amqp.models.AmqpMessageId com.azure.core.amqp.models.AmqpMessageProperties::getCorrelationId()",
        "justification": "New return type AmqpMessageId."
      },
      {
        "code": "java.method.returnTypeChanged",
        "old": "method java.lang.String com.azure.core.amqp.models.AmqpMessageProperties::getMessageId()",
        "new": "method com.azure.core.amqp.models.AmqpMessageId com.azure.core.amqp.models.AmqpMessageProperties::getMessageId()",
        "justification": "New return type."
      },
      {
        "code": "java.method.returnTypeChanged",
        "old": "method java.lang.String com.azure.core.amqp.models.AmqpMessageProperties::getReplyTo()",
        "new": "method com.azure.core.amqp.models.AmqpAddress com.azure.core.amqp.models.AmqpMessageProperties::getReplyTo()",
        "justification": "New return type."
      },
      {
        "code": "java.method.returnTypeChanged",
        "old": "method java.lang.String com.azure.core.amqp.models.AmqpMessageProperties::getTo()",
        "new": "method com.azure.core.amqp.models.AmqpAddress com.azure.core.amqp.models.AmqpMessageProperties::getTo()",
        "justification": "New return type."
      },
      {
        "code": "java.method.parameterTypeChanged",
        "old": "parameter com.azure.core.amqp.models.AmqpMessageProperties com.azure.core.amqp.models.AmqpMessageProperties::setCorrelationId(===java.lang.String===)",
        "new": "parameter com.azure.core.amqp.models.AmqpMessageProperties com.azure.core.amqp.models.AmqpMessageProperties::setCorrelationId(===com.azure.core.amqp.models.AmqpMessageId===)",
        "justification": "Introduced new type AmqpMessageId."
      },
      {
        "code": "java.method.parameterTypeChanged",
        "old": "parameter com.azure.core.amqp.models.AmqpMessageProperties com.azure.core.amqp.models.AmqpMessageProperties::setMessageId(===java.lang.String===)",
        "new": "parameter com.azure.core.amqp.models.AmqpMessageProperties com.azure.core.amqp.models.AmqpMessageProperties::setMessageId(===com.azure.core.amqp.models.AmqpMessageId===)",
        "justification": "Introduced new type AmqpMessageId."
      },
      {
        "code": "java.method.parameterTypeChanged",
        "old": "parameter com.azure.core.amqp.models.AmqpMessageProperties com.azure.core.amqp.models.AmqpMessageProperties::setReplyTo(===java.lang.String===)",
        "new": "parameter com.azure.core.amqp.models.AmqpMessageProperties com.azure.core.amqp.models.AmqpMessageProperties::setReplyTo(===com.azure.core.amqp.models.AmqpAddress===)",
        "justification": "Introduced new type AmqpAddress."
      },
      {
        "code": "java.method.parameterTypeChanged",
        "old": "parameter com.azure.core.amqp.models.AmqpMessageProperties com.azure.core.amqp.models.AmqpMessageProperties::setTo(===java.lang.String===)",
        "new": "parameter com.azure.core.amqp.models.AmqpMessageProperties com.azure.core.amqp.models.AmqpMessageProperties::setTo(===com.azure.core.amqp.models.AmqpAddress===)",
        "justification": "Introduced new type AmqpAddress."
      },
      {
        "code": "java.method.removed",
        "old": "method void com.azure.core.amqp.models.AmqpAnnotatedMessage::<init>(com.azure.core.amqp.models.AmqpAnnotatedMessage)",
        "justification": "Removed copy constructor, It is not required for Service bus message."
      },
      {
        "code": "java.method.defaultMethodAddedToInterface",
        "new": "method reactor.core.publisher.Mono<com.azure.core.http.HttpResponse> com.azure.core.http.HttpClient::send(com.azure.core.http.HttpRequest, com.azure.core.util.Context)",
        "justification": "Default interface method"
      },
      {
        "code": "java.method.staticMethodAddedToInterface",
        "new": "method com.azure.core.http.HttpClient com.azure.core.http.HttpClient::createDefault(com.azure.core.util.HttpClientOptions)",
        "justification": "Default implementation"
      },
      {
        "code": "java.method.added",
        "new": "method void com.azure.core.http.HttpHeader::<init>(java.lang.String, java.util.List<java.lang.String>)",
        "justification": "New constructor"
      },
      {
        "code": "java.method.added",
        "new": "method com.azure.core.http.HttpHeaders com.azure.core.http.HttpHeaders::set(java.lang.String, java.lang.String)",
        "justification": "New method"
      },
      {
        "code": "java.method.added",
        "new": "method com.azure.core.http.HttpHeaders com.azure.core.http.HttpHeaders::set(java.lang.String, java.util.List<java.lang.String>)",
        "justification": "New method"
      },
      {
        "code": "java.method.added",
        "new": "method com.azure.core.http.HttpHeaders com.azure.core.http.HttpHeaders::setAll(java.util.Map<java.lang.String, java.util.List<java.lang.String>>)",
        "justification": "New method"
      },
      {
        "code": "java.method.added",
        "new": "method void com.azure.core.util.Header::<init>(java.lang.String, java.util.List<java.lang.String>)",
        "justification": "New method"
      },
      {
        "code": "java.method.added",
        "new": "method void com.azure.core.util.Header::<init>(java.lang.String, java.lang.String[])",
        "justification": "New method"
      },
      {
        "code": "java.method.added",
        "new": "method java.util.List<java.lang.String> com.azure.core.util.Header::getValuesList()",
        "justification": "New method"
      },
      {
        "code": "java.method.added",
        "new": "method com.azure.core.util.polling.PollerFlux<T, U> com.azure.core.util.polling.PollerFlux<T, U>::setPollInterval(java.time.Duration)",
        "justification": "New method"
      },
      {
        "code": "java.method.added",
        "new": "method com.azure.core.credential.TokenRequestContext com.azure.core.credential.TokenRequestContext::setClaims(java.lang.String)",
        "justification": "New method"
      },
      {
        "code": "java.method.added",
        "new": "method java.lang.String com.azure.core.credential.TokenRequestContext::getClaims()",
        "justification": "New method"
      },
      {
        "code": "java.method.defaultMethodAddedToInterface",
        "new": "method com.azure.core.util.polling.SyncPoller<T, U> com.azure.core.util.polling.SyncPoller<T, U>::setPollInterval(java.time.Duration)",
        "justification": "Default implementation"
      },
      {
        "regex": true,
        "code": "java\\.annotation\\.(added|attributeValueChanged|attributeAdded)",
        "new": "(class|method void|parameter void) com\\.azure\\.search\\.documents\\.indexes\\.models\\..*",
        "justification": "Generated classes were moved into public API, these annotations were already being used in implementation used during serialization and deserialization."
      },
      {
        "code": "java.field.constantValueChanged",
        "old": "field com.azure.messaging.eventgrid.SystemEventNames.COMMUNICATION_CHAT_MESSAGE_REMOVED_FROM_THREAD",
        "new": "field com.azure.messaging.eventgrid.SystemEventNames.COMMUNICATION_CHAT_MESSAGE_REMOVED_FROM_THREAD",
        "justification": "Correct the event type defined in swagger file"
      },
      {
        "code": "java.field.constantValueChanged",
        "old": "field com.azure.messaging.eventgrid.SystemEventNames.COMMUNICATION_CHAT_PARTICIPANT_ADDED_TO_THREAD",
        "new": "field com.azure.messaging.eventgrid.SystemEventNames.COMMUNICATION_CHAT_PARTICIPANT_ADDED_TO_THREAD",
        "justification": "Correct the event type defined in swagger file"
      },
      {
        "code": "java.method.added",
        "new": "method com.azure.core.http.ProxyOptions com.azure.core.http.ProxyOptions::fromConfiguration(com.azure.core.util.Configuration, boolean)",
        "justification": "Method exposed from Azure Core"
      },
      {
        "code": "java.method.defaultMethodAddedToInterface",
        "new": "method <T> T com.azure.core.util.serializer.SerializerAdapter::deserialize(byte[], java.lang.reflect.Type, com.azure.core.util.serializer.SerializerEncoding) throws java.io.IOException",
        "justification": "Method exposed from Azure Core"
      },
      {
        "code": "java.method.defaultMethodAddedToInterface",
        "new": "method byte[] com.azure.core.util.serializer.SerializerAdapter::serializeToBytes(java.lang.Object, com.azure.core.util.serializer.SerializerEncoding) throws java.io.IOException",
        "justification": "Method exposed from Azure Core"
      },
      {
        "code": "java.annotation.attributeValueChanged",
        "old": "@interface com.azure.core.annotation.ServiceClient",
        "new": "@interface com.azure.core.annotation.ServiceClient",
        "justification": "Updated the retention policy from SOURCE to CLASS which is not considered a public API change"
      },
      {
        "code": "java.annotation.attributeValueChanged",
        "old": "@interface com.azure.core.annotation.ServiceMethod",
        "new": "@interface com.azure.core.annotation.ServiceMethod",
        "justification": "Updated the retention policy from SOURCE to CLASS which is not considered a public API change"
      },
      {
        "code": "java.method.visibilityReduced",
        "new": "method java.util.function.Predicate<C> com.azure.core.util.paging.ContinuablePagedFlux<C, T, P extends com.azure.core.util.paging.ContinuablePage<C extends java.lang.Object, T extends java.lang.Object>>::getContinuationPredicate()",
        "justification": "Adding a final method to an abstract class that is rarely extended. New final method uses an unlikely name that wouldn't be found in sub-types."
      },
      {
        "regex": true,
        "code": "java\\.method\\.finalMethodAddedToNonFinalClass",
        "new": "method java\\.util\\.function\\.Predicate<C> com\\.azure\\.core\\.util\\.paging\\.ContinuablePagedFlux<C, T, P extends com\\.azure\\.core\\.util\\.paging\\.ContinuablePage<C extends java\\.lang\\.Object, T extends java\\.lang\\.Object>>::getContinuationPredicate\\(\\).*",
        "justification": "Adding a final method to an abstract class that is rarely extended. New final method uses an unlikely name that wouldn't be found in sub-types."
      },
      {
        "regex": true,
        "code": "java\\.annotation\\.added",
        "old": ".*",
        "annotationType": "com\\.azure\\.core\\.annotation\\.Service(Method|Client)",
        "justification": "These are SDK metadata annotations and don't affect runtime behavior."
      },
      {
        "code": "java.annotation.attributeValueChanged",
        "new": "@interface com.azure.core.annotation.JsonFlatten",
        "justification": "Changes made the annotation more permissive on the target types."
      },
      {
        "code": "java.field.serialVersionUIDUnchanged",
        "old": "field com.azure.core.amqp.exception.AmqpErrorContext.serialVersionUID",
        "new": "field com.azure.core.amqp.exception.AmqpErrorContext.serialVersionUID",
        "justification": "The field ErrorInfo was added to AmqpErrorContext, but no existing fields were removed or changed."
      },
      {
        "code": "java.method.added",
        "new": "method com.azure.core.util.HttpClientOptions com.azure.core.util.HttpClientOptions::setReadTimeout(java.time.Duration)",
        "justification": "New Setter method."
      },
      {
        "code": "java.method.added",
        "new": "method com.azure.core.util.HttpClientOptions com.azure.core.util.HttpClientOptions::setResponseTimeout(java.time.Duration)",
        "justification": "New Setter method."
      },
      {
        "code": "java.method.added",
        "new": "method java.time.Duration com.azure.core.util.HttpClientOptions::getConnectionIdleTimeout()",
        "package": "com.azure.core.util",
        "justification": "New getter method"
      },
      {
        "code": "java.method.added",
        "new": "method java.lang.Integer com.azure.core.util.HttpClientOptions::getMaximumConnectionPoolSize()",
        "package": "com.azure.core.util",
        "justification": "New getter method"
      },
      {
        "code": "java.method.added",
        "new": "method com.azure.core.util.HttpClientOptions com.azure.core.util.HttpClientOptions::setConnectionIdleTimeout(java.time.Duration)",
        "package": "com.azure.core.util",
        "justification": "New setter method"
      },
      {
        "code": "java.method.added",
        "new": "method com.azure.core.util.HttpClientOptions com.azure.core.util.HttpClientOptions::setMaximumConnectionPoolSize(java.lang.Integer)",
        "package": "com.azure.core.util",
        "justification": "New setter method"
      },
      {
        "code": "java.method.added",
        "new": "method com.azure.core.util.HttpClientOptions com.azure.core.util.HttpClientOptions::setResponseTimeout(java.time.Duration)",
        "justification": "New Setter method."
      },
      {
        "code": "java.annotation.attributeValueChanged",
        "old": "method byte[] com.azure.security.keyvault.keys.models.JsonWebKey::getD()",
        "new": "method byte[] com.azure.security.keyvault.keys.models.JsonWebKey::getD()",
        "justification": "The class used by the serialization/deserialization annotations is package private and moving it is not a breaking change."
      },
      {
        "code": "java.annotation.attributeValueChanged",
        "old": "method byte[] com.azure.security.keyvault.keys.models.JsonWebKey::getDp()",
        "new": "method byte[] com.azure.security.keyvault.keys.models.JsonWebKey::getDp()",
        "justification": "The class used by the serialization/deserialization annotations is package private and moving it is not a breaking change."
      },
      {
        "code": "java.annotation.attributeValueChanged",
        "old": "method byte[] com.azure.security.keyvault.keys.models.JsonWebKey::getDq()",
        "new": "method byte[] com.azure.security.keyvault.keys.models.JsonWebKey::getDq()",
        "justification": "The class used by the serialization/deserialization annotations is package private and moving it is not a breaking change."
      },
      {
        "code": "java.annotation.attributeValueChanged",
        "old": "method byte[] com.azure.security.keyvault.keys.models.JsonWebKey::getE()",
        "new": "method byte[] com.azure.security.keyvault.keys.models.JsonWebKey::getE()",
        "justification": "The class used by the serialization/deserialization annotations is package private and moving it is not a breaking change."
      },
      {
        "code": "java.annotation.attributeValueChanged",
        "old": "method byte[] com.azure.security.keyvault.keys.models.JsonWebKey::getK()",
        "new": "method byte[] com.azure.security.keyvault.keys.models.JsonWebKey::getK()",
        "justification": "The class used by the serialization/deserialization annotations is package private and moving it is not a breaking change."
      },
      {
        "code": "java.annotation.attributeValueChanged",
        "old": "method byte[] com.azure.security.keyvault.keys.models.JsonWebKey::getN()",
        "new": "method byte[] com.azure.security.keyvault.keys.models.JsonWebKey::getN()",
        "justification": "The class used by the serialization/deserialization annotations is package private and moving it is not a breaking change."
      },
      {
        "code": "java.annotation.attributeValueChanged",
        "old": "method byte[] com.azure.security.keyvault.keys.models.JsonWebKey::getP()",
        "new": "method byte[] com.azure.security.keyvault.keys.models.JsonWebKey::getP()",
        "justification": "The class used by the serialization/deserialization annotations is package private and moving it is not a breaking change."
      },
      {
        "code": "java.annotation.attributeValueChanged",
        "old": "method byte[] com.azure.security.keyvault.keys.models.JsonWebKey::getQ()",
        "new": "method byte[] com.azure.security.keyvault.keys.models.JsonWebKey::getQ()",
        "justification": "The class used by the serialization/deserialization annotations is package private and moving it is not a breaking change."
      },
      {
        "code": "java.annotation.attributeValueChanged",
        "old": "method byte[] com.azure.security.keyvault.keys.models.JsonWebKey::getQi()",
        "new": "method byte[] com.azure.security.keyvault.keys.models.JsonWebKey::getQi()",
        "justification": "The class used by the serialization/deserialization annotations is package private and moving it is not a breaking change."
      },
      {
        "code": "java.annotation.attributeValueChanged",
        "old": "method byte[] com.azure.security.keyvault.keys.models.JsonWebKey::getT()",
        "new": "method byte[] com.azure.security.keyvault.keys.models.JsonWebKey::getT()",
        "justification": "The class used by the serialization/deserialization annotations is package private and moving it is not a breaking change."
      },
      {
        "code": "java.annotation.attributeValueChanged",
        "old": "method byte[] com.azure.security.keyvault.keys.models.JsonWebKey::getX()",
        "new": "method byte[] com.azure.security.keyvault.keys.models.JsonWebKey::getX()",
        "justification": "The class used by the serialization/deserialization annotations is package private and moving it is not a breaking change."
      },
      {
        "code": "java.annotation.attributeValueChanged",
        "old": "method byte[] com.azure.security.keyvault.keys.models.JsonWebKey::getY()",
        "new": "method byte[] com.azure.security.keyvault.keys.models.JsonWebKey::getY()",
        "justification": "The class used by the serialization/deserialization annotations is package private and moving it is not a breaking change."
      },
      {
        "code": "java.method.added",
        "new": "method boolean com.google.gson.JsonArray::isEmpty()",
        "justification": "com.google.code.gson:gson:jar:2.8.7 added this new method."
      },
      {
<<<<<<< HEAD
        "code": "java.field.serialVersionUIDChanged",
        "old": "field com.azure.security.keyvault.jca.model.KeyProperties.serialVersionUID",
        "new": "field com.azure.security.keyvault.jca.model.KeyProperties.serialVersionUID",
        "justification": "Make which same to this module's version"
      },
      {
        "code": "java.method.addedToInterface",
        "new": "method java.lang.String com.azure.security.keyvault.jca.RestClient::post(java.lang.String, java.util.Map<java.lang.String, java.lang.String>, java.lang.String, java.lang.String)",
        "justification": "Method add to RestClient"
=======
        "code": "java.field.constantValueChanged",
        "old": "field com.azure.core.util.tracing.Tracer.DIAGNOSTIC_ID_KEY",
        "new": "field com.azure.core.util.tracing.Tracer.DIAGNOSTIC_ID_KEY",
        "justification": "Old field value spelled incorrectly and was used in preview version of tracing package"
>>>>>>> 212ff33b
      }
    ]
  }
]<|MERGE_RESOLUTION|>--- conflicted
+++ resolved
@@ -630,7 +630,12 @@
         "justification": "com.google.code.gson:gson:jar:2.8.7 added this new method."
       },
       {
-<<<<<<< HEAD
+        "code": "java.field.constantValueChanged",
+        "old": "field com.azure.core.util.tracing.Tracer.DIAGNOSTIC_ID_KEY",
+        "new": "field com.azure.core.util.tracing.Tracer.DIAGNOSTIC_ID_KEY",
+        "justification": "Old field value spelled incorrectly and was used in preview version of tracing package"
+      },
+      {
         "code": "java.field.serialVersionUIDChanged",
         "old": "field com.azure.security.keyvault.jca.model.KeyProperties.serialVersionUID",
         "new": "field com.azure.security.keyvault.jca.model.KeyProperties.serialVersionUID",
@@ -640,12 +645,6 @@
         "code": "java.method.addedToInterface",
         "new": "method java.lang.String com.azure.security.keyvault.jca.RestClient::post(java.lang.String, java.util.Map<java.lang.String, java.lang.String>, java.lang.String, java.lang.String)",
         "justification": "Method add to RestClient"
-=======
-        "code": "java.field.constantValueChanged",
-        "old": "field com.azure.core.util.tracing.Tracer.DIAGNOSTIC_ID_KEY",
-        "new": "field com.azure.core.util.tracing.Tracer.DIAGNOSTIC_ID_KEY",
-        "justification": "Old field value spelled incorrectly and was used in preview version of tracing package"
->>>>>>> 212ff33b
       }
     ]
   }
