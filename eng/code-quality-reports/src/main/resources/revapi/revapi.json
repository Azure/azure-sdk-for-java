--- conflicted
+++ resolved
@@ -506,22 +506,21 @@
         },
         {
           "regex": true,
-<<<<<<< HEAD
-          "code": "java.method.numberOfParametersChanged",
-          "old": "method void com.azure.spring.cloud.config.pipline.policies.BaseAppConfigurationPolicy::<init>(java.lang.Boolean, java.lang.Boolean)",
-          "new": "method void com.azure.spring.cloud.config.pipline.policies.BaseAppConfigurationPolicy::<init>(java.lang.Boolean, java.lang.Boolean, java.lang.Integer)",
-          "justification": "Not a public api"
-        },
-        {
-          "regex": true,
-          "code": "java.field.removedWithConstant",
-          "old": "field com.azure.spring.cloud.config.properties.AppConfigurationStoreSelects.LABEL_SEPARATOR",
-          "justification": "Not a public api"
-=======
           "code": "java.method.returnTypeChangedCovariantly",
           "new": "method com.azure.search.documents.indexes.models.(CognitiveServicesAccountKey|ConditionalSkill|CustomEntityLookupSkill|DefaultCognitiveServicesAccount|DistanceScoringFunction|DocumentExtractionSkill|EntityRecognitionSkill|FreshnessScoringFunction|ImageAnalysisSkill|KeyPhraseExtractionSkill|LanguageDetectionSkill|MagnitudeScoringFunction|MergeSkill|OcrSkill|SentimentSkill|ShaperSkill|SplitSkill|TagScoringFunction|TextTranslationSkill|WebApiSkill) .*",
           "justification": "Proper support for fluent setters in subtypes."
->>>>>>> e2bca9f9
+        },
+        {
+          "code": "java.method.numberOfParametersChanged",
+          "old": "method void com.azure.spring.cloud.config.pipline.policies.BaseAppConfigurationPolicy::<init>(java.lang.Boolean, java.lang.Boolean)",
+          "new": "method void com.azure.spring.cloud.config.pipline.policies.BaseAppConfigurationPolicy::<init>(java.lang.Boolean, java.lang.Boolean, java.lang.Integer)",
+          "justification": "Not a public api"
+        },
+        {
+          "regex": true,
+          "code": "java.field.removedWithConstant",
+          "old": "field com.azure.spring.cloud.config.properties.AppConfigurationStoreSelects.LABEL_SEPARATOR",
+          "justification": "Not a public api"
         }
       ]
     }
