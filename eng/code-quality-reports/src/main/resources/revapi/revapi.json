[
  {
    "extension": "revapi.java",
    "configuration": {
      "missing-classes": {
        "behavior": "report",
        "ignoreMissingAnnotations": false
      },
      "matchOverloads": true
    }
  },
  {
    "extension": "revapi.versions",
    "configuration": {
      "enabled": true,
      "semantic0": false,
      "versionIncreaseAllows": {
        "major": {
          "severity": "BREAKING"
        },
        "minor": {
          "severity": "NON_BREAKING"
        },
        "patch": {
          "severity": "EQUIVALENT"
        }
      },
      "onAllowed": {
        "remove": true,
        "attachments": {
          "breaksVersioningRules": "false"
        }
      },
      "onDisallowed": {
        "criticality": "error",
        "attachments": {
          "breaksVersioningRules": "true"
        }
      },
      "passThroughDifference": [
        "java.class.nonPublicPartOfAPI"
      ]
    }
  },
  {
    "extension": "revapi.filter",
    "configuration": {
      "elements": {
        "exclude": [
          "class com\\.azure\\.core\\.util\\.Configuration",
          {
            "matcher": "java-package",
            "match": "/com\\.azure(\\..+?)?\\.(implementation|samples)(\\..*)?/"
          },
          {
            "matcher": "java-package",
            "match": "/com\\.fasterxml\\.jackson(\\..*)?/"
          },
          {
            "matcher": "java-package",
            "match": "/reactor\\.(core|netty|util)(\\..*)?/"
          },
          {
            "matcher": "java-package",
            "match": "/io\\.(micrometer|netty)(\\..*)?/"
          },
          {
            "matcher": "java-package",
            "match": "/(kotlin|okhttp3|okio|io\\.vertx)(\\..+)?/"
          },
          {
            "matcher": "java-package",
            "match": "/com\\.nimbusds(\\..*)?/"
          },
          {
            "matcher": "java-package",
            "match": "/com\\.microsoft\\.azure(\\..*)?/"
          },
          {
            "matcher": "java-package",
            "match": "/javax\\.(jms|servlet)(\\..*)?/"
          },
          {
            "matcher": "java-package",
            "match": "/com\\.azure\\.data\\.cosmos(\\..*)?/"
          },
          "class com\\.azure\\.spring\\.cloud\\.config\\.State",
          "class com\\.azure\\.spring\\.cloud\\.config\\.AppConfigurationRefresh",
          "class com\\.azure\\.spring\\.cloud\\.config\\.properties\\.AppConfigurationProviderProperties",
          "class com\\.azure\\.spring\\.cloud\\.config\\.State",
          "class com\\.azure\\.spring\\.cloud\\.config\\.web\\.pushrefresh\\.AppConfigurationRefreshEvent",
          "class com\\.azure\\.spring\\.cloud\\.config\\.web\\.AppConfigurationEndpoint",
          "class com\\.azure\\.spring\\.cloud\\.config\\.AppConfigurationBootstrapConfiguration",
          {
            "matcher": "java-package",
            "match": "/org\\.apache\\.(avro|commons|qpid)(\\..*)?/"
          },
          {
            "matcher": "java-package",
            "match": "/com\\.azure\\.resourcemanager(\\..+?)?\\.fluent(\\..*)?/"
          },
          {
            "matcher": "java-package",
            "match": "/org\\.(junit|slf4j|springframework)(\\..*)?/"
          },
          {
            "matcher": "java-package",
            "match": "/com\\.google\\.gson(\\..*)?/"
          },
          "class com\\.azure\\.cosmos\\.BridgeInternal",
          "class com\\.azure\\.cosmos\\.CosmosBridgeInternal",
          "class com\\.azure\\.cosmos\\.models\\.ModelBridgeInternal",
          "class com\\.azure\\.cosmos\\.util\\.UtilBridgeInternal"
        ]
      }
    }
  },
  {
    "extension": "revapi.differences",
    "configuration": {
      "ignore": true,
      "differences": [
        {
          "regex": true,
          "code": "java.class.nonPublicPartOfAPI",
          "new": "class com.azure.spring.messaging.container.DefaultMessageListenerContainer",
          "justification": "We allow this in azure.spring.messaging."
        },
        {
          "regex": true,
          "code": "java.class.externalClassExposedInAPI",
          "new": "(class|interface|enum) com.azure.spring.(messaging|integration|cloud.(core|service|autoconfigure|stream.binder.(servicebus|eventhubs)|actuator|resourcemanager))..*",
          "justification": "azure.spring classes are allowed to be exposed."
        },
        {
          "regex": true,
          "code": "java.class.nonPublicPartOfAPI",
          "new": "(class|interface) org\\.apache\\.http\\.impl\\.conn\\.CPoolEntry",
          "exampleUseChainInNewApi": ".*org\\.apache\\.http\\.HttpClientConnection.*",
          "justification": "We allow this in org.apache.http.HttpClientConnection>"
        },
        {
          "regex": true,
          "code": "java.class.nonPublicPartOfAPI",
          "new": "(class|interface) com\\.azure\\.keyvault\\.jca\\.(com|org)\\..*",
          "justification": "skip check for third party files."
        },
        {
          "regex": true,
          "code": "java.class.nonPublicPartOfAPI",
          "new": "(class|enum|interface) org\\.conscrypt\\..*",
          "justification": "skip check for third party files."
        },
        {
          "regex": true,
          "code": "java\\.class\\.externalClassExposedInAPI",
          "new": "(interface|class|enum) com\\.azure\\.(communication\\.common|core|cosmos|data\\.schemaregistry|json|messaging\\.eventgrid|messaging.servicebus|resourcemanager|security\\.keyvault|storage).*",
          "justification": "SDK classes are allowed to be exposed by dependencies using them."
        },
        {
          "regex": true,
          "code": "java\\.class\\.externalClassExposedInAPI",
          "new": "interface org\\.reactivestreams\\.(Publisher|Subscriber|Subscription).*",
          "justification": "These classes exposed are publisher, subscriber, and Subscription."
        },
        {
          "regex": true,
          "code": "java\\.method\\.addedToInterface",
          "new": "method .* com\\.azure\\.resourcemanager\\..*",
          "justification": "resourcemanager interfaces are allowed to add methods."
        },
        {
          "regex": true,
          "code": "java\\.class\\.externalClassExposedInAPI",
          "new": "(class|interface|enum) com\\.azure\\.perf\\.test\\.core\\..*",
          "justification": "perf-test classes are allowed to be exposed."
        },
        {
          "regex": true,
          "code": "java\\.class\\.externalClassExposedInAPI",
          "new": "(interface|class|enum) io\\.opentelemetry.*",
          "justification": "Azure Monitor Exporter is allowed to use OpenTelemetry types in public APIs as it implements interfaces defined by OpenTelemetry"
        },
        {
          "regex": true,
          "code": "java\\.class\\.externalClassExposedInAPI",
          "new": "(interface|enum) io\\.cloudevents.*",
          "justification": "Azure Event Grid cloud native cloud event is allowed to use CloudEvents types in public APIs as it implements interfaces defined by CloudEvents"
        },
        {
          "regex": true,
          "code": "java\\.class\\.externalClassExposedInAPI",
          "new": "(interface|class) org\\.springframework.util\\.ErrorHandler",
          "justification": "Azure Spring Cloud Messaging need the Spring's public interface for error handler registration, it is a common class for users to handle runtime errors."
        },
        {
          "regex": true,
          "code": "java\\.annotation\\.(added|attributeValueChanged)",
          "old": ".*",
          "annotationType": "com\\.azure\\.core\\.annotation\\.Service(Method|Client)",
          "justification": "These are SDK metadata annotations and don't affect runtime behavior."
        },
        {
          "regex": true,
          "code": "java\\.annotation\\.attributeValueChanged",
          "new": "method byte\\[\\] com\\.azure\\.security\\.keyvault\\.keys\\.models\\.JsonWebKey::(g|s)et(D|Dp|Dq|E|K|N|P|Q|Qi|T|X|Y)\\(\\)",
          "justification": "The class used by the serialization/deserialization annotations is package private and moving it is not a breaking change."
        },
        {
          "regex": true,
          "code": "java\\.annotation\\.(added|attributeValueChanged|attributeAdded)",
          "new": "(class|method void|parameter void) com\\.azure\\.search\\.documents\\.indexes\\.models\\..*",
          "justification": "Generated classes were moved into public API, these annotations were already being used in implementation used during serialization and deserialization."
        },
        {
          "regex": true,
          "code": "java\\.annotation\\.added",
          "new": "(class|interface|method|parameter) org\\.springframework\\.data\\.repository\\.query\\..*",
          "justification": "Spring Data Commons framework 2.6.1 added Nullable annotations to its interfaces."
        },
        {
          "regex": true,
          "code": "java\\.annotation\\.added",
          "new": "(class|interface|method|parameter) com\\.azure\\.spring\\.data\\.cosmos\\.repository\\.query\\..*",
          "justification": "Spring Data Commons framework 2.6.1 added Nullable annotations to its interfaces which are implemented by Cosmos Spring Data SDK for internal usage."
        },
        {
          "regex": true,
          "code": "java\\.annotation\\.removed",
          "new": "(class|interface|method|parameter) com\\.azure\\.cosmos\\..*",
          "justification": "Cosmos SDK removes Beta annotation to GA its APIs and classes."
        },
        {
          "code": "java.method.added",
          "new": "method boolean com.google.gson.JsonArray::isEmpty()",
          "justification": "com.google.code.gson:gson:jar:2.8.7 added this new method."
        },
        {
          "regex": true,
          "code": "java.field.enumConstantOrderChanged",
          "new": "field com.google.gson.FieldNamingPolicy.(LOWER_CASE_WITH_DASHES|LOWER_CASE_WITH_DOTS|LOWER_CASE_WITH_UNDERSCORES)",
          "justification": "Fix core-ci pipeline"
        },
        {
          "code": "java.method.added",
          "new": "method java.lang.String com.azure.storage.common.StorageSharedKeyCredential::generateAuthorizationHeader(java.net.URL, java.lang.String, com.azure.core.http.HttpHeaders, boolean)",
          "justification": "New method added to SharedKeyCredential in common not intended for use by customers. Only public for access by other packages."
        },
        {
          "code": "java.field.removedWithConstant",
          "old": "field com.azure.messaging.eventhubs.EventProcessorClientBuilder.DEFAULT_OWNERSHIP_EXPIRATION_FACTOR",
          "justification": "The default ownership expiration factor is an implementation detail that users can override via configuration."
        },
        {
          "code": "java.class.nonFinalClassInheritsFromNewClass",
          "old": "class com.azure.messaging.eventhubs.EventData",
          "new": "class com.azure.messaging.eventhubs.EventData",
          "superClass": "com.azure.core.models.MessageContent",
          "justification": "To support Schema Registry Avro Serializer's signature, EventData extends from MessageContent."
        },
        {
          "regex": true,
          "code": "java.class.noLongerInheritsFromClass",
          "new": "class com\\.azure\\.spring\\.cloud\\.autoconfigure\\.(storage|keyvault)\\..*",
          "justification": "To support for storage services and keyvault services to share values of common properties."
        },
        {
          "regex": true,
          "code": "java\\.annotation\\.(added|removed|attributeValueChanged|attributeAdded|attributeRemoved)",
          "new": "class com\\.azure\\.spring\\.cloud\\.autoconfigure\\.(storage|keyvault)\\..*",
          "justification": "To support for storage services and keyvault services to share values of common properties."
        },
        {
          "code": "java.method.removed",
          "old": "method org.springframework.boot.autoconfigure.kafka.KafkaProperties com.azure.spring.cloud.autoconfigure.eventhubs.kafka.AzureEventHubsKafkaAutoConfiguration::azureKafkaProperties(com.azure.spring.cloud.core.provider.connectionstring.ServiceConnectionStringProvider<com.azure.spring.cloud.core.service.AzureServiceType.EventHubs>)",
          "justification": "To move kafka properties customization to bean post processor."
        },
        {
          "code": "java.annotation.attributeValueChanged",
          "new": "class com.azure.spring.cloud.autoconfigure.aad.AadAutoConfiguration",
          "justification": "The use of AadOboOAuth2AuthorizedClientProvider is not recommended, and there is no need to retain consideration of the different situations brought by this OBO provider."
        },
        {
          "code": "java.annotation.added",
          "new": "class com.azure.spring.cloud.autoconfigure.aad.configuration.AadOAuth2ClientConfiguration",
          "justification": "The use of AadOboOAuth2AuthorizedClientProvider is not recommended, and there is no need to retain consideration of the different situations brought by this OBO provider."
        },
        {
          "regex": true,
          "code": "java.class.removed",
          "old": "class com\\.azure\\.spring\\.cloud\\.autoconfigure\\.aad\\.configuration\\.AadOAuth2ClientConfiguration\\..*",
          "justification": "The use of AadOboOAuth2AuthorizedClientProvider is not recommended, and there is no need to retain consideration of the different situations brought by this OBO provider."
        },
        {
          "code": "java.method.returnTypeChanged",
          "old:": "method com.azure.spring.cloud.autoconfigure.aad.properties.AadAuthorizationGrantType com.azure.spring.cloud.autoconfigure.aad.properties.AuthorizationClientProperties::getAuthorizationGrantType()",
          "new": "method org.springframework.security.oauth2.core.AuthorizationGrantType com.azure.spring.cloud.autoconfigure.aad.properties.AuthorizationClientProperties::getAuthorizationGrantType()",
          "justification": "To support authorization grant type JWT_BEARER, we should use the default AuthorizationGrantType instead of AadAuthorizationGrantType."
        },
        {
          "code": "java.method.returnTypeChanged",
          "old": "method com.azure.spring.cloud.autoconfigure.aad.properties.AadAuthorizationGrantType com.azure.spring.cloud.autoconfigure.aadb2c.properties.AuthorizationClientProperties::getAuthorizationGrantType()",
          "new": "method org.springframework.security.oauth2.core.AuthorizationGrantType com.azure.spring.cloud.autoconfigure.aadb2c.properties.AuthorizationClientProperties::getAuthorizationGrantType()",
          "justification": "To support authorization grant type JWT_BEARER, we should use the default AuthorizationGrantType instead of AadAuthorizationGrantType."
        },
        {
          "code": "java.method.parameterTypeChanged",
          "old": "parameter void com.azure.spring.cloud.autoconfigure.aad.properties.AuthorizationClientProperties::setAuthorizationGrantType(===com.azure.spring.cloud.autoconfigure.aad.properties.AadAuthorizationGrantType===)",
          "new": "parameter void com.azure.spring.cloud.autoconfigure.aad.properties.AuthorizationClientProperties::setAuthorizationGrantType(===org.springframework.security.oauth2.core.AuthorizationGrantType===)",
          "justification": "To support authorization grant type JWT_BEARER, we should use the default AuthorizationGrantType instead of AadAuthorizationGrantType."
        },
        {
          "code": "java.method.parameterTypeChanged",
          "old": "parameter void com.azure.spring.cloud.autoconfigure.aadb2c.properties.AuthorizationClientProperties::setAuthorizationGrantType(===com.azure.spring.cloud.autoconfigure.aad.properties.AadAuthorizationGrantType===)",
          "new": "parameter void com.azure.spring.cloud.autoconfigure.aadb2c.properties.AuthorizationClientProperties::setAuthorizationGrantType(===org.springframework.security.oauth2.core.AuthorizationGrantType===)",
          "justification": "To support authorization grant type JWT_BEARER, we should use the default AuthorizationGrantType instead of AadAuthorizationGrantType."
        },
        {
          "code": "java.field.removedWithConstant",
          "old": "field com.azure.spring.cloud.autoconfigure.aad.AadAuthenticationFilterAutoConfiguration.PROPERTY_PREFIX",
          "justification": "Unused constant."
        },
        {
          "code": "java.method.visibilityReduced",
          "new": "method com.azure.spring.cloud.autoconfigure.context.AzureTokenCredentialAutoConfiguration.AzureServiceClientBuilderFactoryPostProcessor com.azure.spring.cloud.autoconfigure.context.AzureTokenCredentialAutoConfiguration::builderFactoryBeanPostProcessor()",
          "justification": "Shouldn't have been a public API and was recently released."
        },
        {
          "code": "java.method.visibilityReduced",
          "new": "method com.azure.spring.cloud.autoconfigure.jms.AzureServiceBusJmsPropertiesBeanPostProcessor com.azure.spring.cloud.autoconfigure.jms.ServiceBusJmsAutoConfiguration::azureServiceBusJmsPropertiesBeanPostProcessor(org.springframework.beans.factory.ObjectProvider<com.azure.spring.cloud.core.provider.connectionstring.ServiceConnectionStringProvider<com.azure.spring.cloud.core.service.AzureServiceType.ServiceBus>>)",
          "justification": "Shouldn't have been a public API and was recently released."
        },
        {
          "code": "java.annotation.added",
          "new": "class com.azure.spring.cloud.autoconfigure.context.AzureTokenCredentialAutoConfiguration",
          "justification": "Fixes a bug."
        },
        {
          "code": "java.annotation.added",
          "new": "class com.azure.spring.cloud.autoconfigure.jms.ServiceBusJmsAutoConfiguration",
          "justification": "Fixes a bug."
        },
        {
          "code": "java.annotation.added",
          "old": "class com.azure.spring.cloud.autoconfigure.kafka.AzureEventHubsKafkaOAuth2AutoConfiguration",
          "new": "class com.azure.spring.cloud.autoconfigure.kafka.AzureEventHubsKafkaOAuth2AutoConfiguration",
          "annotation": "@org.springframework.boot.autoconfigure.condition.ConditionalOnProperty(value = {\"spring.cloud.azure.eventhubs.kafka.enabled\"}, havingValue = \"true\", matchIfMissing = true)",
          "justification": "To enable turn on/off the related auto-configurations manually."
        },
        {
          "code": "java.annotation.added",
          "new": "class com.azure.spring.cloud.autoconfigure.data.cosmos.CosmosDataAutoConfiguration",
          "justification": "Fixes a bug."
        },
        {
          "code": "java.missing.newSuperType",
          "old": "class com.azure.messaging.eventhubs.EventData",
          "new": "class com.azure.messaging.eventhubs.EventData",
          "superClass": "com.azure.core.models.MessageContent",
          "justification": "To support Schema Registry Avro Serializer's signature, EventData extends from MessageContent."
        },
        {
          "regex": true,
          "code": "java.class.externalClassExposedInAPI",
          "new": "class com\\.azure\\.messaging\\.eventhubs\\..*",
          "justification": "SDK classes are allowed to be exposed by dependencies using them."
        },
        {
          "regex": true,
          "code": "java.method.numberOfParametersChanged",
          "old": "method void com\\.azure\\.spring\\.cloud\\.config\\.stores\\..*",
          "justification": "Not a public api"
        },
        {
          "regex": true,
          "code": "java.method.removed",
          "old": "method com.azure.spring.cloud.config.resource.ConnectionPool com.azure.spring.cloud.config.AppConfigurationBootstrapConfiguration::initConnectionString(com.azure.spring.cloud.config.properties.AppConfigurationProperties)",
          "justification": "Not a public api"
        },
        {
          "regex": true,
          "code": "java.class.removed",
          "old": "class com\\.azure\\.spring\\.cloud\\.config\\.resource\\.ConnectionPool",
          "justification": "Not a public api"
        },
        {
          "regex": true,
          "code": "java.class.removed",
          "old": "class com\\.azure\\.spring\\.cloud\\.config\\.resource\\.Connection",
          "justification": "Not a public api"
        },
        {
          "regex": true,
          "code": "java.class.removed",
          "old": "class com\\.azure\\.spring\\.cloud\\.config\\.AppConfigurationPropertySource",
          "justification": "Not a public api"
        },
        {
          "regex": true,
          "code": "java.class.removed",
          "old": "class com\\.azure\\.spring\\.cloud\\.config\\.AppConfigurationPropertySourceLocator",
          "justification": "Not a public api"
        },
        {
          "regex": true,
          "code": "java.class.removed",
          "old": "class com\\.azure\\.spring\\.cloud\\.config\\.stores\\.ClientStore",
          "justification": "Not a public api"
        },
        {
          "ignore": true,
          "code": "java.class.externalClassExposedInAPI",
          "new": "interface com.azure.spring.cloud.config.AppConfigurationRefresh",
          "justification": "Thi isn't an external class"
        },
        {
          "regex": true,
          "code": "java\\.class\\.externalClassExposedInAPI",
          "new": "(interface|class|enum) com\\.mysql\\.cj\\..*",
          "justification": "Mysql driver classes are allowed to be exposed by dependencies using them."
        },
        {
          "regex": true,
          "code": "java\\.class\\.externalClassExposedInAPI",
          "new": "(interface|class|enum) org\\.postgresql\\..*",
          "justification": "Postgresql driver classes are allowed to be exposed by dependencies using them."
        },
        {
          "code": "java.method.parameterTypeParameterChanged",
          "old": "parameter <T> reactor.core.publisher.Mono<T> com.azure.spring.data.cosmos.core.ReactiveCosmosOperations::insert(java.lang.String, ===java.lang.Object===, com.azure.cosmos.models.PartitionKey)",
          "new": "parameter <T> reactor.core.publisher.Mono<T> com.azure.spring.data.cosmos.core.ReactiveCosmosOperations::insert(java.lang.String, ===T===, com.azure.cosmos.models.PartitionKey)",
          "parameterIndex": "1",
          "justification": "To support mono method chaining, without explicit typcast for upper bounded generics"
        },
        {
          "code": "java.method.parameterTypeParameterChanged",
          "old": "parameter <T> reactor.core.publisher.Mono<T> com.azure.spring.data.cosmos.core.ReactiveCosmosTemplate::insert(java.lang.String, ===java.lang.Object===, com.azure.cosmos.models.PartitionKey)",
          "new": "parameter <T> reactor.core.publisher.Mono<T> com.azure.spring.data.cosmos.core.ReactiveCosmosTemplate::insert(java.lang.String, ===T===, com.azure.cosmos.models.PartitionKey)",
          "parameterIndex": "1",
          "justification": "To support mono method chaining, without explicit typcast for upper bounded generics"
        },
        {
          "regex": true,
          "code": "java.class.externalClassExposedInAPI",
          "new": "(interface|class|enum) redis\\.clients\\.jedis\\..*",
          "justification": "To support the EventHubs JedisRedisCheckpointStore constructor"
        },
        {
          "regex": true,
          "code": "java.class.externalClassExposedInAPI",
          "new": "class org\\.json\\.JSON(Array|Exception|Object|Pointer|PointerException|Tokener)",
          "justification": "To support the EventHubs JedisRedisCheckpointStore constructor"
        },
        {
          "regex": true,
          "code": "java.method.returnTypeChangedCovariantly",
          "new": "method com.azure.search.documents.indexes.models.(CognitiveServicesAccountKey|ConditionalSkill|CustomEntityLookupSkill|DefaultCognitiveServicesAccount|DistanceScoringFunction|DocumentExtractionSkill|EntityRecognitionSkill|FreshnessScoringFunction|ImageAnalysisSkill|KeyPhraseExtractionSkill|LanguageDetectionSkill|MagnitudeScoringFunction|MergeSkill|OcrSkill|SentimentSkill|ShaperSkill|SplitSkill|TagScoringFunction|TextTranslationSkill|WebApiSkill) .*",
          "justification": "Proper support for fluent setters in subtypes."
        },
        {
          "code": "java.method.numberOfParametersChanged",
          "old": "method void com.azure.spring.cloud.config.pipline.policies.BaseAppConfigurationPolicy::<init>(java.lang.Boolean, java.lang.Boolean)",
          "new": "method void com.azure.spring.cloud.config.pipline.policies.BaseAppConfigurationPolicy::<init>(java.lang.Boolean, java.lang.Boolean, java.lang.Integer)",
          "justification": "Not a public api"
        },
        {
          "regex": true,
          "code": "java.field.removedWithConstant",
          "old": "field com.azure.spring.cloud.config.properties.AppConfigurationStoreSelects.LABEL_SEPARATOR",
          "justification": "Not a public api"
        },
        {
          "code": "java.method.numberOfParametersChanged",
          "new": "method void com.azure.spring.cloud.autoconfigure.aad.AadAuthenticationFilterAutoConfiguration::<init>(com.azure.spring.cloud.autoconfigure.aad.properties.AadAuthenticationProperties, org.springframework.boot.web.client.RestTemplateBuilder)",
          "justification": "Bean configuration will not be used by customer in java code."
        },
        {
          "code": "java.method.numberOfParametersChanged",
          "new": "method void com.azure.spring.cloud.autoconfigure.aad.configuration.AadOAuth2ClientConfiguration::<init>(org.springframework.boot.web.client.RestTemplateBuilder)",
          "justification": "Bean configuration will not be used by customer in java code."
        },
        {
          "code": "java.method.numberOfParametersChanged",
          "new": "method void com.azure.spring.cloud.autoconfigure.aad.configuration.AadResourceServerConfiguration::<init>(org.springframework.boot.web.client.RestTemplateBuilder)",
          "justification": "Bean configuration will not be used by customer in java code."
        },
        {
          "code": "java.method.numberOfParametersChanged",
          "new": "method void com.azure.spring.cloud.autoconfigure.aad.configuration.AadWebApplicationConfiguration::<init>(org.springframework.boot.web.client.RestTemplateBuilder)",
          "justification": "Bean configuration will not be used by customer in java code."
        },
        {
          "code": "java.method.numberOfParametersChanged",
          "new": "method void com.azure.spring.cloud.autoconfigure.aad.filter.AadAuthenticationFilter::<init>(com.azure.spring.cloud.autoconfigure.aad.properties.AadAuthenticationProperties, com.azure.spring.cloud.autoconfigure.aad.properties.AadAuthorizationServerEndpoints, com.azure.spring.cloud.autoconfigure.aad.filter.UserPrincipalManager, org.springframework.boot.web.client.RestTemplateBuilder)",
          "justification": "Customer's java code will not call this method directly."
        },
        {
          "code": "java.method.numberOfParametersChanged",
          "new": "method void com.azure.spring.cloud.autoconfigure.aad.filter.AadAuthenticationFilter::<init>(com.azure.spring.cloud.autoconfigure.aad.properties.AadAuthenticationProperties, com.azure.spring.cloud.autoconfigure.aad.properties.AadAuthorizationServerEndpoints, com.nimbusds.jose.util.ResourceRetriever, org.springframework.boot.web.client.RestTemplateBuilder)",
          "justification": "Customer's java code will not call this method directly."
        },
        {
          "code": "java.method.numberOfParametersChanged",
          "new": "method void com.azure.spring.cloud.autoconfigure.aad.filter.AadAuthenticationFilter::<init>(com.azure.spring.cloud.autoconfigure.aad.properties.AadAuthenticationProperties, com.azure.spring.cloud.autoconfigure.aad.properties.AadAuthorizationServerEndpoints, com.nimbusds.jose.util.ResourceRetriever, com.nimbusds.jose.jwk.source.JWKSetCache, org.springframework.boot.web.client.RestTemplateBuilder)",
          "justification": "Customer's java code will not call this method directly."
        },
        {
          "code": "java.method.numberOfParametersChanged",
          "new": "method void com.azure.spring.cloud.autoconfigure.aadb2c.AadB2cResourceServerAutoConfiguration::<init>(com.azure.spring.cloud.autoconfigure.aadb2c.properties.AadB2cProperties, org.springframework.boot.web.client.RestTemplateBuilder)",
          "justification": "Bean configuration will not be used by customer in java code."
        },
        {
          "code": "java.method.numberOfParametersChanged",
          "new": "method com.nimbusds.jwt.proc.JWTClaimsSetAwareJWSKeySelector<com.nimbusds.jose.proc.SecurityContext> com.azure.spring.cloud.autoconfigure.aadb2c.AadB2cResourceServerAutoConfiguration::aadIssuerJwsKeySelector(com.azure.spring.cloud.autoconfigure.aad.AadTrustedIssuerRepository, com.nimbusds.jose.util.ResourceRetriever)",
          "justification": "Bean configuration will not be used by customer in java code."
        },
        {
          "code": "java.method.numberOfParametersChanged",
          "new": "method void com.azure.spring.cloud.autoconfigure.aadb2c.configuration.AadB2cOAuth2ClientConfiguration::<init>(com.azure.spring.cloud.autoconfigure.aadb2c.properties.AadB2cProperties, org.springframework.boot.web.client.RestTemplateBuilder)",
          "justification": "Bean configuration will not be used by customer in java code."
        },
        {
          "regex": true,
          "code": "java.annotation.added",
          "new": "class com.azure.ai.formrecognizer.documentanalysis.models.(DocumentField|DocumentLine)",
          "justification": "Skip customized getters on class when serialization and deserialization."
        },
        {
<<<<<<< HEAD
=======
          "code": "java.class.removed",
          "old": "enum com.azure.messaging.eventhubs.checkpointstore.blob.Messages",
          "justification": "Messages class was accidentally made public. Reverting the public change since this should be implementation detail."
        },
        {
>>>>>>> d62f8faa
          "code": "java.method.numberOfParametersChanged",
          "new": "method void com.azure.spring.cloud.autoconfigure.aadb2c.AadB2cAutoConfiguration::<init>(org.springframework.boot.web.client.RestTemplateBuilder)",
          "justification": "Bean configuration will not be used by customer in java code."
        }
      ]
    }
  }
]<|MERGE_RESOLUTION|>--- conflicted
+++ resolved
@@ -526,14 +526,11 @@
           "justification": "Skip customized getters on class when serialization and deserialization."
         },
         {
-<<<<<<< HEAD
-=======
           "code": "java.class.removed",
           "old": "enum com.azure.messaging.eventhubs.checkpointstore.blob.Messages",
           "justification": "Messages class was accidentally made public. Reverting the public change since this should be implementation detail."
         },
         {
->>>>>>> d62f8faa
           "code": "java.method.numberOfParametersChanged",
           "new": "method void com.azure.spring.cloud.autoconfigure.aadb2c.AadB2cAutoConfiguration::<init>(org.springframework.boot.web.client.RestTemplateBuilder)",
           "justification": "Bean configuration will not be used by customer in java code."
