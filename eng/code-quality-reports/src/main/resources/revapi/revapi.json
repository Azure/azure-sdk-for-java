[
  {
    "extension": "revapi.java",
    "configuration": {
      "missing-classes": {
        "behavior": "report",
        "ignoreMissingAnnotations": false
      },
      "matchOverloads": true
    }
  },
  {
    "extension": "revapi.versions",
    "configuration": {
      "enabled": true,
      "semantic0": false,
      "versionIncreaseAllows": {
        "major": {
          "severity": "BREAKING"
        },
        "minor": {
          "severity": "NON_BREAKING"
        },
        "patch": {
          "severity": "EQUIVALENT"
        }
      },
      "onAllowed": {
        "remove": true,
        "attachments": {
          "breaksVersioningRules": "false"
        }
      },
      "onDisallowed": {
        "criticality": "error",
        "attachments": {
          "breaksVersioningRules": "true"
        }
      },
      "passThroughDifferences": [
        "java.class.nonPublicPartOfAPI"
      ]
    }
  },
  {
<<<<<<< HEAD
    "extension": "revapi.filter",
    "configuration": {
      "elements": {
        "exclude": [
          "class com\\.azure\\.core\\.util\\.Configuration",
          {
            "matcher": "java-package",
            "match": "/com\\.azure(\\..+?)?\\.(implementation|samples)(\\..*)?/"
          },
          {
            "matcher": "java-package",
            "match": "/reactor\\.(core|netty|util)(\\..*)?/"
          },
          {
            "matcher": "java-package",
            "match": "/io\\.(micrometer|netty)(\\..*)?/"
          },
          {
            "matcher": "java-package",
            "match": "/(kotlin|okhttp3|okio|io\\.vertx|com\\.nimbusds|com\\.fasterxml\\.jackson|com\\.google\\.gson)(\\..+)?/"
          },
          {
            "matcher": "java-package",
            "match": "/com\\.microsoft\\.azure(\\..*)?/"
          },
          {
            "matcher": "java-package",
            "match": "/javax\\.(jms|servlet)(\\..*)?/"
          },
          {
            "matcher": "java-package",
            "match": "/com\\.azure\\.data\\.cosmos(\\..*)?/"
          },
          {
            "matcher": "java-package",
            "match": "/org\\.apache\\.(avro|commons|qpid)(\\..*)?/"
          },
          {
            "matcher": "java-package",
            "match": "/com\\.azure\\.resourcemanager(\\..+?)?\\.fluent(\\..*)?/"
          },
          {
            "matcher": "java-package",
            "match": "/org\\.(junit|slf4j|springframework)(\\..*)?/"
          },
          "class com\\.azure\\.cosmos\\.(BridgeInternal|CosmosBridgeInternal)",
          "class com\\.azure\\.cosmos\\.models\\.ModelBridgeInternal",
          "class com\\.azure\\.cosmos\\.util\\.UtilBridgeInternal"
        ]
      }
    }
  },
  {
=======
>>>>>>> 2e4476df
    "extension": "revapi.differences",
    "configuration": {
      "ignore": true,
      "differences": [
        {
          "code": "java.class.nonPublicPartOfAPI",
          "new": "class com.azure.spring.messaging.container.DefaultMessageListenerContainer",
          "justification": "We allow this in azure.spring.messaging."
        },
        {
          "regex": true,
          "code": "java.class.nonPublicPartOfAPI",
          "new": "(class|interface) org\\.apache\\.http\\.impl\\.conn\\.CPoolEntry",
          "exampleUseChainInNewApi": ".*org\\.apache\\.http\\.HttpClientConnection.*",
          "justification": "We allow this in org.apache.http.HttpClientConnection>"
        },
        {
          "regex": true,
          "code": "java.class.nonPublicPartOfAPI",
          "new": "(class|interface) com\\.azure\\.keyvault\\.jca\\.(com|org)\\..*",
          "justification": "skip check for third party files."
        },
        {
          "regex": true,
          "code": "java.class.nonPublicPartOfAPI",
          "new": "(class|enum|interface) org\\.conscrypt\\..*",
          "justification": "skip check for third party files."
        },
        {
          "regex": true,
          "code": "java\\.method\\.addedToInterface",
          "new": "method .* com\\.azure\\.resourcemanager\\..*",
          "justification": "resourcemanager interfaces are allowed to add methods."
        },
        {
          "regex": true,
          "code": "java\\.method\\.addedToInterface",
          "new": "method <T> (reactor\\.core\\.publisher\\.Mono<)?T>? com\\.azure\\.spring\\.data\\.cosmos\\.core\\.(Reactive)?CosmosOperations::patch\\(java\\.lang\\.Object, com\\.azure\\.cosmos\\.models\\.PartitionKey, java\\.lang\\.Class<T>, com\\.azure\\.cosmos\\.models\\.CosmosPatchOperations(, com\\.azure\\.cosmos\\.models\\.CosmosPatchItemRequestOptions)?\\)",
          "justification": "Spring interfaces are allowed to add methods."
        },
        {
          "regex": true,
          "code": "java\\.method\\.addedToInterface",
          "new": "method <S extends T> (reactor\\.core\\.publisher\\.Mono<)?S>? com\\.azure\\.spring\\.data\\.cosmos\\.repository\\.(Reactive)?CosmosRepository<T, ID extends java\\.io\\.Serializable>::save\\(ID, com\\.azure\\.cosmos\\.models\\.PartitionKey, java\\.lang\\.Class<S>, com\\.azure\\.cosmos\\.models\\.CosmosPatchOperations(, com\\.azure\\.cosmos\\.models\\.CosmosPatchItemRequestOptions)?\\)",
          "justification": "Spring interfaces are allowed to add methods."
        },
        {
          "regex": true,
          "code": "java\\.annotation\\.(added|attributeValueChanged)",
          "old": ".*",
          "annotationType": "com\\.azure\\.core\\.annotation\\.Service(Method|Client)",
          "justification": "These are SDK metadata annotations and don't affect runtime behavior."
        },
        {
          "regex": true,
          "code": "java\\.annotation\\.(added|attributeValueChanged|attributeAdded)",
          "new": "(class|method void|parameter void) com\\.azure\\.search\\.documents\\.indexes\\.models\\..*",
          "justification": "Generated classes were moved into public API, these annotations were already being used in implementation used during serialization and deserialization."
        },
        {
          "regex": true,
          "code": "java\\.annotation\\.removed",
          "new": "(class|interface|method|parameter) com\\.azure\\.cosmos\\..*",
          "justification": "Cosmos SDK removes Beta annotation to GA its APIs and classes."
        },
        {
          "code" : "java.method.visibilityReduced",
          "old" : "method com.azure.spring.messaging.eventhubs.support.converter.EventHubsMessageConverter com.azure.spring.cloud.autoconfigure.eventhubs.AzureEventHubsMessagingAutoConfiguration.EventHubsTemplateConfiguration::eventHubsMessageConverter()",
          "new" : "method com.azure.spring.messaging.eventhubs.support.converter.EventHubsMessageConverter com.azure.spring.cloud.autoconfigure.eventhubs.AzureEventHubsMessagingAutoConfiguration.EventHubsTemplateConfiguration::eventHubsMessageConverter(com.fasterxml.jackson.databind.ObjectMapper)",
          "justification": "Shouldn't have been a public API."
        },
        {
          "code" : "java.method.visibilityReduced",
          "old" : "method com.azure.spring.messaging.servicebus.support.converter.ServiceBusMessageConverter com.azure.spring.cloud.autoconfigure.servicebus.AzureServiceBusMessagingAutoConfiguration.ServiceBusTemplateConfiguration::serviceBusMessageConverter()",
          "new" : "method com.azure.spring.messaging.servicebus.support.converter.ServiceBusMessageConverter com.azure.spring.cloud.autoconfigure.servicebus.AzureServiceBusMessagingAutoConfiguration.ServiceBusTemplateConfiguration::serviceBusMessageConverter(com.fasterxml.jackson.databind.ObjectMapper)",
          "justification": "Shouldn't have been a public API."
        },
        {
          "code" : "java.method.removed",
          "old" : "method com.azure.spring.messaging.storage.queue.support.converter.StorageQueueMessageConverter com.azure.spring.cloud.autoconfigure.storage.AzureStorageQueueMessagingAutoConfiguration::messageConverter()",
          "justification": "Shouldn't have been a public API."
        },
        {
          "code": "java.method.added",
          "new": "method void com.azure.spring.cloud.autoconfigure.aadb2c.AadB2cOidcLoginConfigurer::<init>(org.springframework.security.web.authentication.logout.LogoutSuccessHandler, org.springframework.security.oauth2.client.web.OAuth2AuthorizationRequestResolver, org.springframework.security.oauth2.client.endpoint.OAuth2AccessTokenResponseClient<org.springframework.security.oauth2.client.endpoint.OAuth2AuthorizationCodeGrantRequest>, org.springframework.boot.web.client.RestTemplateBuilder)",
          "justification": "New method added to fix a bug."
        },
        {
<<<<<<< HEAD
          "code": "java.method.removed",
          "old": "method java.lang.String com.azure.spring.cloud.autoconfigure.jms.properties.AzureServiceBusJmsProperties::getPassword()",
          "justification": "Remove some meaningless jms properties"
        },
        {
          "code": "java.method.removed",
          "old": "method java.lang.String com.azure.spring.cloud.autoconfigure.jms.properties.AzureServiceBusJmsProperties::getRemoteUrl()",
          "justification": "Remove some meaningless jms properties"
        },
        {
          "code": "java.method.removed",
          "old": "method java.lang.String com.azure.spring.cloud.autoconfigure.jms.properties.AzureServiceBusJmsProperties::getUsername()",
          "justification": "Remove some meaningless jms properties"
        },
        {
          "code": "java.method.removed",
          "old": "method void com.azure.spring.cloud.autoconfigure.jms.properties.AzureServiceBusJmsProperties::setPassword(java.lang.String)",
          "justification": "Remove some meaningless jms properties"
        },
        {
          "code": "java.method.removed",
          "old": "method void com.azure.spring.cloud.autoconfigure.jms.properties.AzureServiceBusJmsProperties::setRemoteUrl(java.lang.String)",
          "justification": "Remove some meaningless jms properties"
        },
        {
          "code": "java.method.removed",
          "old": "method void com.azure.spring.cloud.autoconfigure.jms.properties.AzureServiceBusJmsProperties::setUsername(java.lang.String)",
=======
          "regex": true,
          "code": "java\\.method\\.removed",
          "old": "method java\\.lang\\.String com\\.azure\\.spring\\.cloud\\.autoconfigure\\.jms\\.properties\\.AzureServiceBusJmsProperties::(getPassword|getRemoteUrl|getUsername)\\(\\)",
>>>>>>> 2e4476df
          "justification": "Remove some meaningless jms properties"
        },
        {
          "regex": true,
<<<<<<< HEAD
          "code": "java\\.class\\.externalClassExposedInAPI",
          "new": "(interface|class|enum) com\\.mysql\\.cj\\..*",
          "justification": "Mysql driver classes are allowed to be exposed by dependencies using them."
=======
          "code": "java\\.method\\.removed",
          "old": "method void com\\.azure\\.spring\\.cloud\\.autoconfigure\\.jms\\.properties\\.AzureServiceBusJmsProperties::(setPassword|setRemoteUrl|setUsername)\\(java\\.lang\\.String\\)",
          "justification": "Remove some meaningless jms properties"
>>>>>>> 2e4476df
        },
        {
          "regex": true,
          "code": "java.method.parameterTypeParameterChanged",
          "old": "parameter <T> reactor\\.core\\.publisher\\.Mono<T> com\\.azure\\.spring\\.data\\.cosmos\\.core\\.(ReactiveCosmosOperations|ReactiveCosmosTemplate)::insert\\(java\\.lang\\.String, ===java\\.lang\\.Object===, com\\.azure\\.cosmos\\.models\\.PartitionKey\\)",
          "new": "parameter <T> reactor\\.core\\.publisher\\.Mono<T> com\\.azure\\.spring\\.data\\.cosmos\\.core\\.(ReactiveCosmosOperations|ReactiveCosmosTemplate)::insert\\(java\\.lang\\.String, ===T===, com\\.azure\\.cosmos\\.models\\.PartitionKey\\)",
          "parameterIndex": "1",
          "justification": "To support mono method chaining, without explicit typcast for upper bounded generics"
        },
        {
          "regex": true,
          "code": "java.method.returnTypeChangedCovariantly",
          "new": "method com.azure.search.documents.indexes.models.(CognitiveServicesAccountKey|ConditionalSkill|CustomEntityLookupSkill|DefaultCognitiveServicesAccount|DistanceScoringFunction|DocumentExtractionSkill|EntityRecognitionSkill|FreshnessScoringFunction|ImageAnalysisSkill|KeyPhraseExtractionSkill|LanguageDetectionSkill|MagnitudeScoringFunction|MergeSkill|OcrSkill|SentimentSkill|ShaperSkill|SplitSkill|TagScoringFunction|TextTranslationSkill|WebApiSkill) .*",
          "justification": "Proper support for fluent setters in subtypes."
        },
        {
<<<<<<< HEAD
          "code": "java.method.numberOfParametersChanged",
          "new": "method void com.azure.spring.cloud.autoconfigure.aad.AadAuthenticationFilterAutoConfiguration::<init>(com.azure.spring.cloud.autoconfigure.aad.properties.AadAuthenticationProperties, org.springframework.boot.web.client.RestTemplateBuilder)",
          "justification": "Bean configuration will not be used by customer in java code."
        },
        {
          "code": "java.method.numberOfParametersChanged",
          "new": "method void com.azure.spring.cloud.autoconfigure.aad.configuration.AadOAuth2ClientConfiguration::<init>(org.springframework.boot.web.client.RestTemplateBuilder)",
          "justification": "Bean configuration will not be used by customer in java code."
        },
        {
          "code": "java.method.numberOfParametersChanged",
          "new": "method void com.azure.spring.cloud.autoconfigure.aad.configuration.AadResourceServerConfiguration::<init>(org.springframework.boot.web.client.RestTemplateBuilder)",
          "justification": "Bean configuration will not be used by customer in java code."
        },
        {
          "code": "java.method.numberOfParametersChanged",
          "new": "method void com.azure.spring.cloud.autoconfigure.aad.configuration.AadWebApplicationConfiguration::<init>(org.springframework.boot.web.client.RestTemplateBuilder)",
          "justification": "Bean configuration will not be used by customer in java code."
        },
        {
          "code": "java.method.numberOfParametersChanged",
          "new": "method void com.azure.spring.cloud.autoconfigure.aad.filter.AadAuthenticationFilter::<init>(com.azure.spring.cloud.autoconfigure.aad.properties.AadAuthenticationProperties, com.azure.spring.cloud.autoconfigure.aad.properties.AadAuthorizationServerEndpoints, com.azure.spring.cloud.autoconfigure.aad.filter.UserPrincipalManager, org.springframework.boot.web.client.RestTemplateBuilder)",
          "justification": "Customer's java code will not call this method directly."
        },
        {
          "code": "java.method.numberOfParametersChanged",
          "new": "method void com.azure.spring.cloud.autoconfigure.aad.filter.AadAuthenticationFilter::<init>(com.azure.spring.cloud.autoconfigure.aad.properties.AadAuthenticationProperties, com.azure.spring.cloud.autoconfigure.aad.properties.AadAuthorizationServerEndpoints, com.nimbusds.jose.util.ResourceRetriever, org.springframework.boot.web.client.RestTemplateBuilder)",
          "justification": "Customer's java code will not call this method directly."
        },
        {
          "code": "java.method.numberOfParametersChanged",
          "new": "method void com.azure.spring.cloud.autoconfigure.aad.filter.AadAuthenticationFilter::<init>(com.azure.spring.cloud.autoconfigure.aad.properties.AadAuthenticationProperties, com.azure.spring.cloud.autoconfigure.aad.properties.AadAuthorizationServerEndpoints, com.nimbusds.jose.util.ResourceRetriever, com.nimbusds.jose.jwk.source.JWKSetCache, org.springframework.boot.web.client.RestTemplateBuilder)",
          "justification": "Customer's java code will not call this method directly."
        },
        {
          "code": "java.method.numberOfParametersChanged",
          "new": "method void com.azure.spring.cloud.autoconfigure.aadb2c.AadB2cResourceServerAutoConfiguration::<init>(com.azure.spring.cloud.autoconfigure.aadb2c.properties.AadB2cProperties, org.springframework.boot.web.client.RestTemplateBuilder)",
          "justification": "Bean configuration will not be used by customer in java code."
        },
        {
          "code": "java.method.numberOfParametersChanged",
          "new": "method com.nimbusds.jwt.proc.JWTClaimsSetAwareJWSKeySelector<com.nimbusds.jose.proc.SecurityContext> com.azure.spring.cloud.autoconfigure.aadb2c.AadB2cResourceServerAutoConfiguration::aadIssuerJwsKeySelector(com.azure.spring.cloud.autoconfigure.aad.AadTrustedIssuerRepository, com.nimbusds.jose.util.ResourceRetriever)",
          "justification": "Bean configuration will not be used by customer in java code."
        },
        {
          "code": "java.method.numberOfParametersChanged",
          "new": "method void com.azure.spring.cloud.autoconfigure.aadb2c.configuration.AadB2cOAuth2ClientConfiguration::<init>(com.azure.spring.cloud.autoconfigure.aadb2c.properties.AadB2cProperties, org.springframework.boot.web.client.RestTemplateBuilder)",
          "justification": "Bean configuration will not be used by customer in java code."
        },
        {
=======
>>>>>>> 2e4476df
          "regex": true,
          "code": "java.annotation.added",
          "new": "class com.azure.ai.formrecognizer.documentanalysis.models.(DocumentField|DocumentLine)",
          "justification": "Skip customized getters on class when serialization and deserialization."
        },
        {
          "code": "java.class.removed",
          "old": "enum com.azure.messaging.eventhubs.checkpointstore.blob.Messages",
          "justification": "Messages class was accidentally made public. Reverting the public change since this should be implementation detail."
        },
        {
          "code": "java.method.numberOfParametersChanged",
          "new": "method void com.azure.spring.cloud.autoconfigure.aadb2c.AadB2cAutoConfiguration::<init>(org.springframework.boot.web.client.RestTemplateBuilder)",
          "justification": "Bean configuration will not be used by customer in java code."
        },
        {
          "ignore": true,
          "code": "java.method.addedToInterface",
          "new": "method java.lang.String com.azure.spring.cloud.core.provider.AzureProfileOptionsProvider.AzureEnvironmentOptions::getServiceBusDomainName()",
          "justification": "support configuration of Service Bus domain name."
        },
        {
          "ignore": true,
          "code": "java.method.removed",
          "old": "method java.lang.String com.azure.resourcemanager.compute.models.GalleryArtifactVersionSource::uri()",
          "justification": "Non-functional property removed by backend."
        },
        {
          "ignore": true,
          "code": "java.method.removed",
          "old": "method com.azure.resourcemanager.compute.models.GalleryArtifactVersionSource com.azure.resourcemanager.compute.models.GalleryArtifactVersionSource::withUri(java.lang.String)",
          "justification": "Non-functional property removed by backend."
        },
        {
          "ignore": true,
          "code": "java.method.returnTypeChangedCovariantly",
          "old": "method com.azure.resourcemanager.compute.models.GalleryArtifactVersionSource com.azure.resourcemanager.compute.models.GalleryDiskImage::source() @ com.azure.resourcemanager.compute.models.GalleryDataDiskImage",
          "new": "method com.azure.resourcemanager.compute.models.GalleryDiskImageSource com.azure.resourcemanager.compute.models.GalleryDiskImage::source() @ com.azure.resourcemanager.compute.models.GalleryDataDiskImage",
          "justification": "Type of property changed to its subclass by backend. Getter returns a subclass of previous type."
        },
        {
          "ignore": true,
          "code": "java.method.parameterTypeChanged",
          "old": "parameter com.azure.resourcemanager.compute.models.GalleryDataDiskImage com.azure.resourcemanager.compute.models.GalleryDataDiskImage::withSource(===com.azure.resourcemanager.compute.models.GalleryArtifactVersionSource===)",
          "new": "parameter com.azure.resourcemanager.compute.models.GalleryDataDiskImage com.azure.resourcemanager.compute.models.GalleryDataDiskImage::withSource(===com.azure.resourcemanager.compute.models.GalleryDiskImageSource===)",
          "parameterIndex": "0",
          "justification": "Type of property changed to its subclass by backend. User will not access the setter in convenience API."
        },
        {
          "ignore": true,
          "code": "java.method.returnTypeChangedCovariantly",
          "old": "method com.azure.resourcemanager.compute.models.GalleryArtifactVersionSource com.azure.resourcemanager.compute.models.GalleryImageVersionStorageProfile::source()",
          "new": "method com.azure.resourcemanager.compute.models.GalleryArtifactVersionFullSource com.azure.resourcemanager.compute.models.GalleryImageVersionStorageProfile::source()",
          "justification": "Type of property changed to its subclass by backend. Getter returns a subclass of previous type."
        },
        {
          "ignore": true,
          "code": "java.method.parameterTypeChanged",
          "old": "parameter com.azure.resourcemanager.compute.models.GalleryImageVersionStorageProfile com.azure.resourcemanager.compute.models.GalleryImageVersionStorageProfile::withSource(===com.azure.resourcemanager.compute.models.GalleryArtifactVersionSource===)",
          "new": "parameter com.azure.resourcemanager.compute.models.GalleryImageVersionStorageProfile com.azure.resourcemanager.compute.models.GalleryImageVersionStorageProfile::withSource(===com.azure.resourcemanager.compute.models.GalleryArtifactVersionFullSource===)",
          "parameterIndex": "0",
          "justification": "Type of property changed to its subclass by backend. User will not access the setter in convenience API."
        },
        {
          "ignore": true,
          "code": "java.method.returnTypeChangedCovariantly",
          "old": "method com.azure.resourcemanager.compute.models.GalleryArtifactVersionSource com.azure.resourcemanager.compute.models.GalleryDiskImage::source() @ com.azure.resourcemanager.compute.models.GalleryOSDiskImage",
          "new": "method com.azure.resourcemanager.compute.models.GalleryDiskImageSource com.azure.resourcemanager.compute.models.GalleryDiskImage::source() @ com.azure.resourcemanager.compute.models.GalleryOSDiskImage",
          "justification": "Type of property changed to its subclass by backend. Getter returns a subclass of previous type."
        },
        {
          "ignore": true,
          "code": "java.method.parameterTypeChanged",
          "old": "parameter com.azure.resourcemanager.compute.models.GalleryOSDiskImage com.azure.resourcemanager.compute.models.GalleryOSDiskImage::withSource(===com.azure.resourcemanager.compute.models.GalleryArtifactVersionSource===)",
          "new": "parameter com.azure.resourcemanager.compute.models.GalleryOSDiskImage com.azure.resourcemanager.compute.models.GalleryOSDiskImage::withSource(===com.azure.resourcemanager.compute.models.GalleryDiskImageSource===)",
          "parameterIndex": "0",
          "justification": "Type of property changed to its subclass by backend. User will not access the setter in convenience API."
        },
        {
          "code": "java.method.removed",
          "old": "method java.lang.String com.azure.resourcemanager.sql.models.ReplicationLink::location()",
          "justification": "Non-functional property removed by backend."
        },
        {
          "regex": true,
          "code": "java.field.enumConstantOrderChanged",
          "new": "field com.azure.resourcemanager.sql.models.SecurityAlertPolicyState.(DISABLED|ENABLED)",
          "justification": "NEW is removed by backend from SecurityAlertPolicyState, affecting the rest of the constants."
        },
        {
          "code": "java.field.removed",
          "old": "field com.azure.resourcemanager.sql.models.SecurityAlertPolicyState.NEW",
          "justification": "NEW is removed by backend. It's an obsolete state."
        },
        {
          "code": "java.method.removed",
          "old": "method java.time.OffsetDateTime com.azure.resourcemanager.sql.models.ServerMetric::nextResetTime()",
          "justification": "Non-functional property removed by backend."
        },
        {
          "code": "java.method.removed",
          "old": "method java.lang.String com.azure.resourcemanager.sql.models.ServerMetric::resourceName()",
          "justification": "Non-functional property removed by backend."
        },
        {
          "regex": true,
          "code": "java\\.method\\.removed",
          "old": "method .* com\\.azure\\.resourcemanager\\.sql\\.models\\.SqlDatabase::(listMetricDefinitions|listMetricDefinitionsAsync|listServiceTierAdvisors|listServiceTierAdvisorsAsync)\\(\\)",
          "justification": "Metrics APIs are replaced by the Azure monitor shoebox metrics APIs thus not SQL API anymore."
        },
        {
          "code": "java.method.removed",
          "old": "method java.util.List<com.azure.resourcemanager.sql.models.SqlDatabaseMetric> com.azure.resourcemanager.sql.models.SqlDatabase::listMetrics(java.lang.String)",
          "justification": "Metrics APIs are replaced by the Azure monitor shoebox metrics APIs thus not SQL API anymore."
        },
        {
          "code": "java.method.removed",
          "old": "method com.azure.core.http.rest.PagedFlux<com.azure.resourcemanager.sql.models.SqlDatabaseMetric> com.azure.resourcemanager.sql.models.SqlDatabase::listMetricsAsync(java.lang.String)",
          "justification": "Metrics APIs are replaced by the Azure monitor shoebox metrics APIs thus not SQL API anymore."
        },
        {
          "code": "java.method.removed",
          "old": "method com.azure.resourcemanager.sql.models.SqlDatabaseThreatDetectionPolicy.DefinitionStages.WithStorageEndpoint com.azure.resourcemanager.sql.models.SqlDatabaseThreatDetectionPolicy.DefinitionStages.WithSecurityAlertPolicyState::withPolicyNew() @ com.azure.resourcemanager.sql.models.SqlDatabaseThreatDetectionPolicy.DefinitionStages.Blank",
          "justification": "Non-function operation since 'NEW' is removed from SecurityAlertPolicyState."
        },
        {
          "code": "java.method.removed",
          "old": "method com.azure.resourcemanager.sql.models.SqlDatabaseThreatDetectionPolicy.Update com.azure.resourcemanager.sql.models.SqlDatabaseThreatDetectionPolicy.UpdateStages.WithSecurityAlertPolicyState::withPolicyNew() @ com.azure.resourcemanager.sql.models.SqlDatabaseThreatDetectionPolicy.Update",
          "justification": "Non-function operation since 'NEW' is removed from SecurityAlertPolicyState."
        },
        {
          "regex": true,
          "code": "java\\.method\\.removed",
          "old": "method (java\\.time\\.OffsetDateTime|java\\.lang\\.String) com\\.azure\\.resourcemanager\\.sql\\.models\\.SqlDatabaseUsageMetric::(nextResetTime|resourceName)\\(\\)",
          "justification": "Non-functional property removed by backend."
        },
        {
          "regex": true,
          "code": "java\\.method\\.removed",
          "old": "method .* com\\.azure\\.resourcemanager\\.sql\\.models\\.SqlElasticPool::(listDatabaseActivities|listDatabaseActivitiesAsync|listDatabaseMetricDefinitions|listDatabaseMetricDefinitionsAsync|listDatabaseMetrics)\\(\\)",
          "justification": "Remove non-functional class ElasticPoolDatabaseActivity since underlying ElasticPoolDatabaseActivityInner was removed by backend."
        },
        {
          "code": "java.method.removed",
          "old": "method com.azure.core.http.rest.PagedFlux<com.azure.resourcemanager.sql.models.SqlDatabaseMetric> com.azure.resourcemanager.sql.models.SqlElasticPool::listDatabaseMetricsAsync(java.lang.String)",
          "justification": "Non functional methods not supported by backend."
        },
        {
          "regex": true,
          "code": "java\\.method\\.removed",
          "old": "method java\\.lang\\.String com\\.azure\\.resourcemanager\\.sql\\.models\\.SqlRestorableDroppedDatabase::(elasticPoolName|serviceLevelObjective)\\(\\)",
          "justification": "Non-functional property removed by backend."
        },
        {
          "code": "java.method.removed",
          "old": "method com.azure.resourcemanager.sql.models.ServiceObjective com.azure.resourcemanager.sql.models.SqlServer::getServiceObjective(java.lang.String)",
          "justification": "Non-functional property removed by backend."
        },
        {
          "code": "java.method.removed",
          "old": "method java.util.Map<java.lang.String, com.azure.resourcemanager.sql.models.RecommendedElasticPool> com.azure.resourcemanager.sql.models.SqlServer::listRecommendedElasticPools()",
          "justification": "Non-functional RecommendElasticPool removed by backend."
        },
        {
          "code": "java.method.removed",
          "old": "method java.util.List<com.azure.resourcemanager.sql.models.ServiceObjective> com.azure.resourcemanager.sql.models.SqlServer::listServiceObjectives()",
          "justification": "Non-functional ServiceObjective removed by backend."
        },
        {
          "code": "java.method.removed",
          "old": "method com.azure.resourcemanager.sql.models.SqlServerKeyOperations.DefinitionStages.WithCreate com.azure.resourcemanager.sql.models.SqlServerKeyOperations.DefinitionStages.WithCreationDate::withCreationDate(java.time.OffsetDateTime) @ com.azure.resourcemanager.sql.models.SqlServerKeyOperations.DefinitionStages.WithCreate",
          "justification": "Property creationDate can not be specified during creation any more."
        },
        {
          "code": "java.method.removed",
          "old": "method com.azure.resourcemanager.sql.models.SqlServerKeyOperations.DefinitionStages.WithCreate com.azure.resourcemanager.sql.models.SqlServerKeyOperations.DefinitionStages.WithThumbprint::withThumbprint(java.lang.String) @ com.azure.resourcemanager.sql.models.SqlServerKeyOperations.DefinitionStages.WithCreate: Method was removed.",
          "justification": "Property thumbprint can not be specified during creation any more."
        },
        {
          "code": "java.method.returnTypeTypeParametersChanged",
          "old:": "method T com.azure.resourcemanager.resources.fluentcore.model.HasInnerModel<T>::innerModel() @ com.azure.resourcemanager.sql.models.TransparentDataEncryption",
          "justification": "Return type has been renamed by backend."
        },
        {
          "regex": true,
          "code": "java\\.method\\.removed",
          "old": "method (java\\.util\\.List|com\\.azure\\.core\\.http\\.rest\\.PagedFlux)<com\\.azure\\.resourcemanager\\.sql\\.models\\.TransparentDataEncryptionActivity> com\\.azure\\.resourcemanager\\.sql\\.models\\.TransparentDataEncryption::listActivities(Async)?\\(\\)",
          "justification": "Non-functional TransparentDataEncryptionActivity removed."
        },
        {
          "code": "java.method.returnTypeChanged",
          "old": "method com.azure.resourcemanager.sql.models.TransparentDataEncryptionStatus com.azure.resourcemanager.sql.models.TransparentDataEncryption::status()",
          "new": "method com.azure.resourcemanager.sql.models.TransparentDataEncryptionState com.azure.resourcemanager.sql.models.TransparentDataEncryption::status()",
          "justification": "Return type has been renamed by backend."
        },
        {
          "code": "java.method.parameterTypeChanged",
          "old": "parameter com.azure.resourcemanager.sql.models.TransparentDataEncryption com.azure.resourcemanager.sql.models.TransparentDataEncryption::updateStatus(===com.azure.resourcemanager.sql.models.TransparentDataEncryptionStatus===)",
          "new": "parameter com.azure.resourcemanager.sql.models.TransparentDataEncryption com.azure.resourcemanager.sql.models.TransparentDataEncryption::updateStatus(===com.azure.resourcemanager.sql.models.TransparentDataEncryptionState===)",
          "justification": "Return type has been renamed by backend."
        },
        {
          "regex": true,
          "code": "java\\.class\\.(noLongerImplementsInterface|superTypeTypeParametersChanged)",
          "old": "interface com\\.azure\\.resourcemanager\\.sql\\.models\\.TransparentDataEncryption",
          "justification": "TransparentDataEncryptionInner has been rename to LogicalDatabaseTransparentDataEncryptionInner by backend."
        },
        {
          "regex": true,
          "code": "java.method.removed",
          "old": "method (int|long|java\\.lang\\.String) com\\.azure\\.resourcemanager\\.sql\\.models\\.ElasticPoolActivity::(location|requestedDatabaseDtuCap|requestedDatabaseDtuGuarantee|requestedDatabaseDtuMax|requestedDatabaseDtuMin|requestedDtu|requestedDtuGuarantee|requestedElasticPoolName|requestedStorageLimitInGB|requestedStorageLimitInMB)\\(\\)",
          "justification": "Non-functional property removed by backend."
        },
        {
          "regex": true,
          "code": "java\\.class\\.(noLongerImplementsInterface|superTypeTypeParametersChanged)",
          "old": "interface com\\.azure\\.resourcemanager\\.sql\\.models\\.ElasticPoolActivity",
          "justification": "ElasticPoolActivityInner has been renamed to ElasticPoolOperationInner"
        },
        {
          "code": "java.method.removed",
          "old": "method java.util.List<com.azure.resourcemanager.sql.models.SqlDatabaseMetric> com.azure.resourcemanager.sql.models.SqlElasticPool::listDatabaseMetrics(java.lang.String)",
          "justification": "Non functional methods not supported by backend."
        },
        {
          "code": "java.method.removed",
          "old": "method com.azure.resourcemanager.sql.models.SqlServerKeyOperations.DefinitionStages.WithCreate com.azure.resourcemanager.sql.models.SqlServerKeyOperations.DefinitionStages.WithThumbprint::withThumbprint(java.lang.String) @ com.azure.resourcemanager.sql.models.SqlServerKeyOperations.DefinitionStages.WithCreate",
          "justification": "Non functional methods not supported by backend."
        },
        {
          "code": "java.class.noLongerImplementsInterface",
          "old": "interface com.azure.resourcemanager.sql.models.SqlServerKeyOperations.DefinitionStages.WithCreate",
          "justification": "WithThumbprint and WithCreationDate no longer supported by backend."
        },
        {
          "code": "java.method.parameterTypeChanged",
          "old:": "parameter reactor.core.publisher.Mono<com.azure.resourcemanager.sql.models.TransparentDataEncryption> com.azure.resourcemanager.sql.models.TransparentDataEncryption::updateStatusAsync(===com.azure.resourcemanager.sql.models.TransparentDataEncryptionStatus===)",
          "new": "parameter reactor.core.publisher.Mono<com.azure.resourcemanager.sql.models.TransparentDataEncryption> com.azure.resourcemanager.sql.models.TransparentDataEncryption::updateStatusAsync(===com.azure.resourcemanager.sql.models.TransparentDataEncryptionState===)",
          "justification": "Return type has been renamed by backend."
        },
        {
          "ignore": true,
          "code": "java.field.constantValueChanged",
          "old": "field com.azure.messaging.eventgrid.SystemEventNames.SERVICE_BUS_DEADLETTER_MESSAGES_AVAILABLE_WITH_NO_LISTENER",
          "new": "field com.azure.messaging.eventgrid.SystemEventNames.SERVICE_BUS_DEADLETTER_MESSAGES_AVAILABLE_WITH_NO_LISTENER",
          "justification": "Previous constant value had a typo and was never functional."
        },
        {
          "code": "java.class.externalClassExposedInAPI",
          "new": "class com.azure.data.appconfiguration.models.SettingSelector",
          "justification": "This is an Azure SDK class that is used in the public API."
        },
        {
          "code": "java.class.externalClassExposedInAPI",
          "new": "class com.azure.data.appconfiguration.models.SettingFields",
          "justification": "This is an Azure SDK class that is used in the public API."
        },
        {
          "code": "java.class.externalClassExposedInAPI",
          "new": "class com.azure.data.appconfiguration.models.ConfigurationSetting",
          "justification": "This is an Azure SDK class that is used in the public API."
        },
        {
          "code": "java.class.externalClassExposedInAPI",
          "new": "enum com.azure.data.appconfiguration.ConfigurationServiceVersion",
          "justification": "This is an Azure SDK class that is used in the public API."
        },
        {
          "code": "java.class.externalClassExposedInAPI",
          "new": "class com.azure.data.appconfiguration.ConfigurationClientBuilder",
          "justification": "This is an Azure SDK class that is used in the public API."
        },
        {
          "code": "java.class.externalClassExposedInAPI",
          "new": "class com.azure.data.appconfiguration.ConfigurationClient",
          "justification": "This is an Azure SDK class that is used in the public API."
        },
        {
          "code": "java.class.externalClassExposedInAPI",
          "new": "class com.azure.data.appconfiguration.ConfigurationAsyncClient",
          "justification": "This is an Azure SDK class that is used in the public API."
        },
        {
          "code": "java.class.externalClassExposedInAPI",
          "new": "class com.azure.spring.cloud.feature.manager.FeatureManager",
          "justification": "This is an Azure SDK class that is used in the public API."
        },
        {
          "code": "java.class.externalClassExposedInAPI",
          "new": "class com.azure.spring.cloud.feature.manager.FilterNotFoundException",
          "justification": "This is an Azure SDK class that is used in the public API."
        },
        {
          "code": "java.class.externalClassExposedInAPI",
          "new": "interface com.azure.spring.cloud.config.AppConfigurationRefresh",
          "justification": "This is an Azure SDK class that is used in the public API."
        }
      ]
    }
  }
]<|MERGE_RESOLUTION|>--- conflicted
+++ resolved
@@ -43,62 +43,6 @@
     }
   },
   {
-<<<<<<< HEAD
-    "extension": "revapi.filter",
-    "configuration": {
-      "elements": {
-        "exclude": [
-          "class com\\.azure\\.core\\.util\\.Configuration",
-          {
-            "matcher": "java-package",
-            "match": "/com\\.azure(\\..+?)?\\.(implementation|samples)(\\..*)?/"
-          },
-          {
-            "matcher": "java-package",
-            "match": "/reactor\\.(core|netty|util)(\\..*)?/"
-          },
-          {
-            "matcher": "java-package",
-            "match": "/io\\.(micrometer|netty)(\\..*)?/"
-          },
-          {
-            "matcher": "java-package",
-            "match": "/(kotlin|okhttp3|okio|io\\.vertx|com\\.nimbusds|com\\.fasterxml\\.jackson|com\\.google\\.gson)(\\..+)?/"
-          },
-          {
-            "matcher": "java-package",
-            "match": "/com\\.microsoft\\.azure(\\..*)?/"
-          },
-          {
-            "matcher": "java-package",
-            "match": "/javax\\.(jms|servlet)(\\..*)?/"
-          },
-          {
-            "matcher": "java-package",
-            "match": "/com\\.azure\\.data\\.cosmos(\\..*)?/"
-          },
-          {
-            "matcher": "java-package",
-            "match": "/org\\.apache\\.(avro|commons|qpid)(\\..*)?/"
-          },
-          {
-            "matcher": "java-package",
-            "match": "/com\\.azure\\.resourcemanager(\\..+?)?\\.fluent(\\..*)?/"
-          },
-          {
-            "matcher": "java-package",
-            "match": "/org\\.(junit|slf4j|springframework)(\\..*)?/"
-          },
-          "class com\\.azure\\.cosmos\\.(BridgeInternal|CosmosBridgeInternal)",
-          "class com\\.azure\\.cosmos\\.models\\.ModelBridgeInternal",
-          "class com\\.azure\\.cosmos\\.util\\.UtilBridgeInternal"
-        ]
-      }
-    }
-  },
-  {
-=======
->>>>>>> 2e4476df
     "extension": "revapi.differences",
     "configuration": {
       "ignore": true,
@@ -187,52 +131,16 @@
           "justification": "New method added to fix a bug."
         },
         {
-<<<<<<< HEAD
-          "code": "java.method.removed",
-          "old": "method java.lang.String com.azure.spring.cloud.autoconfigure.jms.properties.AzureServiceBusJmsProperties::getPassword()",
+          "regex": true,
+          "code": "java\\.method\\.removed",
+          "old": "method java\\.lang\\.String com\\.azure\\.spring\\.cloud\\.autoconfigure\\.jms\\.properties\\.AzureServiceBusJmsProperties::(getPassword|getRemoteUrl|getUsername)\\(\\)",
           "justification": "Remove some meaningless jms properties"
         },
         {
-          "code": "java.method.removed",
-          "old": "method java.lang.String com.azure.spring.cloud.autoconfigure.jms.properties.AzureServiceBusJmsProperties::getRemoteUrl()",
-          "justification": "Remove some meaningless jms properties"
-        },
-        {
-          "code": "java.method.removed",
-          "old": "method java.lang.String com.azure.spring.cloud.autoconfigure.jms.properties.AzureServiceBusJmsProperties::getUsername()",
-          "justification": "Remove some meaningless jms properties"
-        },
-        {
-          "code": "java.method.removed",
-          "old": "method void com.azure.spring.cloud.autoconfigure.jms.properties.AzureServiceBusJmsProperties::setPassword(java.lang.String)",
-          "justification": "Remove some meaningless jms properties"
-        },
-        {
-          "code": "java.method.removed",
-          "old": "method void com.azure.spring.cloud.autoconfigure.jms.properties.AzureServiceBusJmsProperties::setRemoteUrl(java.lang.String)",
-          "justification": "Remove some meaningless jms properties"
-        },
-        {
-          "code": "java.method.removed",
-          "old": "method void com.azure.spring.cloud.autoconfigure.jms.properties.AzureServiceBusJmsProperties::setUsername(java.lang.String)",
-=======
-          "regex": true,
-          "code": "java\\.method\\.removed",
-          "old": "method java\\.lang\\.String com\\.azure\\.spring\\.cloud\\.autoconfigure\\.jms\\.properties\\.AzureServiceBusJmsProperties::(getPassword|getRemoteUrl|getUsername)\\(\\)",
->>>>>>> 2e4476df
-          "justification": "Remove some meaningless jms properties"
-        },
-        {
-          "regex": true,
-<<<<<<< HEAD
-          "code": "java\\.class\\.externalClassExposedInAPI",
-          "new": "(interface|class|enum) com\\.mysql\\.cj\\..*",
-          "justification": "Mysql driver classes are allowed to be exposed by dependencies using them."
-=======
+          "regex": true,
           "code": "java\\.method\\.removed",
           "old": "method void com\\.azure\\.spring\\.cloud\\.autoconfigure\\.jms\\.properties\\.AzureServiceBusJmsProperties::(setPassword|setRemoteUrl|setUsername)\\(java\\.lang\\.String\\)",
           "justification": "Remove some meaningless jms properties"
->>>>>>> 2e4476df
         },
         {
           "regex": true,
@@ -249,59 +157,6 @@
           "justification": "Proper support for fluent setters in subtypes."
         },
         {
-<<<<<<< HEAD
-          "code": "java.method.numberOfParametersChanged",
-          "new": "method void com.azure.spring.cloud.autoconfigure.aad.AadAuthenticationFilterAutoConfiguration::<init>(com.azure.spring.cloud.autoconfigure.aad.properties.AadAuthenticationProperties, org.springframework.boot.web.client.RestTemplateBuilder)",
-          "justification": "Bean configuration will not be used by customer in java code."
-        },
-        {
-          "code": "java.method.numberOfParametersChanged",
-          "new": "method void com.azure.spring.cloud.autoconfigure.aad.configuration.AadOAuth2ClientConfiguration::<init>(org.springframework.boot.web.client.RestTemplateBuilder)",
-          "justification": "Bean configuration will not be used by customer in java code."
-        },
-        {
-          "code": "java.method.numberOfParametersChanged",
-          "new": "method void com.azure.spring.cloud.autoconfigure.aad.configuration.AadResourceServerConfiguration::<init>(org.springframework.boot.web.client.RestTemplateBuilder)",
-          "justification": "Bean configuration will not be used by customer in java code."
-        },
-        {
-          "code": "java.method.numberOfParametersChanged",
-          "new": "method void com.azure.spring.cloud.autoconfigure.aad.configuration.AadWebApplicationConfiguration::<init>(org.springframework.boot.web.client.RestTemplateBuilder)",
-          "justification": "Bean configuration will not be used by customer in java code."
-        },
-        {
-          "code": "java.method.numberOfParametersChanged",
-          "new": "method void com.azure.spring.cloud.autoconfigure.aad.filter.AadAuthenticationFilter::<init>(com.azure.spring.cloud.autoconfigure.aad.properties.AadAuthenticationProperties, com.azure.spring.cloud.autoconfigure.aad.properties.AadAuthorizationServerEndpoints, com.azure.spring.cloud.autoconfigure.aad.filter.UserPrincipalManager, org.springframework.boot.web.client.RestTemplateBuilder)",
-          "justification": "Customer's java code will not call this method directly."
-        },
-        {
-          "code": "java.method.numberOfParametersChanged",
-          "new": "method void com.azure.spring.cloud.autoconfigure.aad.filter.AadAuthenticationFilter::<init>(com.azure.spring.cloud.autoconfigure.aad.properties.AadAuthenticationProperties, com.azure.spring.cloud.autoconfigure.aad.properties.AadAuthorizationServerEndpoints, com.nimbusds.jose.util.ResourceRetriever, org.springframework.boot.web.client.RestTemplateBuilder)",
-          "justification": "Customer's java code will not call this method directly."
-        },
-        {
-          "code": "java.method.numberOfParametersChanged",
-          "new": "method void com.azure.spring.cloud.autoconfigure.aad.filter.AadAuthenticationFilter::<init>(com.azure.spring.cloud.autoconfigure.aad.properties.AadAuthenticationProperties, com.azure.spring.cloud.autoconfigure.aad.properties.AadAuthorizationServerEndpoints, com.nimbusds.jose.util.ResourceRetriever, com.nimbusds.jose.jwk.source.JWKSetCache, org.springframework.boot.web.client.RestTemplateBuilder)",
-          "justification": "Customer's java code will not call this method directly."
-        },
-        {
-          "code": "java.method.numberOfParametersChanged",
-          "new": "method void com.azure.spring.cloud.autoconfigure.aadb2c.AadB2cResourceServerAutoConfiguration::<init>(com.azure.spring.cloud.autoconfigure.aadb2c.properties.AadB2cProperties, org.springframework.boot.web.client.RestTemplateBuilder)",
-          "justification": "Bean configuration will not be used by customer in java code."
-        },
-        {
-          "code": "java.method.numberOfParametersChanged",
-          "new": "method com.nimbusds.jwt.proc.JWTClaimsSetAwareJWSKeySelector<com.nimbusds.jose.proc.SecurityContext> com.azure.spring.cloud.autoconfigure.aadb2c.AadB2cResourceServerAutoConfiguration::aadIssuerJwsKeySelector(com.azure.spring.cloud.autoconfigure.aad.AadTrustedIssuerRepository, com.nimbusds.jose.util.ResourceRetriever)",
-          "justification": "Bean configuration will not be used by customer in java code."
-        },
-        {
-          "code": "java.method.numberOfParametersChanged",
-          "new": "method void com.azure.spring.cloud.autoconfigure.aadb2c.configuration.AadB2cOAuth2ClientConfiguration::<init>(com.azure.spring.cloud.autoconfigure.aadb2c.properties.AadB2cProperties, org.springframework.boot.web.client.RestTemplateBuilder)",
-          "justification": "Bean configuration will not be used by customer in java code."
-        },
-        {
-=======
->>>>>>> 2e4476df
           "regex": true,
           "code": "java.annotation.added",
           "new": "class com.azure.ai.formrecognizer.documentanalysis.models.(DocumentField|DocumentLine)",
