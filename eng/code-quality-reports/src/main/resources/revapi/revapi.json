--- conflicted
+++ resolved
@@ -48,7 +48,6 @@
       "ignore": true,
       "differences": [
         {
-<<<<<<< HEAD
           "regex": true,
           "code": "java.class.nonPublicPartOfAPI",
           "new": "(class|interface) org\\.apache\\.http\\.impl\\.conn\\.CPoolEntry",
@@ -56,8 +55,6 @@
           "justification": "We allow this in org.apache.http.HttpClientConnection>"
         },
         {
-=======
->>>>>>> f6896116
           "regex": true,
           "code": "java.class.nonPublicPartOfAPI",
           "new": "(class|interface) com\\.azure\\.keyvault\\.jca\\.(com|org)\\..*",
@@ -137,7 +134,6 @@
           "justification": "Cosmos SDK removes Beta annotation to GA its APIs and classes."
         },
         {
-<<<<<<< HEAD
           "code": "java.method.added",
           "new": "method void com.azure.spring.cloud.autoconfigure.aadb2c.AadB2cOidcLoginConfigurer::<init>(org.springframework.security.web.authentication.logout.LogoutSuccessHandler, org.springframework.security.oauth2.client.web.OAuth2AuthorizationRequestResolver, org.springframework.security.oauth2.client.endpoint.OAuth2AccessTokenResponseClient<org.springframework.security.oauth2.client.endpoint.OAuth2AuthorizationCodeGrantRequest>, org.springframework.boot.web.client.RestTemplateBuilder)",
           "justification": "New method added to fix a bug."
@@ -151,23 +147,6 @@
           "code": "java.method.removed",
           "old": "method java.lang.String com.azure.spring.cloud.autoconfigure.jms.properties.AzureServiceBusJmsProperties::getRemoteUrl()",
           "justification": "Remove some meaningless jms properties"
-=======
-          "code": "java.method.visibilityReduced",
-          "old": "method com.azure.spring.messaging.eventhubs.support.converter.EventHubsMessageConverter com.azure.spring.cloud.autoconfigure.eventhubs.AzureEventHubsMessagingAutoConfiguration.EventHubsTemplateConfiguration::eventHubsMessageConverter()",
-          "new": "method com.azure.spring.messaging.eventhubs.support.converter.EventHubsMessageConverter com.azure.spring.cloud.autoconfigure.eventhubs.AzureEventHubsMessagingAutoConfiguration.EventHubsTemplateConfiguration::eventHubsMessageConverter(com.fasterxml.jackson.databind.ObjectMapper)",
-          "justification": "Shouldn't have been a public API."
-        },
-        {
-          "code": "java.method.visibilityReduced",
-          "old": "method com.azure.spring.messaging.servicebus.support.converter.ServiceBusMessageConverter com.azure.spring.cloud.autoconfigure.servicebus.AzureServiceBusMessagingAutoConfiguration.ServiceBusTemplateConfiguration::serviceBusMessageConverter()",
-          "new": "method com.azure.spring.messaging.servicebus.support.converter.ServiceBusMessageConverter com.azure.spring.cloud.autoconfigure.servicebus.AzureServiceBusMessagingAutoConfiguration.ServiceBusTemplateConfiguration::serviceBusMessageConverter(com.fasterxml.jackson.databind.ObjectMapper)",
-          "justification": "Shouldn't have been a public API."
-        },
-        {
-          "code": "java.method.removed",
-          "old": "method com.azure.spring.messaging.storage.queue.support.converter.StorageQueueMessageConverter com.azure.spring.cloud.autoconfigure.storage.AzureStorageQueueMessagingAutoConfiguration::messageConverter()",
-          "justification": "Shouldn't have been a public API."
->>>>>>> f6896116
         },
         {
           "code": "java.method.removed",
@@ -185,16 +164,9 @@
           "justification": "Remove some meaningless jms properties"
         },
         {
-<<<<<<< HEAD
           "code": "java.method.removed",
           "old": "method void com.azure.spring.cloud.autoconfigure.jms.properties.AzureServiceBusJmsProperties::setUsername(java.lang.String)",
           "justification": "Remove some meaningless jms properties"
-=======
-          "code": "java.annotation.attributeValueChanged",
-          "old": "class com.azure.spring.cloud.autoconfigure.jms.ServiceBusJmsAutoConfiguration",
-          "new": "class com.azure.spring.cloud.autoconfigure.jms.ServiceBusJmsAutoConfiguration",
-          "justification": "Import ServiceBusJmsPasswordlessConfiguration.class"
->>>>>>> f6896116
         },
         {
           "regex": true,
@@ -404,33 +376,26 @@
         },
         {
           "regex": true,
-<<<<<<< HEAD
           "code": "java.class.externalClassExposedInAPI",
           "new": "class com.azure.spring.cloud.stream.binder.servicebus.core.properties.(ServiceBusProducerProperties|ServiceBusConsumerProperties)",
           "justification": "Support new properties."
-=======
-          "code": "java.annotation.added",
-          "old": "class com.azure.spring.cloud.autoconfigure.aad.configuration.(AadResourceServerConfiguration.DefaultAadResourceServerWebSecurityConfigurerAdapter|AadWebApplicationConfiguration.DefaultAadWebSecurityConfigurerAdapter)",
-          "new": "class com.azure.spring.cloud.autoconfigure.aad.configuration.(AadResourceServerConfiguration.DefaultAadResourceServerWebSecurityConfigurerAdapter|AadWebApplicationConfiguration.DefaultAadWebSecurityConfigurerAdapter)",
-          "justification": "Element newly annotated with 'org.springframework.boot.autoconfigure.security.ConditionalOnDefaultWebSecurity"
->>>>>>> f6896116
-        },
-        {
-          "regex": true,
-          "code": "java.field.enumConstantOrderChanged",
-          "old": "field com.mysql.cj.conf.PropertyKey.*",
-          "new": "field com.mysql.cj.conf.PropertyKey.*",
-          "justification": "Fix enum constants reordered."
-        },
-        {
-          "code": "java.method.removed",
-          "old": "method int com.mysql.cj.protocol.ServerSession::getOldStatusFlags()",
-          "justification": "Fix method removed."
-        },
-        {
-          "code": "java.method.removed",
-          "old": "method void com.mysql.cj.protocol.ServerSession::setOldStatusFlags(int)",
-          "justification": "Fix method removed."
+        },
+        {
+          "regex": true,
+          "code" : "java.field.enumConstantOrderChanged",
+          "old" : "field com.mysql.cj.conf.PropertyKey.*",
+          "new" : "field com.mysql.cj.conf.PropertyKey.*",
+          "justification" : "Fix enum constants reordered."
+        },
+        {
+          "code" : "java.method.removed",
+          "old" : "method int com.mysql.cj.protocol.ServerSession::getOldStatusFlags()",
+          "justification" : "Fix method removed."
+        },
+        {
+          "code" : "java.method.removed",
+          "old" : "method void com.mysql.cj.protocol.ServerSession::setOldStatusFlags(int)",
+          "justification" : "Fix method removed."
         },
         {
           "regex": true,
