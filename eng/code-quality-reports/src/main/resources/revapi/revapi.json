[
  {
    "extension": "revapi.java",
    "configuration": {
      "missing-classes": {
        "behavior": "report",
        "ignoreMissingAnnotations": false
      },
      "matchOverloads": true
    }
  },
  {
    "extension": "revapi.versions",
    "configuration": {
      "enabled": true,
      "semantic0": false,
      "versionIncreaseAllows": {
        "major": {
          "severity": "BREAKING"
        },
        "minor": {
          "severity": "NON_BREAKING"
        },
        "patch": {
          "severity": "EQUIVALENT"
        }
      },
      "onAllowed": {
        "remove": true,
        "attachments": {
          "breaksVersioningRules": "false"
        }
      },
      "onDisallowed": {
        "criticality": "error",
        "attachments": {
          "breaksVersioningRules": "true"
        }
      },
      "passThroughDifference": [
        "java.class.nonPublicPartOfAPI"
      ]
    }
  },
  {
    "extension": "revapi.filter",
    "configuration": {
      "elements": {
        "exclude": [
          "class com\\.azure\\.core\\.util\\.Configuration",
          {
            "matcher": "java-package",
            "match": "/com\\.azure(\\..+?)?\\.(implementation|samples)(\\..*)?/"
          },
          {
            "matcher": "java-package",
            "match": "/com\\.fasterxml\\.jackson(\\..*)?/"
          },
          {
            "matcher": "java-package",
            "match": "/reactor\\.(core|netty|util)(\\..*)?/"
          },
          {
            "matcher": "java-package",
            "match": "/io\\.(micrometer|netty)(\\..*)?/"
          },
          {
            "matcher": "java-package",
            "match": "/(kotlin|okhttp3|okio|io\\.vertx)(\\..+)?/"
          },
          {
            "matcher": "java-package",
            "match": "/com\\.nimbusds(\\..*)?/"
          },
          {
            "matcher": "java-package",
            "match": "/com\\.microsoft\\.azure(\\..*)?/"
          },
          {
            "matcher": "java-package",
            "match": "/javax\\.(jms|servlet)(\\..*)?/"
          },
          {
            "matcher": "java-package",
            "match": "/com\\.azure\\.data\\.cosmos(\\..*)?/"
          },
          "class com\\.azure\\.spring\\.cloud\\.config\\.State",
          "class com\\.azure\\.spring\\.cloud\\.config\\.AppConfigurationRefresh",
          "class com\\.azure\\.spring\\.cloud\\.config\\.properties\\.AppConfigurationProviderProperties",
          "class com\\.azure\\.spring\\.cloud\\.config\\.State",
          "class com\\.azure\\.spring\\.cloud\\.config\\.web\\.pushrefresh\\.AppConfigurationRefreshEvent",
          "class com\\.azure\\.spring\\.cloud\\.config\\.web\\.AppConfigurationEndpoint",
          "class com\\.azure\\.spring\\.cloud\\.config\\.AppConfigurationBootstrapConfiguration",
          {
            "matcher": "java-package",
            "match": "/org\\.apache\\.(avro|commons|qpid)(\\..*)?/"
          },
          {
            "matcher": "java-package",
            "match": "/com\\.azure\\.resourcemanager(\\..+?)?\\.fluent(\\..*)?/"
          },
          {
            "matcher": "java-package",
            "match": "/org\\.(junit|slf4j|springframework)(\\..*)?/"
          },
          {
            "matcher": "java-package",
            "match": "/com\\.google\\.gson(\\..*)?/"
          },
          "class com\\.azure\\.cosmos\\.BridgeInternal",
          "class com\\.azure\\.cosmos\\.CosmosBridgeInternal",
          "class com\\.azure\\.cosmos\\.models\\.ModelBridgeInternal",
          "class com\\.azure\\.cosmos\\.util\\.UtilBridgeInternal"
        ]
      }
    }
  },
  {
    "extension": "revapi.differences",
    "configuration": {
      "ignore": true,
      "differences": [
        {
          "regex": true,
          "code": "java.class.nonPublicPartOfAPI",
          "new": "class com.azure.spring.messaging.container.DefaultMessageListenerContainer",
          "justification": "We allow this in azure.spring.messaging."
        },
        {
          "regex": true,
          "code": "java.class.externalClassExposedInAPI",
          "new": "(class|interface|enum) com.azure.spring.(messaging|integration|cloud.(core|service|autoconfigure|stream.binder.(servicebus|eventhubs)|actuator|resourcemanager))..*",
          "justification": "azure.spring classes are allowed to be exposed."
        },
        {
          "regex": true,
          "code": "java.class.nonPublicPartOfAPI",
          "new": "(class|interface) org\\.apache\\.http\\.impl\\.conn\\.CPoolEntry",
          "exampleUseChainInNewApi": ".*org\\.apache\\.http\\.HttpClientConnection.*",
          "justification": "We allow this in org.apache.http.HttpClientConnection>"
        },
        {
          "regex": true,
          "code": "java.class.nonPublicPartOfAPI",
          "new": "(class|interface) com\\.azure\\.keyvault\\.jca\\.(com|org)\\..*",
          "justification": "skip check for third party files."
        },
        {
          "regex": true,
          "code": "java.class.nonPublicPartOfAPI",
          "new": "(class|enum|interface) org\\.conscrypt\\..*",
          "justification": "skip check for third party files."
        },
        {
          "regex": true,
          "code": "java\\.class\\.externalClassExposedInAPI",
          "new": "(interface|class|enum) com\\.azure\\.(communication\\.common|core|cosmos|data\\.schemaregistry|json|messaging\\.eventgrid|messaging.servicebus|resourcemanager|security\\.keyvault|storage).*",
          "justification": "SDK classes are allowed to be exposed by dependencies using them."
        },
        {
          "regex": true,
          "code": "java\\.class\\.externalClassExposedInAPI",
          "new": "interface org\\.reactivestreams\\.(Publisher|Subscriber|Subscription).*",
          "justification": "These classes exposed are publisher, subscriber, and Subscription."
        },
        {
          "regex": true,
          "code": "java\\.method\\.addedToInterface",
          "new": "method .* com\\.azure\\.resourcemanager\\..*",
          "justification": "resourcemanager interfaces are allowed to add methods."
        },
        {
          "regex": true,
          "code": "java\\.class\\.externalClassExposedInAPI",
          "new": "(class|interface|enum) com\\.azure\\.perf\\.test\\.core\\..*",
          "justification": "perf-test classes are allowed to be exposed."
        },
        {
          "regex": true,
          "code": "java\\.class\\.externalClassExposedInAPI",
          "new": "(interface|class|enum) io\\.opentelemetry.*",
          "justification": "Azure Monitor Exporter is allowed to use OpenTelemetry types in public APIs as it implements interfaces defined by OpenTelemetry"
        },
        {
          "regex": true,
          "code": "java\\.class\\.externalClassExposedInAPI",
          "new": "(interface|enum) io\\.cloudevents.*",
          "justification": "Azure Event Grid cloud native cloud event is allowed to use CloudEvents types in public APIs as it implements interfaces defined by CloudEvents"
        },
        {
          "regex": true,
          "code": "java\\.class\\.externalClassExposedInAPI",
          "new": "(interface|class) org\\.springframework.util\\.ErrorHandler",
          "justification": "Azure Spring Cloud Messaging need the Spring's public interface for error handler registration, it is a common class for users to handle runtime errors."
        },
        {
          "regex": true,
          "code": "java\\.annotation\\.(added|attributeValueChanged)",
          "old": ".*",
          "annotationType": "com\\.azure\\.core\\.annotation\\.Service(Method|Client)",
          "justification": "These are SDK metadata annotations and don't affect runtime behavior."
        },
        {
          "regex": true,
          "code": "java\\.annotation\\.attributeValueChanged",
          "new": "method byte\\[\\] com\\.azure\\.security\\.keyvault\\.keys\\.models\\.JsonWebKey::(g|s)et(D|Dp|Dq|E|K|N|P|Q|Qi|T|X|Y)\\(\\)",
          "justification": "The class used by the serialization/deserialization annotations is package private and moving it is not a breaking change."
        },
        {
          "regex": true,
          "code": "java\\.annotation\\.(added|attributeValueChanged|attributeAdded)",
          "new": "(class|method void|parameter void) com\\.azure\\.search\\.documents\\.indexes\\.models\\..*",
          "justification": "Generated classes were moved into public API, these annotations were already being used in implementation used during serialization and deserialization."
        },
        {
          "regex": true,
          "code": "java\\.annotation\\.added",
          "new": "(class|interface|method|parameter) org\\.springframework\\.data\\.repository\\.query\\..*",
          "justification": "Spring Data Commons framework 2.6.1 added Nullable annotations to its interfaces."
        },
        {
          "regex": true,
          "code": "java\\.annotation\\.added",
          "new": "(class|interface|method|parameter) com\\.azure\\.spring\\.data\\.cosmos\\.repository\\.query\\..*",
          "justification": "Spring Data Commons framework 2.6.1 added Nullable annotations to its interfaces which are implemented by Cosmos Spring Data SDK for internal usage."
        },
        {
          "regex": true,
          "code": "java\\.annotation\\.removed",
          "new": "(class|interface|method|parameter) com\\.azure\\.cosmos\\..*",
          "justification": "Cosmos SDK removes Beta annotation to GA its APIs and classes."
        },
        {
          "code": "java.method.added",
          "new": "method boolean com.google.gson.JsonArray::isEmpty()",
          "justification": "com.google.code.gson:gson:jar:2.8.7 added this new method."
        },
        {
          "regex": true,
          "code": "java.field.enumConstantOrderChanged",
          "new": "field com.google.gson.FieldNamingPolicy.(LOWER_CASE_WITH_DASHES|LOWER_CASE_WITH_DOTS|LOWER_CASE_WITH_UNDERSCORES)",
          "justification": "Fix core-ci pipeline"
        },
        {
          "code": "java.method.added",
          "new": "method java.lang.String com.azure.storage.common.StorageSharedKeyCredential::generateAuthorizationHeader(java.net.URL, java.lang.String, com.azure.core.http.HttpHeaders, boolean)",
          "justification": "New method added to SharedKeyCredential in common not intended for use by customers. Only public for access by other packages."
        },
        {
          "code": "java.field.removedWithConstant",
          "old": "field com.azure.messaging.eventhubs.EventProcessorClientBuilder.DEFAULT_OWNERSHIP_EXPIRATION_FACTOR",
          "justification": "The default ownership expiration factor is an implementation detail that users can override via configuration."
        },
        {
          "code": "java.class.nonFinalClassInheritsFromNewClass",
          "old": "class com.azure.messaging.eventhubs.EventData",
          "new": "class com.azure.messaging.eventhubs.EventData",
          "superClass": "com.azure.core.models.MessageContent",
          "justification": "To support Schema Registry Avro Serializer's signature, EventData extends from MessageContent."
        },
        {
          "regex": true,
          "code": "java.class.noLongerInheritsFromClass",
          "new": "class com\\.azure\\.spring\\.cloud\\.autoconfigure\\.(storage|keyvault)\\..*",
          "justification": "To support for storage services and keyvault services to share values of common properties."
        },
        {
          "regex": true,
          "code": "java\\.annotation\\.(added|removed|attributeValueChanged|attributeAdded|attributeRemoved)",
          "new": "class com\\.azure\\.spring\\.cloud\\.autoconfigure\\.(storage|keyvault)\\..*",
          "justification": "To support for storage services and keyvault services to share values of common properties."
        },
        {
          "code": "java.method.removed",
          "old": "method org.springframework.boot.autoconfigure.kafka.KafkaProperties com.azure.spring.cloud.autoconfigure.eventhubs.kafka.AzureEventHubsKafkaAutoConfiguration::azureKafkaProperties(com.azure.spring.cloud.core.provider.connectionstring.ServiceConnectionStringProvider<com.azure.spring.cloud.core.service.AzureServiceType.EventHubs>)",
          "justification": "To move kafka properties customization to bean post processor."
        },
        {
          "code": "java.annotation.attributeValueChanged",
          "new": "class com.azure.spring.cloud.autoconfigure.aad.AadAutoConfiguration",
          "justification": "The use of AadOboOAuth2AuthorizedClientProvider is not recommended, and there is no need to retain consideration of the different situations brought by this OBO provider."
        },
        {
          "code": "java.annotation.added",
          "new": "class com.azure.spring.cloud.autoconfigure.aad.configuration.AadOAuth2ClientConfiguration",
          "justification": "The use of AadOboOAuth2AuthorizedClientProvider is not recommended, and there is no need to retain consideration of the different situations brought by this OBO provider."
        },
        {
          "regex": true,
          "code": "java.class.removed",
          "old": "class com\\.azure\\.spring\\.cloud\\.autoconfigure\\.aad\\.configuration\\.AadOAuth2ClientConfiguration\\..*",
          "justification": "The use of AadOboOAuth2AuthorizedClientProvider is not recommended, and there is no need to retain consideration of the different situations brought by this OBO provider."
        },
        {
          "code": "java.method.returnTypeChanged",
          "old:": "method com.azure.spring.cloud.autoconfigure.aad.properties.AadAuthorizationGrantType com.azure.spring.cloud.autoconfigure.aad.properties.AuthorizationClientProperties::getAuthorizationGrantType()",
          "new": "method org.springframework.security.oauth2.core.AuthorizationGrantType com.azure.spring.cloud.autoconfigure.aad.properties.AuthorizationClientProperties::getAuthorizationGrantType()",
          "justification": "To support authorization grant type JWT_BEARER, we should use the default AuthorizationGrantType instead of AadAuthorizationGrantType."
        },
        {
          "code": "java.method.returnTypeChanged",
          "old": "method com.azure.spring.cloud.autoconfigure.aad.properties.AadAuthorizationGrantType com.azure.spring.cloud.autoconfigure.aadb2c.properties.AuthorizationClientProperties::getAuthorizationGrantType()",
          "new": "method org.springframework.security.oauth2.core.AuthorizationGrantType com.azure.spring.cloud.autoconfigure.aadb2c.properties.AuthorizationClientProperties::getAuthorizationGrantType()",
          "justification": "To support authorization grant type JWT_BEARER, we should use the default AuthorizationGrantType instead of AadAuthorizationGrantType."
        },
        {
          "code": "java.method.parameterTypeChanged",
          "old": "parameter void com.azure.spring.cloud.autoconfigure.aad.properties.AuthorizationClientProperties::setAuthorizationGrantType(===com.azure.spring.cloud.autoconfigure.aad.properties.AadAuthorizationGrantType===)",
          "new": "parameter void com.azure.spring.cloud.autoconfigure.aad.properties.AuthorizationClientProperties::setAuthorizationGrantType(===org.springframework.security.oauth2.core.AuthorizationGrantType===)",
          "justification": "To support authorization grant type JWT_BEARER, we should use the default AuthorizationGrantType instead of AadAuthorizationGrantType."
        },
        {
          "code": "java.method.parameterTypeChanged",
          "old": "parameter void com.azure.spring.cloud.autoconfigure.aadb2c.properties.AuthorizationClientProperties::setAuthorizationGrantType(===com.azure.spring.cloud.autoconfigure.aad.properties.AadAuthorizationGrantType===)",
          "new": "parameter void com.azure.spring.cloud.autoconfigure.aadb2c.properties.AuthorizationClientProperties::setAuthorizationGrantType(===org.springframework.security.oauth2.core.AuthorizationGrantType===)",
          "justification": "To support authorization grant type JWT_BEARER, we should use the default AuthorizationGrantType instead of AadAuthorizationGrantType."
        },
        {
          "code": "java.field.removedWithConstant",
          "old": "field com.azure.spring.cloud.autoconfigure.aad.AadAuthenticationFilterAutoConfiguration.PROPERTY_PREFIX",
          "justification": "Unused constant."
        },
        {
          "code": "java.method.visibilityReduced",
          "new": "method com.azure.spring.cloud.autoconfigure.context.AzureTokenCredentialAutoConfiguration.AzureServiceClientBuilderFactoryPostProcessor com.azure.spring.cloud.autoconfigure.context.AzureTokenCredentialAutoConfiguration::builderFactoryBeanPostProcessor()",
          "justification": "Shouldn't have been a public API and was recently released."
        },
        {
          "code": "java.method.visibilityReduced",
          "new": "method com.azure.spring.cloud.autoconfigure.jms.AzureServiceBusJmsPropertiesBeanPostProcessor com.azure.spring.cloud.autoconfigure.jms.ServiceBusJmsAutoConfiguration::azureServiceBusJmsPropertiesBeanPostProcessor(org.springframework.beans.factory.ObjectProvider<com.azure.spring.cloud.core.provider.connectionstring.ServiceConnectionStringProvider<com.azure.spring.cloud.core.service.AzureServiceType.ServiceBus>>)",
          "justification": "Shouldn't have been a public API and was recently released."
        },
        {
          "code": "java.annotation.added",
          "new": "class com.azure.spring.cloud.autoconfigure.context.AzureTokenCredentialAutoConfiguration",
          "justification": "Fixes a bug."
        },
        {
          "code": "java.annotation.added",
          "new": "class com.azure.spring.cloud.autoconfigure.jms.ServiceBusJmsAutoConfiguration",
          "justification": "Fixes a bug."
        },
        {
          "code": "java.annotation.added",
          "old": "class com.azure.spring.cloud.autoconfigure.kafka.AzureEventHubsKafkaOAuth2AutoConfiguration",
          "new": "class com.azure.spring.cloud.autoconfigure.kafka.AzureEventHubsKafkaOAuth2AutoConfiguration",
          "annotation": "@org.springframework.boot.autoconfigure.condition.ConditionalOnProperty(value = {\"spring.cloud.azure.eventhubs.kafka.enabled\"}, havingValue = \"true\", matchIfMissing = true)",
          "justification": "To enable turn on/off the related auto-configurations manually."
        },
        {
          "code": "java.annotation.added",
          "new": "class com.azure.spring.cloud.autoconfigure.data.cosmos.CosmosDataAutoConfiguration",
          "justification": "Fixes a bug."
        },
        {
          "code": "java.method.added",
          "new": "method void com.azure.spring.cloud.autoconfigure.aadb2c.AadB2cOidcLoginConfigurer::<init>(org.springframework.security.web.authentication.logout.LogoutSuccessHandler, org.springframework.security.oauth2.client.web.OAuth2AuthorizationRequestResolver, org.springframework.security.oauth2.client.endpoint.OAuth2AccessTokenResponseClient<org.springframework.security.oauth2.client.endpoint.OAuth2AuthorizationCodeGrantRequest>, org.springframework.boot.web.client.RestTemplateBuilder)",
          "justification": "New method added to fix a bug."
        },
        {
          "code": "java.missing.newSuperType",
          "old": "class com.azure.messaging.eventhubs.EventData",
          "new": "class com.azure.messaging.eventhubs.EventData",
          "superClass": "com.azure.core.models.MessageContent",
          "justification": "To support Schema Registry Avro Serializer's signature, EventData extends from MessageContent."
        },
        {
          "regex": true,
          "code": "java.class.externalClassExposedInAPI",
          "new": "class com\\.azure\\.messaging\\.eventhubs\\..*",
          "justification": "SDK classes are allowed to be exposed by dependencies using them."
        },
        {
          "regex": true,
          "code": "java.method.numberOfParametersChanged",
          "old": "method void com\\.azure\\.spring\\.cloud\\.config\\.stores\\..*",
          "justification": "Not a public api"
        },
        {
          "regex": true,
          "code": "java.method.removed",
          "old": "method com.azure.spring.cloud.config.resource.ConnectionPool com.azure.spring.cloud.config.AppConfigurationBootstrapConfiguration::initConnectionString(com.azure.spring.cloud.config.properties.AppConfigurationProperties)",
          "justification": "Not a public api"
        },
        {
          "regex": true,
          "code": "java.class.removed",
          "old": "class com\\.azure\\.spring\\.cloud\\.config\\.resource\\.ConnectionPool",
          "justification": "Not a public api"
        },
        {
          "regex": true,
          "code": "java.class.removed",
          "old": "class com\\.azure\\.spring\\.cloud\\.config\\.resource\\.Connection",
          "justification": "Not a public api"
        },
        {
          "regex": true,
          "code": "java.class.removed",
          "old": "class com\\.azure\\.spring\\.cloud\\.config\\.AppConfigurationPropertySource",
          "justification": "Not a public api"
        },
        {
          "regex": true,
          "code": "java.class.removed",
          "old": "class com\\.azure\\.spring\\.cloud\\.config\\.AppConfigurationPropertySourceLocator",
          "justification": "Not a public api"
        },
        {
          "regex": true,
          "code": "java.class.removed",
          "old": "class com\\.azure\\.spring\\.cloud\\.config\\.stores\\.ClientStore",
          "justification": "Not a public api"
        },
        {
          "ignore": true,
          "code": "java.class.externalClassExposedInAPI",
          "new": "interface com.azure.spring.cloud.config.AppConfigurationRefresh",
          "justification": "Thi isn't an external class"
        },
        {
          "regex": true,
          "code": "java\\.class\\.externalClassExposedInAPI",
          "new": "(interface|class|enum) com\\.mysql\\.cj\\..*",
          "justification": "Mysql driver classes are allowed to be exposed by dependencies using them."
        },
        {
          "regex": true,
          "code": "java\\.class\\.externalClassExposedInAPI",
          "new": "(interface|class|enum) org\\.postgresql\\..*",
          "justification": "Postgresql driver classes are allowed to be exposed by dependencies using them."
        },
        {
          "code": "java.method.parameterTypeParameterChanged",
          "old": "parameter <T> reactor.core.publisher.Mono<T> com.azure.spring.data.cosmos.core.ReactiveCosmosOperations::insert(java.lang.String, ===java.lang.Object===, com.azure.cosmos.models.PartitionKey)",
          "new": "parameter <T> reactor.core.publisher.Mono<T> com.azure.spring.data.cosmos.core.ReactiveCosmosOperations::insert(java.lang.String, ===T===, com.azure.cosmos.models.PartitionKey)",
          "parameterIndex": "1",
          "justification": "To support mono method chaining, without explicit typcast for upper bounded generics"
        },
        {
          "code": "java.method.parameterTypeParameterChanged",
          "old": "parameter <T> reactor.core.publisher.Mono<T> com.azure.spring.data.cosmos.core.ReactiveCosmosTemplate::insert(java.lang.String, ===java.lang.Object===, com.azure.cosmos.models.PartitionKey)",
          "new": "parameter <T> reactor.core.publisher.Mono<T> com.azure.spring.data.cosmos.core.ReactiveCosmosTemplate::insert(java.lang.String, ===T===, com.azure.cosmos.models.PartitionKey)",
          "parameterIndex": "1",
          "justification": "To support mono method chaining, without explicit typcast for upper bounded generics"
        },
        {
          "regex": true,
          "code": "java.class.externalClassExposedInAPI",
          "new": "(interface|class|enum) redis\\.clients\\.jedis\\..*",
          "justification": "To support the EventHubs JedisRedisCheckpointStore constructor"
        },
        {
          "regex": true,
          "code": "java.class.externalClassExposedInAPI",
          "new": "class org\\.json\\.JSON(Array|Exception|Object|Pointer|PointerException|Tokener)",
          "justification": "To support the EventHubs JedisRedisCheckpointStore constructor"
        },
        {
          "regex": true,
          "code": "java.method.returnTypeChangedCovariantly",
          "new": "method com.azure.search.documents.indexes.models.(CognitiveServicesAccountKey|ConditionalSkill|CustomEntityLookupSkill|DefaultCognitiveServicesAccount|DistanceScoringFunction|DocumentExtractionSkill|EntityRecognitionSkill|FreshnessScoringFunction|ImageAnalysisSkill|KeyPhraseExtractionSkill|LanguageDetectionSkill|MagnitudeScoringFunction|MergeSkill|OcrSkill|SentimentSkill|ShaperSkill|SplitSkill|TagScoringFunction|TextTranslationSkill|WebApiSkill) .*",
          "justification": "Proper support for fluent setters in subtypes."
        },
        {
          "code": "java.method.numberOfParametersChanged",
          "old": "method void com.azure.spring.cloud.config.pipline.policies.BaseAppConfigurationPolicy::<init>(java.lang.Boolean, java.lang.Boolean)",
          "new": "method void com.azure.spring.cloud.config.pipline.policies.BaseAppConfigurationPolicy::<init>(java.lang.Boolean, java.lang.Boolean, java.lang.Integer)",
          "justification": "Not a public api"
        },
        {
          "regex": true,
          "code": "java.field.removedWithConstant",
          "old": "field com.azure.spring.cloud.config.properties.AppConfigurationStoreSelects.LABEL_SEPARATOR",
          "justification": "Not a public api"
        },
        {
          "code": "java.method.numberOfParametersChanged",
          "new": "method void com.azure.spring.cloud.autoconfigure.aad.AadAuthenticationFilterAutoConfiguration::<init>(com.azure.spring.cloud.autoconfigure.aad.properties.AadAuthenticationProperties, org.springframework.boot.web.client.RestTemplateBuilder)",
          "justification": "Bean configuration will not be used by customer in java code."
        },
        {
          "code": "java.method.numberOfParametersChanged",
          "new": "method void com.azure.spring.cloud.autoconfigure.aad.configuration.AadOAuth2ClientConfiguration::<init>(org.springframework.boot.web.client.RestTemplateBuilder)",
          "justification": "Bean configuration will not be used by customer in java code."
        },
        {
          "code": "java.method.numberOfParametersChanged",
          "new": "method void com.azure.spring.cloud.autoconfigure.aad.configuration.AadResourceServerConfiguration::<init>(org.springframework.boot.web.client.RestTemplateBuilder)",
          "justification": "Bean configuration will not be used by customer in java code."
        },
        {
          "code": "java.method.numberOfParametersChanged",
          "new": "method void com.azure.spring.cloud.autoconfigure.aad.configuration.AadWebApplicationConfiguration::<init>(org.springframework.boot.web.client.RestTemplateBuilder)",
          "justification": "Bean configuration will not be used by customer in java code."
        },
        {
          "code": "java.method.numberOfParametersChanged",
          "new": "method void com.azure.spring.cloud.autoconfigure.aad.filter.AadAuthenticationFilter::<init>(com.azure.spring.cloud.autoconfigure.aad.properties.AadAuthenticationProperties, com.azure.spring.cloud.autoconfigure.aad.properties.AadAuthorizationServerEndpoints, com.azure.spring.cloud.autoconfigure.aad.filter.UserPrincipalManager, org.springframework.boot.web.client.RestTemplateBuilder)",
          "justification": "Customer's java code will not call this method directly."
        },
        {
          "code": "java.method.numberOfParametersChanged",
          "new": "method void com.azure.spring.cloud.autoconfigure.aad.filter.AadAuthenticationFilter::<init>(com.azure.spring.cloud.autoconfigure.aad.properties.AadAuthenticationProperties, com.azure.spring.cloud.autoconfigure.aad.properties.AadAuthorizationServerEndpoints, com.nimbusds.jose.util.ResourceRetriever, org.springframework.boot.web.client.RestTemplateBuilder)",
          "justification": "Customer's java code will not call this method directly."
        },
        {
          "code": "java.method.numberOfParametersChanged",
          "new": "method void com.azure.spring.cloud.autoconfigure.aad.filter.AadAuthenticationFilter::<init>(com.azure.spring.cloud.autoconfigure.aad.properties.AadAuthenticationProperties, com.azure.spring.cloud.autoconfigure.aad.properties.AadAuthorizationServerEndpoints, com.nimbusds.jose.util.ResourceRetriever, com.nimbusds.jose.jwk.source.JWKSetCache, org.springframework.boot.web.client.RestTemplateBuilder)",
          "justification": "Customer's java code will not call this method directly."
        },
        {
          "code": "java.method.numberOfParametersChanged",
          "new": "method void com.azure.spring.cloud.autoconfigure.aadb2c.AadB2cResourceServerAutoConfiguration::<init>(com.azure.spring.cloud.autoconfigure.aadb2c.properties.AadB2cProperties, org.springframework.boot.web.client.RestTemplateBuilder)",
          "justification": "Bean configuration will not be used by customer in java code."
        },
        {
          "code": "java.method.numberOfParametersChanged",
          "new": "method com.nimbusds.jwt.proc.JWTClaimsSetAwareJWSKeySelector<com.nimbusds.jose.proc.SecurityContext> com.azure.spring.cloud.autoconfigure.aadb2c.AadB2cResourceServerAutoConfiguration::aadIssuerJwsKeySelector(com.azure.spring.cloud.autoconfigure.aad.AadTrustedIssuerRepository, com.nimbusds.jose.util.ResourceRetriever)",
          "justification": "Bean configuration will not be used by customer in java code."
        },
        {
          "code": "java.method.numberOfParametersChanged",
          "new": "method void com.azure.spring.cloud.autoconfigure.aadb2c.configuration.AadB2cOAuth2ClientConfiguration::<init>(com.azure.spring.cloud.autoconfigure.aadb2c.properties.AadB2cProperties, org.springframework.boot.web.client.RestTemplateBuilder)",
          "justification": "Bean configuration will not be used by customer in java code."
        },
        {
          "regex": true,
          "code": "java.annotation.added",
          "new": "class com.azure.ai.formrecognizer.documentanalysis.models.(DocumentField|DocumentLine)",
          "justification": "Skip customized getters on class when serialization and deserialization."
        },
        {
          "code": "java.class.removed",
          "old": "enum com.azure.messaging.eventhubs.checkpointstore.blob.Messages",
          "justification": "Messages class was accidentally made public. Reverting the public change since this should be implementation detail."
        },
        {
          "code": "java.method.numberOfParametersChanged",
          "new": "method void com.azure.spring.cloud.autoconfigure.aadb2c.AadB2cAutoConfiguration::<init>(org.springframework.boot.web.client.RestTemplateBuilder)",
          "justification": "Bean configuration will not be used by customer in java code."
        },
        {
          "ignore": true,
          "code": "java.method.removed",
          "old": "method java.lang.String com.azure.resourcemanager.compute.models.GalleryArtifactVersionSource::uri()",
          "justification": "Non-functional property removed by backend."
        },
        {
          "ignore": true,
          "code": "java.method.removed",
          "old": "method com.azure.resourcemanager.compute.models.GalleryArtifactVersionSource com.azure.resourcemanager.compute.models.GalleryArtifactVersionSource::withUri(java.lang.String)",
          "justification": "Non-functional property removed by backend."
        },
        {
          "ignore": true,
          "code": "java.method.returnTypeChangedCovariantly",
          "old": "method com.azure.resourcemanager.compute.models.GalleryArtifactVersionSource com.azure.resourcemanager.compute.models.GalleryDiskImage::source() @ com.azure.resourcemanager.compute.models.GalleryDataDiskImage",
          "new": "method com.azure.resourcemanager.compute.models.GalleryDiskImageSource com.azure.resourcemanager.compute.models.GalleryDiskImage::source() @ com.azure.resourcemanager.compute.models.GalleryDataDiskImage",
          "justification": "Type of property changed to its subclass by backend. Getter returns a subclass of previous type."
        },
        {
          "ignore": true,
          "code": "java.method.parameterTypeChanged",
          "old": "parameter com.azure.resourcemanager.compute.models.GalleryDataDiskImage com.azure.resourcemanager.compute.models.GalleryDataDiskImage::withSource(===com.azure.resourcemanager.compute.models.GalleryArtifactVersionSource===)",
          "new": "parameter com.azure.resourcemanager.compute.models.GalleryDataDiskImage com.azure.resourcemanager.compute.models.GalleryDataDiskImage::withSource(===com.azure.resourcemanager.compute.models.GalleryDiskImageSource===)",
          "parameterIndex": "0",
          "justification": "Type of property changed to its subclass by backend. User will not access the setter in convenience API."
        },
        {
          "ignore": true,
          "code": "java.method.returnTypeChangedCovariantly",
          "old": "method com.azure.resourcemanager.compute.models.GalleryArtifactVersionSource com.azure.resourcemanager.compute.models.GalleryImageVersionStorageProfile::source()",
          "new": "method com.azure.resourcemanager.compute.models.GalleryArtifactVersionFullSource com.azure.resourcemanager.compute.models.GalleryImageVersionStorageProfile::source()",
          "justification": "Type of property changed to its subclass by backend. Getter returns a subclass of previous type."
        },
        {
          "ignore": true,
          "code": "java.method.parameterTypeChanged",
          "old": "parameter com.azure.resourcemanager.compute.models.GalleryImageVersionStorageProfile com.azure.resourcemanager.compute.models.GalleryImageVersionStorageProfile::withSource(===com.azure.resourcemanager.compute.models.GalleryArtifactVersionSource===)",
          "new": "parameter com.azure.resourcemanager.compute.models.GalleryImageVersionStorageProfile com.azure.resourcemanager.compute.models.GalleryImageVersionStorageProfile::withSource(===com.azure.resourcemanager.compute.models.GalleryArtifactVersionFullSource===)",
          "parameterIndex": "0",
          "justification": "Type of property changed to its subclass by backend. User will not access the setter in convenience API."
        },
        {
          "ignore": true,
          "code": "java.method.returnTypeChangedCovariantly",
          "old": "method com.azure.resourcemanager.compute.models.GalleryArtifactVersionSource com.azure.resourcemanager.compute.models.GalleryDiskImage::source() @ com.azure.resourcemanager.compute.models.GalleryOSDiskImage",
          "new": "method com.azure.resourcemanager.compute.models.GalleryDiskImageSource com.azure.resourcemanager.compute.models.GalleryDiskImage::source() @ com.azure.resourcemanager.compute.models.GalleryOSDiskImage",
          "justification": "Type of property changed to its subclass by backend. Getter returns a subclass of previous type."
        },
        {
          "ignore": true,
          "code": "java.method.parameterTypeChanged",
          "old": "parameter com.azure.resourcemanager.compute.models.GalleryOSDiskImage com.azure.resourcemanager.compute.models.GalleryOSDiskImage::withSource(===com.azure.resourcemanager.compute.models.GalleryArtifactVersionSource===)",
          "new": "parameter com.azure.resourcemanager.compute.models.GalleryOSDiskImage com.azure.resourcemanager.compute.models.GalleryOSDiskImage::withSource(===com.azure.resourcemanager.compute.models.GalleryDiskImageSource===)",
          "parameterIndex": "0",
          "justification": "Type of property changed to its subclass by backend. User will not access the setter in convenience API."
        },
        {
<<<<<<< HEAD
          "code": "java.method.removed",
          "old": "method java.lang.String com.azure.resourcemanager.sql.models.ReplicationLink::location()",
          "justification": "Non-functional property removed by backend."
        },
        {
          "regex": true,
          "code": "java.field.enumConstantOrderChanged",
          "new": "field com.azure.resourcemanager.sql.models.SecurityAlertPolicyState.(DISABLED|ENABLED)",
          "justification": "NEW is removed by backend from SecurityAlertPolicyState, affecting the rest of the constants."
        },
        {
          "code": "java.field.removed",
          "old": "field com.azure.resourcemanager.sql.models.SecurityAlertPolicyState.NEW",
          "justification": "NEW is removed by backend. It's an obsolete state."
        },
        {
          "code": "java.method.removed",
          "old": "method java.time.OffsetDateTime com.azure.resourcemanager.sql.models.ServerMetric::nextResetTime()",
          "justification": "Non-functional property removed by backend."
        },
        {
          "code": "java.method.removed",
          "old": "method java.lang.String com.azure.resourcemanager.sql.models.ServerMetric::resourceName()",
          "justification": "Non-functional property removed by backend."
        },
        {
          "code": "java.method.removed",
          "old": "method java.util.List<com.azure.resourcemanager.sql.models.SqlDatabaseMetricDefinition> com.azure.resourcemanager.sql.models.SqlDatabase::listMetricDefinitions()",
          "justification": "Metrics APIs are replaced by the Azure monitor shoebox metrics APIs thus not SQL API anymore."
        },
        {
          "code": "java.method.removed",
          "old": "method com.azure.core.http.rest.PagedFlux<com.azure.resourcemanager.sql.models.SqlDatabaseMetricDefinition> com.azure.resourcemanager.sql.models.SqlDatabase::listMetricDefinitionsAsync()",
          "justification": "Metrics APIs are replaced by the Azure monitor shoebox metrics APIs thus not SQL API anymore."
        },
        {
          "code": "java.method.removed",
          "old": "method java.util.List<com.azure.resourcemanager.sql.models.SqlDatabaseMetric> com.azure.resourcemanager.sql.models.SqlDatabase::listMetrics(java.lang.String)",
          "justification": "Metrics APIs are replaced by the Azure monitor shoebox metrics APIs thus not SQL API anymore."
        },
        {
          "code": "java.method.removed",
          "old": "method com.azure.core.http.rest.PagedFlux<com.azure.resourcemanager.sql.models.SqlDatabaseMetric> com.azure.resourcemanager.sql.models.SqlDatabase::listMetricsAsync(java.lang.String)",
          "justification": "Metrics APIs are replaced by the Azure monitor shoebox metrics APIs thus not SQL API anymore."
        },
        {
          "code": "java.method.removed",
          "old": "method java.util.Map<java.lang.String, com.azure.resourcemanager.sql.models.ServiceTierAdvisor> com.azure.resourcemanager.sql.models.SqlDatabase::listServiceTierAdvisors()",
          "justification": "Non-function operation removed by backend."
        },
        {
          "code": "java.method.removed",
          "old": "method com.azure.core.http.rest.PagedFlux<com.azure.resourcemanager.sql.models.ServiceTierAdvisor> com.azure.resourcemanager.sql.models.SqlDatabase::listServiceTierAdvisorsAsync()",
          "justification": "Non functional methods not supported by backend."
        },
        {
          "code": "java.method.removed",
          "old": "method com.azure.resourcemanager.sql.models.SqlDatabaseThreatDetectionPolicy.DefinitionStages.WithStorageEndpoint com.azure.resourcemanager.sql.models.SqlDatabaseThreatDetectionPolicy.DefinitionStages.WithSecurityAlertPolicyState::withPolicyNew() @ com.azure.resourcemanager.sql.models.SqlDatabaseThreatDetectionPolicy.DefinitionStages.Blank",
          "justification": "Non-function operation since 'NEW' is removed from SecurityAlertPolicyState."
        },
        {
          "code": "java.method.removed",
          "old": "method com.azure.resourcemanager.sql.models.SqlDatabaseThreatDetectionPolicy.Update com.azure.resourcemanager.sql.models.SqlDatabaseThreatDetectionPolicy.UpdateStages.WithSecurityAlertPolicyState::withPolicyNew() @ com.azure.resourcemanager.sql.models.SqlDatabaseThreatDetectionPolicy.Update",
          "justification": "Non-function operation since 'NEW' is removed from SecurityAlertPolicyState."
        },
        {
          "code": "java.method.removed",
          "old": "method java.time.OffsetDateTime com.azure.resourcemanager.sql.models.SqlDatabaseUsageMetric::nextResetTime()",
          "justification": "Non-functional property removed by backend."
        },
        {
          "code": "java.method.removed",
          "old": "method java.lang.String com.azure.resourcemanager.sql.models.SqlDatabaseUsageMetric::resourceName()",
          "justification": "Non-functional property removed by backend."
        },
        {
          "code": "java.method.removed",
          "old": "method java.util.List<com.azure.resourcemanager.sql.models.ElasticPoolDatabaseActivity> com.azure.resourcemanager.sql.models.SqlElasticPool::listDatabaseActivities()",
          "justification": "Remove non-functional class ElasticPoolDatabaseActivity since underlying ElasticPoolDatabaseActivityInner was removed by backend."
        },
        {
          "code": "java.method.removed",
          "old": "method com.azure.core.http.rest.PagedFlux<com.azure.resourcemanager.sql.models.ElasticPoolDatabaseActivity> com.azure.resourcemanager.sql.models.SqlElasticPool::listDatabaseActivitiesAsync()",
          "justification": "Non functional methods not supported by backend."
        },
        {
          "code": "java.method.removed",
          "old": "method java.util.List<com.azure.resourcemanager.sql.models.SqlDatabaseMetricDefinition> com.azure.resourcemanager.sql.models.SqlElasticPool::listDatabaseMetricDefinitions()",
          "justification": "Metrics APIs are replaced by the Azure monitor shoebox metrics APIs thus not SQL API anymore."
        },
        {
          "code": "java.method.removed",
          "old": "method com.azure.core.http.rest.PagedFlux<com.azure.resourcemanager.sql.models.SqlDatabaseMetricDefinition> com.azure.resourcemanager.sql.models.SqlElasticPool::listDatabaseMetricDefinitionsAsync()",
          "justification": "Non functional methods not supported by backend."
        },
        {
          "code": "java.method.removed",
          "old": "method java.util.List<com.azure.resourcemanager.sql.models.SqlDatabaseMetricDefinition> com.azure.resourcemanager.sql.models.SqlElasticPool::listDatabaseMetrics()",
          "justification": "Metrics APIs are replaced by the Azure monitor shoebox metrics APIs thus not SQL API anymore."
        },
        {
          "code": "java.method.removed",
          "old": "method com.azure.core.http.rest.PagedFlux<com.azure.resourcemanager.sql.models.SqlDatabaseMetric> com.azure.resourcemanager.sql.models.SqlElasticPool::listDatabaseMetricsAsync(java.lang.String)",
          "justification": "Non functional methods not supported by backend."
        },
        {
          "code": "java.method.removed",
          "old": "method java.lang.String com.azure.resourcemanager.sql.models.SqlRestorableDroppedDatabase::elasticPoolName()",
          "justification": "Non-functional property removed by backend."
        },
        {
          "code": "java.method.removed",
          "old": "method java.lang.String com.azure.resourcemanager.sql.models.SqlRestorableDroppedDatabase::serviceLevelObjective()",
          "justification": "Non-functional property removed by backend."
        },
        {
          "code": "java.method.removed",
          "old": "method com.azure.resourcemanager.sql.models.ServiceObjective com.azure.resourcemanager.sql.models.SqlServer::getServiceObjective(java.lang.String)",
          "justification": "Non-functional property removed by backend."
        },
        {
          "code": "java.method.removed",
          "old": "method java.util.Map<java.lang.String, com.azure.resourcemanager.sql.models.RecommendedElasticPool> com.azure.resourcemanager.sql.models.SqlServer::listRecommendedElasticPools()",
          "justification": "Non-functional RecommendElasticPool removed by backend."
        },
        {
          "code": "java.method.removed",
          "old": "method java.util.List<com.azure.resourcemanager.sql.models.ServiceObjective> com.azure.resourcemanager.sql.models.SqlServer::listServiceObjectives()",
          "justification": "Non-functional ServiceObjective removed by backend."
        },
        {
          "code": "java.method.removed",
          "old": "method com.azure.resourcemanager.sql.models.SqlServerKeyOperations.DefinitionStages.WithCreate com.azure.resourcemanager.sql.models.SqlServerKeyOperations.DefinitionStages.WithCreationDate::withCreationDate(java.time.OffsetDateTime) @ com.azure.resourcemanager.sql.models.SqlServerKeyOperations.DefinitionStages.WithCreate",
          "justification": "Property creationDate can not be specified during creation any more."
        },
        {
          "code": "java.method.removed",
          "old": "method com.azure.resourcemanager.sql.models.SqlServerKeyOperations.DefinitionStages.WithCreate com.azure.resourcemanager.sql.models.SqlServerKeyOperations.DefinitionStages.WithThumbprint::withThumbprint(java.lang.String) @ com.azure.resourcemanager.sql.models.SqlServerKeyOperations.DefinitionStages.WithCreate: Method was removed.",
          "justification": "Property thumbprint can not be specified during creation any more."
        },
        {
          "code": "java.method.returnTypeTypeParametersChanged",
          "old:": "method T com.azure.resourcemanager.resources.fluentcore.model.HasInnerModel<T>::innerModel() @ com.azure.resourcemanager.sql.models.TransparentDataEncryption",
          "justification": "Return type has been renamed by backend."
        },
        {
          "code": "java.method.returnTypeTypeParametersChanged",
          "old:": "method T com.azure.resourcemanager.resources.fluentcore.model.HasInnerModel<T>::innerModel() @ com.azure.resourcemanager.sql.models.TransparentDataEncryption",
          "justification": "Return type parameter has been renamed by backend."
        },
        {
          "code": "java.method.removed",
          "old": "method java.util.List<com.azure.resourcemanager.sql.models.TransparentDataEncryptionActivity> com.azure.resourcemanager.sql.models.TransparentDataEncryption::listActivities()",
          "justification": "Non-functional TransparentDataEncryptionActivity removed."
        },
        {
          "code": "java.method.removed",
          "old": "method com.azure.core.http.rest.PagedFlux<com.azure.resourcemanager.sql.models.TransparentDataEncryptionActivity> com.azure.resourcemanager.sql.models.TransparentDataEncryption::listActivitiesAsync()",
          "justification": "Non functional methods not supported by backend."
        },
        {
          "code": "java.method.returnTypeChanged",
          "old:": "method com.azure.resourcemanager.sql.models.TransparentDataEncryptionStatus com.azure.resourcemanager.sql.models.TransparentDataEncryption::status()",
          "new": "method com.azure.resourcemanager.sql.models.TransparentDataEncryptionState com.azure.resourcemanager.sql.models.TransparentDataEncryption::status()",
          "justification": "Return type has been renamed by backend."
        },
        {
          "code": "java.method.parameterTypeChanged",
          "old:": "parameter com.azure.resourcemanager.sql.models.TransparentDataEncryption com.azure.resourcemanager.sql.models.TransparentDataEncryption::updateStatus(===com.azure.resourcemanager.sql.models.TransparentDataEncryptionStatus===)",
          "new": "parameter com.azure.resourcemanager.sql.models.TransparentDataEncryption com.azure.resourcemanager.sql.models.TransparentDataEncryption::updateStatus(===com.azure.resourcemanager.sql.models.TransparentDataEncryptionState===)",
          "justification": "Return type has been renamed by backend."
        },
        {
          "regex": true,
          "code": "java.class.noLongerImplementsInterface",
          "old": "interface com.azure.resourcemanager.sql.models.TransparentDataEncryption",
          "justification": "TransparentDataEncryptionInner has been rename to LogicalDatabaseTransparentDataEncryptionInner by backend."
        },
        {
          "regex": true,
          "code": "java.class.superTypeTypeParametersChanged",
          "old": "interface com.azure.resourcemanager.sql.models.TransparentDataEncryption",
          "justification": "TransparentDataEncryptionInner has been rename to LogicalDatabaseTransparentDataEncryptionInner by backend."
        },
        {
          "code": "java.method.removed",
          "old": "method java.lang.String com.azure.resourcemanager.sql.models.ElasticPoolActivity::location()",
          "justification": "Non-functional property removed by backend."
        },
        {
          "code": "java.method.removed",
          "old": "method int com.azure.resourcemanager.sql.models.ElasticPoolActivity::requestedDatabaseDtuCap()",
          "justification": "Non-functional property removed by backend."
        },
        {
          "code": "java.method.removed",
          "old": "method int com.azure.resourcemanager.sql.models.ElasticPoolActivity::requestedDatabaseDtuGuarantee()",
          "justification": "Non-functional property removed by backend."
        },
        {
          "code": "java.method.removed",
          "old": "method int com.azure.resourcemanager.sql.models.ElasticPoolActivity::requestedDatabaseDtuMax()",
          "justification": "Non-functional property removed by backend."
        },
        {
          "code": "java.method.removed",
          "old": "method int com.azure.resourcemanager.sql.models.ElasticPoolActivity::requestedDatabaseDtuMin()",
          "justification": "Non-functional property removed by backend."
        },
        {
          "code": "java.method.removed",
          "old": "method int com.azure.resourcemanager.sql.models.ElasticPoolActivity::requestedDtu()",
          "justification": "Non-functional property removed by backend."
        },
        {
          "code": "java.method.removed",
          "old": "method int com.azure.resourcemanager.sql.models.ElasticPoolActivity::requestedDtuGuarantee()",
          "justification": "Non-functional property removed by backend."
        },
        {
          "code": "java.method.removed",
          "old": "method java.lang.String com.azure.resourcemanager.sql.models.ElasticPoolActivity::requestedElasticPoolName()",
          "justification": "Non-functional property removed by backend."
        },
        {
          "code": "java.method.removed",
          "old": "method long com.azure.resourcemanager.sql.models.ElasticPoolActivity::requestedStorageLimitInGB()",
          "justification": "Non-functional property removed by backend."
        },
        {
          "code": "java.method.removed",
          "old": "method int com.azure.resourcemanager.sql.models.ElasticPoolActivity::requestedStorageLimitInMB()",
          "justification": "Non-functional property removed by backend."
        },
        {
          "code": "java.class.noLongerImplementsInterface",
          "old": "interface com.azure.resourcemanager.sql.models.ElasticPoolActivity",
          "justification": "ElasticPoolActivityInner has been renamed to ElasticPoolOperationInner"
        },
        {
          "code": "java.class.superTypeTypeParametersChanged",
          "old": "interface com.azure.resourcemanager.sql.models.ElasticPoolActivity",
          "justification": "TransparentDataEncryptionInner has been rename to LogicalDatabaseTransparentDataEncryptionInner by backend."
        },
        {
          "code": "java.method.removed",
          "old": "method java.util.List<com.azure.resourcemanager.sql.models.SqlDatabaseMetric> com.azure.resourcemanager.sql.models.SqlElasticPool::listDatabaseMetrics(java.lang.String)",
          "justification": "Non functional methods not supported by backend."
        },
        {
          "code": "java.method.removed",
          "old": "method com.azure.resourcemanager.sql.models.SqlServerKeyOperations.DefinitionStages.WithCreate com.azure.resourcemanager.sql.models.SqlServerKeyOperations.DefinitionStages.WithThumbprint::withThumbprint(java.lang.String) @ com.azure.resourcemanager.sql.models.SqlServerKeyOperations.DefinitionStages.WithCreate",
          "justification": "Non functional methods not supported by backend."
        },
        {
          "code": "java.class.noLongerImplementsInterface",
          "old": "interface com.azure.resourcemanager.sql.models.SqlServerKeyOperations.DefinitionStages.WithCreate",
          "justification": "WithThumbprint and WithCreationDate no longer supported by backend."
        },
        {
          "code": "java.method.parameterTypeChanged",
          "old:": "parameter reactor.core.publisher.Mono<com.azure.resourcemanager.sql.models.TransparentDataEncryption> com.azure.resourcemanager.sql.models.TransparentDataEncryption::updateStatusAsync(===com.azure.resourcemanager.sql.models.TransparentDataEncryptionStatus===)",
          "new": "parameter reactor.core.publisher.Mono<com.azure.resourcemanager.sql.models.TransparentDataEncryption> com.azure.resourcemanager.sql.models.TransparentDataEncryption::updateStatusAsync(===com.azure.resourcemanager.sql.models.TransparentDataEncryptionState===)",
          "justification": "Return type has been renamed by backend."
=======
          "ignore": true,
          "code": "java.field.constantValueChanged",
          "old": "field com.azure.messaging.eventgrid.SystemEventNames.SERVICE_BUS_DEADLETTER_MESSAGES_AVAILABLE_WITH_NO_LISTENER",
          "new": "field com.azure.messaging.eventgrid.SystemEventNames.SERVICE_BUS_DEADLETTER_MESSAGES_AVAILABLE_WITH_NO_LISTENER",
          "justification": "Previous constant value had a typo and was never functional."
>>>>>>> a8bdaace
        }
      ]
    }
  }
]<|MERGE_RESOLUTION|>--- conflicted
+++ resolved
@@ -598,7 +598,6 @@
           "justification": "Type of property changed to its subclass by backend. User will not access the setter in convenience API."
         },
         {
-<<<<<<< HEAD
           "code": "java.method.removed",
           "old": "method java.lang.String com.azure.resourcemanager.sql.models.ReplicationLink::location()",
           "justification": "Non-functional property removed by backend."
@@ -863,13 +862,11 @@
           "old:": "parameter reactor.core.publisher.Mono<com.azure.resourcemanager.sql.models.TransparentDataEncryption> com.azure.resourcemanager.sql.models.TransparentDataEncryption::updateStatusAsync(===com.azure.resourcemanager.sql.models.TransparentDataEncryptionStatus===)",
           "new": "parameter reactor.core.publisher.Mono<com.azure.resourcemanager.sql.models.TransparentDataEncryption> com.azure.resourcemanager.sql.models.TransparentDataEncryption::updateStatusAsync(===com.azure.resourcemanager.sql.models.TransparentDataEncryptionState===)",
           "justification": "Return type has been renamed by backend."
-=======
           "ignore": true,
           "code": "java.field.constantValueChanged",
           "old": "field com.azure.messaging.eventgrid.SystemEventNames.SERVICE_BUS_DEADLETTER_MESSAGES_AVAILABLE_WITH_NO_LISTENER",
           "new": "field com.azure.messaging.eventgrid.SystemEventNames.SERVICE_BUS_DEADLETTER_MESSAGES_AVAILABLE_WITH_NO_LISTENER",
           "justification": "Previous constant value had a typo and was never functional."
->>>>>>> a8bdaace
         }
       ]
     }
