--- conflicted
+++ resolved
@@ -408,11 +408,6 @@
           "justification": "Additional schema formats are supported by Schema Registry."
         },
         {
-<<<<<<< HEAD
-          "regex": true,
-          "code": "java\\.annotation\\.removed",
-          "old": ".*? com\\.azure\\.storage\\.file\\.share\\.models.*",
-=======
           "ignore": true,
           "code": "java.annotation.removed",
           "package": "com.azure.ai.contentsafety.models",
@@ -431,8 +426,14 @@
           "regex": true,
           "code": "java\\.annotation\\.removed",
           "old": ".*? com\\.azure\\.storage\\.queue\\.models.*",
->>>>>>> b148f276
           "justification": "Removing Jackson annotations from Storage Queue in transition to stream-style."
+        },
+        {
+          "ignore": true,
+          "regex": true,
+          "code": "java\\.annotation\\.removed",
+          "old": ".*? com\\.azure\\.storage\\.file\\.share\\.models.*",
+          "justification": "Removing Jackson annotations from Storage File Share in transition to stream-style."
         }
       ]
     }
