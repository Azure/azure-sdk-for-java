--- conflicted
+++ resolved
@@ -269,8 +269,6 @@
         "code": "java.annotation.added",
         "new": "class com.azure.storage.blob.models.PageList",
         "justification": "Annotation required to resolve deserialization bug."
-<<<<<<< HEAD
-=======
       },{
         "code": "java.method.returnTypeChanged",
         "old": "method com.azure.core.util.IterableStream<byte[]> com.azure.core.amqp.models.AmqpDataBody::getData()",
@@ -361,7 +359,6 @@
         "code": "java.method.defaultMethodAddedToInterface",
         "new": "method reactor.core.publisher.Mono<com.azure.core.http.HttpResponse> com.azure.core.http.HttpClient::send(com.azure.core.http.HttpRequest, com.azure.core.util.Context)",
         "justification": "Default interface method"
->>>>>>> 6f033d77
       }
     ]
   }
