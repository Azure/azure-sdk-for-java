--- conflicted
+++ resolved
@@ -382,25 +382,27 @@
         },
         {
           "regex": true,
-          "code" : "java.field.enumConstantOrderChanged",
-          "old" : "field com.mysql.cj.conf.PropertyKey.*",
-          "new" : "field com.mysql.cj.conf.PropertyKey.*",
-          "justification" : "Fix enum constants reordered."
-        },
-        {
-          "code" : "java.method.removed",
-          "old" : "method int com.mysql.cj.protocol.ServerSession::getOldStatusFlags()",
-          "justification" : "Fix method removed."
-        },
-        {
-          "code" : "java.method.removed",
-          "old" : "method void com.mysql.cj.protocol.ServerSession::setOldStatusFlags(int)",
-          "justification" : "Fix method removed."
+          "code": "java.field.enumConstantOrderChanged",
+          "old": "field com.mysql.cj.conf.PropertyKey.*",
+          "new": "field com.mysql.cj.conf.PropertyKey.*",
+          "justification": "Fix enum constants reordered."
+        },
+        {
+          "code": "java.method.removed",
+          "old": "method int com.mysql.cj.protocol.ServerSession::getOldStatusFlags()",
+          "justification": "Fix method removed."
+        },
+        {
+          "code": "java.method.removed",
+          "old": "method void com.mysql.cj.protocol.ServerSession::setOldStatusFlags(int)",
+          "justification": "Fix method removed."
         },
         {
           "regex": true,
           "code": "java.method.(returnTypeTypeParametersChanged|parameterTypeChanged|returnTypeChanged)",
           "new": ".* com.azure.security.attestation.*attestTpm.*"
+        },
+        {
           "code" : "java.field.removed",
           "old" : "field com.mysql.cj.conf.PropertyKey.ociConfigProfile",
           "justification" : "Fix field removed."
@@ -427,13 +429,18 @@
           "justification" : "return type changed type parameter."
         },
         {
-<<<<<<< HEAD
           "code" : "java.method.parameterTypeChanged",
           "old" : "parameter reactor.core.publisher.Mono<java.lang.String> com.azure.security.attestation.AttestationAsyncClient::attestTpm(===java.lang.String===)",
           "new" : "parameter reactor.core.publisher.Mono<com.azure.security.attestation.models.TpmAttestationResult> com.azure.security.attestation.AttestationAsyncClient::attestTpm(===com.azure.core.util.BinaryData===)",
           "justification" : "The type of the parameter changed from 'java.lang.String' to 'com.azure.core.util.BinaryData'."
         },
         {
+          "code": "java.annotation.added",
+          "old" : "method com.azure.cosmos.CosmosDiagnosticsContext com.azure.cosmos.CosmosDiagnostics::getDiagnosticsContext()",
+          "new" : "method com.azure.cosmos.CosmosDiagnosticsContext com.azure.cosmos.CosmosDiagnostics::getDiagnosticsContext()",
+          "justification": "Ignore CosmosDiagnosticsContext in CosmosDiagnostics to avoid stackoverflow error."
+        },
+        {
           "code" : "java.method.returnTypeTypeParametersChanged",
           "old" : "method reactor.core.publisher.Mono<com.azure.core.http.rest.Response<java.lang.String>> com.azure.security.attestation.AttestationAsyncClient::attestTpmWithResponse(java.lang.String)",
           "new" : "method reactor.core.publisher.Mono<com.azure.core.http.rest.Response<com.azure.security.attestation.models.TpmAttestationResult>> com.azure.security.attestation.AttestationAsyncClient::attestTpmWithResponse(com.azure.core.util.BinaryData)",
@@ -446,18 +453,12 @@
           "justification" : "The type of the parameter changed from 'java.lang.String' to 'com.azure.core.util.BinaryData'."
         },
         {
-          "code" : "java.method.returnTypeChanged",
-          "old" : "method java.lang.String com.azure.security.attestation.AttestationClient::attestTpm(java.lang.String)",
-          "new" : "method com.azure.security.attestation.models.TpmAttestationResult com.azure.security.attestation.AttestationClient::attestTpm(com.azure.core.util.BinaryData)",
-          "justification" : "The return type changed from 'java.lang.String' to  'com.azure.security.attestation.models.TpmAttestationResult'."
-=======
-          "code": "java.annotation.added",
-          "old" : "method com.azure.cosmos.CosmosDiagnosticsContext com.azure.cosmos.CosmosDiagnostics::getDiagnosticsContext()",
-          "new" : "method com.azure.cosmos.CosmosDiagnosticsContext com.azure.cosmos.CosmosDiagnostics::getDiagnosticsContext()",
-          "justification": "Ignore CosmosDiagnosticsContext in CosmosDiagnostics to avoid stackoverflow error."
-        },
-        {
->>>>>>> 32343339
+          "code": "java.method.returnTypeChanged",
+          "old": "method java.lang.String com.azure.security.attestation.AttestationClient::attestTpm(java.lang.String)",
+          "new": "method com.azure.security.attestation.models.TpmAttestationResult com.azure.security.attestation.AttestationClient::attestTpm(com.azure.core.util.BinaryData)",
+          "justification": "The return type changed from 'java.lang.String' to  'com.azure.security.attestation.models.TpmAttestationResult'."
+        },
+        {
           "regex": true,
           "code": "java\\.annotation\\.added",
           "old": ".*? com\\.azure\\.communication\\.jobrouter\\.models.*",
