--- conflicted
+++ resolved
@@ -344,7 +344,6 @@
           "justification": "SDK classes are allowed to be exposed by dependencies using them."
         },
         {
-<<<<<<< HEAD
           "regex": true,
           "code": "java.method.numberOfParametersChanged",
           "old": "method void com\\.azure\\.spring\\.cloud\\.config\\.stores\\..*",
@@ -390,7 +389,7 @@
           "code": "java.class.externalClassExposedInAPI",
           "new": "interface com.azure.spring.cloud.config.AppConfigurationRefresh",
           "justification": "Thi isn't an external class"
-=======
+        },{
           "code": "java.method.parameterTypeParameterChanged",
           "old": "parameter <T> reactor.core.publisher.Mono<T> com.azure.spring.data.cosmos.core.ReactiveCosmosOperations::insert(java.lang.String, ===java.lang.Object===, com.azure.cosmos.models.PartitionKey)",
           "new": "parameter <T> reactor.core.publisher.Mono<T> com.azure.spring.data.cosmos.core.ReactiveCosmosOperations::insert(java.lang.String, ===T===, com.azure.cosmos.models.PartitionKey)",
@@ -403,7 +402,6 @@
           "new": "parameter <T> reactor.core.publisher.Mono<T> com.azure.spring.data.cosmos.core.ReactiveCosmosTemplate::insert(java.lang.String, ===T===, com.azure.cosmos.models.PartitionKey)",
           "parameterIndex": "1",
           "justification": "To support mono method chaining, without explicit typcast for upper bounded generics"
->>>>>>> 5b74733c
         }
       ]
     }
