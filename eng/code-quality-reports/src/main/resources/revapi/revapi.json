[
  {
    "extension": "revapi.java",
    "configuration": {
      "missing-classes": {
        "behavior": "ignore",
        "ignoreMissingAnnotations": false
      },
      "matchOverloads": true
    }
  },
  {
    "extension": "revapi.versions",
    "configuration": {
      "enabled": true,
      "semantic0": false,
      "versionIncreaseAllows": {
        "major": {
          "severity": "BREAKING"
        },
        "minor": {
          "severity": "NON_BREAKING"
        },
        "patch": {
          "severity": "EQUIVALENT"
        }
      },
      "onAllowed": {
        "remove": true,
        "attachments": {
          "breaksVersioningRules": "false"
        }
      },
      "onDisallowed": {
        "criticality": "error",
        "attachments": {
          "breaksVersioningRules": "true"
        }
      },
      "passThroughDifferences": [
        "java.class.nonPublicPartOfAPI"
      ]
    }
  },
  {
    "extension": "revapi.differences",
    "configuration": {
      "ignore": true,
      "differences": [
        {
          "regex": true,
          "code": "java.class.nonPublicPartOfAPI",
          "new": "(class|interface) com\\.azure\\.keyvault\\.jca\\.(com|org)\\..*",
          "justification": "skip check for third party files."
        },
        {
          "regex": true,
          "code": "java.class.nonPublicPartOfAPI",
          "new": "(class|enum|interface) org\\.conscrypt\\..*",
          "justification": "skip check for third party files."
        },
        {
          "regex": true,
          "code": "java\\.method\\.addedToInterface",
          "new": "method .* com\\.azure\\.resourcemanager\\..*",
          "justification": "resourcemanager interfaces are allowed to add methods."
        },
        {
          "regex": true,
          "code": "java\\.method\\.addedToInterface",
          "new": "method <T> (reactor\\.core\\.publisher\\.Mono<)?T>? com\\.azure\\.spring\\.data\\.cosmos\\.core\\.(Reactive)?CosmosOperations::patch\\(java\\.lang\\.Object, com\\.azure\\.cosmos\\.models\\.PartitionKey, java\\.lang\\.Class<T>, com\\.azure\\.cosmos\\.models\\.CosmosPatchOperations(, com\\.azure\\.cosmos\\.models\\.CosmosPatchItemRequestOptions)?\\)",
          "justification": "Spring interfaces are allowed to add methods."
        },
        {
          "regex": true,
          "code": "java\\.method\\.addedToInterface",
          "new": "method <S extends T> (reactor\\.core\\.publisher\\.Mono<)?S>? com\\.azure\\.spring\\.data\\.cosmos\\.repository\\.(Reactive)?CosmosRepository<T, ID extends java\\.io\\.Serializable>::save\\(ID, com\\.azure\\.cosmos\\.models\\.PartitionKey, java\\.lang\\.Class<S>, com\\.azure\\.cosmos\\.models\\.CosmosPatchOperations(, com\\.azure\\.cosmos\\.models\\.CosmosPatchItemRequestOptions)?\\)",
          "justification": "Spring interfaces are allowed to add methods."
        },
        {
          "code": "java.method.addedToInterface",
          "new": "method <S extends T, T> void com.azure.spring.data.cosmos.core.CosmosOperations::deleteEntities(com.azure.spring.data.cosmos.repository.support.CosmosEntityInformation<T, ?>, java.lang.Iterable<S>)",
          "justification": "Spring interfaces are allowed to add methods."
        },
        {
          "code": "java.method.addedToInterface",
          "new": "method <S extends T, T> java.lang.Iterable<S> com.azure.spring.data.cosmos.core.CosmosOperations::insertAll(com.azure.spring.data.cosmos.repository.support.CosmosEntityInformation<T, ?>, java.lang.Iterable<S>)",
          "justification": "Spring interfaces are allowed to add methods."
        },
        {
          "code": "java.method.addedToInterface",
          "new": "method <S extends T, T> reactor.core.publisher.Mono<java.lang.Void> com.azure.spring.data.cosmos.core.ReactiveCosmosOperations::deleteEntities(com.azure.spring.data.cosmos.repository.support.CosmosEntityInformation<T, ?>, reactor.core.publisher.Flux<S>)",
          "justification": "Spring interfaces are allowed to add methods."
        },
        {
          "code": "java.method.addedToInterface",
          "new": "method <S extends T, T> reactor.core.publisher.Flux<S> com.azure.spring.data.cosmos.core.ReactiveCosmosOperations::insertAll(com.azure.spring.data.cosmos.repository.support.CosmosEntityInformation<T, ?>, reactor.core.publisher.Flux<S>)",
          "justification": "Spring interfaces are allowed to add methods."
        },
        {
          "code": "java.method.addedToInterface",
          "new": "method <S extends T, T> reactor.core.publisher.Mono<java.lang.Void> com.azure.spring.data.cosmos.core.ReactiveCosmosOperations::deleteEntities(com.azure.spring.data.cosmos.repository.support.CosmosEntityInformation<T, ?>, java.lang.Iterable<S>)",
          "justification": "Spring interfaces are allowed to add methods."
        },
        {
          "code": "java.method.addedToInterface",
          "new": "method <S extends T, T> reactor.core.publisher.Flux<S> com.azure.spring.data.cosmos.core.ReactiveCosmosOperations::insertAll(com.azure.spring.data.cosmos.repository.support.CosmosEntityInformation<T, ?>, java.lang.Iterable<S>)",
          "justification": "Spring interfaces are allowed to add methods."
        },
        {
          "regex": true,
          "code": "java\\.annotation\\.(added|attributeValueChanged)",
          "old": ".*",
          "annotationType": "com\\.azure\\.core\\.annotation\\.Service(Method|Client)",
          "justification": "These are SDK metadata annotations and don't affect runtime behavior."
        },
        {
          "regex": true,
          "code": "java\\.annotation\\.(added|attributeValueChanged|attributeAdded)",
          "new": "(class|method void|parameter void) com\\.azure\\.search\\.documents\\.indexes\\.models\\..*",
          "justification": "Generated classes were moved into public API, these annotations were already being used in implementation used during serialization and deserialization."
        },
        {
          "regex": true,
          "code": "java\\.annotation\\.removed",
          "new": "(class|interface|method|parameter) com\\.azure\\.cosmos\\..*",
          "justification": "Cosmos SDK removes Beta annotation to GA its APIs and classes."
        },
        {
          "code": "java.method.visibilityReduced",
          "old": "method com.azure.spring.messaging.eventhubs.support.converter.EventHubsMessageConverter com.azure.spring.cloud.autoconfigure.eventhubs.AzureEventHubsMessagingAutoConfiguration.EventHubsTemplateConfiguration::eventHubsMessageConverter()",
          "new": "method com.azure.spring.messaging.eventhubs.support.converter.EventHubsMessageConverter com.azure.spring.cloud.autoconfigure.eventhubs.AzureEventHubsMessagingAutoConfiguration.EventHubsTemplateConfiguration::eventHubsMessageConverter(com.fasterxml.jackson.databind.ObjectMapper)",
          "justification": "Shouldn't have been a public API."
        },
        {
          "code": "java.method.visibilityReduced",
          "old": "method com.azure.spring.messaging.servicebus.support.converter.ServiceBusMessageConverter com.azure.spring.cloud.autoconfigure.servicebus.AzureServiceBusMessagingAutoConfiguration.ServiceBusTemplateConfiguration::serviceBusMessageConverter()",
          "new": "method com.azure.spring.messaging.servicebus.support.converter.ServiceBusMessageConverter com.azure.spring.cloud.autoconfigure.servicebus.AzureServiceBusMessagingAutoConfiguration.ServiceBusTemplateConfiguration::serviceBusMessageConverter(com.fasterxml.jackson.databind.ObjectMapper)",
          "justification": "Shouldn't have been a public API."
        },
        {
          "code": "java.method.removed",
          "old": "method com.azure.spring.messaging.storage.queue.support.converter.StorageQueueMessageConverter com.azure.spring.cloud.autoconfigure.storage.AzureStorageQueueMessagingAutoConfiguration::messageConverter()",
          "justification": "Shouldn't have been a public API."
        },
        {
          "code": "java.method.added",
          "new": "method void com.azure.spring.cloud.autoconfigure.aadb2c.AadB2cOidcLoginConfigurer::<init>(org.springframework.security.web.authentication.logout.LogoutSuccessHandler, org.springframework.security.oauth2.client.web.OAuth2AuthorizationRequestResolver, org.springframework.security.oauth2.client.endpoint.OAuth2AccessTokenResponseClient<org.springframework.security.oauth2.client.endpoint.OAuth2AuthorizationCodeGrantRequest>, org.springframework.boot.web.client.RestTemplateBuilder)",
          "justification": "New method added to fix a bug."
        },
        {
          "regex": true,
          "code": "java\\.method\\.removed",
          "old": "method java\\.lang\\.String com\\.azure\\.spring\\.cloud\\.autoconfigure\\.jms\\.properties\\.AzureServiceBusJmsProperties::(getPassword|getRemoteUrl|getUsername)\\(\\)",
          "justification": "Remove some meaningless jms properties"
        },
        {
          "code": "java.annotation.attributeValueChanged",
          "old": "class com.azure.spring.cloud.autoconfigure.jms.ServiceBusJmsAutoConfiguration",
          "new": "class com.azure.spring.cloud.autoconfigure.jms.ServiceBusJmsAutoConfiguration",
          "justification": "Import ServiceBusJmsPasswordlessConfiguration.class"
        },
        {
          "regex": true,
          "code": "java\\.method\\.removed",
          "old": "method void com\\.azure\\.spring\\.cloud\\.autoconfigure\\.jms\\.properties\\.AzureServiceBusJmsProperties::(setPassword|setRemoteUrl|setUsername)\\(java\\.lang\\.String\\)",
          "justification": "Remove some meaningless jms properties"
        },
        {
          "code": "java.method.addedToInterface",
          "new": "method void com.azure.spring.cloud.resourcemanager.provisioning.ServiceBusProvisioner::provisionQueue(java.lang.String, java.lang.String, com.azure.spring.cloud.resourcemanager.provisioning.properties.ServiceBusQueueProperties)",
          "justification": "New method added to support more properties."
        },
        {
          "code": "java.method.addedToInterface",
          "new": "method void com.azure.spring.cloud.resourcemanager.provisioning.ServiceBusProvisioner::provisionSubscription(java.lang.String, java.lang.String, java.lang.String, com.azure.spring.cloud.resourcemanager.provisioning.properties.ServiceBusTopicProperties)",
          "justification": "New method added to support more properties."
        },
        {
          "code": "java.method.addedToInterface",
          "new": "method void com.azure.spring.cloud.resourcemanager.provisioning.ServiceBusProvisioner::provisionTopic(java.lang.String, java.lang.String, com.azure.spring.cloud.resourcemanager.provisioning.properties.ServiceBusTopicProperties)",
          "justification": "New method added to support more properties."
        },
        {
          "regex": true,
          "code": "java.class.externalClassExposedInAPI",
          "new": "class com.azure.spring.cloud.resourcemanager.provisioning.properties.(ServiceBusTopicProperties|ServiceBusQueueProperties)",
          "justification": "Provides new queue level properties."
        },
        {
          "regex": true,
          "code": "java.class.externalClassExposedInAPI",
          "new": "class com.azure.spring.cloud.stream.binder.servicebus.core.properties.(ServiceBusProducerProperties|ServiceBusConsumerProperties)",
          "justification": "Support new properties."
        },
        {
          "regex": true,
          "code": "java.method.parameterTypeParameterChanged",
          "old": "parameter <T> reactor\\.core\\.publisher\\.Mono<T> com\\.azure\\.spring\\.data\\.cosmos\\.core\\.(ReactiveCosmosOperations|ReactiveCosmosTemplate)::insert\\(java\\.lang\\.String, ===java\\.lang\\.Object===, com\\.azure\\.cosmos\\.models\\.PartitionKey\\)",
          "new": "parameter <T> reactor\\.core\\.publisher\\.Mono<T> com\\.azure\\.spring\\.data\\.cosmos\\.core\\.(ReactiveCosmosOperations|ReactiveCosmosTemplate)::insert\\(java\\.lang\\.String, ===T===, com\\.azure\\.cosmos\\.models\\.PartitionKey\\)",
          "parameterIndex": "1",
          "justification": "To support mono method chaining, without explicit typcast for upper bounded generics"
        },
        {
          "regex": true,
          "code": "java.method.returnTypeChangedCovariantly",
          "new": "method com.azure.search.documents.indexes.models.(CognitiveServicesAccountKey|ConditionalSkill|CustomEntityLookupSkill|DefaultCognitiveServicesAccount|DistanceScoringFunction|DocumentExtractionSkill|EntityRecognitionSkill|FreshnessScoringFunction|ImageAnalysisSkill|KeyPhraseExtractionSkill|LanguageDetectionSkill|MagnitudeScoringFunction|MergeSkill|OcrSkill|SentimentSkill|ShaperSkill|SplitSkill|TagScoringFunction|TextTranslationSkill|WebApiSkill) .*",
          "justification": "Proper support for fluent setters in subtypes."
        },
        {
          "regex": true,
          "code": "java.annotation.added",
          "new": "class com.azure.ai.formrecognizer.documentanalysis.models.(DocumentField|DocumentLine)",
          "justification": "Skip customized getters on class when serialization and deserialization."
        },
        {
          "code": "java.class.removed",
          "old": "enum com.azure.messaging.eventhubs.checkpointstore.blob.Messages",
          "justification": "Messages class was accidentally made public. Reverting the public change since this should be implementation detail."
        },
        {
          "code": "java.method.numberOfParametersChanged",
          "new": "method void com.azure.spring.cloud.autoconfigure.aadb2c.AadB2cAutoConfiguration::<init>(org.springframework.boot.web.client.RestTemplateBuilder)",
          "justification": "Bean configuration will not be used by customer in java code."
        },
        {
          "ignore": true,
          "code": "java.annotation.removed",
          "new": "field com.azure.cosmos.models.PartitionKind.MULTI_HASH",
          "justification": "removing beta tags on PartitionKind MultiHash for hierarchical partitioning GA"
        },
        {
          "ignore": true,
          "code": "java.method.addedToInterface",
          "new": "method java.lang.String com.azure.spring.cloud.core.provider.AzureProfileOptionsProvider.AzureEnvironmentOptions::getServiceBusDomainName()",
          "justification": "support configuration of Service Bus domain name."
        },
        {
          "code": "java.method.removed",
          "old": "method com.azure.resourcemanager.compute.models.VirtualMachineScaleSetIpConfiguration com.azure.resourcemanager.compute.models.VirtualMachineScaleSetIpConfiguration::withId(java.lang.String)",
          "justification": "Break by service. 'id' is previously not used in runtime."
        },
        {
          "code": "java.class.noLongerInheritsFromClass",
          "old": "class com.azure.resourcemanager.compute.models.VirtualMachineScaleSetIpConfiguration",
          "new": "class com.azure.resourcemanager.compute.models.VirtualMachineScaleSetIpConfiguration",
          "justification": "Break by service. 'id' is previously not used in runtime. And customer unlikely to use this class as subclass of 'SubResource'."
        },
        {
          "code": "java.method.removed",
          "old": "method com.azure.resourcemanager.compute.models.VirtualMachineScaleSetNetworkConfiguration com.azure.resourcemanager.compute.models.VirtualMachineScaleSetNetworkConfiguration::withId(java.lang.String)",
          "justification": "Break by service. 'id' is previously not used in runtime."
        },
        {
          "code": "java.class.noLongerInheritsFromClass",
          "old": "class com.azure.resourcemanager.compute.models.VirtualMachineScaleSetNetworkConfiguration",
          "new": "class com.azure.resourcemanager.compute.models.VirtualMachineScaleSetNetworkConfiguration",
          "justification": "Break by service. 'id' is previously not used in runtime. And customer unlikely to use this class as subclass of 'SubResource'."
        },
        {
          "code": "java.class.nowFinal",
          "old": "class com.azure.resourcemanager.network.models.ManagedServiceIdentity",
          "new": "class com.azure.resourcemanager.network.models.ManagedServiceIdentity",
          "justification": "Make the class final. User is unlikely to inherit from this class."
        },
        {
          "ignore": true,
          "code": "java.field.constantValueChanged",
          "old": "field com.azure.messaging.eventgrid.SystemEventNames.SERVICE_BUS_DEADLETTER_MESSAGES_AVAILABLE_WITH_NO_LISTENER",
          "new": "field com.azure.messaging.eventgrid.SystemEventNames.SERVICE_BUS_DEADLETTER_MESSAGES_AVAILABLE_WITH_NO_LISTENER",
          "justification": "Previous constant value had a typo and was never functional."
        },
        {
          "ignore": true,
          "code": "java.field.constantValueChanged",
          "old": "field com.azure.messaging.eventgrid.SystemEventNames.API_MANAGEMENT_API_CREATED",
          "new": "field com.azure.messaging.eventgrid.SystemEventNames.API_MANAGEMENT_API_CREATED",
          "justification": "Previous value did was incorrect."
        },
        {
          "ignore": true,
          "code": "java.field.constantValueChanged",
          "old": "field com.azure.messaging.eventgrid.SystemEventNames.API_MANAGEMENT_API_DELETED",
          "new": "field com.azure.messaging.eventgrid.SystemEventNames.API_MANAGEMENT_API_DELETED",
          "justification": "Previous value did was incorrect."
        },
        {
          "ignore": true,
          "code": "java.field.constantValueChanged",
          "old": "field com.azure.messaging.eventgrid.SystemEventNames.API_MANAGEMENT_API_RELEASE_CREATED",
          "new": "field com.azure.messaging.eventgrid.SystemEventNames.API_MANAGEMENT_API_RELEASE_CREATED",
          "justification": "Previous value did was incorrect."
        },
        {
          "ignore": true,
          "code": "java.field.constantValueChanged",
          "old": "field com.azure.messaging.eventgrid.SystemEventNames.API_MANAGEMENT_API_RELEASE_DELETED",
          "new": "field com.azure.messaging.eventgrid.SystemEventNames.API_MANAGEMENT_API_RELEASE_DELETED",
          "justification": "Previous value did was incorrect."
        },
        {
          "ignore": true,
          "code": "java.field.constantValueChanged",
          "old": "field com.azure.messaging.eventgrid.SystemEventNames.API_MANAGEMENT_API_RELEASE_UPDATED",
          "new": "field com.azure.messaging.eventgrid.SystemEventNames.API_MANAGEMENT_API_RELEASE_UPDATED",
          "justification": "Previous value did was incorrect."
        },
        {
          "ignore": true,
          "code": "java.field.constantValueChanged",
          "old": "field com.azure.messaging.eventgrid.SystemEventNames.API_MANAGEMENT_API_UPDATED",
          "new": "field com.azure.messaging.eventgrid.SystemEventNames.API_MANAGEMENT_API_UPDATED",
          "justification": "Previous value did was incorrect."
        },
        {
          "code": "java.field.removed",
          "old": "field com.azure.spring.cloud.core.properties.profile.AzureEnvironmentProperties.AZURE_GERMANY",
          "justification": "Remove this because AZURE_GERMANY is deprecated."
        },
        {
          "regex": true,
          "code": "java.annotation.removed",
          "old": "class com.azure.spring.cloud.autoconfigure.aad.configuration.(AadResourceServerConfiguration.DefaultAadResourceServerWebSecurityConfigurerAdapter|AadWebApplicationConfiguration.DefaultAadWebSecurityConfigurerAdapter)",
          "new": "class com.azure.spring.cloud.autoconfigure.aad.configuration.(AadResourceServerConfiguration.DefaultAadResourceServerWebSecurityConfigurerAdapter|AadWebApplicationConfiguration.DefaultAadWebSecurityConfigurerAdapter)",
          "justification": "Element no longer annotated with 'org.springframework.boot.autoconfigure.condition.ConditionalOnMissingBean'."
        },
        {
          "regex": true,
          "code": "java.annotation.added",
          "old": "class com.azure.spring.cloud.autoconfigure.aad.configuration.(AadResourceServerConfiguration.DefaultAadResourceServerWebSecurityConfigurerAdapter|AadWebApplicationConfiguration.DefaultAadWebSecurityConfigurerAdapter)",
          "new": "class com.azure.spring.cloud.autoconfigure.aad.configuration.(AadResourceServerConfiguration.DefaultAadResourceServerWebSecurityConfigurerAdapter|AadWebApplicationConfiguration.DefaultAadWebSecurityConfigurerAdapter)",
          "justification": "Element newly annotated with 'org.springframework.boot.autoconfigure.security.ConditionalOnDefaultWebSecurity"
        },
        {
          "regex": true,
          "code": "java.field.enumConstantOrderChanged",
          "old": "field com.mysql.cj.conf.PropertyKey.*",
          "new": "field com.mysql.cj.conf.PropertyKey.*",
          "justification": "Fix enum constants reordered."
        },
        {
          "code": "java.method.removed",
          "old": "method int com.mysql.cj.protocol.ServerSession::getOldStatusFlags()",
          "justification": "Fix method removed."
        },
        {
          "code": "java.method.removed",
          "old": "method void com.mysql.cj.protocol.ServerSession::setOldStatusFlags(int)",
          "justification": "Fix method removed."
        },
        {
          "regex": true,
          "code": "java.method.(returnTypeTypeParametersChanged|parameterTypeChanged|returnTypeChanged)",
          "new": ".* com.azure.security.attestation.*attestTpm.*"
        },
        {
          "code": "java.annotation.added",
          "new": "class com.azure.cosmos.models.ChangeFeedMetaData",
          "justification": "Fixes a bug to deserilize the conflictResolutionTimestamp Instant object."
        },
        {
          "code": "java.annotation.added",
          "new": "class com.azure.cosmos.models.ChangeFeedProcessorItem",
          "justification": "Modifies the type of changeFeedMetaData from ChangeFeedMetaData to JsonNode."
        },
        {
          "code": "java.annotation.added",
          "old": "method com.azure.cosmos.CosmosDiagnosticsContext com.azure.cosmos.CosmosDiagnostics::getDiagnosticsContext()",
          "new": "method com.azure.cosmos.CosmosDiagnosticsContext com.azure.cosmos.CosmosDiagnostics::getDiagnosticsContext()",
          "justification": "Ignore CosmosDiagnosticsContext in CosmosDiagnostics to avoid stackoverflow error."
        },
        {
          "regex": true,
          "code": "java\\.annotation\\.added",
          "old": ".*? com\\.azure\\.communication\\.jobrouter\\.models.*",
          "new": ".*? com\\.azure\\.communication\\.jobrouter\\.models.*",
          "justification": "Adding missing Jackson annotations to Job Router models."
        },
        {
          "regex": true,
          "code": "java\\.method\\.removed",
          "old": ".*? com\\.azure\\.communication\\.jobrouter\\.models.*",
          "justification": "Remove setter for Value from RouterWorkerSelector/RouterQueueSelector since it's in the constructor."
        },
        {
          "regex": true,
          "code": "java\\.method\\.numberOfParametersChanged",
          "old": ".*? com\\.azure\\.communication\\.jobrouter\\.models.*",
          "new": ".*? com\\.azure\\.communication\\.jobrouter\\.models.*",
          "justification": "Make Value mandatory in RouterWorkerSelector/RouterQueueSelector constructor."
        },
        {
          "regex": true,
          "code": "java\\.annotation\\.attributeValueChanged",
          "old": ".*? com\\.azure\\.communication\\.jobrouter\\.models.*",
          "new": ".*? com\\.azure\\.communication\\.jobrouter\\.models.*",
          "justification": "Fix incorrect json attributes."
        },
        {
          "regex": true,
          "code": "java\\.method\\.(parameterTypeChanged|returnTypeTypeParametersChanged|returnTypeChanged)",
          "old": ".*?com\\.azure\\.communication\\.jobrouter.*",
          "new": ".*?com\\.azure\\.communication\\.jobrouter\\.models.*",
          "justification": "Accept and return Router models rather than BinaryData."
        },
        {
          "ignore": true,
          "code": "java.field.addedStaticField",
          "new": "field com.azure.data.schemaregistry.SchemaRegistryVersion.V2022_10",
          "justification": "Another version of Schema Registry API released."
        },
        {
          "regex": true,
          "ignore": true,
          "code": "java.field.addedStaticField",
          "new": "field com\\.azure\\.data\\.schemaregistry\\.models\\.SchemaFormat\\.(CUSTOM|JSON)",
          "justification": "Additional schema formats are supported by Schema Registry."
        },
        {
          "regex": true,
          "code": "java\\.annotation\\.(attributeRemoved|attributeAdded|removed)",
          "old": ".*? com\\.azure\\.resourcemanager\\..*\\.models.*",
          "justification": "Migration to azure-json."
        },
        {
          "regex": true,
          "code": "java\\.annotation\\.(attributeRemoved|attributeAdded)",
          "old": ".*? com\\.azure\\.communication\\.messages\\.models.*",
          "justification": "Jackson annotation changed."
        },
        {
          "code": "java.method.removed",
          "old": "method java.lang.Integer com.azure.resourcemanager.cosmos.models.ServiceResourceCreateUpdateParameters::instanceCount()",
          "justification": "The property flatten disabled due to model changed to polymorphic."
        },
        {
          "code": "java.method.removed",
          "old": "method com.azure.resourcemanager.cosmos.models.ServiceSize com.azure.resourcemanager.cosmos.models.ServiceResourceCreateUpdateParameters::instanceSize()",
          "justification": "The property flatten disabled due to model changed to polymorphic."
        },
        {
          "code": "java.method.removed",
          "old": "method com.azure.resourcemanager.cosmos.models.ServiceType com.azure.resourcemanager.cosmos.models.ServiceResourceCreateUpdateParameters::serviceType()",
          "justification": "The property flatten disabled due to model changed to polymorphic."
        },
        {
          "code": "java.method.removed",
          "old": "method com.azure.resourcemanager.cosmos.models.ServiceResourceCreateUpdateParameters com.azure.resourcemanager.cosmos.models.ServiceResourceCreateUpdateParameters::withInstanceCount(java.lang.Integer)",
          "justification": "The property flatten disabled due to model changed to polymorphic."
        },
        {
          "code": "java.method.removed",
          "old": "method com.azure.resourcemanager.cosmos.models.ServiceResourceCreateUpdateParameters com.azure.resourcemanager.cosmos.models.ServiceResourceCreateUpdateParameters::withInstanceSize(com.azure.resourcemanager.cosmos.models.ServiceSize)",
          "justification": "The property flatten disabled due to model changed to polymorphic."
        },
        {
          "code": "java.method.removed",
          "old": "method com.azure.resourcemanager.cosmos.models.ServiceResourceCreateUpdateParameters com.azure.resourcemanager.cosmos.models.ServiceResourceCreateUpdateParameters::withServiceType(com.azure.resourcemanager.cosmos.models.ServiceType)",
          "justification": "The property flatten disabled due to model changed to polymorphic."
        },
        {
          "regex": true,
          "code" : "java\\.annotation\\.removed",
          "old" : ".*? com\\.azure\\.communication\\.phonenumbers\\.models.*",
          "new" : ".*? com\\.azure\\.communication\\.phonenumbers\\.models.*",
          "justification": "Migration to azure-json"
        },
        {
          "regex": true,
          "code" : "java\\.annotation\\.removed",
          "old" : ".*? com\\.azure\\.messaging\\.webpubsub\\.models.*",
          "new" : ".*? com\\.azure\\.messaging\\.webpubsub\\.models.*",
          "justification": "Migration to azure-json"
        },
        {
          "regex": true,
          "code" : "java\\.annotation\\.removed",
          "old" : ".*? com\\.azure\\.messaging\\.webpubsub\\.client\\.models.*",
          "new" : ".*? com\\.azure\\.messaging\\.webpubsub\\.client\\.models.*",
          "justification": "Migration to azure-json"
        },
        {
          "regex": true,
          "code" : "java\\.annotation\\.removed",
          "old" : ".*? com\\.azure\\.ai\\.translation\\.text\\.models.*",
          "new" : ".*? com\\.azure\\.ai\\.translation\\.text\\.models.*",
          "justification": "Migration to azure-json"
        },
        {
          "regex": true,
          "code" : "java\\.annotation\\.removed",
          "old" : ".*? com\\.azure\\.communication\\.callautomation\\.models.*",
          "new" : ".*? com\\.azure\\.communication\\.callautomation\\.models.*",
          "justification": "Migration to azure-json"
        },
        {
<<<<<<< HEAD
          "code" : "java.method.returnTypeTypeParametersChanged",
          "old" : "method java.util.List<com.azure.resourcemanager.compute.fluent.models.VirtualMachineExtensionInner> com.azure.resourcemanager.compute.models.SecurityPostureReference::excludeExtensions()",
          "new" : "method java.util.List<java.lang.String> com.azure.resourcemanager.compute.models.SecurityPostureReference::excludeExtensions()",
          "justification": "The return type changed from 'java.util.List<com.azure.resourcemanager.compute.fluent.models.VirtualMachineExtensionInner>' to 'java.util.List<java.lang.String>'."
        },
        {
          "code" : "java.method.parameterTypeParameterChanged",
          "old" : "parameter com.azure.resourcemanager.compute.models.SecurityPostureReference com.azure.resourcemanager.compute.models.SecurityPostureReference::withExcludeExtensions(java.util.List<com.azure.resourcemanager.compute.fluent.models.VirtualMachineExtensionInner>)",
          "new" : "parameter com.azure.resourcemanager.compute.models.SecurityPostureReference com.azure.resourcemanager.compute.models.SecurityPostureReference::withExcludeExtensions(ava.util.List<java.lang.String>)",
          "justification": "The type parameter of method parameter changed. The original type was 'java.util.List<com.azure.resourcemanager.compute.fluent.models.VirtualMachineExtensionInner>'while the new type is 'java.util.List<java.lang.String>'."
=======
          "regex": true,
          "code" : "java\\.annotation\\.removed",
          "old" : ".*? com\\.azure\\.communication\\.chat\\.models.*",
          "new" : ".*? com\\.azure\\.communication\\.chat\\.models.*",
          "justification": "Migration to azure-json"
>>>>>>> 95fe86d5
        }
      ]
    }
  }
]<|MERGE_RESOLUTION|>--- conflicted
+++ resolved
@@ -494,7 +494,13 @@
           "justification": "Migration to azure-json"
         },
         {
-<<<<<<< HEAD
+          "regex": true,
+          "code" : "java\\.annotation\\.removed",
+          "old" : ".*? com\\.azure\\.communication\\.chat\\.models.*",
+          "new" : ".*? com\\.azure\\.communication\\.chat\\.models.*",
+          "justification": "Migration to azure-json"
+        },
+        {
           "code" : "java.method.returnTypeTypeParametersChanged",
           "old" : "method java.util.List<com.azure.resourcemanager.compute.fluent.models.VirtualMachineExtensionInner> com.azure.resourcemanager.compute.models.SecurityPostureReference::excludeExtensions()",
           "new" : "method java.util.List<java.lang.String> com.azure.resourcemanager.compute.models.SecurityPostureReference::excludeExtensions()",
@@ -505,13 +511,6 @@
           "old" : "parameter com.azure.resourcemanager.compute.models.SecurityPostureReference com.azure.resourcemanager.compute.models.SecurityPostureReference::withExcludeExtensions(java.util.List<com.azure.resourcemanager.compute.fluent.models.VirtualMachineExtensionInner>)",
           "new" : "parameter com.azure.resourcemanager.compute.models.SecurityPostureReference com.azure.resourcemanager.compute.models.SecurityPostureReference::withExcludeExtensions(ava.util.List<java.lang.String>)",
           "justification": "The type parameter of method parameter changed. The original type was 'java.util.List<com.azure.resourcemanager.compute.fluent.models.VirtualMachineExtensionInner>'while the new type is 'java.util.List<java.lang.String>'."
-=======
-          "regex": true,
-          "code" : "java\\.annotation\\.removed",
-          "old" : ".*? com\\.azure\\.communication\\.chat\\.models.*",
-          "new" : ".*? com\\.azure\\.communication\\.chat\\.models.*",
-          "justification": "Migration to azure-json"
->>>>>>> 95fe86d5
         }
       ]
     }
