[
  {
    "extension": "revapi.java",
    "configuration": {
      "missing-classes": {
        "behavior": "report",
        "ignoreMissingAnnotations": false
      },
      "matchOverloads": true
    }
  },
  {
    "extension": "revapi.versions",
    "configuration": {
      "enabled": true,
      "semantic0": false,
      "versionIncreaseAllows": {
        "major": {
          "severity": "BREAKING"
        },
        "minor": {
          "severity": "NON_BREAKING"
        },
        "patch": {
          "severity": "EQUIVALENT"
        }
      },
      "onAllowed": {
        "remove": true,
        "attachments": {
          "breaksVersioningRules": "false"
        }
      },
      "onDisallowed": {
        "criticality": "error",
        "attachments": {
          "breaksVersioningRules": "true"
        }
      },
      "passThroughDifferences": [
        "java.class.nonPublicPartOfAPI"
      ]
    }
  },
  {
    "extension": "revapi.differences",
    "configuration": {
      "ignore": true,
      "differences": [
        {
          "code": "java.class.nonPublicPartOfAPI",
          "new": "class com.azure.spring.messaging.container.DefaultMessageListenerContainer",
          "justification": "We allow this in azure.spring.messaging."
        },
        {
          "regex": true,
          "code": "java.class.nonPublicPartOfAPI",
          "new": "(class|interface) org\\.apache\\.http\\.impl\\.conn\\.CPoolEntry",
          "exampleUseChainInNewApi": ".*org\\.apache\\.http\\.HttpClientConnection.*",
          "justification": "We allow this in org.apache.http.HttpClientConnection>"
        },
        {
          "regex": true,
          "code": "java.class.nonPublicPartOfAPI",
          "new": "(class|interface) com\\.azure\\.keyvault\\.jca\\.(com|org)\\..*",
          "justification": "skip check for third party files."
        },
        {
          "regex": true,
          "code": "java.class.nonPublicPartOfAPI",
          "new": "(class|enum|interface) org\\.conscrypt\\..*",
          "justification": "skip check for third party files."
        },
        {
          "regex": true,
          "code": "java\\.method\\.addedToInterface",
          "new": "method .* com\\.azure\\.resourcemanager\\..*",
          "justification": "resourcemanager interfaces are allowed to add methods."
        },
        {
          "regex": true,
          "code": "java\\.method\\.addedToInterface",
          "new": "method <T> (reactor\\.core\\.publisher\\.Mono<)?T>? com\\.azure\\.spring\\.data\\.cosmos\\.core\\.(Reactive)?CosmosOperations::patch\\(java\\.lang\\.Object, com\\.azure\\.cosmos\\.models\\.PartitionKey, java\\.lang\\.Class<T>, com\\.azure\\.cosmos\\.models\\.CosmosPatchOperations(, com\\.azure\\.cosmos\\.models\\.CosmosPatchItemRequestOptions)?\\)",
          "justification": "Spring interfaces are allowed to add methods."
        },
        {
          "regex": true,
          "code": "java\\.method\\.addedToInterface",
          "new": "method <S extends T> (reactor\\.core\\.publisher\\.Mono<)?S>? com\\.azure\\.spring\\.data\\.cosmos\\.repository\\.(Reactive)?CosmosRepository<T, ID extends java\\.io\\.Serializable>::save\\(ID, com\\.azure\\.cosmos\\.models\\.PartitionKey, java\\.lang\\.Class<S>, com\\.azure\\.cosmos\\.models\\.CosmosPatchOperations(, com\\.azure\\.cosmos\\.models\\.CosmosPatchItemRequestOptions)?\\)",
          "justification": "Spring interfaces are allowed to add methods."
        },
        {
          "regex": true,
          "code": "java\\.annotation\\.(added|attributeValueChanged)",
          "old": ".*",
          "annotationType": "com\\.azure\\.core\\.annotation\\.Service(Method|Client)",
          "justification": "These are SDK metadata annotations and don't affect runtime behavior."
        },
        {
          "regex": true,
          "code": "java\\.annotation\\.(added|attributeValueChanged|attributeAdded)",
          "new": "(class|method void|parameter void) com\\.azure\\.search\\.documents\\.indexes\\.models\\..*",
          "justification": "Generated classes were moved into public API, these annotations were already being used in implementation used during serialization and deserialization."
        },
        {
          "regex": true,
          "code": "java\\.annotation\\.removed",
          "new": "(class|interface|method|parameter) com\\.azure\\.cosmos\\..*",
          "justification": "Cosmos SDK removes Beta annotation to GA its APIs and classes."
        },
        {
          "code" : "java.method.visibilityReduced",
          "old" : "method com.azure.spring.messaging.eventhubs.support.converter.EventHubsMessageConverter com.azure.spring.cloud.autoconfigure.eventhubs.AzureEventHubsMessagingAutoConfiguration.EventHubsTemplateConfiguration::eventHubsMessageConverter()",
          "new" : "method com.azure.spring.messaging.eventhubs.support.converter.EventHubsMessageConverter com.azure.spring.cloud.autoconfigure.eventhubs.AzureEventHubsMessagingAutoConfiguration.EventHubsTemplateConfiguration::eventHubsMessageConverter(com.fasterxml.jackson.databind.ObjectMapper)",
          "justification": "Shouldn't have been a public API."
        },
        {
          "code" : "java.method.visibilityReduced",
          "old" : "method com.azure.spring.messaging.servicebus.support.converter.ServiceBusMessageConverter com.azure.spring.cloud.autoconfigure.servicebus.AzureServiceBusMessagingAutoConfiguration.ServiceBusTemplateConfiguration::serviceBusMessageConverter()",
          "new" : "method com.azure.spring.messaging.servicebus.support.converter.ServiceBusMessageConverter com.azure.spring.cloud.autoconfigure.servicebus.AzureServiceBusMessagingAutoConfiguration.ServiceBusTemplateConfiguration::serviceBusMessageConverter(com.fasterxml.jackson.databind.ObjectMapper)",
          "justification": "Shouldn't have been a public API."
        },
        {
          "code" : "java.method.removed",
          "old" : "method com.azure.spring.messaging.storage.queue.support.converter.StorageQueueMessageConverter com.azure.spring.cloud.autoconfigure.storage.AzureStorageQueueMessagingAutoConfiguration::messageConverter()",
          "justification": "Shouldn't have been a public API."
        },
        {
          "code": "java.method.added",
          "new": "method void com.azure.spring.cloud.autoconfigure.aadb2c.AadB2cOidcLoginConfigurer::<init>(org.springframework.security.web.authentication.logout.LogoutSuccessHandler, org.springframework.security.oauth2.client.web.OAuth2AuthorizationRequestResolver, org.springframework.security.oauth2.client.endpoint.OAuth2AccessTokenResponseClient<org.springframework.security.oauth2.client.endpoint.OAuth2AuthorizationCodeGrantRequest>, org.springframework.boot.web.client.RestTemplateBuilder)",
          "justification": "New method added to fix a bug."
        },
        {
          "regex": true,
          "code": "java\\.method\\.removed",
          "old": "method java\\.lang\\.String com\\.azure\\.spring\\.cloud\\.autoconfigure\\.jms\\.properties\\.AzureServiceBusJmsProperties::(getPassword|getRemoteUrl|getUsername)\\(\\)",
          "justification": "Remove some meaningless jms properties"
        },
        {
          "code" : "java.annotation.attributeValueChanged",
          "old" : "class com.azure.spring.cloud.autoconfigure.jms.ServiceBusJmsAutoConfiguration",
          "new" : "class com.azure.spring.cloud.autoconfigure.jms.ServiceBusJmsAutoConfiguration",
          "justification": "Import ServiceBusJmsPasswordlessConfiguration.class"
        },
        {
          "regex": true,
          "code": "java\\.method\\.removed",
          "old": "method void com\\.azure\\.spring\\.cloud\\.autoconfigure\\.jms\\.properties\\.AzureServiceBusJmsProperties::(setPassword|setRemoteUrl|setUsername)\\(java\\.lang\\.String\\)",
          "justification": "Remove some meaningless jms properties"
        },
		{
          "code": "java.method.addedToInterface",
          "new": "method void com.azure.spring.cloud.resourcemanager.provisioning.ServiceBusProvisioner::provisionQueue(java.lang.String, java.lang.String, com.azure.spring.cloud.resourcemanager.provisioning.properties.ServiceBusQueueProperties)",
          "justification": "New method added to support more properties."
        },
		{
          "code": "java.method.addedToInterface",
          "new": "method void com.azure.spring.cloud.resourcemanager.provisioning.ServiceBusProvisioner::provisionSubscription(java.lang.String, java.lang.String, java.lang.String, com.azure.spring.cloud.resourcemanager.provisioning.properties.ServiceBusTopicProperties)",
          "justification": "New method added to support more properties."
        },
		{
          "code": "java.method.addedToInterface",
          "new": "method void com.azure.spring.cloud.resourcemanager.provisioning.ServiceBusProvisioner::provisionTopic(java.lang.String, java.lang.String, com.azure.spring.cloud.resourcemanager.provisioning.properties.ServiceBusTopicProperties)",
          "justification": "New method added to support more properties."
        },
        {
          "regex": true,
          "code": "java.class.externalClassExposedInAPI",
          "new": "class com.azure.spring.cloud.resourcemanager.provisioning.properties.(ServiceBusTopicProperties|ServiceBusQueueProperties)",
          "justification": "Provides new queue level properties."
        },
        {
          "regex": true,
          "code": "java.class.externalClassExposedInAPI",
          "new": "class com.azure.spring.cloud.stream.binder.servicebus.core.properties.(ServiceBusProducerProperties|ServiceBusConsumerProperties)",
          "justification": "Support new properties."
        },
        {
          "regex": true,
          "code": "java.method.parameterTypeParameterChanged",
          "old": "parameter <T> reactor\\.core\\.publisher\\.Mono<T> com\\.azure\\.spring\\.data\\.cosmos\\.core\\.(ReactiveCosmosOperations|ReactiveCosmosTemplate)::insert\\(java\\.lang\\.String, ===java\\.lang\\.Object===, com\\.azure\\.cosmos\\.models\\.PartitionKey\\)",
          "new": "parameter <T> reactor\\.core\\.publisher\\.Mono<T> com\\.azure\\.spring\\.data\\.cosmos\\.core\\.(ReactiveCosmosOperations|ReactiveCosmosTemplate)::insert\\(java\\.lang\\.String, ===T===, com\\.azure\\.cosmos\\.models\\.PartitionKey\\)",
          "parameterIndex": "1",
          "justification": "To support mono method chaining, without explicit typcast for upper bounded generics"
        },
        {
          "regex": true,
          "code": "java.method.returnTypeChangedCovariantly",
          "new": "method com.azure.search.documents.indexes.models.(CognitiveServicesAccountKey|ConditionalSkill|CustomEntityLookupSkill|DefaultCognitiveServicesAccount|DistanceScoringFunction|DocumentExtractionSkill|EntityRecognitionSkill|FreshnessScoringFunction|ImageAnalysisSkill|KeyPhraseExtractionSkill|LanguageDetectionSkill|MagnitudeScoringFunction|MergeSkill|OcrSkill|SentimentSkill|ShaperSkill|SplitSkill|TagScoringFunction|TextTranslationSkill|WebApiSkill) .*",
          "justification": "Proper support for fluent setters in subtypes."
        },
        {
          "regex": true,
          "code": "java.annotation.added",
          "new": "class com.azure.ai.formrecognizer.documentanalysis.models.(DocumentField|DocumentLine)",
          "justification": "Skip customized getters on class when serialization and deserialization."
        },
        {
          "regex": true,
          "code": "java.annotation.added",
          "new": "class com.azure.ai.textanalytics.models.HealthcareEntityRelationType",
          "justification": "Skip JsonCreator annotation on the method fromString when serialization and deserialization."
        },
        {
          "code": "java.class.removed",
          "old": "enum com.azure.messaging.eventhubs.checkpointstore.blob.Messages",
          "justification": "Messages class was accidentally made public. Reverting the public change since this should be implementation detail."
        },
        {
          "code": "java.method.numberOfParametersChanged",
          "new": "method void com.azure.spring.cloud.autoconfigure.aadb2c.AadB2cAutoConfiguration::<init>(org.springframework.boot.web.client.RestTemplateBuilder)",
          "justification": "Bean configuration will not be used by customer in java code."
        },
        {
          "ignore": true,
          "code": "java.annotation.removed",
          "new": "field com.azure.cosmos.models.PartitionKind.MULTI_HASH",
          "justification": "removing beta tags on PartitionKind MultiHash for hierarchical partitioning GA"
        },
        {
          "ignore": true,
          "code": "java.method.addedToInterface",
          "new": "method java.lang.String com.azure.spring.cloud.core.provider.AzureProfileOptionsProvider.AzureEnvironmentOptions::getServiceBusDomainName()",
          "justification": "support configuration of Service Bus domain name."
        },
        {
          "code": "java.method.removed",
          "old": "method com.azure.resourcemanager.compute.models.VirtualMachineScaleSetIpConfiguration com.azure.resourcemanager.compute.models.VirtualMachineScaleSetIpConfiguration::withId(java.lang.String)",
          "justification": "Break by service. 'id' is previously not used in runtime."
        },
        {
          "code": "java.class.noLongerInheritsFromClass",
          "old": "class com.azure.resourcemanager.compute.models.VirtualMachineScaleSetIpConfiguration",
          "new": "class com.azure.resourcemanager.compute.models.VirtualMachineScaleSetIpConfiguration",
          "justification": "Break by service. 'id' is previously not used in runtime. And customer unlikely to use this class as subclass of 'SubResource'."
        },
        {
          "code": "java.method.removed",
          "old": "method com.azure.resourcemanager.compute.models.VirtualMachineScaleSetNetworkConfiguration com.azure.resourcemanager.compute.models.VirtualMachineScaleSetNetworkConfiguration::withId(java.lang.String)",
          "justification": "Break by service. 'id' is previously not used in runtime."
        },
        {
          "code": "java.class.noLongerInheritsFromClass",
          "old": "class com.azure.resourcemanager.compute.models.VirtualMachineScaleSetNetworkConfiguration",
          "new": "class com.azure.resourcemanager.compute.models.VirtualMachineScaleSetNetworkConfiguration",
          "justification": "Break by service. 'id' is previously not used in runtime. And customer unlikely to use this class as subclass of 'SubResource'."
        },
        {
          "code": "java.class.nowFinal",
          "old": "class com.azure.resourcemanager.network.models.ManagedServiceIdentity",
          "new": "class com.azure.resourcemanager.network.models.ManagedServiceIdentity",
          "justification": "Make the class final. User is unlikely to inherit from this class."
        },
        {
          "ignore": true,
          "code": "java.field.constantValueChanged",
          "old": "field com.azure.messaging.eventgrid.SystemEventNames.SERVICE_BUS_DEADLETTER_MESSAGES_AVAILABLE_WITH_NO_LISTENER",
          "new": "field com.azure.messaging.eventgrid.SystemEventNames.SERVICE_BUS_DEADLETTER_MESSAGES_AVAILABLE_WITH_NO_LISTENER",
          "justification": "Previous constant value had a typo and was never functional."
        },
        {
          "regex": true,
          "code": "java\\.annotation\\.removed",
          "old": ".*? (com\\.azure\\.containers\\.containerregistry\\.models.*|com\\.azure\\.search\\.documents(\\.indexes)?\\.models.*|com\\.azure\\.security\\.keyvault\\.(administration|certificates)\\.models.*)",
          "description": ".*com.fasterxml.jackson.*",
          "justification": "Removing Jackson annotations from ACR, KeyVault, and Search in transition to stream-style."
        },
        {
          "code": "java.field.removed",
          "old": "field com.azure.spring.cloud.core.properties.profile.AzureEnvironmentProperties.AZURE_GERMANY",
          "justification": "Remove this because AZURE_GERMANY is deprecated."
        },
        {
          "regex": true,
          "code": "java.annotation.removed",
          "old": "class com.azure.spring.cloud.autoconfigure.aad.configuration.(AadResourceServerConfiguration.DefaultAadResourceServerWebSecurityConfigurerAdapter|AadWebApplicationConfiguration.DefaultAadWebSecurityConfigurerAdapter)",
          "new": "class com.azure.spring.cloud.autoconfigure.aad.configuration.(AadResourceServerConfiguration.DefaultAadResourceServerWebSecurityConfigurerAdapter|AadWebApplicationConfiguration.DefaultAadWebSecurityConfigurerAdapter)",
          "justification": "Element no longer annotated with 'org.springframework.boot.autoconfigure.condition.ConditionalOnMissingBean'."
        },
        {
          "regex": true,
          "code" : "java.annotation.added",
          "old" : "class com.azure.spring.cloud.autoconfigure.aad.configuration.(AadResourceServerConfiguration.DefaultAadResourceServerWebSecurityConfigurerAdapter|AadWebApplicationConfiguration.DefaultAadWebSecurityConfigurerAdapter)",
          "new" : "class com.azure.spring.cloud.autoconfigure.aad.configuration.(AadResourceServerConfiguration.DefaultAadResourceServerWebSecurityConfigurerAdapter|AadWebApplicationConfiguration.DefaultAadWebSecurityConfigurerAdapter)",
          "justification": "Element newly annotated with 'org.springframework.boot.autoconfigure.security.ConditionalOnDefaultWebSecurity"
        },
        {
          "regex": true,
<<<<<<< HEAD
          "code": "java\\.annotation\\.removed",
          "old": ".*? com\\.azure\\.security\\.keyvault\\.(administration|keys|keys\\.cryptography)\\.models.*",
          "justification": "Removing Jackson annotations from KeyVault Administration in transition to stream-style."
        },
        {
          "regex": true,
=======
>>>>>>> 07f29bfd
          "code" : "java.field.enumConstantOrderChanged",
          "old" : "field com.mysql.cj.conf.PropertyKey.*",
          "new" : "field com.mysql.cj.conf.PropertyKey.*",
          "justification" : "Fix enum constants reordered."
        },
        {
          "code" : "java.method.removed",
          "old" : "method int com.mysql.cj.protocol.ServerSession::getOldStatusFlags()",
          "justification" : "Fix method removed."
        },
        {
          "code" : "java.method.removed",
          "old" : "method void com.mysql.cj.protocol.ServerSession::setOldStatusFlags(int)",
          "justification" : "Fix method removed."
        },
        {
          "regex": true,
          "code": "java.method.(returnTypeTypeParametersChanged|parameterTypeChanged|returnTypeChanged)",
          "new": ".* com.azure.security.attestation.*attestTpm.*"
        },
        {
          "code": "java.annotation.added",
          "new": "class com.azure.cosmos.models.ChangeFeedMetaData",
          "justification": "Fixes a bug to deserilize the conflictResolutionTimestamp Instant object."
        },
        {
          "code": "java.annotation.added",
          "new": "class com.azure.cosmos.models.ChangeFeedProcessorItem",
          "justification": "Modifies the type of changeFeedMetaData from ChangeFeedMetaData to JsonNode."
        },
        {
          "ignore": true,
          "code": "java.field.addedStaticField",
          "new": "field com.azure.data.schemaregistry.SchemaRegistryVersion.V2022_10",
          "justification": "Another version of Schema Registry API released."
        },
        {
          "regex": true,
          "ignore": true,
          "code": "java.field.addedStaticField",
          "new": "field com\\.azure\\.data\\.schemaregistry\\.models\\.SchemaFormat\\.(CUSTOM|JSON)",
          "justification": "Additional schema formats are supported by Schema Registry."
        }
      ]
    }
  }
]<|MERGE_RESOLUTION|>--- conflicted
+++ resolved
@@ -261,7 +261,7 @@
         {
           "regex": true,
           "code": "java\\.annotation\\.removed",
-          "old": ".*? (com\\.azure\\.containers\\.containerregistry\\.models.*|com\\.azure\\.search\\.documents(\\.indexes)?\\.models.*|com\\.azure\\.security\\.keyvault\\.(administration|certificates)\\.models.*)",
+          "old": ".*? (com\\.azure\\.containers\\.containerregistry\\.models.*|com\\.azure\\.search\\.documents(\\.indexes)?\\.models.*|com\\.azure\\.security\\.keyvault\\.(administration|certificateskeys|keys\\.cryptography)\\.models.*)",
           "description": ".*com.fasterxml.jackson.*",
           "justification": "Removing Jackson annotations from ACR, KeyVault, and Search in transition to stream-style."
         },
@@ -286,15 +286,6 @@
         },
         {
           "regex": true,
-<<<<<<< HEAD
-          "code": "java\\.annotation\\.removed",
-          "old": ".*? com\\.azure\\.security\\.keyvault\\.(administration|keys|keys\\.cryptography)\\.models.*",
-          "justification": "Removing Jackson annotations from KeyVault Administration in transition to stream-style."
-        },
-        {
-          "regex": true,
-=======
->>>>>>> 07f29bfd
           "code" : "java.field.enumConstantOrderChanged",
           "old" : "field com.mysql.cj.conf.PropertyKey.*",
           "new" : "field com.mysql.cj.conf.PropertyKey.*",
