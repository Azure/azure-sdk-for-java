--- conflicted
+++ resolved
@@ -493,7 +493,12 @@
         {
           "regex": true,
           "code": "java\\.annotation\\.(attributeRemoved|attributeAdded)",
-<<<<<<< HEAD
+          "old": ".*? com\\.azure\\.resourcemanager\\.network\\.models.*",
+          "justification": "Jackson annotation changed."
+        },
+        {
+          "regex": true,
+          "code": "java\\.annotation\\.(attributeRemoved|attributeAdded)",
           "old": ".*? com\\.azure\\.resourcemanager\\.cosmos\\.models.*",
           "justification": "Jackson annotation changed."
         },
@@ -526,10 +531,6 @@
           "code": "java.method.removed",
           "old": "method com.azure.resourcemanager.cosmos.models.ServiceResourceCreateUpdateParameters com.azure.resourcemanager.cosmos.models.ServiceResourceCreateUpdateParameters::withServiceType(com.azure.resourcemanager.cosmos.models.ServiceType)",
           "justification": "The property flatten disabled due to model changed to polymorphic."
-=======
-          "old": ".*? com\\.azure\\.resourcemanager\\.network\\.models.*",
-          "justification": "Jackson annotation changed."
->>>>>>> d674de54
         }
       ]
     }
