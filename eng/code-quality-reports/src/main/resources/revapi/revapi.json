[
  {
    "extension": "revapi.java",
    "configuration": {
      "missing-classes": {
        "behavior": "report",
        "ignoreMissingAnnotations": false
      },
      "matchOverloads": true
    }
  },
  {
    "extension": "revapi.versions",
    "configuration": {
      "enabled": true,
      "semantic0": false,
      "versionIncreaseAllows": {
        "major": {
          "severity": "BREAKING"
        },
        "minor": {
          "severity": "NON_BREAKING"
        },
        "patch": {
          "severity": "EQUIVALENT"
        }
      },
      "onAllowed": {
        "remove": true,
        "attachments": {
          "breaksVersioningRules": "false"
        }
      },
      "onDisallowed": {
        "criticality": "error",
        "attachments": {
          "breaksVersioningRules": "true"
        }
      },
      "passThroughDifference": [
        "java.class.nonPublicPartOfAPI"
      ]
    }
  },
  {
    "extension": "revapi.filter",
    "configuration": {
      "elements": {
        "exclude": [
          "class com\\.azure\\.core\\.util\\.Configuration",
          {
            "matcher": "java-package",
            "match": "/com\\.azure(\\..+?)?\\.(implementation|samples)(\\..*)?/"
          },
          {
            "matcher": "java-package",
            "match": "/reactor\\.(core|netty|util)(\\..*)?/"
          },
          {
            "matcher": "java-package",
            "match": "/io\\.(micrometer|netty)(\\..*)?/"
          },
          {
            "matcher": "java-package",
            "match": "/(kotlin|okhttp3|okio|io\\.vertx|com\\.nimbusds|com\\.fasterxml\\.jackson|com\\.google\\.gson)(\\..+)?/"
          },
          {
            "matcher": "java-package",
            "match": "/com\\.microsoft\\.azure(\\..*)?/"
          },
          {
            "matcher": "java-package",
            "match": "/javax\\.(jms|servlet)(\\..*)?/"
          },
          {
            "matcher": "java-package",
            "match": "/com\\.azure\\.data\\.cosmos(\\..*)?/"
          },
          "class com\\.azure\\.spring\\.cloud\\.config\\.State",
          "class com\\.azure\\.spring\\.cloud\\.config\\.(AppConfigurationRefresh|AppConfigurationBootstrapConfiguration)",
          "class com\\.azure\\.spring\\.cloud\\.config\\.properties\\.AppConfigurationProviderProperties",
          "class com\\.azure\\.spring\\.cloud\\.config\\.web\\.pushrefresh\\.AppConfigurationRefreshEvent",
          "class com\\.azure\\.spring\\.cloud\\.config\\.web\\.AppConfigurationEndpoint",
          {
            "matcher": "java-package",
            "match": "/org\\.apache\\.(avro|commons|qpid)(\\..*)?/"
          },
          {
            "matcher": "java-package",
            "match": "/com\\.azure\\.resourcemanager(\\..+?)?\\.fluent(\\..*)?/"
          },
          {
            "matcher": "java-package",
            "match": "/org\\.(junit|slf4j|springframework)(\\..*)?/"
          },
          "class com\\.azure\\.cosmos\\.(BridgeInternal|CosmosBridgeInternal)",
          "class com\\.azure\\.cosmos\\.models\\.ModelBridgeInternal",
          "class com\\.azure\\.cosmos\\.util\\.UtilBridgeInternal"
        ]
      }
    }
  },
  {
    "extension": "revapi.differences",
    "configuration": {
      "ignore": true,
      "differences": [
        {
          "regex": true,
          "code": "java.class.nonPublicPartOfAPI",
          "new": "class com.azure.spring.messaging.container.DefaultMessageListenerContainer",
          "justification": "We allow this in azure.spring.messaging."
        },
        {
          "regex": true,
          "code": "java.class.externalClassExposedInAPI",
          "new": "(class|interface|enum) com.azure.spring.(messaging|integration|cloud.(core|service|autoconfigure|stream.binder.(servicebus|eventhubs)|actuator|resourcemanager))..*",
          "justification": "azure.spring classes are allowed to be exposed."
        },
        {
          "regex": true,
          "code": "java.class.nonPublicPartOfAPI",
          "new": "(class|interface) org\\.apache\\.http\\.impl\\.conn\\.CPoolEntry",
          "exampleUseChainInNewApi": ".*org\\.apache\\.http\\.HttpClientConnection.*",
          "justification": "We allow this in org.apache.http.HttpClientConnection>"
        },
        {
          "regex": true,
          "code": "java.class.nonPublicPartOfAPI",
          "new": "(class|interface) com\\.azure\\.keyvault\\.jca\\.(com|org)\\..*",
          "justification": "skip check for third party files."
        },
        {
          "regex": true,
          "code": "java.class.nonPublicPartOfAPI",
          "new": "(class|enum|interface) org\\.conscrypt\\..*",
          "justification": "skip check for third party files."
        },
        {
          "regex": true,
          "code": "java\\.class\\.externalClassExposedInAPI",
          "new": "(interface|class|enum) com\\.azure\\.(communication\\.common|core|cosmos|data\\.schemaregistry|json|messaging\\.eventgrid|messaging\\.eventhubs|messaging\\.servicebus|resourcemanager|security\\.keyvault|storage).*",
          "justification": "SDK classes are allowed to be exposed by dependencies using them."
        },
        {
          "regex": true,
          "code": "java\\.class\\.externalClassExposedInAPI",
          "new": "interface org\\.reactivestreams\\.(Publisher|Subscriber|Subscription).*",
          "justification": "These classes exposed are publisher, subscriber, and Subscription."
        },
        {
          "regex": true,
          "code": "java\\.method\\.addedToInterface",
          "new": "method .* com\\.azure\\.resourcemanager\\..*",
          "justification": "resourcemanager interfaces are allowed to add methods."
        },
        {
          "ignore": true,
          "code": "java.method.addedToInterface",
          "new": "method <T> T com.azure.spring.data.cosmos.core.CosmosOperations::patch(java.lang.Object, com.azure.cosmos.models.PartitionKey, java.lang.Class<T>, com.azure.cosmos.models.CosmosPatchOperations)",
          "justification": "Spring interfaces are allowed to add methods."
        },
        {
          "ignore": true,
          "code": "java.method.addedToInterface",
          "new": "method <T> T com.azure.spring.data.cosmos.core.CosmosOperations::patch(java.lang.Object, com.azure.cosmos.models.PartitionKey, java.lang.Class<T>, com.azure.cosmos.models.CosmosPatchOperations, com.azure.cosmos.models.CosmosPatchItemRequestOptions)",
          "justification": "Spring interfaces are allowed to add methods."
        },
        {
          "ignore": true,
          "code": "java.method.addedToInterface",
          "new": "method <T> reactor.core.publisher.Mono<T> com.azure.spring.data.cosmos.core.ReactiveCosmosOperations::patch(java.lang.Object, com.azure.cosmos.models.PartitionKey, java.lang.Class<T>, com.azure.cosmos.models.CosmosPatchOperations)",
          "justification": "Spring interfaces are allowed to add methods."
        },
        {
          "ignore": true,
          "code": "java.method.addedToInterface",
          "new": "method <T> reactor.core.publisher.Mono<T> com.azure.spring.data.cosmos.core.ReactiveCosmosOperations::patch(java.lang.Object, com.azure.cosmos.models.PartitionKey, java.lang.Class<T>, com.azure.cosmos.models.CosmosPatchOperations, com.azure.cosmos.models.CosmosPatchItemRequestOptions)",
          "justification": "Spring interfaces are allowed to add methods."
        },
        {
          "ignore": true,
          "code": "java.method.addedToInterface",
          "new": "method <S extends T> S com.azure.spring.data.cosmos.repository.CosmosRepository<T, ID extends java.io.Serializable>::save(ID, com.azure.cosmos.models.PartitionKey, java.lang.Class<S>, com.azure.cosmos.models.CosmosPatchOperations)",
          "justification": "Spring interfaces are allowed to add methods."
        },
        {
          "ignore": true,
          "code": "java.method.addedToInterface",
          "new": "method <S extends T> S com.azure.spring.data.cosmos.repository.CosmosRepository<T, ID extends java.io.Serializable>::save(ID, com.azure.cosmos.models.PartitionKey, java.lang.Class<S>, com.azure.cosmos.models.CosmosPatchOperations, com.azure.cosmos.models.CosmosPatchItemRequestOptions)",
          "justification": "Spring interfaces are allowed to add methods."
        },
        {
          "ignore": true,
          "code": "java.method.addedToInterface",
          "new": "method <S extends T> reactor.core.publisher.Mono<S> com.azure.spring.data.cosmos.repository.ReactiveCosmosRepository<T, K>::save(K, com.azure.cosmos.models.PartitionKey, java.lang.Class<S>, com.azure.cosmos.models.CosmosPatchOperations)",
          "justification": "Spring interfaces are allowed to add methods."
        },
        {
          "ignore": true,
          "code": "java.method.addedToInterface",
          "new": "method <S extends T> reactor.core.publisher.Mono<S> com.azure.spring.data.cosmos.repository.ReactiveCosmosRepository<T, K>::save(K, com.azure.cosmos.models.PartitionKey, java.lang.Class<S>, com.azure.cosmos.models.CosmosPatchOperations, com.azure.cosmos.models.CosmosPatchItemRequestOptions)",
          "justification": "Spring interfaces are allowed to add methods."
        },
        {
          "regex": true,
          "code": "java\\.class\\.externalClassExposedInAPI",
          "new": "(class|interface|enum) com\\.azure\\.perf\\.test\\.core\\..*",
          "justification": "perf-test classes are allowed to be exposed."
        },
        {
          "regex": true,
          "code": "java\\.class\\.externalClassExposedInAPI",
          "new": "(interface|class|enum) io\\.(cloudevents|opentelemetry).*",
          "justification": "Azure Monitor Exporter is allowed to use OpenTelemetry types in public APIs as it implements interfaces defined by OpenTelemetry, Azure Event Grid cloud native cloud event is allowed to use CloudEvents types in public APIs as it implements interfaces defined by CloudEvents"
        },
        {
          "regex": true,
          "code": "java\\.class\\.externalClassExposedInAPI",
          "new": "(interface|class) org\\.springframework.util\\.ErrorHandler",
          "justification": "Azure Spring Cloud Messaging need the Spring's public interface for error handler registration, it is a common class for users to handle runtime errors."
        },
        {
          "regex": true,
          "code": "java\\.annotation\\.(added|attributeValueChanged)",
          "old": ".*",
          "annotationType": "com\\.azure\\.core\\.annotation\\.Service(Method|Client)",
          "justification": "These are SDK metadata annotations and don't affect runtime behavior."
        },
        {
          "regex": true,
          "code": "java\\.annotation\\.(added|attributeValueChanged|attributeAdded)",
          "new": "(class|method void|parameter void) com\\.azure\\.search\\.documents\\.indexes\\.models\\..*",
          "justification": "Generated classes were moved into public API, these annotations were already being used in implementation used during serialization and deserialization."
        },
        {
          "regex": true,
          "code": "java\\.annotation\\.removed",
          "new": "(class|interface|method|parameter) com\\.azure\\.cosmos\\..*",
          "justification": "Cosmos SDK removes Beta annotation to GA its APIs and classes."
        },
        {
          "code" : "java.method.visibilityReduced",
          "old" : "method com.azure.spring.messaging.eventhubs.support.converter.EventHubsMessageConverter com.azure.spring.cloud.autoconfigure.eventhubs.AzureEventHubsMessagingAutoConfiguration.EventHubsTemplateConfiguration::eventHubsMessageConverter()",
          "new" : "method com.azure.spring.messaging.eventhubs.support.converter.EventHubsMessageConverter com.azure.spring.cloud.autoconfigure.eventhubs.AzureEventHubsMessagingAutoConfiguration.EventHubsTemplateConfiguration::eventHubsMessageConverter(com.fasterxml.jackson.databind.ObjectMapper)",
          "justification": "Shouldn't have been a public API."
        },
        {
          "code" : "java.method.visibilityReduced",
          "old" : "method com.azure.spring.messaging.servicebus.support.converter.ServiceBusMessageConverter com.azure.spring.cloud.autoconfigure.servicebus.AzureServiceBusMessagingAutoConfiguration.ServiceBusTemplateConfiguration::serviceBusMessageConverter()",
          "new" : "method com.azure.spring.messaging.servicebus.support.converter.ServiceBusMessageConverter com.azure.spring.cloud.autoconfigure.servicebus.AzureServiceBusMessagingAutoConfiguration.ServiceBusTemplateConfiguration::serviceBusMessageConverter(com.fasterxml.jackson.databind.ObjectMapper)",
          "justification": "Shouldn't have been a public API."
        },
        {
          "code" : "java.method.removed",
          "old" : "method com.azure.spring.messaging.storage.queue.support.converter.StorageQueueMessageConverter com.azure.spring.cloud.autoconfigure.storage.AzureStorageQueueMessagingAutoConfiguration::messageConverter()",
          "justification": "Shouldn't have been a public API."
        },
        {
          "code": "java.annotation.added",
          "old": "class com.azure.spring.cloud.autoconfigure.kafka.AzureEventHubsKafkaOAuth2AutoConfiguration",
          "new": "class com.azure.spring.cloud.autoconfigure.kafka.AzureEventHubsKafkaOAuth2AutoConfiguration",
          "annotation": "@org.springframework.boot.autoconfigure.condition.ConditionalOnProperty(value = {\"spring.cloud.azure.eventhubs.kafka.enabled\"}, havingValue = \"true\", matchIfMissing = true)",
          "justification": "To enable turn on/off the related auto-configurations manually."
        },
        {
          "code": "java.annotation.added",
          "new": "class com.azure.spring.cloud.autoconfigure.data.cosmos.CosmosDataAutoConfiguration",
          "justification": "Fixes a bug."
        },
        {
          "code": "java.method.added",
          "new": "method void com.azure.spring.cloud.autoconfigure.aadb2c.AadB2cOidcLoginConfigurer::<init>(org.springframework.security.web.authentication.logout.LogoutSuccessHandler, org.springframework.security.oauth2.client.web.OAuth2AuthorizationRequestResolver, org.springframework.security.oauth2.client.endpoint.OAuth2AccessTokenResponseClient<org.springframework.security.oauth2.client.endpoint.OAuth2AuthorizationCodeGrantRequest>, org.springframework.boot.web.client.RestTemplateBuilder)",
          "justification": "New method added to fix a bug."
        },
        {
<<<<<<< HEAD
          "code": "java.method.parameterTypeChanged",
          "old": "parameter com.azure.spring.cloud.autoconfigure.aadb2c.AadB2cOidcLoginConfigurer com.azure.spring.cloud.autoconfigure.aadb2c.AadB2cAutoConfiguration::b2cLoginConfigurer(===com.azure.spring.cloud.autoconfigure.aadb2c.AadB2cLogoutSuccessHandler===, com.azure.spring.cloud.autoconfigure.aadb2c.AadB2cAuthorizationRequestResolver)",
          "new": "parameter com.azure.spring.cloud.autoconfigure.aadb2c.AadB2cOidcLoginConfigurer com.azure.spring.cloud.autoconfigure.aadb2c.AadB2cAutoConfiguration::b2cLoginConfigurer(===org.springframework.security.web.authentication.logout.LogoutSuccessHandler===, com.azure.spring.cloud.autoconfigure.aadb2c.AadB2cAuthorizationRequestResolver)",
          "justification": "To support multiple client registrations for Azure AD B2C."
        },
        {
          "code": "java.method.numberOfParametersChanged",
          "old": "method com.azure.spring.cloud.autoconfigure.aadb2c.AadB2cLogoutSuccessHandler com.azure.spring.cloud.autoconfigure.aadb2c.AadB2cAutoConfiguration::b2cLogoutSuccessHandler(com.azure.spring.cloud.autoconfigure.aadb2c.properties.AadB2cProperties)",
          "new": "method org.springframework.security.web.authentication.logout.LogoutSuccessHandler com.azure.spring.cloud.autoconfigure.aadb2c.AadB2cAutoConfiguration::b2cLogoutSuccessHandler(org.springframework.security.oauth2.client.registration.ClientRegistrationRepository, com.azure.spring.cloud.autoconfigure.aadb2c.properties.AadB2cProperties)",
          "justification": "To support multiple client registrations for Azure AD B2C."
        },
        {
          "code": "java.method.returnTypeChanged",
          "old": "method com.azure.spring.cloud.autoconfigure.aadb2c.AadB2cLogoutSuccessHandler com.azure.spring.cloud.autoconfigure.aadb2c.AadB2cAutoConfiguration::b2cLogoutSuccessHandler(com.azure.spring.cloud.autoconfigure.aadb2c.properties.AadB2cProperties)",
          "new": "method org.springframework.security.web.authentication.logout.LogoutSuccessHandler com.azure.spring.cloud.autoconfigure.aadb2c.AadB2cAutoConfiguration::b2cLogoutSuccessHandler(org.springframework.security.oauth2.client.registration.ClientRegistrationRepository, com.azure.spring.cloud.autoconfigure.aadb2c.properties.AadB2cProperties)",
          "justification": "To support multiple client registrations for Azure AD B2C."
        },
        {
          "code": "java.method.parameterTypeChanged",
          "old": "parameter void com.azure.spring.cloud.autoconfigure.aadb2c.AadB2cOidcLoginConfigurer::<init>(===com.azure.spring.cloud.autoconfigure.aadb2c.AadB2cLogoutSuccessHandler===, com.azure.spring.cloud.autoconfigure.aadb2c.AadB2cAuthorizationRequestResolver)",
          "new": "parameter void com.azure.spring.cloud.autoconfigure.aadb2c.AadB2cOidcLoginConfigurer::<init>(===org.springframework.security.web.authentication.logout.LogoutSuccessHandler===, com.azure.spring.cloud.autoconfigure.aadb2c.AadB2cAuthorizationRequestResolver)",
          "justification": "To support multiple client registrations for Azure AD B2C."
        },
        {
          "code": "java.method.numberOfParametersChanged",
          "old": "method org.springframework.security.oauth2.client.registration.ClientRegistrationRepository com.azure.spring.cloud.autoconfigure.aadb2c.configuration.AadB2cOAuth2ClientConfiguration::clientRegistrationRepository()",
          "new": "method org.springframework.security.oauth2.client.registration.ClientRegistrationRepository com.azure.spring.cloud.autoconfigure.aadb2c.configuration.AadB2cOAuth2ClientConfiguration::clientRegistrationRepository(org.springframework.beans.factory.ObjectProvider<org.springframework.boot.autoconfigure.security.oauth2.client.OAuth2ClientProperties>, org.springframework.beans.factory.ObjectProvider<com.azure.spring.cloud.autoconfigure.aadb2c.registration.AadB2cClientRegistrationRepositoryBuilderConfigurer>)",
          "justification": "To support multiple client registrations for Azure AD B2C."
        },
        {
          "code": "java.missing.newSuperType",
          "old": "class com.azure.messaging.eventhubs.EventData",
          "new": "class com.azure.messaging.eventhubs.EventData",
          "superClass": "com.azure.core.models.MessageContent",
          "justification": "To support Schema Registry Avro Serializer's signature, EventData extends from MessageContent."
        },
        {
          "regex": true,
          "code": "java.class.externalClassExposedInAPI",
          "new": "class com\\.azure\\.messaging\\.eventhubs\\..*",
          "justification": "SDK classes are allowed to be exposed by dependencies using them."
        },
        {
=======
>>>>>>> 9635dac9
          "code": "java.method.removed",
          "old": "method java.lang.String com.azure.spring.cloud.autoconfigure.jms.properties.AzureServiceBusJmsProperties::getPassword()",
          "justification": "Remove some meaningless jms properties"
        },
        {
          "code": "java.method.removed",
          "old": "method java.lang.String com.azure.spring.cloud.autoconfigure.jms.properties.AzureServiceBusJmsProperties::getRemoteUrl()",
          "justification": "Remove some meaningless jms properties"
        },
        {
          "code": "java.method.removed",
          "old": "method java.lang.String com.azure.spring.cloud.autoconfigure.jms.properties.AzureServiceBusJmsProperties::getUsername()",
          "justification": "Remove some meaningless jms properties"
        },
        {
          "code": "java.method.removed",
          "old": "method void com.azure.spring.cloud.autoconfigure.jms.properties.AzureServiceBusJmsProperties::setPassword(java.lang.String)",
          "justification": "Remove some meaningless jms properties"
        },
        {
          "code": "java.method.removed",
          "old": "method void com.azure.spring.cloud.autoconfigure.jms.properties.AzureServiceBusJmsProperties::setRemoteUrl(java.lang.String)",
          "justification": "Remove some meaningless jms properties"
        },
        {
          "code": "java.method.removed",
          "old": "method void com.azure.spring.cloud.autoconfigure.jms.properties.AzureServiceBusJmsProperties::setUsername(java.lang.String)",
          "justification": "Remove some meaningless jms properties"
        },
        {
          "regex": true,
          "code": "java.method.numberOfParametersChanged",
          "old": "method void com\\.azure\\.spring\\.cloud\\.config\\.stores\\..*",
          "justification": "Not a public api"
        },
        {
          "code": "java.method.removed",
          "old": "method com.azure.spring.cloud.config.resource.ConnectionPool com.azure.spring.cloud.config.AppConfigurationBootstrapConfiguration::initConnectionString(com.azure.spring.cloud.config.properties.AppConfigurationProperties)",
          "justification": "Not a public api"
        },
        {
          "regex": true,
          "code": "java.class.removed",
          "old": "class com\\.azure\\.spring\\.cloud\\.config\\.resource\\.(Connection|ConnectionPool)",
          "justification": "Not a public api"
        },
        {
          "regex": true,
          "code": "java.class.removed",
          "old": "class com\\.azure\\.spring\\.cloud\\.config\\.(AppConfigurationPropertySource|AppConfigurationPropertySourceLocator)",
          "justification": "Not a public api"
        },
        {
          "code": "java.class.removed",
          "old": "class com.azure.spring.cloud.config.stores.ClientStore",
          "justification": "Not a public api"
        },
        {
          "ignore": true,
          "code": "java.class.externalClassExposedInAPI",
          "new": "interface com.azure.spring.cloud.config.AppConfigurationRefresh",
          "justification": "Thi isn't an external class"
        },
        {
          "regex": true,
          "code": "java\\.class\\.externalClassExposedInAPI",
          "new": "(interface|class|enum) com\\.mysql\\.cj\\..*",
          "justification": "Mysql driver classes are allowed to be exposed by dependencies using them."
        },
        {
          "regex": true,
          "code": "java\\.class\\.externalClassExposedInAPI",
          "new": "(interface|class|enum) org\\.postgresql\\..*",
          "justification": "Postgresql driver classes are allowed to be exposed by dependencies using them."
        },
        {
          "code": "java.method.parameterTypeParameterChanged",
          "old": "parameter <T> reactor.core.publisher.Mono<T> com.azure.spring.data.cosmos.core.ReactiveCosmosOperations::insert(java.lang.String, ===java.lang.Object===, com.azure.cosmos.models.PartitionKey)",
          "new": "parameter <T> reactor.core.publisher.Mono<T> com.azure.spring.data.cosmos.core.ReactiveCosmosOperations::insert(java.lang.String, ===T===, com.azure.cosmos.models.PartitionKey)",
          "parameterIndex": "1",
          "justification": "To support mono method chaining, without explicit typcast for upper bounded generics"
        },
        {
          "code": "java.method.parameterTypeParameterChanged",
          "old": "parameter <T> reactor.core.publisher.Mono<T> com.azure.spring.data.cosmos.core.ReactiveCosmosTemplate::insert(java.lang.String, ===java.lang.Object===, com.azure.cosmos.models.PartitionKey)",
          "new": "parameter <T> reactor.core.publisher.Mono<T> com.azure.spring.data.cosmos.core.ReactiveCosmosTemplate::insert(java.lang.String, ===T===, com.azure.cosmos.models.PartitionKey)",
          "parameterIndex": "1",
          "justification": "To support mono method chaining, without explicit typcast for upper bounded generics"
        },
        {
          "regex": true,
          "code": "java.class.externalClassExposedInAPI",
          "new": "(interface|class|enum) redis\\.clients\\.jedis\\..*",
          "justification": "To support the EventHubs JedisRedisCheckpointStore constructor"
        },
        {
          "regex": true,
          "code": "java.class.externalClassExposedInAPI",
          "new": "class org\\.json\\.JSON(Array|Exception|Object|Pointer|PointerException|Tokener)",
          "justification": "To support the EventHubs JedisRedisCheckpointStore constructor"
        },
        {
          "regex": true,
          "code": "java.method.returnTypeChangedCovariantly",
          "new": "method com.azure.search.documents.indexes.models.(CognitiveServicesAccountKey|ConditionalSkill|CustomEntityLookupSkill|DefaultCognitiveServicesAccount|DistanceScoringFunction|DocumentExtractionSkill|EntityRecognitionSkill|FreshnessScoringFunction|ImageAnalysisSkill|KeyPhraseExtractionSkill|LanguageDetectionSkill|MagnitudeScoringFunction|MergeSkill|OcrSkill|SentimentSkill|ShaperSkill|SplitSkill|TagScoringFunction|TextTranslationSkill|WebApiSkill) .*",
          "justification": "Proper support for fluent setters in subtypes."
        },
        {
          "code": "java.method.numberOfParametersChanged",
          "old": "method void com.azure.spring.cloud.config.pipline.policies.BaseAppConfigurationPolicy::<init>(java.lang.Boolean, java.lang.Boolean)",
          "new": "method void com.azure.spring.cloud.config.pipline.policies.BaseAppConfigurationPolicy::<init>(java.lang.Boolean, java.lang.Boolean, java.lang.Integer)",
          "justification": "Not a public api"
        },
        {
          "code": "java.field.removedWithConstant",
          "old": "field com.azure.spring.cloud.config.properties.AppConfigurationStoreSelects.LABEL_SEPARATOR",
          "justification": "Not a public api"
        },
        {
          "code": "java.method.numberOfParametersChanged",
          "new": "method void com.azure.spring.cloud.autoconfigure.aad.AadAuthenticationFilterAutoConfiguration::<init>(com.azure.spring.cloud.autoconfigure.aad.properties.AadAuthenticationProperties, org.springframework.boot.web.client.RestTemplateBuilder)",
          "justification": "Bean configuration will not be used by customer in java code."
        },
        {
          "code": "java.method.numberOfParametersChanged",
          "new": "method void com.azure.spring.cloud.autoconfigure.aad.configuration.AadOAuth2ClientConfiguration::<init>(org.springframework.boot.web.client.RestTemplateBuilder)",
          "justification": "Bean configuration will not be used by customer in java code."
        },
        {
          "code": "java.method.numberOfParametersChanged",
          "new": "method void com.azure.spring.cloud.autoconfigure.aad.configuration.AadResourceServerConfiguration::<init>(org.springframework.boot.web.client.RestTemplateBuilder)",
          "justification": "Bean configuration will not be used by customer in java code."
        },
        {
          "code": "java.method.numberOfParametersChanged",
          "new": "method void com.azure.spring.cloud.autoconfigure.aad.configuration.AadWebApplicationConfiguration::<init>(org.springframework.boot.web.client.RestTemplateBuilder)",
          "justification": "Bean configuration will not be used by customer in java code."
        },
        {
          "code": "java.method.numberOfParametersChanged",
          "new": "method void com.azure.spring.cloud.autoconfigure.aad.filter.AadAuthenticationFilter::<init>(com.azure.spring.cloud.autoconfigure.aad.properties.AadAuthenticationProperties, com.azure.spring.cloud.autoconfigure.aad.properties.AadAuthorizationServerEndpoints, com.azure.spring.cloud.autoconfigure.aad.filter.UserPrincipalManager, org.springframework.boot.web.client.RestTemplateBuilder)",
          "justification": "Customer's java code will not call this method directly."
        },
        {
          "code": "java.method.numberOfParametersChanged",
          "new": "method void com.azure.spring.cloud.autoconfigure.aad.filter.AadAuthenticationFilter::<init>(com.azure.spring.cloud.autoconfigure.aad.properties.AadAuthenticationProperties, com.azure.spring.cloud.autoconfigure.aad.properties.AadAuthorizationServerEndpoints, com.nimbusds.jose.util.ResourceRetriever, org.springframework.boot.web.client.RestTemplateBuilder)",
          "justification": "Customer's java code will not call this method directly."
        },
        {
          "code": "java.method.numberOfParametersChanged",
          "new": "method void com.azure.spring.cloud.autoconfigure.aad.filter.AadAuthenticationFilter::<init>(com.azure.spring.cloud.autoconfigure.aad.properties.AadAuthenticationProperties, com.azure.spring.cloud.autoconfigure.aad.properties.AadAuthorizationServerEndpoints, com.nimbusds.jose.util.ResourceRetriever, com.nimbusds.jose.jwk.source.JWKSetCache, org.springframework.boot.web.client.RestTemplateBuilder)",
          "justification": "Customer's java code will not call this method directly."
        },
        {
          "code": "java.method.numberOfParametersChanged",
          "new": "method void com.azure.spring.cloud.autoconfigure.aadb2c.AadB2cResourceServerAutoConfiguration::<init>(com.azure.spring.cloud.autoconfigure.aadb2c.properties.AadB2cProperties, org.springframework.boot.web.client.RestTemplateBuilder)",
          "justification": "Bean configuration will not be used by customer in java code."
        },
        {
          "code": "java.method.numberOfParametersChanged",
          "new": "method com.nimbusds.jwt.proc.JWTClaimsSetAwareJWSKeySelector<com.nimbusds.jose.proc.SecurityContext> com.azure.spring.cloud.autoconfigure.aadb2c.AadB2cResourceServerAutoConfiguration::aadIssuerJwsKeySelector(com.azure.spring.cloud.autoconfigure.aad.AadTrustedIssuerRepository, com.nimbusds.jose.util.ResourceRetriever)",
          "justification": "Bean configuration will not be used by customer in java code."
        },
        {
          "code": "java.method.numberOfParametersChanged",
          "new": "method void com.azure.spring.cloud.autoconfigure.aadb2c.configuration.AadB2cOAuth2ClientConfiguration::<init>(com.azure.spring.cloud.autoconfigure.aadb2c.properties.AadB2cProperties, org.springframework.boot.web.client.RestTemplateBuilder)",
          "justification": "Bean configuration will not be used by customer in java code."
        },
        {
          "regex": true,
          "code": "java.annotation.added",
          "new": "class com.azure.ai.formrecognizer.documentanalysis.models.(DocumentField|DocumentLine)",
          "justification": "Skip customized getters on class when serialization and deserialization."
        },
        {
          "code": "java.class.removed",
          "old": "enum com.azure.messaging.eventhubs.checkpointstore.blob.Messages",
          "justification": "Messages class was accidentally made public. Reverting the public change since this should be implementation detail."
        },
        {
          "code": "java.method.numberOfParametersChanged",
          "new": "method void com.azure.spring.cloud.autoconfigure.aadb2c.AadB2cAutoConfiguration::<init>(org.springframework.boot.web.client.RestTemplateBuilder)",
          "justification": "Bean configuration will not be used by customer in java code."
        },
        {
          "ignore": true,
          "code": "java.method.addedToInterface",
          "new": "method java.lang.String com.azure.spring.cloud.core.provider.AzureProfileOptionsProvider.AzureEnvironmentOptions::getServiceBusDomainName()",
          "justification": "support configuration of Service Bus domain name."
        },
        {
          "ignore": true,
          "code": "java.method.removed",
          "old": "method java.lang.String com.azure.resourcemanager.compute.models.GalleryArtifactVersionSource::uri()",
          "justification": "Non-functional property removed by backend."
        },
        {
          "ignore": true,
          "code": "java.method.removed",
          "old": "method com.azure.resourcemanager.compute.models.GalleryArtifactVersionSource com.azure.resourcemanager.compute.models.GalleryArtifactVersionSource::withUri(java.lang.String)",
          "justification": "Non-functional property removed by backend."
        },
        {
          "ignore": true,
          "code": "java.method.returnTypeChangedCovariantly",
          "old": "method com.azure.resourcemanager.compute.models.GalleryArtifactVersionSource com.azure.resourcemanager.compute.models.GalleryDiskImage::source() @ com.azure.resourcemanager.compute.models.GalleryDataDiskImage",
          "new": "method com.azure.resourcemanager.compute.models.GalleryDiskImageSource com.azure.resourcemanager.compute.models.GalleryDiskImage::source() @ com.azure.resourcemanager.compute.models.GalleryDataDiskImage",
          "justification": "Type of property changed to its subclass by backend. Getter returns a subclass of previous type."
        },
        {
          "ignore": true,
          "code": "java.method.parameterTypeChanged",
          "old": "parameter com.azure.resourcemanager.compute.models.GalleryDataDiskImage com.azure.resourcemanager.compute.models.GalleryDataDiskImage::withSource(===com.azure.resourcemanager.compute.models.GalleryArtifactVersionSource===)",
          "new": "parameter com.azure.resourcemanager.compute.models.GalleryDataDiskImage com.azure.resourcemanager.compute.models.GalleryDataDiskImage::withSource(===com.azure.resourcemanager.compute.models.GalleryDiskImageSource===)",
          "parameterIndex": "0",
          "justification": "Type of property changed to its subclass by backend. User will not access the setter in convenience API."
        },
        {
          "ignore": true,
          "code": "java.method.returnTypeChangedCovariantly",
          "old": "method com.azure.resourcemanager.compute.models.GalleryArtifactVersionSource com.azure.resourcemanager.compute.models.GalleryImageVersionStorageProfile::source()",
          "new": "method com.azure.resourcemanager.compute.models.GalleryArtifactVersionFullSource com.azure.resourcemanager.compute.models.GalleryImageVersionStorageProfile::source()",
          "justification": "Type of property changed to its subclass by backend. Getter returns a subclass of previous type."
        },
        {
          "ignore": true,
          "code": "java.method.parameterTypeChanged",
          "old": "parameter com.azure.resourcemanager.compute.models.GalleryImageVersionStorageProfile com.azure.resourcemanager.compute.models.GalleryImageVersionStorageProfile::withSource(===com.azure.resourcemanager.compute.models.GalleryArtifactVersionSource===)",
          "new": "parameter com.azure.resourcemanager.compute.models.GalleryImageVersionStorageProfile com.azure.resourcemanager.compute.models.GalleryImageVersionStorageProfile::withSource(===com.azure.resourcemanager.compute.models.GalleryArtifactVersionFullSource===)",
          "parameterIndex": "0",
          "justification": "Type of property changed to its subclass by backend. User will not access the setter in convenience API."
        },
        {
          "ignore": true,
          "code": "java.method.returnTypeChangedCovariantly",
          "old": "method com.azure.resourcemanager.compute.models.GalleryArtifactVersionSource com.azure.resourcemanager.compute.models.GalleryDiskImage::source() @ com.azure.resourcemanager.compute.models.GalleryOSDiskImage",
          "new": "method com.azure.resourcemanager.compute.models.GalleryDiskImageSource com.azure.resourcemanager.compute.models.GalleryDiskImage::source() @ com.azure.resourcemanager.compute.models.GalleryOSDiskImage",
          "justification": "Type of property changed to its subclass by backend. Getter returns a subclass of previous type."
        },
        {
          "ignore": true,
          "code": "java.method.parameterTypeChanged",
          "old": "parameter com.azure.resourcemanager.compute.models.GalleryOSDiskImage com.azure.resourcemanager.compute.models.GalleryOSDiskImage::withSource(===com.azure.resourcemanager.compute.models.GalleryArtifactVersionSource===)",
          "new": "parameter com.azure.resourcemanager.compute.models.GalleryOSDiskImage com.azure.resourcemanager.compute.models.GalleryOSDiskImage::withSource(===com.azure.resourcemanager.compute.models.GalleryDiskImageSource===)",
          "parameterIndex": "0",
          "justification": "Type of property changed to its subclass by backend. User will not access the setter in convenience API."
        },
        {
          "code": "java.method.removed",
          "old": "method java.lang.String com.azure.resourcemanager.sql.models.ReplicationLink::location()",
          "justification": "Non-functional property removed by backend."
        },
        {
          "regex": true,
          "code": "java.field.enumConstantOrderChanged",
          "new": "field com.azure.resourcemanager.sql.models.SecurityAlertPolicyState.(DISABLED|ENABLED)",
          "justification": "NEW is removed by backend from SecurityAlertPolicyState, affecting the rest of the constants."
        },
        {
          "code": "java.field.removed",
          "old": "field com.azure.resourcemanager.sql.models.SecurityAlertPolicyState.NEW",
          "justification": "NEW is removed by backend. It's an obsolete state."
        },
        {
          "code": "java.method.removed",
          "old": "method java.time.OffsetDateTime com.azure.resourcemanager.sql.models.ServerMetric::nextResetTime()",
          "justification": "Non-functional property removed by backend."
        },
        {
          "code": "java.method.removed",
          "old": "method java.lang.String com.azure.resourcemanager.sql.models.ServerMetric::resourceName()",
          "justification": "Non-functional property removed by backend."
        },
        {
          "code": "java.method.removed",
          "old": "method java.util.List<com.azure.resourcemanager.sql.models.SqlDatabaseMetricDefinition> com.azure.resourcemanager.sql.models.SqlDatabase::listMetricDefinitions()",
          "justification": "Metrics APIs are replaced by the Azure monitor shoebox metrics APIs thus not SQL API anymore."
        },
        {
          "code": "java.method.removed",
          "old": "method com.azure.core.http.rest.PagedFlux<com.azure.resourcemanager.sql.models.SqlDatabaseMetricDefinition> com.azure.resourcemanager.sql.models.SqlDatabase::listMetricDefinitionsAsync()",
          "justification": "Metrics APIs are replaced by the Azure monitor shoebox metrics APIs thus not SQL API anymore."
        },
        {
          "code": "java.method.removed",
          "old": "method java.util.List<com.azure.resourcemanager.sql.models.SqlDatabaseMetric> com.azure.resourcemanager.sql.models.SqlDatabase::listMetrics(java.lang.String)",
          "justification": "Metrics APIs are replaced by the Azure monitor shoebox metrics APIs thus not SQL API anymore."
        },
        {
          "code": "java.method.removed",
          "old": "method com.azure.core.http.rest.PagedFlux<com.azure.resourcemanager.sql.models.SqlDatabaseMetric> com.azure.resourcemanager.sql.models.SqlDatabase::listMetricsAsync(java.lang.String)",
          "justification": "Metrics APIs are replaced by the Azure monitor shoebox metrics APIs thus not SQL API anymore."
        },
        {
          "code": "java.method.removed",
          "old": "method java.util.Map<java.lang.String, com.azure.resourcemanager.sql.models.ServiceTierAdvisor> com.azure.resourcemanager.sql.models.SqlDatabase::listServiceTierAdvisors()",
          "justification": "Non-function operation removed by backend."
        },
        {
          "code": "java.method.removed",
          "old": "method com.azure.core.http.rest.PagedFlux<com.azure.resourcemanager.sql.models.ServiceTierAdvisor> com.azure.resourcemanager.sql.models.SqlDatabase::listServiceTierAdvisorsAsync()",
          "justification": "Non functional methods not supported by backend."
        },
        {
          "code": "java.method.removed",
          "old": "method com.azure.resourcemanager.sql.models.SqlDatabaseThreatDetectionPolicy.DefinitionStages.WithStorageEndpoint com.azure.resourcemanager.sql.models.SqlDatabaseThreatDetectionPolicy.DefinitionStages.WithSecurityAlertPolicyState::withPolicyNew() @ com.azure.resourcemanager.sql.models.SqlDatabaseThreatDetectionPolicy.DefinitionStages.Blank",
          "justification": "Non-function operation since 'NEW' is removed from SecurityAlertPolicyState."
        },
        {
          "code": "java.method.removed",
          "old": "method com.azure.resourcemanager.sql.models.SqlDatabaseThreatDetectionPolicy.Update com.azure.resourcemanager.sql.models.SqlDatabaseThreatDetectionPolicy.UpdateStages.WithSecurityAlertPolicyState::withPolicyNew() @ com.azure.resourcemanager.sql.models.SqlDatabaseThreatDetectionPolicy.Update",
          "justification": "Non-function operation since 'NEW' is removed from SecurityAlertPolicyState."
        },
        {
          "code": "java.method.removed",
          "old": "method java.time.OffsetDateTime com.azure.resourcemanager.sql.models.SqlDatabaseUsageMetric::nextResetTime()",
          "justification": "Non-functional property removed by backend."
        },
        {
          "code": "java.method.removed",
          "old": "method java.lang.String com.azure.resourcemanager.sql.models.SqlDatabaseUsageMetric::resourceName()",
          "justification": "Non-functional property removed by backend."
        },
        {
          "code": "java.method.removed",
          "old": "method java.util.List<com.azure.resourcemanager.sql.models.ElasticPoolDatabaseActivity> com.azure.resourcemanager.sql.models.SqlElasticPool::listDatabaseActivities()",
          "justification": "Remove non-functional class ElasticPoolDatabaseActivity since underlying ElasticPoolDatabaseActivityInner was removed by backend."
        },
        {
          "code": "java.method.removed",
          "old": "method com.azure.core.http.rest.PagedFlux<com.azure.resourcemanager.sql.models.ElasticPoolDatabaseActivity> com.azure.resourcemanager.sql.models.SqlElasticPool::listDatabaseActivitiesAsync()",
          "justification": "Non functional methods not supported by backend."
        },
        {
          "code": "java.method.removed",
          "old": "method java.util.List<com.azure.resourcemanager.sql.models.SqlDatabaseMetricDefinition> com.azure.resourcemanager.sql.models.SqlElasticPool::listDatabaseMetricDefinitions()",
          "justification": "Metrics APIs are replaced by the Azure monitor shoebox metrics APIs thus not SQL API anymore."
        },
        {
          "code": "java.method.removed",
          "old": "method com.azure.core.http.rest.PagedFlux<com.azure.resourcemanager.sql.models.SqlDatabaseMetricDefinition> com.azure.resourcemanager.sql.models.SqlElasticPool::listDatabaseMetricDefinitionsAsync()",
          "justification": "Non functional methods not supported by backend."
        },
        {
          "code": "java.method.removed",
          "old": "method java.util.List<com.azure.resourcemanager.sql.models.SqlDatabaseMetricDefinition> com.azure.resourcemanager.sql.models.SqlElasticPool::listDatabaseMetrics()",
          "justification": "Metrics APIs are replaced by the Azure monitor shoebox metrics APIs thus not SQL API anymore."
        },
        {
          "code": "java.method.removed",
          "old": "method com.azure.core.http.rest.PagedFlux<com.azure.resourcemanager.sql.models.SqlDatabaseMetric> com.azure.resourcemanager.sql.models.SqlElasticPool::listDatabaseMetricsAsync(java.lang.String)",
          "justification": "Non functional methods not supported by backend."
        },
        {
          "code": "java.method.removed",
          "old": "method java.lang.String com.azure.resourcemanager.sql.models.SqlRestorableDroppedDatabase::elasticPoolName()",
          "justification": "Non-functional property removed by backend."
        },
        {
          "code": "java.method.removed",
          "old": "method java.lang.String com.azure.resourcemanager.sql.models.SqlRestorableDroppedDatabase::serviceLevelObjective()",
          "justification": "Non-functional property removed by backend."
        },
        {
          "code": "java.method.removed",
          "old": "method com.azure.resourcemanager.sql.models.ServiceObjective com.azure.resourcemanager.sql.models.SqlServer::getServiceObjective(java.lang.String)",
          "justification": "Non-functional property removed by backend."
        },
        {
          "code": "java.method.removed",
          "old": "method java.util.Map<java.lang.String, com.azure.resourcemanager.sql.models.RecommendedElasticPool> com.azure.resourcemanager.sql.models.SqlServer::listRecommendedElasticPools()",
          "justification": "Non-functional RecommendElasticPool removed by backend."
        },
        {
          "code": "java.method.removed",
          "old": "method java.util.List<com.azure.resourcemanager.sql.models.ServiceObjective> com.azure.resourcemanager.sql.models.SqlServer::listServiceObjectives()",
          "justification": "Non-functional ServiceObjective removed by backend."
        },
        {
          "code": "java.method.removed",
          "old": "method com.azure.resourcemanager.sql.models.SqlServerKeyOperations.DefinitionStages.WithCreate com.azure.resourcemanager.sql.models.SqlServerKeyOperations.DefinitionStages.WithCreationDate::withCreationDate(java.time.OffsetDateTime) @ com.azure.resourcemanager.sql.models.SqlServerKeyOperations.DefinitionStages.WithCreate",
          "justification": "Property creationDate can not be specified during creation any more."
        },
        {
          "code": "java.method.removed",
          "old": "method com.azure.resourcemanager.sql.models.SqlServerKeyOperations.DefinitionStages.WithCreate com.azure.resourcemanager.sql.models.SqlServerKeyOperations.DefinitionStages.WithThumbprint::withThumbprint(java.lang.String) @ com.azure.resourcemanager.sql.models.SqlServerKeyOperations.DefinitionStages.WithCreate: Method was removed.",
          "justification": "Property thumbprint can not be specified during creation any more."
        },
        {
          "code": "java.method.returnTypeTypeParametersChanged",
          "old:": "method T com.azure.resourcemanager.resources.fluentcore.model.HasInnerModel<T>::innerModel() @ com.azure.resourcemanager.sql.models.TransparentDataEncryption",
          "justification": "Return type has been renamed by backend."
        },
        {
          "code": "java.method.returnTypeTypeParametersChanged",
          "old:": "method T com.azure.resourcemanager.resources.fluentcore.model.HasInnerModel<T>::innerModel() @ com.azure.resourcemanager.sql.models.TransparentDataEncryption",
          "justification": "Return type parameter has been renamed by backend."
        },
        {
          "code": "java.method.removed",
          "old": "method java.util.List<com.azure.resourcemanager.sql.models.TransparentDataEncryptionActivity> com.azure.resourcemanager.sql.models.TransparentDataEncryption::listActivities()",
          "justification": "Non-functional TransparentDataEncryptionActivity removed."
        },
        {
          "code": "java.method.removed",
          "old": "method com.azure.core.http.rest.PagedFlux<com.azure.resourcemanager.sql.models.TransparentDataEncryptionActivity> com.azure.resourcemanager.sql.models.TransparentDataEncryption::listActivitiesAsync()",
          "justification": "Non functional methods not supported by backend."
        },
        {
          "code": "java.method.returnTypeChanged",
          "old:": "method com.azure.resourcemanager.sql.models.TransparentDataEncryptionStatus com.azure.resourcemanager.sql.models.TransparentDataEncryption::status()",
          "new": "method com.azure.resourcemanager.sql.models.TransparentDataEncryptionState com.azure.resourcemanager.sql.models.TransparentDataEncryption::status()",
          "justification": "Return type has been renamed by backend."
        },
        {
          "code": "java.method.parameterTypeChanged",
          "old:": "parameter com.azure.resourcemanager.sql.models.TransparentDataEncryption com.azure.resourcemanager.sql.models.TransparentDataEncryption::updateStatus(===com.azure.resourcemanager.sql.models.TransparentDataEncryptionStatus===)",
          "new": "parameter com.azure.resourcemanager.sql.models.TransparentDataEncryption com.azure.resourcemanager.sql.models.TransparentDataEncryption::updateStatus(===com.azure.resourcemanager.sql.models.TransparentDataEncryptionState===)",
          "justification": "Return type has been renamed by backend."
        },
        {
          "code": "java.class.noLongerImplementsInterface",
          "old": "interface com.azure.resourcemanager.sql.models.TransparentDataEncryption",
          "justification": "TransparentDataEncryptionInner has been rename to LogicalDatabaseTransparentDataEncryptionInner by backend."
        },
        {
          "code": "java.class.superTypeTypeParametersChanged",
          "old": "interface com.azure.resourcemanager.sql.models.TransparentDataEncryption",
          "justification": "TransparentDataEncryptionInner has been rename to LogicalDatabaseTransparentDataEncryptionInner by backend."
        },
        {
          "code": "java.method.removed",
          "old": "method java.lang.String com.azure.resourcemanager.sql.models.ElasticPoolActivity::location()",
          "justification": "Non-functional property removed by backend."
        },
        {
          "code": "java.method.removed",
          "old": "method int com.azure.resourcemanager.sql.models.ElasticPoolActivity::requestedDatabaseDtuCap()",
          "justification": "Non-functional property removed by backend."
        },
        {
          "code": "java.method.removed",
          "old": "method int com.azure.resourcemanager.sql.models.ElasticPoolActivity::requestedDatabaseDtuGuarantee()",
          "justification": "Non-functional property removed by backend."
        },
        {
          "code": "java.method.removed",
          "old": "method int com.azure.resourcemanager.sql.models.ElasticPoolActivity::requestedDatabaseDtuMax()",
          "justification": "Non-functional property removed by backend."
        },
        {
          "code": "java.method.removed",
          "old": "method int com.azure.resourcemanager.sql.models.ElasticPoolActivity::requestedDatabaseDtuMin()",
          "justification": "Non-functional property removed by backend."
        },
        {
          "code": "java.method.removed",
          "old": "method int com.azure.resourcemanager.sql.models.ElasticPoolActivity::requestedDtu()",
          "justification": "Non-functional property removed by backend."
        },
        {
          "code": "java.method.removed",
          "old": "method int com.azure.resourcemanager.sql.models.ElasticPoolActivity::requestedDtuGuarantee()",
          "justification": "Non-functional property removed by backend."
        },
        {
          "code": "java.method.removed",
          "old": "method java.lang.String com.azure.resourcemanager.sql.models.ElasticPoolActivity::requestedElasticPoolName()",
          "justification": "Non-functional property removed by backend."
        },
        {
          "code": "java.method.removed",
          "old": "method long com.azure.resourcemanager.sql.models.ElasticPoolActivity::requestedStorageLimitInGB()",
          "justification": "Non-functional property removed by backend."
        },
        {
          "code": "java.method.removed",
          "old": "method int com.azure.resourcemanager.sql.models.ElasticPoolActivity::requestedStorageLimitInMB()",
          "justification": "Non-functional property removed by backend."
        },
        {
          "code": "java.class.noLongerImplementsInterface",
          "old": "interface com.azure.resourcemanager.sql.models.ElasticPoolActivity",
          "justification": "ElasticPoolActivityInner has been renamed to ElasticPoolOperationInner"
        },
        {
          "code": "java.class.superTypeTypeParametersChanged",
          "old": "interface com.azure.resourcemanager.sql.models.ElasticPoolActivity",
          "justification": "TransparentDataEncryptionInner has been rename to LogicalDatabaseTransparentDataEncryptionInner by backend."
        },
        {
          "code": "java.method.removed",
          "old": "method java.util.List<com.azure.resourcemanager.sql.models.SqlDatabaseMetric> com.azure.resourcemanager.sql.models.SqlElasticPool::listDatabaseMetrics(java.lang.String)",
          "justification": "Non functional methods not supported by backend."
        },
        {
          "code": "java.method.removed",
          "old": "method com.azure.resourcemanager.sql.models.SqlServerKeyOperations.DefinitionStages.WithCreate com.azure.resourcemanager.sql.models.SqlServerKeyOperations.DefinitionStages.WithThumbprint::withThumbprint(java.lang.String) @ com.azure.resourcemanager.sql.models.SqlServerKeyOperations.DefinitionStages.WithCreate",
          "justification": "Non functional methods not supported by backend."
        },
        {
          "code": "java.class.noLongerImplementsInterface",
          "old": "interface com.azure.resourcemanager.sql.models.SqlServerKeyOperations.DefinitionStages.WithCreate",
          "justification": "WithThumbprint and WithCreationDate no longer supported by backend."
        },
        {
          "code": "java.method.parameterTypeChanged",
          "old:": "parameter reactor.core.publisher.Mono<com.azure.resourcemanager.sql.models.TransparentDataEncryption> com.azure.resourcemanager.sql.models.TransparentDataEncryption::updateStatusAsync(===com.azure.resourcemanager.sql.models.TransparentDataEncryptionStatus===)",
          "new": "parameter reactor.core.publisher.Mono<com.azure.resourcemanager.sql.models.TransparentDataEncryption> com.azure.resourcemanager.sql.models.TransparentDataEncryption::updateStatusAsync(===com.azure.resourcemanager.sql.models.TransparentDataEncryptionState===)",
          "justification": "Return type has been renamed by backend."
        },
        {
          "ignore": true,
          "code": "java.field.constantValueChanged",
          "old": "field com.azure.messaging.eventgrid.SystemEventNames.SERVICE_BUS_DEADLETTER_MESSAGES_AVAILABLE_WITH_NO_LISTENER",
          "new": "field com.azure.messaging.eventgrid.SystemEventNames.SERVICE_BUS_DEADLETTER_MESSAGES_AVAILABLE_WITH_NO_LISTENER",
          "justification": "Previous constant value had a typo and was never functional."
        }
      ]
    }
  }
]<|MERGE_RESOLUTION|>--- conflicted
+++ resolved
@@ -274,7 +274,36 @@
           "justification": "New method added to fix a bug."
         },
         {
-<<<<<<< HEAD
+          "code": "java.method.removed",
+          "old": "method java.lang.String com.azure.spring.cloud.autoconfigure.jms.properties.AzureServiceBusJmsProperties::getPassword()",
+          "justification": "Remove some meaningless jms properties"
+        },
+        {
+          "code": "java.method.removed",
+          "old": "method java.lang.String com.azure.spring.cloud.autoconfigure.jms.properties.AzureServiceBusJmsProperties::getRemoteUrl()",
+          "justification": "Remove some meaningless jms properties"
+        },
+        {
+          "code": "java.method.removed",
+          "old": "method java.lang.String com.azure.spring.cloud.autoconfigure.jms.properties.AzureServiceBusJmsProperties::getUsername()",
+          "justification": "Remove some meaningless jms properties"
+        },
+        {
+          "code": "java.method.removed",
+          "old": "method void com.azure.spring.cloud.autoconfigure.jms.properties.AzureServiceBusJmsProperties::setPassword(java.lang.String)",
+          "justification": "Remove some meaningless jms properties"
+        },
+        {
+          "code": "java.method.removed",
+          "old": "method void com.azure.spring.cloud.autoconfigure.jms.properties.AzureServiceBusJmsProperties::setRemoteUrl(java.lang.String)",
+          "justification": "Remove some meaningless jms properties"
+        },
+        {
+          "code": "java.method.removed",
+          "old": "method void com.azure.spring.cloud.autoconfigure.jms.properties.AzureServiceBusJmsProperties::setUsername(java.lang.String)",
+          "justification": "Remove some meaningless jms properties"
+        },
+        {
           "code": "java.method.parameterTypeChanged",
           "old": "parameter com.azure.spring.cloud.autoconfigure.aadb2c.AadB2cOidcLoginConfigurer com.azure.spring.cloud.autoconfigure.aadb2c.AadB2cAutoConfiguration::b2cLoginConfigurer(===com.azure.spring.cloud.autoconfigure.aadb2c.AadB2cLogoutSuccessHandler===, com.azure.spring.cloud.autoconfigure.aadb2c.AadB2cAuthorizationRequestResolver)",
           "new": "parameter com.azure.spring.cloud.autoconfigure.aadb2c.AadB2cOidcLoginConfigurer com.azure.spring.cloud.autoconfigure.aadb2c.AadB2cAutoConfiguration::b2cLoginConfigurer(===org.springframework.security.web.authentication.logout.LogoutSuccessHandler===, com.azure.spring.cloud.autoconfigure.aadb2c.AadB2cAuthorizationRequestResolver)",
@@ -318,38 +347,6 @@
           "justification": "SDK classes are allowed to be exposed by dependencies using them."
         },
         {
-=======
->>>>>>> 9635dac9
-          "code": "java.method.removed",
-          "old": "method java.lang.String com.azure.spring.cloud.autoconfigure.jms.properties.AzureServiceBusJmsProperties::getPassword()",
-          "justification": "Remove some meaningless jms properties"
-        },
-        {
-          "code": "java.method.removed",
-          "old": "method java.lang.String com.azure.spring.cloud.autoconfigure.jms.properties.AzureServiceBusJmsProperties::getRemoteUrl()",
-          "justification": "Remove some meaningless jms properties"
-        },
-        {
-          "code": "java.method.removed",
-          "old": "method java.lang.String com.azure.spring.cloud.autoconfigure.jms.properties.AzureServiceBusJmsProperties::getUsername()",
-          "justification": "Remove some meaningless jms properties"
-        },
-        {
-          "code": "java.method.removed",
-          "old": "method void com.azure.spring.cloud.autoconfigure.jms.properties.AzureServiceBusJmsProperties::setPassword(java.lang.String)",
-          "justification": "Remove some meaningless jms properties"
-        },
-        {
-          "code": "java.method.removed",
-          "old": "method void com.azure.spring.cloud.autoconfigure.jms.properties.AzureServiceBusJmsProperties::setRemoteUrl(java.lang.String)",
-          "justification": "Remove some meaningless jms properties"
-        },
-        {
-          "code": "java.method.removed",
-          "old": "method void com.azure.spring.cloud.autoconfigure.jms.properties.AzureServiceBusJmsProperties::setUsername(java.lang.String)",
-          "justification": "Remove some meaningless jms properties"
-        },
-        {
           "regex": true,
           "code": "java.method.numberOfParametersChanged",
           "old": "method void com\\.azure\\.spring\\.cloud\\.config\\.stores\\..*",
@@ -487,6 +484,49 @@
           "code": "java.method.numberOfParametersChanged",
           "new": "method void com.azure.spring.cloud.autoconfigure.aadb2c.configuration.AadB2cOAuth2ClientConfiguration::<init>(com.azure.spring.cloud.autoconfigure.aadb2c.properties.AadB2cProperties, org.springframework.boot.web.client.RestTemplateBuilder)",
           "justification": "Bean configuration will not be used by customer in java code."
+        },
+        {
+          "code": "java.method.parameterTypeChanged",
+          "old": "parameter com.azure.spring.cloud.autoconfigure.aadb2c.AadB2cOidcLoginConfigurer com.azure.spring.cloud.autoconfigure.aadb2c.AadB2cAutoConfiguration::b2cLoginConfigurer(===com.azure.spring.cloud.autoconfigure.aadb2c.AadB2cLogoutSuccessHandler===, com.azure.spring.cloud.autoconfigure.aadb2c.AadB2cAuthorizationRequestResolver)",
+          "new": "parameter com.azure.spring.cloud.autoconfigure.aadb2c.AadB2cOidcLoginConfigurer com.azure.spring.cloud.autoconfigure.aadb2c.AadB2cAutoConfiguration::b2cLoginConfigurer(===org.springframework.security.web.authentication.logout.LogoutSuccessHandler===, com.azure.spring.cloud.autoconfigure.aadb2c.AadB2cAuthorizationRequestResolver)",
+          "justification": "To support multiple client registrations for Azure AD B2C."
+        },
+        {
+          "code": "java.method.numberOfParametersChanged",
+          "old": "method com.azure.spring.cloud.autoconfigure.aadb2c.AadB2cLogoutSuccessHandler com.azure.spring.cloud.autoconfigure.aadb2c.AadB2cAutoConfiguration::b2cLogoutSuccessHandler(com.azure.spring.cloud.autoconfigure.aadb2c.properties.AadB2cProperties)",
+          "new": "method org.springframework.security.web.authentication.logout.LogoutSuccessHandler com.azure.spring.cloud.autoconfigure.aadb2c.AadB2cAutoConfiguration::b2cLogoutSuccessHandler(org.springframework.security.oauth2.client.registration.ClientRegistrationRepository, com.azure.spring.cloud.autoconfigure.aadb2c.properties.AadB2cProperties)",
+          "justification": "To support multiple client registrations for Azure AD B2C."
+        },
+        {
+          "code": "java.method.returnTypeChanged",
+          "old": "method com.azure.spring.cloud.autoconfigure.aadb2c.AadB2cLogoutSuccessHandler com.azure.spring.cloud.autoconfigure.aadb2c.AadB2cAutoConfiguration::b2cLogoutSuccessHandler(com.azure.spring.cloud.autoconfigure.aadb2c.properties.AadB2cProperties)",
+          "new": "method org.springframework.security.web.authentication.logout.LogoutSuccessHandler com.azure.spring.cloud.autoconfigure.aadb2c.AadB2cAutoConfiguration::b2cLogoutSuccessHandler(org.springframework.security.oauth2.client.registration.ClientRegistrationRepository, com.azure.spring.cloud.autoconfigure.aadb2c.properties.AadB2cProperties)",
+          "justification": "To support multiple client registrations for Azure AD B2C."
+        },
+        {
+          "code": "java.method.parameterTypeChanged",
+          "old": "parameter void com.azure.spring.cloud.autoconfigure.aadb2c.AadB2cOidcLoginConfigurer::<init>(===com.azure.spring.cloud.autoconfigure.aadb2c.AadB2cLogoutSuccessHandler===, com.azure.spring.cloud.autoconfigure.aadb2c.AadB2cAuthorizationRequestResolver)",
+          "new": "parameter void com.azure.spring.cloud.autoconfigure.aadb2c.AadB2cOidcLoginConfigurer::<init>(===org.springframework.security.web.authentication.logout.LogoutSuccessHandler===, com.azure.spring.cloud.autoconfigure.aadb2c.AadB2cAuthorizationRequestResolver)",
+          "justification": "To support multiple client registrations for Azure AD B2C."
+        },
+        {
+          "code": "java.method.numberOfParametersChanged",
+          "old": "method org.springframework.security.oauth2.client.registration.ClientRegistrationRepository com.azure.spring.cloud.autoconfigure.aadb2c.configuration.AadB2cOAuth2ClientConfiguration::clientRegistrationRepository()",
+          "new": "method org.springframework.security.oauth2.client.registration.ClientRegistrationRepository com.azure.spring.cloud.autoconfigure.aadb2c.configuration.AadB2cOAuth2ClientConfiguration::clientRegistrationRepository(org.springframework.beans.factory.ObjectProvider<org.springframework.boot.autoconfigure.security.oauth2.client.OAuth2ClientProperties>, org.springframework.beans.factory.ObjectProvider<com.azure.spring.cloud.autoconfigure.aadb2c.registration.AadB2cClientRegistrationRepositoryBuilderConfigurer>)",
+          "justification": "To support multiple client registrations for Azure AD B2C."
+        },
+        {
+          "code": "java.missing.newSuperType",
+          "old": "class com.azure.messaging.eventhubs.EventData",
+          "new": "class com.azure.messaging.eventhubs.EventData",
+          "superClass": "com.azure.core.models.MessageContent",
+          "justification": "To support Schema Registry Avro Serializer's signature, EventData extends from MessageContent."
+        },
+        {
+          "regex": true,
+          "code": "java.class.externalClassExposedInAPI",
+          "new": "class com\\.azure\\.messaging\\.eventhubs\\..*",
+          "justification": "SDK classes are allowed to be exposed by dependencies using them."
         },
         {
           "regex": true,
