[
  {
    "extension": "revapi.java",
    "configuration": {
      "missing-classes": {
        "behavior": "report",
        "ignoreMissingAnnotations": false
      },
      "matchOverloads": true
    }
  },
  {
    "extension": "revapi.versions",
    "configuration": {
      "enabled": true,
      "semantic0": false,
      "versionIncreaseAllows": {
        "major": {
          "severity": "BREAKING"
        },
        "minor": {
          "severity": "NON_BREAKING"
        },
        "patch": {
          "severity": "EQUIVALENT"
        }
      },
      "onAllowed": {
        "remove": true,
        "attachments": {
          "breaksVersioningRules": "false"
        }
      },
      "onDisallowed": {
        "criticality": "error",
        "attachments": {
          "breaksVersioningRules": "true"
        }
      },
      "passThroughDifferences": [
        "java.class.nonPublicPartOfAPI"
      ]
    }
  },
  {
    "extension": "revapi.differences",
    "configuration": {
      "ignore": true,
      "differences": [
        {
          "code": "java.class.nonPublicPartOfAPI",
          "new": "class com.azure.spring.messaging.container.DefaultMessageListenerContainer",
          "justification": "We allow this in azure.spring.messaging."
        },
        {
          "regex": true,
          "code": "java.class.nonPublicPartOfAPI",
          "new": "(class|interface) org\\.apache\\.http\\.impl\\.conn\\.CPoolEntry",
          "exampleUseChainInNewApi": ".*org\\.apache\\.http\\.HttpClientConnection.*",
          "justification": "We allow this in org.apache.http.HttpClientConnection>"
        },
        {
          "regex": true,
          "code": "java.class.nonPublicPartOfAPI",
          "new": "(class|interface) com\\.azure\\.keyvault\\.jca\\.(com|org)\\..*",
          "justification": "skip check for third party files."
        },
        {
          "regex": true,
          "code": "java.class.nonPublicPartOfAPI",
          "new": "(class|enum|interface) org\\.conscrypt\\..*",
          "justification": "skip check for third party files."
        },
        {
          "regex": true,
          "code": "java\\.method\\.addedToInterface",
          "new": "method .* com\\.azure\\.resourcemanager\\..*",
          "justification": "resourcemanager interfaces are allowed to add methods."
        },
        {
          "regex": true,
          "code": "java\\.method\\.addedToInterface",
          "new": "method <T> (reactor\\.core\\.publisher\\.Mono<)?T>? com\\.azure\\.spring\\.data\\.cosmos\\.core\\.(Reactive)?CosmosOperations::patch\\(java\\.lang\\.Object, com\\.azure\\.cosmos\\.models\\.PartitionKey, java\\.lang\\.Class<T>, com\\.azure\\.cosmos\\.models\\.CosmosPatchOperations(, com\\.azure\\.cosmos\\.models\\.CosmosPatchItemRequestOptions)?\\)",
          "justification": "Spring interfaces are allowed to add methods."
        },
        {
          "regex": true,
          "code": "java\\.method\\.addedToInterface",
          "new": "method <S extends T> (reactor\\.core\\.publisher\\.Mono<)?S>? com\\.azure\\.spring\\.data\\.cosmos\\.repository\\.(Reactive)?CosmosRepository<T, ID extends java\\.io\\.Serializable>::save\\(ID, com\\.azure\\.cosmos\\.models\\.PartitionKey, java\\.lang\\.Class<S>, com\\.azure\\.cosmos\\.models\\.CosmosPatchOperations(, com\\.azure\\.cosmos\\.models\\.CosmosPatchItemRequestOptions)?\\)",
          "justification": "Spring interfaces are allowed to add methods."
        },
        {
          "regex": true,
          "code": "java\\.annotation\\.(added|attributeValueChanged)",
          "old": ".*",
          "annotationType": "com\\.azure\\.core\\.annotation\\.Service(Method|Client)",
          "justification": "These are SDK metadata annotations and don't affect runtime behavior."
        },
        {
          "regex": true,
          "code": "java\\.annotation\\.(added|attributeValueChanged|attributeAdded)",
          "new": "(class|method void|parameter void) com\\.azure\\.search\\.documents\\.indexes\\.models\\..*",
          "justification": "Generated classes were moved into public API, these annotations were already being used in implementation used during serialization and deserialization."
        },
        {
          "regex": true,
          "code": "java\\.annotation\\.removed",
          "new": "(class|interface|method|parameter) com\\.azure\\.cosmos\\..*",
          "justification": "Cosmos SDK removes Beta annotation to GA its APIs and classes."
        },
        {
          "code" : "java.method.visibilityReduced",
          "old" : "method com.azure.spring.messaging.eventhubs.support.converter.EventHubsMessageConverter com.azure.spring.cloud.autoconfigure.eventhubs.AzureEventHubsMessagingAutoConfiguration.EventHubsTemplateConfiguration::eventHubsMessageConverter()",
          "new" : "method com.azure.spring.messaging.eventhubs.support.converter.EventHubsMessageConverter com.azure.spring.cloud.autoconfigure.eventhubs.AzureEventHubsMessagingAutoConfiguration.EventHubsTemplateConfiguration::eventHubsMessageConverter(com.fasterxml.jackson.databind.ObjectMapper)",
          "justification": "Shouldn't have been a public API."
        },
        {
          "code" : "java.method.visibilityReduced",
          "old" : "method com.azure.spring.messaging.servicebus.support.converter.ServiceBusMessageConverter com.azure.spring.cloud.autoconfigure.servicebus.AzureServiceBusMessagingAutoConfiguration.ServiceBusTemplateConfiguration::serviceBusMessageConverter()",
          "new" : "method com.azure.spring.messaging.servicebus.support.converter.ServiceBusMessageConverter com.azure.spring.cloud.autoconfigure.servicebus.AzureServiceBusMessagingAutoConfiguration.ServiceBusTemplateConfiguration::serviceBusMessageConverter(com.fasterxml.jackson.databind.ObjectMapper)",
          "justification": "Shouldn't have been a public API."
        },
        {
          "code" : "java.method.removed",
          "old" : "method com.azure.spring.messaging.storage.queue.support.converter.StorageQueueMessageConverter com.azure.spring.cloud.autoconfigure.storage.AzureStorageQueueMessagingAutoConfiguration::messageConverter()",
          "justification": "Shouldn't have been a public API."
        },
        {
          "code": "java.method.added",
          "new": "method void com.azure.spring.cloud.autoconfigure.aadb2c.AadB2cOidcLoginConfigurer::<init>(org.springframework.security.web.authentication.logout.LogoutSuccessHandler, org.springframework.security.oauth2.client.web.OAuth2AuthorizationRequestResolver, org.springframework.security.oauth2.client.endpoint.OAuth2AccessTokenResponseClient<org.springframework.security.oauth2.client.endpoint.OAuth2AuthorizationCodeGrantRequest>, org.springframework.boot.web.client.RestTemplateBuilder)",
          "justification": "New method added to fix a bug."
        },
        {
<<<<<<< HEAD
          "code": "java.method.removed",
          "old": "method java.lang.String com.azure.spring.cloud.autoconfigure.jms.properties.AzureServiceBusJmsProperties::getPassword()",
          "justification": "Remove some meaningless jms properties"
        },
        {
          "code": "java.method.removed",
          "old": "method java.lang.String com.azure.spring.cloud.autoconfigure.jms.properties.AzureServiceBusJmsProperties::getRemoteUrl()",
          "justification": "Remove some meaningless jms properties"
        },
        {
          "code": "java.method.removed",
          "old": "method java.lang.String com.azure.spring.cloud.autoconfigure.jms.properties.AzureServiceBusJmsProperties::getUsername()",
          "justification": "Remove some meaningless jms properties"
        },
        {
          "code": "java.method.removed",
          "old": "method void com.azure.spring.cloud.autoconfigure.jms.properties.AzureServiceBusJmsProperties::setPassword(java.lang.String)",
          "justification": "Remove some meaningless jms properties"
        },
        {
          "code": "java.method.removed",
          "old": "method void com.azure.spring.cloud.autoconfigure.jms.properties.AzureServiceBusJmsProperties::setRemoteUrl(java.lang.String)",
          "justification": "Remove some meaningless jms properties"
        },
        {
          "code": "java.method.removed",
          "old": "method void com.azure.spring.cloud.autoconfigure.jms.properties.AzureServiceBusJmsProperties::setUsername(java.lang.String)",
          "justification": "Remove some meaningless jms properties"
        },
        {
          "code" : "java.annotation.attributeValueChanged",
          "old" : "class com.azure.spring.cloud.autoconfigure.jms.ServiceBusJmsAutoConfiguration",
          "new" : "class com.azure.spring.cloud.autoconfigure.jms.ServiceBusJmsAutoConfiguration",
          "justification": "Import ServiceBusJmsPasswordlessConfiguration.class"
        },
        {
          "regex": true,
          "code": "java.method.numberOfParametersChanged",
          "old": "method void com\\.azure\\.spring\\.cloud\\.config\\.stores\\..*",
          "justification": "Not a public api"
        },
        {
          "code": "java.method.removed",
          "old": "method com.azure.spring.cloud.config.resource.ConnectionPool com.azure.spring.cloud.config.AppConfigurationBootstrapConfiguration::initConnectionString(com.azure.spring.cloud.config.properties.AppConfigurationProperties)",
          "justification": "Not a public api"
        },
        {
          "regex": true,
          "code": "java.class.removed",
          "old": "class com\\.azure\\.spring\\.cloud\\.config\\.resource\\.(Connection|ConnectionPool)",
          "justification": "Not a public api"
        },
        {
=======
>>>>>>> 8a226fad
          "regex": true,
          "code": "java\\.method\\.removed",
          "old": "method java\\.lang\\.String com\\.azure\\.spring\\.cloud\\.autoconfigure\\.jms\\.properties\\.AzureServiceBusJmsProperties::(getPassword|getRemoteUrl|getUsername)\\(\\)",
          "justification": "Remove some meaningless jms properties"
        },
        {
          "regex": true,
          "code": "java\\.method\\.removed",
          "old": "method void com\\.azure\\.spring\\.cloud\\.autoconfigure\\.jms\\.properties\\.AzureServiceBusJmsProperties::(setPassword|setRemoteUrl|setUsername)\\(java\\.lang\\.String\\)",
          "justification": "Remove some meaningless jms properties"
        },
        {
          "regex": true,
          "code": "java.method.parameterTypeParameterChanged",
          "old": "parameter <T> reactor\\.core\\.publisher\\.Mono<T> com\\.azure\\.spring\\.data\\.cosmos\\.core\\.(ReactiveCosmosOperations|ReactiveCosmosTemplate)::insert\\(java\\.lang\\.String, ===java\\.lang\\.Object===, com\\.azure\\.cosmos\\.models\\.PartitionKey\\)",
          "new": "parameter <T> reactor\\.core\\.publisher\\.Mono<T> com\\.azure\\.spring\\.data\\.cosmos\\.core\\.(ReactiveCosmosOperations|ReactiveCosmosTemplate)::insert\\(java\\.lang\\.String, ===T===, com\\.azure\\.cosmos\\.models\\.PartitionKey\\)",
          "parameterIndex": "1",
          "justification": "To support mono method chaining, without explicit typcast for upper bounded generics"
        },
        {
          "regex": true,
          "code": "java.method.returnTypeChangedCovariantly",
          "new": "method com.azure.search.documents.indexes.models.(CognitiveServicesAccountKey|ConditionalSkill|CustomEntityLookupSkill|DefaultCognitiveServicesAccount|DistanceScoringFunction|DocumentExtractionSkill|EntityRecognitionSkill|FreshnessScoringFunction|ImageAnalysisSkill|KeyPhraseExtractionSkill|LanguageDetectionSkill|MagnitudeScoringFunction|MergeSkill|OcrSkill|SentimentSkill|ShaperSkill|SplitSkill|TagScoringFunction|TextTranslationSkill|WebApiSkill) .*",
          "justification": "Proper support for fluent setters in subtypes."
        },
        {
          "regex": true,
          "code": "java.annotation.added",
          "new": "class com.azure.ai.formrecognizer.documentanalysis.models.(DocumentField|DocumentLine)",
          "justification": "Skip customized getters on class when serialization and deserialization."
        },
        {
          "code": "java.class.removed",
          "old": "enum com.azure.messaging.eventhubs.checkpointstore.blob.Messages",
          "justification": "Messages class was accidentally made public. Reverting the public change since this should be implementation detail."
        },
        {
          "code": "java.method.numberOfParametersChanged",
          "new": "method void com.azure.spring.cloud.autoconfigure.aadb2c.AadB2cAutoConfiguration::<init>(org.springframework.boot.web.client.RestTemplateBuilder)",
          "justification": "Bean configuration will not be used by customer in java code."
        },
        {
          "ignore": true,
          "code": "java.method.addedToInterface",
          "new": "method java.lang.String com.azure.spring.cloud.core.provider.AzureProfileOptionsProvider.AzureEnvironmentOptions::getServiceBusDomainName()",
          "justification": "support configuration of Service Bus domain name."
        },
        {
          "ignore": true,
          "code": "java.method.removed",
          "old": "method java.lang.String com.azure.resourcemanager.compute.models.GalleryArtifactVersionSource::uri()",
          "justification": "Non-functional property removed by backend."
        },
        {
          "ignore": true,
          "code": "java.method.removed",
          "old": "method com.azure.resourcemanager.compute.models.GalleryArtifactVersionSource com.azure.resourcemanager.compute.models.GalleryArtifactVersionSource::withUri(java.lang.String)",
          "justification": "Non-functional property removed by backend."
        },
        {
          "ignore": true,
          "code": "java.method.returnTypeChangedCovariantly",
          "old": "method com.azure.resourcemanager.compute.models.GalleryArtifactVersionSource com.azure.resourcemanager.compute.models.GalleryDiskImage::source() @ com.azure.resourcemanager.compute.models.GalleryDataDiskImage",
          "new": "method com.azure.resourcemanager.compute.models.GalleryDiskImageSource com.azure.resourcemanager.compute.models.GalleryDiskImage::source() @ com.azure.resourcemanager.compute.models.GalleryDataDiskImage",
          "justification": "Type of property changed to its subclass by backend. Getter returns a subclass of previous type."
        },
        {
          "ignore": true,
          "code": "java.method.parameterTypeChanged",
          "old": "parameter com.azure.resourcemanager.compute.models.GalleryDataDiskImage com.azure.resourcemanager.compute.models.GalleryDataDiskImage::withSource(===com.azure.resourcemanager.compute.models.GalleryArtifactVersionSource===)",
          "new": "parameter com.azure.resourcemanager.compute.models.GalleryDataDiskImage com.azure.resourcemanager.compute.models.GalleryDataDiskImage::withSource(===com.azure.resourcemanager.compute.models.GalleryDiskImageSource===)",
          "parameterIndex": "0",
          "justification": "Type of property changed to its subclass by backend. User will not access the setter in convenience API."
        },
        {
          "ignore": true,
          "code": "java.method.returnTypeChangedCovariantly",
          "old": "method com.azure.resourcemanager.compute.models.GalleryArtifactVersionSource com.azure.resourcemanager.compute.models.GalleryImageVersionStorageProfile::source()",
          "new": "method com.azure.resourcemanager.compute.models.GalleryArtifactVersionFullSource com.azure.resourcemanager.compute.models.GalleryImageVersionStorageProfile::source()",
          "justification": "Type of property changed to its subclass by backend. Getter returns a subclass of previous type."
        },
        {
          "ignore": true,
          "code": "java.method.parameterTypeChanged",
          "old": "parameter com.azure.resourcemanager.compute.models.GalleryImageVersionStorageProfile com.azure.resourcemanager.compute.models.GalleryImageVersionStorageProfile::withSource(===com.azure.resourcemanager.compute.models.GalleryArtifactVersionSource===)",
          "new": "parameter com.azure.resourcemanager.compute.models.GalleryImageVersionStorageProfile com.azure.resourcemanager.compute.models.GalleryImageVersionStorageProfile::withSource(===com.azure.resourcemanager.compute.models.GalleryArtifactVersionFullSource===)",
          "parameterIndex": "0",
          "justification": "Type of property changed to its subclass by backend. User will not access the setter in convenience API."
        },
        {
          "ignore": true,
          "code": "java.method.returnTypeChangedCovariantly",
          "old": "method com.azure.resourcemanager.compute.models.GalleryArtifactVersionSource com.azure.resourcemanager.compute.models.GalleryDiskImage::source() @ com.azure.resourcemanager.compute.models.GalleryOSDiskImage",
          "new": "method com.azure.resourcemanager.compute.models.GalleryDiskImageSource com.azure.resourcemanager.compute.models.GalleryDiskImage::source() @ com.azure.resourcemanager.compute.models.GalleryOSDiskImage",
          "justification": "Type of property changed to its subclass by backend. Getter returns a subclass of previous type."
        },
        {
          "ignore": true,
          "code": "java.method.parameterTypeChanged",
          "old": "parameter com.azure.resourcemanager.compute.models.GalleryOSDiskImage com.azure.resourcemanager.compute.models.GalleryOSDiskImage::withSource(===com.azure.resourcemanager.compute.models.GalleryArtifactVersionSource===)",
          "new": "parameter com.azure.resourcemanager.compute.models.GalleryOSDiskImage com.azure.resourcemanager.compute.models.GalleryOSDiskImage::withSource(===com.azure.resourcemanager.compute.models.GalleryDiskImageSource===)",
          "parameterIndex": "0",
          "justification": "Type of property changed to its subclass by backend. User will not access the setter in convenience API."
        },
        {
          "code": "java.method.removed",
          "old": "method java.lang.String com.azure.resourcemanager.sql.models.ReplicationLink::location()",
          "justification": "Non-functional property removed by backend."
        },
        {
          "regex": true,
          "code": "java.field.enumConstantOrderChanged",
          "new": "field com.azure.resourcemanager.sql.models.SecurityAlertPolicyState.(DISABLED|ENABLED)",
          "justification": "NEW is removed by backend from SecurityAlertPolicyState, affecting the rest of the constants."
        },
        {
          "code": "java.field.removed",
          "old": "field com.azure.resourcemanager.sql.models.SecurityAlertPolicyState.NEW",
          "justification": "NEW is removed by backend. It's an obsolete state."
        },
        {
          "code": "java.method.removed",
          "old": "method java.time.OffsetDateTime com.azure.resourcemanager.sql.models.ServerMetric::nextResetTime()",
          "justification": "Non-functional property removed by backend."
        },
        {
          "code": "java.method.removed",
          "old": "method java.lang.String com.azure.resourcemanager.sql.models.ServerMetric::resourceName()",
          "justification": "Non-functional property removed by backend."
        },
        {
          "regex": true,
          "code": "java\\.method\\.removed",
          "old": "method .* com\\.azure\\.resourcemanager\\.sql\\.models\\.SqlDatabase::(listMetricDefinitions|listMetricDefinitionsAsync|listServiceTierAdvisors|listServiceTierAdvisorsAsync)\\(\\)",
          "justification": "Metrics APIs are replaced by the Azure monitor shoebox metrics APIs thus not SQL API anymore."
        },
        {
          "code": "java.method.removed",
          "old": "method java.util.List<com.azure.resourcemanager.sql.models.SqlDatabaseMetric> com.azure.resourcemanager.sql.models.SqlDatabase::listMetrics(java.lang.String)",
          "justification": "Metrics APIs are replaced by the Azure monitor shoebox metrics APIs thus not SQL API anymore."
        },
        {
          "code": "java.method.removed",
          "old": "method com.azure.core.http.rest.PagedFlux<com.azure.resourcemanager.sql.models.SqlDatabaseMetric> com.azure.resourcemanager.sql.models.SqlDatabase::listMetricsAsync(java.lang.String)",
          "justification": "Metrics APIs are replaced by the Azure monitor shoebox metrics APIs thus not SQL API anymore."
        },
        {
          "code": "java.method.removed",
          "old": "method com.azure.resourcemanager.sql.models.SqlDatabaseThreatDetectionPolicy.DefinitionStages.WithStorageEndpoint com.azure.resourcemanager.sql.models.SqlDatabaseThreatDetectionPolicy.DefinitionStages.WithSecurityAlertPolicyState::withPolicyNew() @ com.azure.resourcemanager.sql.models.SqlDatabaseThreatDetectionPolicy.DefinitionStages.Blank",
          "justification": "Non-function operation since 'NEW' is removed from SecurityAlertPolicyState."
        },
        {
          "code": "java.method.removed",
          "old": "method com.azure.resourcemanager.sql.models.SqlDatabaseThreatDetectionPolicy.Update com.azure.resourcemanager.sql.models.SqlDatabaseThreatDetectionPolicy.UpdateStages.WithSecurityAlertPolicyState::withPolicyNew() @ com.azure.resourcemanager.sql.models.SqlDatabaseThreatDetectionPolicy.Update",
          "justification": "Non-function operation since 'NEW' is removed from SecurityAlertPolicyState."
        },
        {
          "regex": true,
          "code": "java\\.method\\.removed",
          "old": "method (java\\.time\\.OffsetDateTime|java\\.lang\\.String) com\\.azure\\.resourcemanager\\.sql\\.models\\.SqlDatabaseUsageMetric::(nextResetTime|resourceName)\\(\\)",
          "justification": "Non-functional property removed by backend."
        },
        {
          "regex": true,
          "code": "java\\.method\\.removed",
          "old": "method .* com\\.azure\\.resourcemanager\\.sql\\.models\\.SqlElasticPool::(listDatabaseActivities|listDatabaseActivitiesAsync|listDatabaseMetricDefinitions|listDatabaseMetricDefinitionsAsync|listDatabaseMetrics)\\(\\)",
          "justification": "Remove non-functional class ElasticPoolDatabaseActivity since underlying ElasticPoolDatabaseActivityInner was removed by backend."
        },
        {
          "code": "java.method.removed",
          "old": "method com.azure.core.http.rest.PagedFlux<com.azure.resourcemanager.sql.models.SqlDatabaseMetric> com.azure.resourcemanager.sql.models.SqlElasticPool::listDatabaseMetricsAsync(java.lang.String)",
          "justification": "Non functional methods not supported by backend."
        },
        {
          "regex": true,
          "code": "java\\.method\\.removed",
          "old": "method java\\.lang\\.String com\\.azure\\.resourcemanager\\.sql\\.models\\.SqlRestorableDroppedDatabase::(elasticPoolName|serviceLevelObjective)\\(\\)",
          "justification": "Non-functional property removed by backend."
        },
        {
          "code": "java.method.removed",
          "old": "method com.azure.resourcemanager.sql.models.ServiceObjective com.azure.resourcemanager.sql.models.SqlServer::getServiceObjective(java.lang.String)",
          "justification": "Non-functional property removed by backend."
        },
        {
          "code": "java.method.removed",
          "old": "method java.util.Map<java.lang.String, com.azure.resourcemanager.sql.models.RecommendedElasticPool> com.azure.resourcemanager.sql.models.SqlServer::listRecommendedElasticPools()",
          "justification": "Non-functional RecommendElasticPool removed by backend."
        },
        {
          "code": "java.method.removed",
          "old": "method java.util.List<com.azure.resourcemanager.sql.models.ServiceObjective> com.azure.resourcemanager.sql.models.SqlServer::listServiceObjectives()",
          "justification": "Non-functional ServiceObjective removed by backend."
        },
        {
          "code": "java.method.removed",
          "old": "method com.azure.resourcemanager.sql.models.SqlServerKeyOperations.DefinitionStages.WithCreate com.azure.resourcemanager.sql.models.SqlServerKeyOperations.DefinitionStages.WithCreationDate::withCreationDate(java.time.OffsetDateTime) @ com.azure.resourcemanager.sql.models.SqlServerKeyOperations.DefinitionStages.WithCreate",
          "justification": "Property creationDate can not be specified during creation any more."
        },
        {
          "code": "java.method.removed",
          "old": "method com.azure.resourcemanager.sql.models.SqlServerKeyOperations.DefinitionStages.WithCreate com.azure.resourcemanager.sql.models.SqlServerKeyOperations.DefinitionStages.WithThumbprint::withThumbprint(java.lang.String) @ com.azure.resourcemanager.sql.models.SqlServerKeyOperations.DefinitionStages.WithCreate: Method was removed.",
          "justification": "Property thumbprint can not be specified during creation any more."
        },
        {
          "code": "java.method.returnTypeTypeParametersChanged",
          "old:": "method T com.azure.resourcemanager.resources.fluentcore.model.HasInnerModel<T>::innerModel() @ com.azure.resourcemanager.sql.models.TransparentDataEncryption",
          "justification": "Return type has been renamed by backend."
        },
        {
          "regex": true,
          "code": "java\\.method\\.removed",
          "old": "method (java\\.util\\.List|com\\.azure\\.core\\.http\\.rest\\.PagedFlux)<com\\.azure\\.resourcemanager\\.sql\\.models\\.TransparentDataEncryptionActivity> com\\.azure\\.resourcemanager\\.sql\\.models\\.TransparentDataEncryption::listActivities(Async)?\\(\\)",
          "justification": "Non-functional TransparentDataEncryptionActivity removed."
        },
        {
          "code": "java.method.returnTypeChanged",
          "old": "method com.azure.resourcemanager.sql.models.TransparentDataEncryptionStatus com.azure.resourcemanager.sql.models.TransparentDataEncryption::status()",
          "new": "method com.azure.resourcemanager.sql.models.TransparentDataEncryptionState com.azure.resourcemanager.sql.models.TransparentDataEncryption::status()",
          "justification": "Return type has been renamed by backend."
        },
        {
          "code": "java.method.parameterTypeChanged",
          "old": "parameter com.azure.resourcemanager.sql.models.TransparentDataEncryption com.azure.resourcemanager.sql.models.TransparentDataEncryption::updateStatus(===com.azure.resourcemanager.sql.models.TransparentDataEncryptionStatus===)",
          "new": "parameter com.azure.resourcemanager.sql.models.TransparentDataEncryption com.azure.resourcemanager.sql.models.TransparentDataEncryption::updateStatus(===com.azure.resourcemanager.sql.models.TransparentDataEncryptionState===)",
          "justification": "Return type has been renamed by backend."
        },
        {
          "regex": true,
          "code": "java\\.class\\.(noLongerImplementsInterface|superTypeTypeParametersChanged)",
          "old": "interface com\\.azure\\.resourcemanager\\.sql\\.models\\.TransparentDataEncryption",
          "justification": "TransparentDataEncryptionInner has been rename to LogicalDatabaseTransparentDataEncryptionInner by backend."
        },
        {
          "regex": true,
          "code": "java.method.removed",
          "old": "method (int|long|java\\.lang\\.String) com\\.azure\\.resourcemanager\\.sql\\.models\\.ElasticPoolActivity::(location|requestedDatabaseDtuCap|requestedDatabaseDtuGuarantee|requestedDatabaseDtuMax|requestedDatabaseDtuMin|requestedDtu|requestedDtuGuarantee|requestedElasticPoolName|requestedStorageLimitInGB|requestedStorageLimitInMB)\\(\\)",
          "justification": "Non-functional property removed by backend."
        },
        {
          "regex": true,
          "code": "java\\.class\\.(noLongerImplementsInterface|superTypeTypeParametersChanged)",
          "old": "interface com\\.azure\\.resourcemanager\\.sql\\.models\\.ElasticPoolActivity",
          "justification": "ElasticPoolActivityInner has been renamed to ElasticPoolOperationInner"
        },
        {
          "code": "java.method.removed",
          "old": "method java.util.List<com.azure.resourcemanager.sql.models.SqlDatabaseMetric> com.azure.resourcemanager.sql.models.SqlElasticPool::listDatabaseMetrics(java.lang.String)",
          "justification": "Non functional methods not supported by backend."
        },
        {
          "code": "java.method.removed",
          "old": "method com.azure.resourcemanager.sql.models.SqlServerKeyOperations.DefinitionStages.WithCreate com.azure.resourcemanager.sql.models.SqlServerKeyOperations.DefinitionStages.WithThumbprint::withThumbprint(java.lang.String) @ com.azure.resourcemanager.sql.models.SqlServerKeyOperations.DefinitionStages.WithCreate",
          "justification": "Non functional methods not supported by backend."
        },
        {
          "code": "java.class.noLongerImplementsInterface",
          "old": "interface com.azure.resourcemanager.sql.models.SqlServerKeyOperations.DefinitionStages.WithCreate",
          "justification": "WithThumbprint and WithCreationDate no longer supported by backend."
        },
        {
          "code": "java.method.parameterTypeChanged",
          "old:": "parameter reactor.core.publisher.Mono<com.azure.resourcemanager.sql.models.TransparentDataEncryption> com.azure.resourcemanager.sql.models.TransparentDataEncryption::updateStatusAsync(===com.azure.resourcemanager.sql.models.TransparentDataEncryptionStatus===)",
          "new": "parameter reactor.core.publisher.Mono<com.azure.resourcemanager.sql.models.TransparentDataEncryption> com.azure.resourcemanager.sql.models.TransparentDataEncryption::updateStatusAsync(===com.azure.resourcemanager.sql.models.TransparentDataEncryptionState===)",
          "justification": "Return type has been renamed by backend."
        },
        {
          "ignore": true,
          "code": "java.field.constantValueChanged",
          "old": "field com.azure.messaging.eventgrid.SystemEventNames.SERVICE_BUS_DEADLETTER_MESSAGES_AVAILABLE_WITH_NO_LISTENER",
          "new": "field com.azure.messaging.eventgrid.SystemEventNames.SERVICE_BUS_DEADLETTER_MESSAGES_AVAILABLE_WITH_NO_LISTENER",
          "justification": "Previous constant value had a typo and was never functional."
        }
      ]
    }
  }
]<|MERGE_RESOLUTION|>--- conflicted
+++ resolved
@@ -131,34 +131,9 @@
           "justification": "New method added to fix a bug."
         },
         {
-<<<<<<< HEAD
-          "code": "java.method.removed",
-          "old": "method java.lang.String com.azure.spring.cloud.autoconfigure.jms.properties.AzureServiceBusJmsProperties::getPassword()",
-          "justification": "Remove some meaningless jms properties"
-        },
-        {
-          "code": "java.method.removed",
-          "old": "method java.lang.String com.azure.spring.cloud.autoconfigure.jms.properties.AzureServiceBusJmsProperties::getRemoteUrl()",
-          "justification": "Remove some meaningless jms properties"
-        },
-        {
-          "code": "java.method.removed",
-          "old": "method java.lang.String com.azure.spring.cloud.autoconfigure.jms.properties.AzureServiceBusJmsProperties::getUsername()",
-          "justification": "Remove some meaningless jms properties"
-        },
-        {
-          "code": "java.method.removed",
-          "old": "method void com.azure.spring.cloud.autoconfigure.jms.properties.AzureServiceBusJmsProperties::setPassword(java.lang.String)",
-          "justification": "Remove some meaningless jms properties"
-        },
-        {
-          "code": "java.method.removed",
-          "old": "method void com.azure.spring.cloud.autoconfigure.jms.properties.AzureServiceBusJmsProperties::setRemoteUrl(java.lang.String)",
-          "justification": "Remove some meaningless jms properties"
-        },
-        {
-          "code": "java.method.removed",
-          "old": "method void com.azure.spring.cloud.autoconfigure.jms.properties.AzureServiceBusJmsProperties::setUsername(java.lang.String)",
+          "regex": true,
+          "code": "java\\.method\\.removed",
+          "old": "method java\\.lang\\.String com\\.azure\\.spring\\.cloud\\.autoconfigure\\.jms\\.properties\\.AzureServiceBusJmsProperties::(getPassword|getRemoteUrl|getUsername)\\(\\)",
           "justification": "Remove some meaningless jms properties"
         },
         {
@@ -166,31 +141,6 @@
           "old" : "class com.azure.spring.cloud.autoconfigure.jms.ServiceBusJmsAutoConfiguration",
           "new" : "class com.azure.spring.cloud.autoconfigure.jms.ServiceBusJmsAutoConfiguration",
           "justification": "Import ServiceBusJmsPasswordlessConfiguration.class"
-        },
-        {
-          "regex": true,
-          "code": "java.method.numberOfParametersChanged",
-          "old": "method void com\\.azure\\.spring\\.cloud\\.config\\.stores\\..*",
-          "justification": "Not a public api"
-        },
-        {
-          "code": "java.method.removed",
-          "old": "method com.azure.spring.cloud.config.resource.ConnectionPool com.azure.spring.cloud.config.AppConfigurationBootstrapConfiguration::initConnectionString(com.azure.spring.cloud.config.properties.AppConfigurationProperties)",
-          "justification": "Not a public api"
-        },
-        {
-          "regex": true,
-          "code": "java.class.removed",
-          "old": "class com\\.azure\\.spring\\.cloud\\.config\\.resource\\.(Connection|ConnectionPool)",
-          "justification": "Not a public api"
-        },
-        {
-=======
->>>>>>> 8a226fad
-          "regex": true,
-          "code": "java\\.method\\.removed",
-          "old": "method java\\.lang\\.String com\\.azure\\.spring\\.cloud\\.autoconfigure\\.jms\\.properties\\.AzureServiceBusJmsProperties::(getPassword|getRemoteUrl|getUsername)\\(\\)",
-          "justification": "Remove some meaningless jms properties"
         },
         {
           "regex": true,
