[
  {
    "extension": "revapi.java",
    "configuration": {
      "filter": {
        "classes": {
          "exclude": [
            "com.azure.core.util.Configuration"
          ]
        },
        "packages": {
          "regex": true,
          "exclude": [
            "com\\.azure\\..+\\.implementation(\\..+)?",
            "com\\.azure\\..+\\.samples(\\..+)?",
            "com\\.fasterxml\\.jackson\\..+",
            "reactor\\.core\\..+",
            "reactor\\.netty\\..+",
            "reactor\\.util\\..+",
            "io\\.netty\\..+",
            "com\\.nimbusds(\\..+)?",
            "com\\.microsoft\\.azure\\..+",
            "javax\\.jms(\\..+)?",
            "javax\\.servlet(\\..+)?",
            "io\\.micrometer(\\..+)?",
            "com\\.azure\\.data\\.cosmos(\\..+)?",
            "com\\.azure\\.spring\\.data\\.cosmos\\..+",
            "com\\.azure\\.spring\\.data\\.gremlin\\..+",
            "com\\.azure\\.spring(\\..+)?",
            "org\\.apache\\.avro\\..+"
          ]
        }
      }
    }
  },
  {
    "extension": "revapi.semver.ignore",
    "configuration": {
      "enabled": true,
      "versionIncreaseAllows": {
        "major": "breaking",
        "minor": "nonBreaking",
        "patch": "equivalent"
      },
      "passThroughDifferences": [
        "java.class.nonPublicPartOfAPI"
      ]
    }
  },
  {
    "extension": "revapi.ignore",
    "configuration": [
      {
        "regex": true,
        "code": "java\\.missing\\.(oldClass|newClass)",
        "new": "missing\\-class com\\.fasterxml\\.jackson\\.databind\\.ObjectMapper",
        "exampleUseChainInNewApi": ".*com\\.azure\\.core\\.util\\.serializer\\.JacksonAdapter.*",
        "justification": "We allow this in com.azure.core.util.serializer.JacksonAdapter."
      },
      {
        "regex": true,
        "code": "java\\.missing\\.(oldClass|newClass)",
        "new": "missing\\-class javax\\.servlet\\.ServletContextEvent",
        "exampleUseChainInNewApi": ".*com\\.azure\\.keyvault\\.jca\\.org\\.apache\\.commons\\.logging\\.impl.*",
        "justification": "We allow this in com.azure.keyvault.jca.org.apache.commons.logging.impl.ServletContextCleaner"
      },
      {
        "regex": true,
        "code": "java\\.missing\\.(oldClass|newClass)",
        "new": "missing\\-class org\\.apache\\.avalon\\.framework\\.logger\\.Logger",
        "exampleUseChainInNewApi": ".*com\\.azure\\.keyvault\\.jca\\.org\\.apache\\.commons\\.logging\\.impl\\.AvalonLogger.*",
        "justification": "We allow this in com.azure.keyvault.jca.org.apache.commons.logging.impl.AvalonLogger"
      },
      {
        "regex": true,
        "code": "java\\.missing\\.(oldClass|newClass)",
        "new": "missing\\-class org\\.apache\\.log\\.Logger",
        "exampleUseChainInNewApi": ".*com\\.azure\\.keyvault\\.jca\\.org\\.apache\\.commons\\.logging\\.impl\\.LogKitLogger.*",
        "justification": "We allow this in com.azure.keyvault.jca.org.apache.commons.logging.impl.LogKitLogger"
      },
      {
        "regex": true,
        "code": "java\\.missing\\.(oldClass|newClass)",
        "new": "missing\\-class org\\.apache\\.log4j\\.Logger",
        "exampleUseChainInNewApi": ".*com\\.azure\\.keyvault\\.jca\\.org\\.apache\\.commons\\.logging\\.impl\\.Log4JLogger.*",
        "justification": "We allow this in com.azure.keyvault.jca.org.apache.commons.logging.impl.Log4JLogger"
      },
      {
        "regex": true,
        "code": "java.class.nonPublicPartOfAPI",
        "new": "class org.apache.http.impl.client.HttpRequestTaskCallable<V extends java.lang.Object>",
        "justification": "We allow this in org.apache.http.impl.client.HttpRequestFutureTask<V>"
      },
      {
        "regex": true,
        "code": "java.class.nonPublicPartOfAPI",
        "new": "(class|interface) org\\.apache\\.http\\.impl\\.conn\\.CPoolEntry",
        "exampleUseChainInNewApi": ".*org\\.apache\\.http\\.HttpClientConnection.*",
        "justification": "We allow this in org.apache.http.HttpClientConnection>"
      },
      {
        "regex": true,
        "code": "java.class.nonPublicPartOfAPI",
        "new": "(class|interface) com\\.azure\\.keyvault\\.jca\\.com\\..*",
        "justification": "skip check for third party files."
      },
      {
        "regex": true,
        "code": "java.class.nonPublicPartOfAPI",
        "new": "(class|interface) com\\.azure\\.keyvault\\.jca\\.org\\..*",
        "justification": "skip check for third party files."
      },
      {
        "regex": true,
        "code": "java.class.nonPublicPartOfAPI",
        "new": "(class|enum|interface) org\\.conscrypt\\..*",
        "justification": "skip check for third party files."
      },
      {
        "regex": true,
        "code": "java\\.class\\.(noLongerInheritsFromClass|nonFinalClassInheritsFromNewClass)",
        "class": "com.azure.identity.SharedTokenCacheCredentialBuilder",
        "justification": "SharedTokenCacheCredentialBuilder now inherites AadCredentialBuilderBase instead of CredentialBuilderBase thus being reported. However, AadCredentialBuilderBase also extends CredentialBuilderBase so it's not a breaking change."
      },
      {
        "regex": true,
        "code": "java\\.class\\.externalClassExposedInAPI",
        "new": "(interface|enum|class) reactor\\..*",
        "justification": "We allow reactor classes in our external APIs. This also occurs because we check transitive dependencies, so it checks reactor jars."
      },
      {
        "regex": true,
        "code": "java\\.class\\.externalClassExposedInAPI",
        "new": "(class|interface|enum) com\\.azure\\.communication\\.common\\..*",
        "justification": "azure-communication-common classes are allowed to be exposed."
      },
      {
        "regex": true,
        "code": "java\\.class\\.externalClassExposedInAPI",
        "new": "(interface|class|enum) com\\.azure\\.core.*",
        "justification": "azure-core classes are allowed to be exposed by dependencies using them."
      },
      {
        "regex": true,
        "code": "java\\.class\\.externalClassExposedInAPI",
        "new": "interface org\\.reactivestreams\\.(Publisher|Subscriber|Subscription).*",
        "justification": "These classes exposed are publisher, subscriber, and Subscription."
      },
      {
        "regex": true,
        "code": "java\\.class\\.externalClassExposedInAPI",
        "new": "(class|interface|enum) com\\.azure\\.storage\\..*",
        "justification": "azure-storage-common and storage blob classes are allowed to be exposed."
      },
      {
        "regex": true,
        "code": "java\\.class\\.externalClassExposedInAPI",
        "new": "(class|interface|enum) com\\.azure\\.resourcemanager\\..*",
        "justification": "resourcemanager classes are allowed to be exposed."
      },
      {
        "regex": true,
        "code": "java\\.class\\.externalClassExposedInAPI",
        "new": "(class|interface|enum) com\\.azure\\.security\\.keyvault\\..*",
        "justification": "keyvault classes are allowed to be exposed."
      },
      {
        "regex": true,
        "code": "java\\.class\\.externalClassExposedInAPI",
        "new": "(class|interface|enum) com\\.azure\\.perf\\.test\\.core\\..*",
        "justification": "perf-test classes are allowed to be exposed."
      },
      {
        "regex": true,
        "code": "java\\.class\\.externalClassExposedInAPI",
        "new": "(interface|class|enum) com\\.azure\\.cosmos.*",
        "justification": "azure-cosmos classes are allowed to be exposed by dependencies using them."
      },
      {
        "code": "java.method.finalMethodAddedToNonFinalClass",
        "new": "method reactor.core.publisher.Flux<T> reactor.core.publisher.Flux<T>::retryWhen(reactor.util.retry.Retry) @ com.azure.core.http.rest.PagedFlux<T>",
        "justification": "Reactor added new final APIs to Flux."
      },
      {
        "code": "java.method.finalMethodAddedToNonFinalClass",
        "new": "method <V> reactor.core.publisher.Flux<V> reactor.core.publisher.Flux<T>::switchOnFirst(java.util.function.BiFunction<reactor.core.publisher.Signal<? extends T>, reactor.core.publisher.Flux<T>, org.reactivestreams.Publisher<? extends V>>, boolean) @ com.azure.core.http.rest.PagedFlux<T>",
        "justification": "Reactor added new final APIs to Flux."
      },
      {
        "code": "java.method.finalMethodAddedToNonFinalClass",
        "new": "method reactor.core.publisher.Flux<T> reactor.core.publisher.Flux<T>::retryWhen(reactor.util.retry.Retry) @ com.azure.core.http.rest.PagedFluxBase<T, P extends com.azure.core.http.rest.PagedResponse<T extends java.lang.Object>>",
        "justification": "Reactor added new final APIs to Flux."
      },
      {
        "code": "java.method.finalMethodAddedToNonFinalClass",
        "new": "method <V> reactor.core.publisher.Flux<V> reactor.core.publisher.Flux<T>::switchOnFirst(java.util.function.BiFunction<reactor.core.publisher.Signal<? extends T>, reactor.core.publisher.Flux<T>, org.reactivestreams.Publisher<? extends V>>, boolean) @ com.azure.core.http.rest.PagedFluxBase<T, P extends com.azure.core.http.rest.PagedResponse<T extends java.lang.Object>>",
        "justification": "Reactor added new final APIs to Flux."
      },
      {
        "code": "java.method.finalMethodAddedToNonFinalClass",
        "new": "method reactor.core.publisher.Flux<T> reactor.core.publisher.Flux<T>::retryWhen(reactor.util.retry.Retry) @ com.azure.core.util.paging.ContinuablePagedFlux<C, T, P extends com.azure.core.util.paging.ContinuablePage<C extends java.lang.Object, T extends java.lang.Object>>",
        "justification": "Reactor added new final APIs to Flux."
      },
      {
        "code": "java.method.finalMethodAddedToNonFinalClass",
        "new": "method <V> reactor.core.publisher.Flux<V> reactor.core.publisher.Flux<T>::switchOnFirst(java.util.function.BiFunction<reactor.core.publisher.Signal<? extends T>, reactor.core.publisher.Flux<T>, org.reactivestreams.Publisher<? extends V>>, boolean) @ com.azure.core.util.paging.ContinuablePagedFlux<C, T, P extends com.azure.core.util.paging.ContinuablePage<C extends java.lang.Object, T extends java.lang.Object>>",
        "justification": "Reactor added new final APIs to Flux."
      },
      {
        "code": "java.method.finalMethodAddedToNonFinalClass",
        "new": "method reactor.core.publisher.Flux<T> reactor.core.publisher.Flux<T>::retryWhen(reactor.util.retry.Retry) @ com.azure.core.util.paging.ContinuablePagedFluxCore<C, T, P extends com.azure.core.util.paging.ContinuablePage<C extends java.lang.Object, T extends java.lang.Object>>",
        "justification": "Reactor added new final APIs to Flux."
      },
      {
        "code": "java.method.finalMethodAddedToNonFinalClass",
        "new": "method <V> reactor.core.publisher.Flux<V> reactor.core.publisher.Flux<T>::switchOnFirst(java.util.function.BiFunction<reactor.core.publisher.Signal<? extends T>, reactor.core.publisher.Flux<T>, org.reactivestreams.Publisher<? extends V>>, boolean) @ com.azure.core.util.paging.ContinuablePagedFluxCore<C, T, P extends com.azure.core.util.paging.ContinuablePage<C extends java.lang.Object, T extends java.lang.Object>>",
        "justification": "Reactor added new final APIs to Flux."
      },
      {
        "code": "java.class.externalClassExposedInAPI",
        "new": "class com.azure.data.schemaregistry.SchemaRegistryAsyncClient",
        "justification": "This is a preview release"
      },
      {
        "code": "java.class.externalClassExposedInAPI",
        "new": "class com.azure.data.schemaregistry.models.SchemaProperties",
        "justification": "This is a preview release"
      },
      {
        "code": "java.class.externalClassExposedInAPI",
        "new": "class com.azure.data.schemaregistry.models.SerializationType",
        "justification": "This is a preview release"
      },
      {
        "code": "java.method.defaultMethodAddedToInterface",
        "new": "method com.azure.core.http.HttpPipelinePosition com.azure.core.http.policy.HttpPipelinePolicy::getPipelinePosition()",
        "justification": "Default interface method"
      },
      {
        "code": "java.method.parameterTypeParameterChanged",
        "old": "parameter void com.azure.core.amqp.models.AmqpDataBody::<init>(===java.lang.Iterable<com.azure.core.amqp.models.BinaryData>===)",
        "new": "parameter void com.azure.core.amqp.models.AmqpDataBody::<init>(===java.lang.Iterable<byte[]>===)",
        "justification": "Remove BinaryData to perform GA release."
      },
      {
        "code": "java.method.returnTypeTypeParametersChanged",
        "old": "method com.azure.core.util.IterableStream<com.azure.core.amqp.models.BinaryData> com.azure.core.amqp.models.AmqpDataBody::getData()",
        "new": "method com.azure.core.util.IterableStream<byte[]> com.azure.core.amqp.models.AmqpDataBody::getData()",
        "justification": "Remove BinaryData to perform GA release."
      },
      {
        "code": "java.class.removed",
        "old": "class com.azure.core.amqp.models.BinaryData",
        "justification": "Remove BinaryData to perform GA release."
      },
      {
        "regex": true,
        "code": "java\\.class\\.externalClassExposedInAPI",
        "new": "(interface|class|enum) io\\.opentelemetry.*",
        "justification": "Azure Monitor Exporter is allowed to use OpenTelemetry types in public APIs as it implements interfaces defined by OpenTelemetry"
      },
      {
        "code": "java.annotation.attributeAdded",
        "old": "class com.azure.messaging.eventhubs.EventHubClientBuilder",
        "new": "class com.azure.messaging.eventhubs.EventHubClientBuilder",
        "justification": "Setting protocol to AMQP in @ServiceClientBuilder annotation is not a breaking change"
      },
      {
        "code": "java.annotation.added",
        "new": "class com.azure.storage.blob.models.PageList",
        "justification": "Annotation required to resolve deserialization bug."
      },
      {
        "code": "java.annotation.added",
        "new": "class com.azure.storage.file.datalake.models.PathHttpHeaders",
        "justification": "Annotation added when migrating to new generator, it should not break anything."
      },
      {
        "code": "java.annotation.attributeValueChanged",
        "old": "class com.azure.storage.file.share.models.ShareProtocolSettings",
        "new": "class com.azure.storage.file.share.models.ShareProtocolSettings",
        "justification": "Annotation required to resolve a swagger error. The value is now correct."
      },
      {
        "code": "java.annotation.attributeValueChanged",
        "old": "class com.azure.storage.file.share.models.ShareSmbSettings",
        "new": "class com.azure.storage.file.share.models.ShareSmbSettings",
        "justification": "Annotation required to resolve a swagger error. The value is now correct."
      },
      {
        "code": "java.method.returnTypeChanged",
        "old": "method com.azure.core.util.IterableStream<byte[]> com.azure.core.amqp.models.AmqpDataBody::getData()",
        "new": "method java.util.List<byte[]> com.azure.core.amqp.models.AmqpDataBody::getData()",
        "justification": "Updated "
      },
      {
        "code": "java.class.removed",
        "old": "class com.azure.core.amqp.models.AmqpDataBody",
        "justification": "Renamed as AmqpMessageBody."
      },
      {
        "code": "java.class.kindChanged",
        "old": "interface com.azure.core.amqp.models.AmqpMessageBody",
        "new": "class com.azure.core.amqp.models.AmqpMessageBody",
        "justification": "AmqpMessageBody is class representing all the new AMQP data types."
      },
      {
        "code": "java.class.nowFinal",
        "old": "interface com.azure.core.amqp.models.AmqpMessageBody",
        "new": "class com.azure.core.amqp.models.AmqpMessageBody",
        "justification": "Made it final."
      },
      {
        "code": "java.class.removed",
        "old": "enum com.azure.core.amqp.models.AmqpBodyType",
        "justification": "Because It is renamed to AmqpMessageBodyType"
      },
      {
        "code": "java.method.returnTypeChanged",
        "old": "method com.azure.core.amqp.models.AmqpBodyType com.azure.core.amqp.models.AmqpMessageBody::getBodyType()",
        "new": "method com.azure.core.amqp.models.AmqpMessageBodyType com.azure.core.amqp.models.AmqpMessageBody::getBodyType()",
        "justification": "Renamed to match AmqpMessage prefix."
      },
      {
        "code": "java.method.returnTypeChanged",
        "old": "method java.lang.String com.azure.core.amqp.models.AmqpMessageProperties::getCorrelationId()",
        "new": "method com.azure.core.amqp.models.AmqpMessageId com.azure.core.amqp.models.AmqpMessageProperties::getCorrelationId()",
        "justification": "New return type AmqpMessageId."
      },
      {
        "code": "java.method.returnTypeChanged",
        "old": "method java.lang.String com.azure.core.amqp.models.AmqpMessageProperties::getMessageId()",
        "new": "method com.azure.core.amqp.models.AmqpMessageId com.azure.core.amqp.models.AmqpMessageProperties::getMessageId()",
        "justification": "New return type."
      },
      {
        "code": "java.method.returnTypeChanged",
        "old": "method java.lang.String com.azure.core.amqp.models.AmqpMessageProperties::getReplyTo()",
        "new": "method com.azure.core.amqp.models.AmqpAddress com.azure.core.amqp.models.AmqpMessageProperties::getReplyTo()",
        "justification": "New return type."
      },
      {
        "code": "java.method.returnTypeChanged",
        "old": "method java.lang.String com.azure.core.amqp.models.AmqpMessageProperties::getTo()",
        "new": "method com.azure.core.amqp.models.AmqpAddress com.azure.core.amqp.models.AmqpMessageProperties::getTo()",
        "justification": "New return type."
      },
      {
        "code": "java.method.parameterTypeChanged",
        "old": "parameter com.azure.core.amqp.models.AmqpMessageProperties com.azure.core.amqp.models.AmqpMessageProperties::setCorrelationId(===java.lang.String===)",
        "new": "parameter com.azure.core.amqp.models.AmqpMessageProperties com.azure.core.amqp.models.AmqpMessageProperties::setCorrelationId(===com.azure.core.amqp.models.AmqpMessageId===)",
        "justification": "Introduced new type AmqpMessageId."
      },
      {
        "code": "java.method.parameterTypeChanged",
        "old": "parameter com.azure.core.amqp.models.AmqpMessageProperties com.azure.core.amqp.models.AmqpMessageProperties::setMessageId(===java.lang.String===)",
        "new": "parameter com.azure.core.amqp.models.AmqpMessageProperties com.azure.core.amqp.models.AmqpMessageProperties::setMessageId(===com.azure.core.amqp.models.AmqpMessageId===)",
        "justification": "Introduced new type AmqpMessageId."
      },
      {
        "code": "java.method.parameterTypeChanged",
        "old": "parameter com.azure.core.amqp.models.AmqpMessageProperties com.azure.core.amqp.models.AmqpMessageProperties::setReplyTo(===java.lang.String===)",
        "new": "parameter com.azure.core.amqp.models.AmqpMessageProperties com.azure.core.amqp.models.AmqpMessageProperties::setReplyTo(===com.azure.core.amqp.models.AmqpAddress===)",
        "justification": "Introduced new type AmqpAddress."
      },
      {
        "code": "java.method.parameterTypeChanged",
        "old": "parameter com.azure.core.amqp.models.AmqpMessageProperties com.azure.core.amqp.models.AmqpMessageProperties::setTo(===java.lang.String===)",
        "new": "parameter com.azure.core.amqp.models.AmqpMessageProperties com.azure.core.amqp.models.AmqpMessageProperties::setTo(===com.azure.core.amqp.models.AmqpAddress===)",
        "justification": "Introduced new type AmqpAddress."
      },
      {
        "code": "java.method.removed",
        "old": "method void com.azure.core.amqp.models.AmqpAnnotatedMessage::<init>(com.azure.core.amqp.models.AmqpAnnotatedMessage)",
        "justification": "Removed copy constructor, It is not required for Service bus message."
      },
      {
        "code": "java.method.defaultMethodAddedToInterface",
        "new": "method reactor.core.publisher.Mono<com.azure.core.http.HttpResponse> com.azure.core.http.HttpClient::send(com.azure.core.http.HttpRequest, com.azure.core.util.Context)",
        "justification": "Default interface method"
      },
      {
        "code": "java.method.staticMethodAddedToInterface",
        "new": "method com.azure.core.http.HttpClient com.azure.core.http.HttpClient::createDefault(com.azure.core.util.HttpClientOptions)",
        "justification": "Default implementation"
      },
      {
        "code": "java.method.added",
        "new": "method void com.azure.core.http.HttpHeader::<init>(java.lang.String, java.util.List<java.lang.String>)",
        "justification": "New constructor"
      },
      {
        "code": "java.method.added",
        "new": "method com.azure.core.http.HttpHeaders com.azure.core.http.HttpHeaders::set(java.lang.String, java.lang.String)",
        "justification": "New method"
      },
      {
        "code": "java.method.added",
        "new": "method com.azure.core.http.HttpHeaders com.azure.core.http.HttpHeaders::set(java.lang.String, java.util.List<java.lang.String>)",
        "justification": "New method"
      },
      {
        "code": "java.method.added",
        "new": "method com.azure.core.http.HttpHeaders com.azure.core.http.HttpHeaders::setAll(java.util.Map<java.lang.String, java.util.List<java.lang.String>>)",
        "justification": "New method"
      },
      {
        "code": "java.method.added",
        "new": "method void com.azure.core.util.Header::<init>(java.lang.String, java.util.List<java.lang.String>)",
        "justification": "New method"
      },
      {
        "code": "java.method.added",
        "new": "method void com.azure.core.util.Header::<init>(java.lang.String, java.lang.String[])",
        "justification": "New method"
      },
      {
        "code": "java.method.added",
        "new": "method java.util.List<java.lang.String> com.azure.core.util.Header::getValuesList()",
        "justification": "New method"
      },
      {
        "code": "java.method.added",
        "new": "method com.azure.core.util.polling.PollerFlux<T, U> com.azure.core.util.polling.PollerFlux<T, U>::setPollInterval(java.time.Duration)",
        "justification": "New method"
      },
      {
        "code": "java.method.added",
        "new": "method com.azure.core.credential.TokenRequestContext com.azure.core.credential.TokenRequestContext::setClaims(java.lang.String)",
        "justification": "New method"
      },
      {
        "code": "java.method.added",
        "new": "method java.lang.String com.azure.core.credential.TokenRequestContext::getClaims()",
        "justification": "New method"
      },
      {
        "code": "java.method.defaultMethodAddedToInterface",
        "new": "method com.azure.core.util.polling.SyncPoller<T, U> com.azure.core.util.polling.SyncPoller<T, U>::setPollInterval(java.time.Duration)",
        "justification": "Default implementation"
      },
      {
        "regex": true,
        "code": "java\\.annotation\\.(added|attributeValueChanged|attributeAdded)",
        "new": "(class|method void|parameter void) com\\.azure\\.search\\.documents\\.indexes\\.models\\..*",
        "justification": "Generated classes were moved into public API, these annotations were already being used in implementation used during serialization and deserialization."
      },
      {
        "code": "java.field.constantValueChanged",
        "old": "field com.azure.messaging.eventgrid.SystemEventNames.COMMUNICATION_CHAT_MESSAGE_REMOVED_FROM_THREAD",
        "new": "field com.azure.messaging.eventgrid.SystemEventNames.COMMUNICATION_CHAT_MESSAGE_REMOVED_FROM_THREAD",
        "justification": "Correct the event type defined in swagger file"
      },
      {
        "code": "java.field.constantValueChanged",
        "old": "field com.azure.messaging.eventgrid.SystemEventNames.COMMUNICATION_CHAT_PARTICIPANT_ADDED_TO_THREAD",
        "new": "field com.azure.messaging.eventgrid.SystemEventNames.COMMUNICATION_CHAT_PARTICIPANT_ADDED_TO_THREAD",
        "justification": "Correct the event type defined in swagger file"
      },
      {
        "code": "java.method.added",
        "new": "method com.azure.core.http.ProxyOptions com.azure.core.http.ProxyOptions::fromConfiguration(com.azure.core.util.Configuration, boolean)",
        "justification": "Method exposed from Azure Core"
      },
      {
        "code": "java.method.defaultMethodAddedToInterface",
        "new": "method <T> T com.azure.core.util.serializer.SerializerAdapter::deserialize(byte[], java.lang.reflect.Type, com.azure.core.util.serializer.SerializerEncoding) throws java.io.IOException",
        "justification": "Method exposed from Azure Core"
      },
      {
        "code": "java.method.defaultMethodAddedToInterface",
        "new": "method byte[] com.azure.core.util.serializer.SerializerAdapter::serializeToBytes(java.lang.Object, com.azure.core.util.serializer.SerializerEncoding) throws java.io.IOException",
        "justification": "Method exposed from Azure Core"
      },
      {
        "code": "java.annotation.attributeValueChanged",
        "old": "@interface com.azure.core.annotation.ServiceClient",
        "new": "@interface com.azure.core.annotation.ServiceClient",
        "justification": "Updated the retention policy from SOURCE to CLASS which is not considered a public API change"
      },
      {
        "code": "java.annotation.attributeValueChanged",
        "old": "@interface com.azure.core.annotation.ServiceMethod",
        "new": "@interface com.azure.core.annotation.ServiceMethod",
        "justification": "Updated the retention policy from SOURCE to CLASS which is not considered a public API change"
      },
      {
<<<<<<< HEAD
        "code": "java.method.visibilityReduced",
        "new": "method java.util.function.Predicate<C> com.azure.core.util.paging.ContinuablePagedFlux<C, T, P extends com.azure.core.util.paging.ContinuablePage<C extends java.lang.Object, T extends java.lang.Object>>::getContinuationPredicate()",
        "justification": "Adding a final method to an abstract class that is rarely extended. New final method uses an unlikely name that wouldn't be found in sub-types."
      },
      {
        "code": "java.method.finalMethodAddedToNonFinalClass",
        "new": "method java.util.function.Predicate<C> com.azure.core.util.paging.ContinuablePagedFlux<C, T, P extends com.azure.core.util.paging.ContinuablePage<C extends java.lang.Object, T extends java.lang.Object>>::getContinuationPredicate()",
        "justification": "Adding a final method to an abstract class that is rarely extended. New final method uses an unlikely name that wouldn't be found in sub-types."
=======
        "regex": true,
        "code": "java\\.annotation\\.added",
        "old": ".*",
        "annotationType": "com\\.azure\\.core\\.annotation\\.Service(Method|Client)",
        "justification": "These are SDK metadata annotations and don't affect runtime behavior."
>>>>>>> e24562ad
      }
    ]
  }
]<|MERGE_RESOLUTION|>--- conflicted
+++ resolved
@@ -485,7 +485,6 @@
         "justification": "Updated the retention policy from SOURCE to CLASS which is not considered a public API change"
       },
       {
-<<<<<<< HEAD
         "code": "java.method.visibilityReduced",
         "new": "method java.util.function.Predicate<C> com.azure.core.util.paging.ContinuablePagedFlux<C, T, P extends com.azure.core.util.paging.ContinuablePage<C extends java.lang.Object, T extends java.lang.Object>>::getContinuationPredicate()",
         "justification": "Adding a final method to an abstract class that is rarely extended. New final method uses an unlikely name that wouldn't be found in sub-types."
@@ -494,13 +493,13 @@
         "code": "java.method.finalMethodAddedToNonFinalClass",
         "new": "method java.util.function.Predicate<C> com.azure.core.util.paging.ContinuablePagedFlux<C, T, P extends com.azure.core.util.paging.ContinuablePage<C extends java.lang.Object, T extends java.lang.Object>>::getContinuationPredicate()",
         "justification": "Adding a final method to an abstract class that is rarely extended. New final method uses an unlikely name that wouldn't be found in sub-types."
-=======
+      },
+      {
         "regex": true,
         "code": "java\\.annotation\\.added",
         "old": ".*",
         "annotationType": "com\\.azure\\.core\\.annotation\\.Service(Method|Client)",
         "justification": "These are SDK metadata annotations and don't affect runtime behavior."
->>>>>>> e24562ad
       }
     ]
   }
