--- conflicted
+++ resolved
@@ -121,76 +121,6 @@
       "ignore": true,
       "differences": [
         {
-          "code": "java.method.numberOfParametersChanged",
-          "new": "method void com.azure.spring.cloud.autoconfigure.aad.AadAuthenticationFilterAutoConfiguration::<init>(com.azure.spring.cloud.autoconfigure.aad.properties.AadAuthenticationProperties, org.springframework.web.client.RestOperations)",
-          "justification": "The change is expected. This will not be used by customer's java code directly."
-        },
-        {
-          "code": "java.method.numberOfParametersChanged",
-          "new": "method void com.azure.spring.cloud.autoconfigure.aad.configuration.AadOAuth2ClientConfiguration::<init>(org.springframework.web.client.RestOperations)",
-          "justification": "The change is expected. This will not be used by customer's java code directly."
-        },
-        {
-          "code": "java.method.numberOfParametersChanged",
-          "new": "method void com.azure.spring.cloud.autoconfigure.aad.configuration.AadResourceServerConfiguration::<init>(org.springframework.web.client.RestOperations)",
-          "justification": "The change is expected. This will not be used by customer's java code directly."
-        },
-        {
-          "code": "java.method.numberOfParametersChanged",
-          "new": "method void com.azure.spring.cloud.autoconfigure.aadb2c.AadB2cResourceServerAutoConfiguration::<init>(com.azure.spring.cloud.autoconfigure.aadb2c.properties.AadB2cProperties, org.springframework.web.client.RestOperations)",
-          "justification": "The change is expected. This will not be used by customer's java code directly."
-        },
-        {
-          "code": "java.method.numberOfParametersChanged",
-          "new": "method com.nimbusds.jwt.proc.JWTClaimsSetAwareJWSKeySelector<com.nimbusds.jose.proc.SecurityContext> com.azure.spring.cloud.autoconfigure.aadb2c.AadB2cResourceServerAutoConfiguration::aadIssuerJwsKeySelector(com.azure.spring.cloud.autoconfigure.aad.AadTrustedIssuerRepository, com.nimbusds.jose.util.ResourceRetriever)",
-          "justification": "The change is expected. This will not be used by customer's java code directly."
-        },
-        {
-          "code": "java.method.numberOfParametersChanged",
-          "new": "method void com.azure.spring.cloud.autoconfigure.aadb2c.configuration.AadB2cOAuth2ClientConfiguration::<init>(com.azure.spring.cloud.autoconfigure.aadb2c.properties.AadB2cProperties, org.springframework.web.client.RestOperations)",
-          "justification": "The change is expected. This will not be used by customer's java code directly."
-        },
-        {
-          "code": "java.annotation.attributeValueChanged",
-          "new": "class com.azure.spring.cloud.autoconfigure.aad.AadAuthenticationFilterAutoConfiguration",
-          "justification": "The change is expected. This is bean definition class, will not be used by customer's java code directly."
-        },
-        {
-          "code": "java.method.numberOfParametersChanged",
-          "new": "method org.springframework.security.oauth2.jwt.JwtDecoder com.azure.spring.cloud.autoconfigure.aad.configuration.AadResourceServerConfiguration::jwtDecoder(com.azure.spring.cloud.autoconfigure.aad.properties.AadAuthenticationProperties, org.springframework.web.client.RestOperations)",
-          "justification": "The change is expected. This is bean definition method, will not be used by customer's java code directly."
-        },
-        {
-          "code": "java.annotation.added",
-          "new": "class com.azure.spring.cloud.autoconfigure.aad.configuration.AadResourceServerConfiguration",
-          "justification": "The change is expected. This is bean definition class, will not be used by customer's java code directly."
-        },
-        {
-          "code": "java.annotation.attributeValueChanged",
-          "new": "class com.azure.spring.cloud.autoconfigure.aadb2c.AadB2cResourceServerAutoConfiguration",
-          "justification": "The change is expected. This is bean definition class, will not be used by customer's java code directly."
-        },
-        {
-          "code": "java.method.numberOfParametersChanged",
-          "new": "method org.springframework.security.oauth2.client.OAuth2AuthorizedClientManager com.azure.spring.cloud.autoconfigure.aadb2c.configuration.AadB2cOAuth2ClientConfiguration::authorizedClientManager(org.springframework.web.client.RestOperations, org.springframework.security.oauth2.client.registration.ClientRegistrationRepository, org.springframework.security.oauth2.client.web.OAuth2AuthorizedClientRepository)",
-          "justification": "The change is expected. This is bean definition method, will not be used by customer's java code directly."
-        },
-        {
-          "code": "java.annotation.attributeValueChanged",
-          "new": "class com.azure.spring.cloud.autoconfigure.aadb2c.configuration.AadB2cOAuth2ClientConfiguration",
-          "justification": "The change is expected. This is bean definition class, will not be used by customer's java code directly."
-        },
-        {
-          "code": "java.method.numberOfParametersChanged",
-          "new": "method com.nimbusds.jose.util.ResourceRetriever com.azure.spring.cloud.autoconfigure.aad.AadAuthenticationFilterAutoConfiguration::jwtResourceRetriever(org.springframework.web.client.RestOperations)",
-          "justification": "The change is expected. This is bean definition method, will not be used by customer's java code directly."
-        },
-        {
-          "code": "java.method.numberOfParametersChanged",
-          "new": "method com.nimbusds.jwt.proc.JWTClaimsSetAwareJWSKeySelector<com.nimbusds.jose.proc.SecurityContext> com.azure.spring.cloud.autoconfigure.aadb2c.AadB2cResourceServerAutoConfiguration::aadIssuerJwsKeySelector(org.springframework.web.client.RestOperations, com.azure.spring.cloud.autoconfigure.aad.AadTrustedIssuerRepository, com.nimbusds.jose.util.ResourceRetriever)",
-          "justification": "The change is expected. This is bean definition method, will not be used by customer's java code directly."
-        },
-        {
           "regex": true,
           "code": "java.class.nonPublicPartOfAPI",
           "new": "class com.azure.spring.messaging.container.DefaultMessageListenerContainer",
@@ -521,8 +451,6 @@
           "code": "java.field.removedWithConstant",
           "old": "field com.azure.spring.cloud.config.properties.AppConfigurationStoreSelects.LABEL_SEPARATOR",
           "justification": "Not a public api"
-<<<<<<< HEAD
-=======
         },
         {
           "code": "java.method.numberOfParametersChanged",
@@ -573,7 +501,6 @@
           "code": "java.method.numberOfParametersChanged",
           "new": "method void com.azure.spring.cloud.autoconfigure.aadb2c.configuration.AadB2cOAuth2ClientConfiguration::<init>(com.azure.spring.cloud.autoconfigure.aadb2c.properties.AadB2cProperties, org.springframework.boot.web.client.RestTemplateBuilder)",
           "justification": "Bean configuration will not be used by customer in java code."
->>>>>>> 8a6962b0
         }
       ]
     }
