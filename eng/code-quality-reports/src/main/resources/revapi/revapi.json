--- conflicted
+++ resolved
@@ -209,22 +209,26 @@
         "justification": "This is a preview release"
       },
       {
-<<<<<<< HEAD
-        "code": "java.method.parameterTypeParameterChanged",
-        "old": "parameter void com.azure.core.amqp.models.AmqpDataBody::<init>(===java.lang.Iterable<com.azure.core.amqp.models.BinaryData>===)",
-        "new": "parameter void com.azure.core.amqp.models.AmqpDataBody::<init>(===java.lang.Iterable<byte[]>===)",
-        "justification": "BinaryData need to go in azure-core."
-      },
-      {
-        "code": "java.method.returnTypeTypeParametersChanged",
-        "old": "method com.azure.core.util.IterableStream<com.azure.core.amqp.models.BinaryData> com.azure.core.amqp.models.AmqpDataBody::getData()",
-        "new": "method com.azure.core.util.IterableStream<byte[]> com.azure.core.amqp.models.AmqpDataBody::getData()",
-        "justification": "BinaryData need to go in azure-core."
-=======
         "code": "java.method.defaultMethodAddedToInterface",
         "new": "method com.azure.core.http.HttpPipelinePosition com.azure.core.http.policy.HttpPipelinePolicy::getPipelinePosition()",
         "justification": "Default interface method"
->>>>>>> 7776c7ca
+      },
+      {
+        "code": "java.method.parameterTypeParameterChanged",
+        "old": "parameter void com.azure.core.amqp.models.AmqpDataBody::<init>(===java.lang.Iterable<com.azure.core.amqp.models.BinaryData>===)",
+        "new": "parameter void com.azure.core.amqp.models.AmqpDataBody::<init>(===java.lang.Iterable<com.azure.core.experimental.util.BinaryData>===)",
+        "justification": "Moving BinaryData into azure-core-experimental."
+      },
+      {
+        "code": "java.method.returnTypeTypeParametersChanged",
+        "old": "method com.azure.core.util.IterableStream<com.azure.core.amqp.models.BinaryData> com.azure.core.amqp.models.AmqpDataBody::getData()",
+        "new": "method com.azure.core.util.IterableStream<com.azure.core.experimental.util.BinaryData> com.azure.core.amqp.models.AmqpDataBody::getData()",
+        "justification": "Moving BinaryData into azure-core-experimental."
+      },
+      {
+        "code": "java.class.removed",
+        "old": "class com.azure.core.amqp.models.BinaryData",
+        "justification": "Moving BinaryData into azure-core-experimental."
       }
     ]
   }
