[
  {
    "extension": "revapi.java",
    "configuration": {
      "missing-classes": {
        "behavior": "report",
        "ignoreMissingAnnotations": false
      },
      "matchOverloads": true
    }
  },
  {
    "extension": "revapi.versions",
    "configuration": {
      "enabled": true,
      "semantic0": false,
      "versionIncreaseAllows": {
        "major": {
          "severity": "BREAKING"
        },
        "minor": {
          "severity": "NON_BREAKING"
        },
        "patch": {
          "severity": "EQUIVALENT"
        }
      },
      "onAllowed": {
        "remove": true,
        "attachments": {
          "breaksVersioningRules": "false"
        }
      },
      "onDisallowed": {
        "criticality": "error",
        "attachments": {
          "breaksVersioningRules": "true"
        }
      },
      "passThroughDifferences": [
        "java.class.nonPublicPartOfAPI"
      ]
    }
  },
  {
    "extension": "revapi.differences",
    "configuration": {
      "ignore": true,
      "differences": [
        {
          "code": "java.class.nonPublicPartOfAPI",
          "new": "class com.azure.spring.messaging.container.DefaultMessageListenerContainer",
          "justification": "We allow this in azure.spring.messaging."
        },
        {
          "regex": true,
          "code": "java.class.nonPublicPartOfAPI",
          "new": "(class|interface) org\\.apache\\.http\\.impl\\.conn\\.CPoolEntry",
          "exampleUseChainInNewApi": ".*org\\.apache\\.http\\.HttpClientConnection.*",
          "justification": "We allow this in org.apache.http.HttpClientConnection>"
        },
        {
          "regex": true,
          "code": "java.class.nonPublicPartOfAPI",
          "new": "(class|interface) com\\.azure\\.keyvault\\.jca\\.(com|org)\\..*",
          "justification": "skip check for third party files."
        },
        {
          "regex": true,
          "code": "java.class.nonPublicPartOfAPI",
          "new": "(class|enum|interface) org\\.conscrypt\\..*",
          "justification": "skip check for third party files."
        },
        {
          "regex": true,
          "code": "java\\.method\\.addedToInterface",
          "new": "method .* com\\.azure\\.resourcemanager\\..*",
          "justification": "resourcemanager interfaces are allowed to add methods."
        },
        {
          "regex": true,
          "code": "java\\.method\\.addedToInterface",
          "new": "method <T> (reactor\\.core\\.publisher\\.Mono<)?T>? com\\.azure\\.spring\\.data\\.cosmos\\.core\\.(Reactive)?CosmosOperations::patch\\(java\\.lang\\.Object, com\\.azure\\.cosmos\\.models\\.PartitionKey, java\\.lang\\.Class<T>, com\\.azure\\.cosmos\\.models\\.CosmosPatchOperations(, com\\.azure\\.cosmos\\.models\\.CosmosPatchItemRequestOptions)?\\)",
          "justification": "Spring interfaces are allowed to add methods."
        },
        {
          "regex": true,
          "code": "java\\.method\\.addedToInterface",
          "new": "method <S extends T> (reactor\\.core\\.publisher\\.Mono<)?S>? com\\.azure\\.spring\\.data\\.cosmos\\.repository\\.(Reactive)?CosmosRepository<T, ID extends java\\.io\\.Serializable>::save\\(ID, com\\.azure\\.cosmos\\.models\\.PartitionKey, java\\.lang\\.Class<S>, com\\.azure\\.cosmos\\.models\\.CosmosPatchOperations(, com\\.azure\\.cosmos\\.models\\.CosmosPatchItemRequestOptions)?\\)",
          "justification": "Spring interfaces are allowed to add methods."
        },
        {
          "regex": true,
          "code": "java\\.annotation\\.(added|attributeValueChanged)",
          "old": ".*",
          "annotationType": "com\\.azure\\.core\\.annotation\\.Service(Method|Client)",
          "justification": "These are SDK metadata annotations and don't affect runtime behavior."
        },
        {
          "regex": true,
          "code": "java\\.annotation\\.(added|attributeValueChanged|attributeAdded)",
          "new": "(class|method void|parameter void) com\\.azure\\.search\\.documents\\.indexes\\.models\\..*",
          "justification": "Generated classes were moved into public API, these annotations were already being used in implementation used during serialization and deserialization."
        },
        {
          "regex": true,
          "code": "java\\.annotation\\.removed",
          "new": "(class|interface|method|parameter) com\\.azure\\.cosmos\\..*",
          "justification": "Cosmos SDK removes Beta annotation to GA its APIs and classes."
        },
        {
          "code" : "java.method.visibilityReduced",
          "old" : "method com.azure.spring.messaging.eventhubs.support.converter.EventHubsMessageConverter com.azure.spring.cloud.autoconfigure.eventhubs.AzureEventHubsMessagingAutoConfiguration.EventHubsTemplateConfiguration::eventHubsMessageConverter()",
          "new" : "method com.azure.spring.messaging.eventhubs.support.converter.EventHubsMessageConverter com.azure.spring.cloud.autoconfigure.eventhubs.AzureEventHubsMessagingAutoConfiguration.EventHubsTemplateConfiguration::eventHubsMessageConverter(com.fasterxml.jackson.databind.ObjectMapper)",
          "justification": "Shouldn't have been a public API."
        },
        {
          "code" : "java.method.visibilityReduced",
          "old" : "method com.azure.spring.messaging.servicebus.support.converter.ServiceBusMessageConverter com.azure.spring.cloud.autoconfigure.servicebus.AzureServiceBusMessagingAutoConfiguration.ServiceBusTemplateConfiguration::serviceBusMessageConverter()",
          "new" : "method com.azure.spring.messaging.servicebus.support.converter.ServiceBusMessageConverter com.azure.spring.cloud.autoconfigure.servicebus.AzureServiceBusMessagingAutoConfiguration.ServiceBusTemplateConfiguration::serviceBusMessageConverter(com.fasterxml.jackson.databind.ObjectMapper)",
          "justification": "Shouldn't have been a public API."
        },
        {
          "code" : "java.method.removed",
          "old" : "method com.azure.spring.messaging.storage.queue.support.converter.StorageQueueMessageConverter com.azure.spring.cloud.autoconfigure.storage.AzureStorageQueueMessagingAutoConfiguration::messageConverter()",
          "justification": "Shouldn't have been a public API."
        },
        {
          "code": "java.method.added",
          "new": "method void com.azure.spring.cloud.autoconfigure.aadb2c.AadB2cOidcLoginConfigurer::<init>(org.springframework.security.web.authentication.logout.LogoutSuccessHandler, org.springframework.security.oauth2.client.web.OAuth2AuthorizationRequestResolver, org.springframework.security.oauth2.client.endpoint.OAuth2AccessTokenResponseClient<org.springframework.security.oauth2.client.endpoint.OAuth2AuthorizationCodeGrantRequest>, org.springframework.boot.web.client.RestTemplateBuilder)",
          "justification": "New method added to fix a bug."
        },
        {
          "regex": true,
          "code": "java\\.method\\.removed",
          "old": "method java\\.lang\\.String com\\.azure\\.spring\\.cloud\\.autoconfigure\\.jms\\.properties\\.AzureServiceBusJmsProperties::(getPassword|getRemoteUrl|getUsername)\\(\\)",
          "justification": "Remove some meaningless jms properties"
        },
        {
          "code" : "java.annotation.attributeValueChanged",
          "old" : "class com.azure.spring.cloud.autoconfigure.jms.ServiceBusJmsAutoConfiguration",
          "new" : "class com.azure.spring.cloud.autoconfigure.jms.ServiceBusJmsAutoConfiguration",
          "justification": "Import ServiceBusJmsPasswordlessConfiguration.class"
        },
        {
          "regex": true,
          "code": "java\\.method\\.removed",
          "old": "method void com\\.azure\\.spring\\.cloud\\.autoconfigure\\.jms\\.properties\\.AzureServiceBusJmsProperties::(setPassword|setRemoteUrl|setUsername)\\(java\\.lang\\.String\\)",
          "justification": "Remove some meaningless jms properties"
        },
        {
          "regex": true,
          "code": "java.method.parameterTypeParameterChanged",
          "old": "parameter <T> reactor\\.core\\.publisher\\.Mono<T> com\\.azure\\.spring\\.data\\.cosmos\\.core\\.(ReactiveCosmosOperations|ReactiveCosmosTemplate)::insert\\(java\\.lang\\.String, ===java\\.lang\\.Object===, com\\.azure\\.cosmos\\.models\\.PartitionKey\\)",
          "new": "parameter <T> reactor\\.core\\.publisher\\.Mono<T> com\\.azure\\.spring\\.data\\.cosmos\\.core\\.(ReactiveCosmosOperations|ReactiveCosmosTemplate)::insert\\(java\\.lang\\.String, ===T===, com\\.azure\\.cosmos\\.models\\.PartitionKey\\)",
          "parameterIndex": "1",
          "justification": "To support mono method chaining, without explicit typcast for upper bounded generics"
        },
        {
          "regex": true,
          "code": "java.method.returnTypeChangedCovariantly",
          "new": "method com.azure.search.documents.indexes.models.(CognitiveServicesAccountKey|ConditionalSkill|CustomEntityLookupSkill|DefaultCognitiveServicesAccount|DistanceScoringFunction|DocumentExtractionSkill|EntityRecognitionSkill|FreshnessScoringFunction|ImageAnalysisSkill|KeyPhraseExtractionSkill|LanguageDetectionSkill|MagnitudeScoringFunction|MergeSkill|OcrSkill|SentimentSkill|ShaperSkill|SplitSkill|TagScoringFunction|TextTranslationSkill|WebApiSkill) .*",
          "justification": "Proper support for fluent setters in subtypes."
        },
        {
          "regex": true,
          "code": "java.annotation.added",
          "new": "class com.azure.ai.formrecognizer.documentanalysis.models.(DocumentField|DocumentLine)",
          "justification": "Skip customized getters on class when serialization and deserialization."
        },
        {
          "code": "java.class.removed",
          "old": "enum com.azure.messaging.eventhubs.checkpointstore.blob.Messages",
          "justification": "Messages class was accidentally made public. Reverting the public change since this should be implementation detail."
        },
        {
          "code": "java.method.numberOfParametersChanged",
          "new": "method void com.azure.spring.cloud.autoconfigure.aadb2c.AadB2cAutoConfiguration::<init>(org.springframework.boot.web.client.RestTemplateBuilder)",
          "justification": "Bean configuration will not be used by customer in java code."
        },
        {
          "ignore": true,
          "code": "java.annotation.removed",
          "new": "field com.azure.cosmos.models.PartitionKind.MULTI_HASH",
          "justification": "removing beta tags on PartitionKind MultiHash for hierarchical partitioning GA"
        },
        {
          "ignore": true,
          "code": "java.method.addedToInterface",
          "new": "method java.lang.String com.azure.spring.cloud.core.provider.AzureProfileOptionsProvider.AzureEnvironmentOptions::getServiceBusDomainName()",
          "justification": "support configuration of Service Bus domain name."
        },
        {
          "code": "java.method.removed",
          "old": "method com.azure.resourcemanager.compute.models.VirtualMachineScaleSetIpConfiguration com.azure.resourcemanager.compute.models.VirtualMachineScaleSetIpConfiguration::withId(java.lang.String)",
          "justification": "Break by service. 'id' is previously not used in runtime."
        },
        {
          "code": "java.class.noLongerInheritsFromClass",
          "old": "class com.azure.resourcemanager.compute.models.VirtualMachineScaleSetIpConfiguration",
          "new": "class com.azure.resourcemanager.compute.models.VirtualMachineScaleSetIpConfiguration",
          "justification": "Break by service. 'id' is previously not used in runtime. And customer unlikely to use this class as subclass of 'SubResource'."
        },
        {
          "code": "java.method.removed",
          "old": "method com.azure.resourcemanager.compute.models.VirtualMachineScaleSetNetworkConfiguration com.azure.resourcemanager.compute.models.VirtualMachineScaleSetNetworkConfiguration::withId(java.lang.String)",
          "justification": "Break by service. 'id' is previously not used in runtime."
        },
        {
          "code": "java.class.noLongerInheritsFromClass",
          "old": "class com.azure.resourcemanager.compute.models.VirtualMachineScaleSetNetworkConfiguration",
          "new": "class com.azure.resourcemanager.compute.models.VirtualMachineScaleSetNetworkConfiguration",
          "justification": "Break by service. 'id' is previously not used in runtime. And customer unlikely to use this class as subclass of 'SubResource'."
        },
        {
          "code": "java.class.nowFinal",
          "old": "class com.azure.resourcemanager.network.models.ManagedServiceIdentity",
          "new": "class com.azure.resourcemanager.network.models.ManagedServiceIdentity",
          "justification": "Make the class final. User is unlikely to inherit from this class."
        },
        {
          "ignore": true,
          "code": "java.field.constantValueChanged",
          "old": "field com.azure.messaging.eventgrid.SystemEventNames.SERVICE_BUS_DEADLETTER_MESSAGES_AVAILABLE_WITH_NO_LISTENER",
          "new": "field com.azure.messaging.eventgrid.SystemEventNames.SERVICE_BUS_DEADLETTER_MESSAGES_AVAILABLE_WITH_NO_LISTENER",
          "justification": "Previous constant value had a typo and was never functional."
        },
        {
          "regex": true,
          "code": "java\\.annotation\\.removed",
          "old": ".*? com\\.azure\\.containers\\.containerregistry\\.models.*",
          "justification": "Removing Jackson annotations from ACR in transition to stream-style."
        },
        {
          "regex": true,
          "code": "java\\.annotation\\.removed",
          "old": ".*? com\\.azure\\.search\\.documents(\\.indexes)?\\.models.*",
          "justification": "Removing Jackson annotations from Search in transition to stream-style."
        },
        {
          "code": "java.field.removed",
          "old": "field com.azure.spring.cloud.core.properties.profile.AzureEnvironmentProperties.AZURE_GERMANY",
          "justification": "Remove this because AZURE_GERMANY is deprecated."
        },
        {
          "regex": true,
          "code": "java\\.annotation\\.removed",
          "old": ".*? com\\.azure\\.security\\.keyvault\\.administration\\.models.*",
          "justification": "Removing Jackson annotations from KeyVault Administration in transition to stream-style."
        },
        {
          "regex": true,
<<<<<<< HEAD
          "code": "java\\.annotation\\.removed",
          "old": ".*? com\\.azure\\.messaging\\.servicebus\\.administration\\.models.*",
          "justification": "Removing Jackson annotations from Service Bus Administration in transition to stream-style."
=======
          "code" : "java.field.enumConstantOrderChanged",
          "old" : "field com.mysql.cj.conf.PropertyKey.*",
          "new" : "field com.mysql.cj.conf.PropertyKey.*",
          "justification" : "Fix enum constants reordered."
        },
        {
          "code" : "java.method.removed",
          "old" : "method int com.mysql.cj.protocol.ServerSession::getOldStatusFlags()",
          "justification" : "Fix method removed."
        },
        {
          "code" : "java.method.removed",
          "old" : "method void com.mysql.cj.protocol.ServerSession::setOldStatusFlags(int)",
          "justification" : "Fix method removed."
>>>>>>> a3722a64
        }
      ]
    }
  }
]<|MERGE_RESOLUTION|>--- conflicted
+++ resolved
@@ -250,11 +250,6 @@
         },
         {
           "regex": true,
-<<<<<<< HEAD
-          "code": "java\\.annotation\\.removed",
-          "old": ".*? com\\.azure\\.messaging\\.servicebus\\.administration\\.models.*",
-          "justification": "Removing Jackson annotations from Service Bus Administration in transition to stream-style."
-=======
           "code" : "java.field.enumConstantOrderChanged",
           "old" : "field com.mysql.cj.conf.PropertyKey.*",
           "new" : "field com.mysql.cj.conf.PropertyKey.*",
@@ -269,7 +264,12 @@
           "code" : "java.method.removed",
           "old" : "method void com.mysql.cj.protocol.ServerSession::setOldStatusFlags(int)",
           "justification" : "Fix method removed."
->>>>>>> a3722a64
+        },
+        {
+          "regex": true,
+          "code": "java\\.annotation\\.removed",
+          "old": ".*? com\\.azure\\.messaging\\.servicebus\\.administration\\.models.*",
+          "justification": "Removing Jackson annotations from Service Bus Administration in transition to stream-style."
         }
       ]
     }
