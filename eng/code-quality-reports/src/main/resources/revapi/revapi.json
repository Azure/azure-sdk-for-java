--- conflicted
+++ resolved
@@ -214,7 +214,6 @@
         "justification": "Default interface method"
       },
       {
-<<<<<<< HEAD
         "code": "java.method.parameterTypeParameterChanged",
         "old": "parameter void com.azure.core.amqp.models.AmqpDataBody::<init>(===java.lang.Iterable<com.azure.core.amqp.models.BinaryData>===)",
         "new": "parameter void com.azure.core.amqp.models.AmqpDataBody::<init>(===java.lang.Iterable<byte[]>===)",
@@ -230,12 +229,12 @@
         "code": "java.class.removed",
         "old": "class com.azure.core.amqp.models.BinaryData",
         "justification": "Remove BinaryData to perform GA release."
-=======
+      },
+      {
         "regex": true,
         "code": "java\\.class\\.externalClassExposedInAPI",
         "new": "(interface|class|enum) io\\.opentelemetry.*",
         "justification": "Azure Monitor Exporter is allowed to use OpenTelemetry types in public APIs as it implements interfaces defined by OpenTelemetry"
->>>>>>> aced874b
       }
     ]
   }
