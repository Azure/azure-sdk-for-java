[
  {
    "extension": "revapi.java",
    "configuration": {
      "missing-classes": {
        "behavior": "report",
        "ignoreMissingAnnotations": false
      },
      "matchOverloads": true
    }
  },
  {
    "extension": "revapi.versions",
    "configuration": {
      "enabled": true,
      "semantic0": false,
      "versionIncreaseAllows": {
        "major": {
          "severity": "BREAKING"
        },
        "minor": {
          "severity": "NON_BREAKING"
        },
        "patch": {
          "severity": "EQUIVALENT"
        }
      },
      "onAllowed": {
        "remove": true,
        "attachments": {
          "breaksVersioningRules": "false"
        }
      },
      "onDisallowed": {
        "criticality": "error",
        "attachments": {
          "breaksVersioningRules": "true"
        }
      },
      "passThroughDifference": [
        "java.class.nonPublicPartOfAPI"
      ]
    }
  },
  {
    "extension": "revapi.filter",
    "configuration": {
      "elements": {
        "exclude": [
          "class com\\.azure\\.core\\.util\\.Configuration",
          {
            "matcher": "java-package",
            "match": "/com\\.azure(\\..+?)?\\.(implementation|samples)(\\..*)?/"
          },
          {
            "matcher": "java-package",
            "match": "/com\\.fasterxml\\.jackson(\\..*)?/"
          },
          {
            "matcher": "java-package",
            "match": "/reactor\\.(core|netty|util)(\\..*)?/"
          },
          {
            "matcher": "java-package",
            "match": "/io\\.(micrometer|netty)(\\..*)?/"
          },
          {
            "matcher": "java-package",
            "match": "/(kotlin|okhttp3|okio)(\\..+)?/"
          },
          {
            "matcher": "java-package",
            "match": "/com\\.nimbusds(\\..*)?/"
          },
          {
            "matcher": "java-package",
            "match": "/com\\.microsoft\\.azure(\\..*)?/"
          },
          {
            "matcher": "java-package",
            "match": "/javax\\.(jms|servlet)(\\..*)?/"
          },
          {
            "matcher": "java-package",
            "match": "/com\\.azure\\.data\\.cosmos(\\..*)?/"
          },
          "class com\\.azure\\.spring\\.cloud\\.config\\.State",
          "class com\\.azure\\.spring\\.cloud\\.config\\.AppConfigurationRefresh",
          "class com\\.azure\\.spring\\.cloud\\.config\\.properties\\.AppConfigurationProviderProperties",
          "class com\\.azure\\.spring\\.cloud\\.config\\.State",
          "class com\\.azure\\.spring\\.cloud\\.config\\.web\\.pushrefresh\\.AppConfigurationRefreshEvent",
          "class com\\.azure\\.spring\\.cloud\\.config\\.web\\.AppConfigurationEndpoint",
          {
            "matcher": "java-package",
            "match": "/org\\.apache\\.(avro|commons|qpid)(\\..*)?/"
          },
          {
            "matcher": "java-package",
            "match": "/com\\.azure\\.resourcemanager(\\..+?)?\\.fluent(\\..*)?/"
          },
          {
            "matcher": "java-package",
            "match": "/org\\.(junit|slf4j|springframework)(\\..*)?/"
          }
        ]
      }
    }
  },
  {
    "extension": "revapi.differences",
    "configuration": {
      "ignore": true,
      "differences": [
        {
          "regex": true,
          "code": "java.class.nonPublicPartOfAPI",
          "new": "class com.azure.spring.messaging.container.DefaultMessageListenerContainer",
          "justification": "We allow this in azure.spring.messaging."
        },
        {
          "regex": true,
          "code": "java.class.externalClassExposedInAPI",
          "new": "(class|interface|enum) com.azure.spring.(messaging|integration|cloud.(core|service|autoconfigure|stream.binder.(servicebus|eventhubs)|actuator|resourcemanager))..*",
          "justification": "azure.spring classes are allowed to be exposed."
        },
        {
          "regex": true,
          "code": "java.class.nonPublicPartOfAPI",
          "new": "(class|interface) org\\.apache\\.http\\.impl\\.conn\\.CPoolEntry",
          "exampleUseChainInNewApi": ".*org\\.apache\\.http\\.HttpClientConnection.*",
          "justification": "We allow this in org.apache.http.HttpClientConnection>"
        },
        {
          "regex": true,
          "code": "java.class.nonPublicPartOfAPI",
          "new": "(class|interface) com\\.azure\\.keyvault\\.jca\\.(com|org)\\..*",
          "justification": "skip check for third party files."
        },
        {
          "regex": true,
          "code": "java.class.nonPublicPartOfAPI",
          "new": "(class|enum|interface) org\\.conscrypt\\..*",
          "justification": "skip check for third party files."
        },
        {
          "regex": true,
          "code": "java\\.class\\.externalClassExposedInAPI",
          "new": "(interface|class|enum) com\\.azure\\.(communication\\.common|core|cosmos|data\\.schemaregistry|messaging\\.eventgrid|messaging.servicebus|resourcemanager|security\\.keyvault|storage).*",
          "justification": "SDK classes are allowed to be exposed by dependencies using them."
        },
        {
          "regex": true,
          "code": "java\\.class\\.externalClassExposedInAPI",
          "new": "interface org\\.reactivestreams\\.(Publisher|Subscriber|Subscription).*",
          "justification": "These classes exposed are publisher, subscriber, and Subscription."
        },
        {
          "regex": true,
          "code": "java\\.method\\.addedToInterface",
          "new": "method .* com\\.azure\\.resourcemanager\\..*",
          "justification": "resourcemanager interfaces are allowed to add methods."
        },
        {
          "regex": true,
          "code": "java\\.class\\.externalClassExposedInAPI",
          "new": "(class|interface|enum) com\\.azure\\.perf\\.test\\.core\\..*",
          "justification": "perf-test classes are allowed to be exposed."
        },
        {
          "regex": true,
          "code": "java\\.class\\.externalClassExposedInAPI",
          "new": "(interface|class|enum) io\\.opentelemetry.*",
          "justification": "Azure Monitor Exporter is allowed to use OpenTelemetry types in public APIs as it implements interfaces defined by OpenTelemetry"
        },
        {
          "regex": true,
          "code": "java\\.class\\.externalClassExposedInAPI",
          "new": "(interface|enum) io\\.cloudevents.*",
          "justification": "Azure Event Grid cloud native cloud event is allowed to use CloudEvents types in public APIs as it implements interfaces defined by CloudEvents"
        },
        {
          "regex": true,
          "code": "java\\.class\\.externalClassExposedInAPI",
          "new": "(interface|class) org\\.springframework.util\\.ErrorHandler",
          "justification": "Azure Spring Cloud Messaging need the Spring's public interface for error handler registration, it is a common class for users to handle runtime errors."
        },
        {
          "regex": true,
          "code": "java\\.annotation\\.(added|attributeValueChanged)",
          "old": ".*",
          "annotationType": "com\\.azure\\.core\\.annotation\\.Service(Method|Client)",
          "justification": "These are SDK metadata annotations and don't affect runtime behavior."
        },
        {
          "regex": true,
          "code": "java\\.annotation\\.attributeValueChanged",
          "new": "method byte\\[\\] com\\.azure\\.security\\.keyvault\\.keys\\.models\\.JsonWebKey::(g|s)et(D|Dp|Dq|E|K|N|P|Q|Qi|T|X|Y)\\(\\)",
          "justification": "The class used by the serialization/deserialization annotations is package private and moving it is not a breaking change."
        },
        {
          "regex": true,
          "code": "java\\.annotation\\.(added|attributeValueChanged|attributeAdded)",
          "new": "(class|method void|parameter void) com\\.azure\\.search\\.documents\\.indexes\\.models\\..*",
          "justification": "Generated classes were moved into public API, these annotations were already being used in implementation used during serialization and deserialization."
        },
        {
          "regex": true,
          "code": "java\\.annotation\\.added",
          "new": "(class|interface|method|parameter) org\\.springframework\\.data\\.repository\\.query\\..*",
          "justification": "Spring Data Commons framework 2.6.1 added Nullable annotations to its interfaces."
        },
        {
          "regex": true,
          "code": "java\\.annotation\\.added",
          "new": "(class|interface|method|parameter) com\\.azure\\.spring\\.data\\.cosmos\\.repository\\.query\\..*",
          "justification": "Spring Data Commons framework 2.6.1 added Nullable annotations to its interfaces which are implemented by Cosmos Spring Data SDK for internal usage."
        },
        {
          "code": "java.method.added",
          "new": "method boolean com.google.gson.JsonArray::isEmpty()",
          "justification": "com.google.code.gson:gson:jar:2.8.7 added this new method."
        },
        {
          "code": "java.method.added",
          "new": "method java.lang.String com.azure.storage.common.StorageSharedKeyCredential::generateAuthorizationHeader(java.net.URL, java.lang.String, com.azure.core.http.HttpHeaders, boolean)",
          "justification": "New method added to SharedKeyCredential in common not intended for use by customers. Only public for access by other packages."
        },
        {
          "code": "java.field.removedWithConstant",
          "old": "field com.azure.messaging.eventhubs.EventProcessorClientBuilder.DEFAULT_OWNERSHIP_EXPIRATION_FACTOR",
          "justification": "The default ownership expiration factor is an implementation detail that users can override via configuration."
        },
        {
          "code": "java.class.nonFinalClassInheritsFromNewClass",
          "old": "class com.azure.messaging.eventhubs.EventData",
          "new": "class com.azure.messaging.eventhubs.EventData",
          "superClass": "com.azure.core.models.MessageContent",
          "justification": "To support Schema Registry Avro Serializer's signature, EventData extends from MessageContent."
        },
        {
<<<<<<< HEAD
          "code": "java.method.visibilityReduced",
          "new": "method com.azure.spring.cloud.autoconfigure.context.AzureTokenCredentialAutoConfiguration.AzureServiceClientBuilderFactoryPostProcessor com.azure.spring.cloud.autoconfigure.context.AzureTokenCredentialAutoConfiguration::builderFactoryBeanPostProcessor()",
          "justification": "Shouldn't have been a public API and was recently released."
        },
        {
          "code": "java.method.visibilityReduced",
          "new": "method com.azure.spring.cloud.autoconfigure.jms.AzureServiceBusJmsPropertiesBeanPostProcessor com.azure.spring.cloud.autoconfigure.jms.ServiceBusJmsAutoConfiguration::azureServiceBusJmsPropertiesBeanPostProcessor(org.springframework.beans.factory.ObjectProvider<com.azure.spring.cloud.core.provider.connectionstring.ServiceConnectionStringProvider<com.azure.spring.cloud.core.service.AzureServiceType.ServiceBus>>)",
          "justification": "Shouldn't have been a public API and was recently released."
        },
        {
          "code": "java.annotation.added",
          "new": "class com.azure.spring.cloud.autoconfigure.context.AzureTokenCredentialAutoConfiguration",
          "justification": "Fixes a bug."
=======
          "code": "java.missing.newSuperType",
          "old": "class com.azure.messaging.eventhubs.EventData",
          "new": "class com.azure.messaging.eventhubs.EventData",
          "superClass": "com.azure.core.models.MessageContent",
          "justification": "To support Schema Registry Avro Serializer's signature, EventData extends from MessageContent."
>>>>>>> 751f2163
        }
      ]
    }
  }
]<|MERGE_RESOLUTION|>--- conflicted
+++ resolved
@@ -238,7 +238,6 @@
           "justification": "To support Schema Registry Avro Serializer's signature, EventData extends from MessageContent."
         },
         {
-<<<<<<< HEAD
           "code": "java.method.visibilityReduced",
           "new": "method com.azure.spring.cloud.autoconfigure.context.AzureTokenCredentialAutoConfiguration.AzureServiceClientBuilderFactoryPostProcessor com.azure.spring.cloud.autoconfigure.context.AzureTokenCredentialAutoConfiguration::builderFactoryBeanPostProcessor()",
           "justification": "Shouldn't have been a public API and was recently released."
@@ -252,13 +251,13 @@
           "code": "java.annotation.added",
           "new": "class com.azure.spring.cloud.autoconfigure.context.AzureTokenCredentialAutoConfiguration",
           "justification": "Fixes a bug."
-=======
+        },
+        {
           "code": "java.missing.newSuperType",
           "old": "class com.azure.messaging.eventhubs.EventData",
           "new": "class com.azure.messaging.eventhubs.EventData",
           "superClass": "com.azure.core.models.MessageContent",
           "justification": "To support Schema Registry Avro Serializer's signature, EventData extends from MessageContent."
->>>>>>> 751f2163
         }
       ]
     }
