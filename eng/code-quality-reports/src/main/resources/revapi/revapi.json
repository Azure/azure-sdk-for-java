[
  {
    "extension": "revapi.java",
    "configuration": {
      "filter": {
        "packages": {
          "regex": true,
          "exclude": [
            "com\\.azure\\..+\\.implementation(\\..+)?",
            "com\\.azure\\..+\\.samples(\\..+)?",
            "com\\.fasterxml\\.jackson\\..+",
            "reactor\\.netty\\..+",
            "reactor\\.util\\..+",
            "io\\.netty\\..+",
            "com\\.nimbusds(\\..+)?",
            "com\\.microsoft\\.azure\\..+",
            "javax\\.jms(\\..+)?",
            "javax\\.servlet(\\..+)?",
            "io\\.micrometer(\\..+)?",
            "com\\.azure\\.data\\.cosmos(\\..+)?",
            "com\\.azure\\.spring\\.data\\.cosmos\\..+",
            "com\\.azure\\.spring\\.data\\.gremlin\\..+",
            "com\\.azure\\.spring(\\..+)?",
            "org\\.apache\\.avro\\..+"
          ]
        }
      }
    }
  },
  {
    "extension": "revapi.semver.ignore",
    "configuration": {
      "enabled": true,
      "versionIncreaseAllows": {
        "major": "breaking",
        "minor": "nonBreaking",
        "patch": "equivalent"
      },
      "passThroughDifferences": [ "java.class.nonPublicPartOfAPI" ]
    }
  },
  {
    "extension": "revapi.ignore",
    "configuration": [
      {
        "regex": true,
        "code": "java\\.missing\\.(oldClass|newClass)",
        "new": "missing\\-class com\\.fasterxml\\.jackson\\.databind\\.ObjectMapper",
        "exampleUseChainInNewApi": ".*com\\.azure\\.core\\.util\\.serializer\\.JacksonAdapter.*",
        "justification": "We allow this in com.azure.core.util.serializer.JacksonAdapter."
      },
      {
        "regex": true,
        "code": "java\\.missing\\.(oldSuperType|newSuperType)",
        "new": "class com\\.azure\\.core\\.http\\.rest\\.((PagedFlux<T extends java\\.lang\\.Object>)|(PagedFluxBase<T extends java\\.lang\\.Object.*>)).*",
        "justification": "azure.core 1.3.0 will introduce a new base type for GAed PagedFlux. Since the base type is not in azure.core <= 1.2.0, revapi is reporting it. This entry should be removed after 1.3.0 release."
      },
      {
        "code": "java.method.addedToInterface",
        "new": "method com.azure.core.util.IterableStream<T> com.azure.core.util.paging.ContinuablePage<C, T>::getElements() @ com.azure.core.http.rest.PagedResponse<T>",
        "justification": "Exposed through revapi transitive dependency checking. azure.core 1.3.0 will introduce a new base type for GAed PagedFlux. Since the base type is not in azure.core <= 1.2.0, revapi is reporting it. This entry should be removed after 1.3.0 release."
      },
      {
        "code": "java.method.parameterTypeChanged",
        "new": "parameter java.lang.Iterable<P> com.azure.core.util.paging.ContinuablePagedIterable<C, T, P extends com.azure.core.util.paging.ContinuablePage<C extends java.lang.Object, T extends java.lang.Object>>::iterableByPage(===int===) @ com.azure.core.http.rest.PagedIterableBase<T, P extends com.azure.core.http.rest.PagedResponse<T extends java.lang.Object>>",
        "justification": "A new overload which shares the same number of parameters was introduced, confusing revapi. azure.core 1.3.0 will introduce a new base type for GAed PagedIterable. Since the base type is not in azure.core <= 1.2.0, revapi is reporting it. This entry should be removed after 1.3.0 release."
      },
      {
        "code": "java.method.parameterTypeChanged",
        "new": "parameter java.lang.Iterable<P> com.azure.core.util.paging.ContinuablePagedIterable<C, T, P extends com.azure.core.util.paging.ContinuablePage<C extends java.lang.Object, T extends java.lang.Object>>::iterableByPage(===int===) @ com.azure.core.http.rest.PagedIterable<T>",
        "justification": "A new overload which shares the same number of parameters was introduced, confusing revapi. azure.core 1.3.0 will introduce a new base type for GAed PagedIterable. Since the base type is not in azure.core <= 1.2.0, revapi is reporting it. This entry should be removed after 1.3.0 release."
      },
      {
        "code": "java.method.parameterTypeChanged",
        "new": "parameter java.util.stream.Stream<P> com.azure.core.util.paging.ContinuablePagedIterable<C, T, P extends com.azure.core.util.paging.ContinuablePage<C extends java.lang.Object, T extends java.lang.Object>>::streamByPage(===int===) @ com.azure.core.http.rest.PagedIterableBase<T, P extends com.azure.core.http.rest.PagedResponse<T extends java.lang.Object>>",
        "justification": "A new overload which shares the same number of parameters was introduced, confusing revapi. azure.core 1.3.0 will introduce a new base type for GAed PagedIterable. Since the base type is not in azure.core <= 1.2.0, revapi is reporting it. This entry should be removed after 1.3.0 release."
      },
      {
        "code": "java.method.parameterTypeChanged",
        "new": "parameter java.util.stream.Stream<P> com.azure.core.util.paging.ContinuablePagedIterable<C, T, P extends com.azure.core.util.paging.ContinuablePage<C extends java.lang.Object, T extends java.lang.Object>>::streamByPage(===int===) @ com.azure.core.http.rest.PagedIterable<T>",
        "justification": "A new overload which shares the same number of parameters was introduced, confusing revapi. azure.core 1.3.0 will introduce a new base type for GAed PagedIterable. Since the base type is not in azure.core <= 1.2.0, revapi is reporting it. This entry should be removed after 1.3.0 release."
      },
      {
        "regex": true,
        "code": "java\\.class\\.(noLongerInheritsFromClass|nonFinalClassInheritsFromNewClass)",
        "class": "com.azure.identity.SharedTokenCacheCredentialBuilder",
        "justification": "SharedTokenCacheCredentialBuilder now inherites AadCredentialBuilderBase instead of CredentialBuilderBase thus being reported. However, AadCredentialBuilderBase also extends CredentialBuilderBase so it's not a breaking change."
      },
      {
        "regex": true,
        "code": "java\\.class\\.externalClassExposedInAPI",
        "new": "(interface|enum|class) reactor\\..*",
        "justification": "We allow reactor classes in our external APIs. This also occurs because we check transitive dependencies, so it checks reactor jars."
      },
      {
        "regex": true,
        "code": "java\\.class\\.externalClassExposedInAPI",
        "new": "(class|interface|enum) com\\.azure\\.communication\\.common\\..*",
        "justification": "azure-communication-common classes are allowed to be exposed."
      },
      {
        "regex": true,
        "code": "java\\.class\\.externalClassExposedInAPI",
        "new": "(interface|class|enum) com\\.azure\\.core.*",
        "justification": "azure-core classes are allowed to be exposed by dependencies using them."
      },
      {
        "regex": true,
        "code": "java\\.class\\.externalClassExposedInAPI",
        "new": "interface org\\.reactivestreams\\.(Publisher|Subscriber|Subscription).*",
        "justification": "These classes exposed are publisher, subscriber, and Subscription."
      },
      {
        "regex": true,
        "code": "java\\.class\\.externalClassExposedInAPI",
        "new": "(class|interface|enum) com\\.azure\\.storage\\..*",
        "justification": "azure-storage-common and storage blob classes are allowed to be exposed."
      },
      {
        "regex": true,
        "code": "java\\.class\\.externalClassExposedInAPI",
        "new": "(class|interface|enum) com\\.azure\\.resourcemanager\\..*",
        "justification": "resourcemanager classes are allowed to be exposed."
      },
      {
        "regex": true,
        "code": "java\\.class\\.externalClassExposedInAPI",
        "new": "(class|interface|enum) com\\.azure\\.security\\.keyvault\\..*",
        "justification": "keyvault classes are allowed to be exposed."
      },
      {
        "regex": true,
        "code": "java\\.class\\.externalClassExposedInAPI",
        "new": "(class|interface|enum) com\\.azure\\.perf\\.test\\.core\\..*",
        "justification": "perf-test classes are allowed to be exposed."
      },
      {
        "regex": true,
        "code": "java\\.class\\.externalClassExposedInAPI",
        "new": "(interface|class|enum) com\\.azure\\.cosmos.*",
        "justification": "azure-cosmos classes are allowed to be exposed by dependencies using them."
      },
      {
        "code": "java.method.finalMethodAddedToNonFinalClass",
        "new": "method reactor.core.publisher.Flux<T> reactor.core.publisher.Flux<T>::retryWhen(reactor.util.retry.Retry) @ com.azure.core.http.rest.PagedFlux<T>",
        "justification": "Reactor added new final APIs to Flux."
      },
      {
        "code": "java.method.finalMethodAddedToNonFinalClass",
        "new": "method <V> reactor.core.publisher.Flux<V> reactor.core.publisher.Flux<T>::switchOnFirst(java.util.function.BiFunction<reactor.core.publisher.Signal<? extends T>, reactor.core.publisher.Flux<T>, org.reactivestreams.Publisher<? extends V>>, boolean) @ com.azure.core.http.rest.PagedFlux<T>",
        "justification": "Reactor added new final APIs to Flux."
      },
      {
        "code": "java.method.finalMethodAddedToNonFinalClass",
        "new": "method reactor.core.publisher.Flux<T> reactor.core.publisher.Flux<T>::retryWhen(reactor.util.retry.Retry) @ com.azure.core.http.rest.PagedFluxBase<T, P extends com.azure.core.http.rest.PagedResponse<T extends java.lang.Object>>",
        "justification": "Reactor added new final APIs to Flux."
      },
      {
        "code": "java.method.finalMethodAddedToNonFinalClass",
        "new": "method <V> reactor.core.publisher.Flux<V> reactor.core.publisher.Flux<T>::switchOnFirst(java.util.function.BiFunction<reactor.core.publisher.Signal<? extends T>, reactor.core.publisher.Flux<T>, org.reactivestreams.Publisher<? extends V>>, boolean) @ com.azure.core.http.rest.PagedFluxBase<T, P extends com.azure.core.http.rest.PagedResponse<T extends java.lang.Object>>",
        "justification": "Reactor added new final APIs to Flux."
      },
      {
        "code": "java.method.finalMethodAddedToNonFinalClass",
        "new": "method reactor.core.publisher.Flux<T> reactor.core.publisher.Flux<T>::retryWhen(reactor.util.retry.Retry) @ com.azure.core.util.paging.ContinuablePagedFlux<C, T, P extends com.azure.core.util.paging.ContinuablePage<C extends java.lang.Object, T extends java.lang.Object>>",
        "justification": "Reactor added new final APIs to Flux."
      },
      {
        "code": "java.method.finalMethodAddedToNonFinalClass",
        "new": "method <V> reactor.core.publisher.Flux<V> reactor.core.publisher.Flux<T>::switchOnFirst(java.util.function.BiFunction<reactor.core.publisher.Signal<? extends T>, reactor.core.publisher.Flux<T>, org.reactivestreams.Publisher<? extends V>>, boolean) @ com.azure.core.util.paging.ContinuablePagedFlux<C, T, P extends com.azure.core.util.paging.ContinuablePage<C extends java.lang.Object, T extends java.lang.Object>>",
        "justification": "Reactor added new final APIs to Flux."
      },
      {
        "code": "java.method.finalMethodAddedToNonFinalClass",
        "new": "method reactor.core.publisher.Flux<T> reactor.core.publisher.Flux<T>::retryWhen(reactor.util.retry.Retry) @ com.azure.core.util.paging.ContinuablePagedFluxCore<C, T, P extends com.azure.core.util.paging.ContinuablePage<C extends java.lang.Object, T extends java.lang.Object>>",
        "justification": "Reactor added new final APIs to Flux."
      },
      {
        "code": "java.method.finalMethodAddedToNonFinalClass",
        "new": "method <V> reactor.core.publisher.Flux<V> reactor.core.publisher.Flux<T>::switchOnFirst(java.util.function.BiFunction<reactor.core.publisher.Signal<? extends T>, reactor.core.publisher.Flux<T>, org.reactivestreams.Publisher<? extends V>>, boolean) @ com.azure.core.util.paging.ContinuablePagedFluxCore<C, T, P extends com.azure.core.util.paging.ContinuablePage<C extends java.lang.Object, T extends java.lang.Object>>",
        "justification": "Reactor added new final APIs to Flux."
      },
      {
        "regex": true,
        "code": "java\\.annotation\\.added",
        "new": "^(method|parameter)\\s.+?\\scom\\.azure\\.search\\.documents(\\.indexes)?\\.models\\.(FacetResult|SearchServiceStatistics)::.+$",
        "justification": "Annotations better indicate which parameters are required when handling service requests and responses."
      },
      {
        "regex": true,
        "code": "java\\.annotation\\.attributeAdded",
        "new": "^parameter\\s.+?\\scom\\.azure\\.search\\.documents(\\.indexes)?\\.models\\.(AnalyzedTokenInfo|CorsOptions|FieldMapping|IndexerExecutionResult|SearchIndexerStatus|SearchServiceCounters|TextWeights|AutocompleteResult)::<init>\\(.+\\)$",
        "justification": "Annotations attributes better indicate which parameters are required when handling service requests and responses."
      },

      {
        "code": "java.class.externalClassExposedInAPI",
        "new": "class com.azure.data.schemaregistry.SchemaRegistryAsyncClient",
        "justification": "This is a preview release"
      },
      {
        "code": "java.class.externalClassExposedInAPI",
        "new": "class com.azure.data.schemaregistry.models.SchemaProperties",
        "justification": "This is a preview release"
      },
      {
        "code": "java.class.externalClassExposedInAPI",
        "new": "class com.azure.data.schemaregistry.models.SerializationType",
        "justification": "This is a preview release"
      },
      {
        "code": "java.method.defaultMethodAddedToInterface",
        "new": "method com.azure.core.http.HttpPipelinePosition com.azure.core.http.policy.HttpPipelinePolicy::getPipelinePosition()",
        "justification": "Default interface method"
      },
      {
        "code": "java.method.parameterTypeParameterChanged",
        "old": "parameter void com.azure.core.amqp.models.AmqpDataBody::<init>(===java.lang.Iterable<com.azure.core.amqp.models.BinaryData>===)",
        "new": "parameter void com.azure.core.amqp.models.AmqpDataBody::<init>(===java.lang.Iterable<byte[]>===)",
        "justification": "Remove BinaryData to perform GA release."
      },
      {
        "code": "java.method.returnTypeTypeParametersChanged",
        "old": "method com.azure.core.util.IterableStream<com.azure.core.amqp.models.BinaryData> com.azure.core.amqp.models.AmqpDataBody::getData()",
        "new": "method com.azure.core.util.IterableStream<byte[]> com.azure.core.amqp.models.AmqpDataBody::getData()",
        "justification": "Remove BinaryData to perform GA release."
      },
      {
        "code": "java.class.removed",
        "old": "class com.azure.core.amqp.models.BinaryData",
        "justification": "Remove BinaryData to perform GA release."
      },
      {
        "regex": true,
        "code": "java\\.class\\.externalClassExposedInAPI",
        "new": "(interface|class|enum) io\\.opentelemetry.*",
        "justification": "Azure Monitor Exporter is allowed to use OpenTelemetry types in public APIs as it implements interfaces defined by OpenTelemetry"
      },
      {
<<<<<<< HEAD
        "code": "java.annotation.added",
        "new": "class com.azure.storage.blob.models.PageList",
        "justification": "Annotation required to resolve deserialization bug."
=======
        "code": "java.annotation.attributeAdded",
        "old": "class com.azure.messaging.eventhubs.EventHubClientBuilder",
        "new": "class com.azure.messaging.eventhubs.EventHubClientBuilder",
        "justification": "Setting protocol to AMQP in @ServiceClientBuilder annotation is not a breaking change"
>>>>>>> 2d43ad83
      }
    ]
  }
]<|MERGE_RESOLUTION|>--- conflicted
+++ resolved
@@ -237,16 +237,15 @@
         "justification": "Azure Monitor Exporter is allowed to use OpenTelemetry types in public APIs as it implements interfaces defined by OpenTelemetry"
       },
       {
-<<<<<<< HEAD
-        "code": "java.annotation.added",
-        "new": "class com.azure.storage.blob.models.PageList",
-        "justification": "Annotation required to resolve deserialization bug."
-=======
         "code": "java.annotation.attributeAdded",
         "old": "class com.azure.messaging.eventhubs.EventHubClientBuilder",
         "new": "class com.azure.messaging.eventhubs.EventHubClientBuilder",
         "justification": "Setting protocol to AMQP in @ServiceClientBuilder annotation is not a breaking change"
->>>>>>> 2d43ad83
+      },
+      {
+        "code": "java.annotation.added",
+        "new": "class com.azure.storage.blob.models.PageList",
+        "justification": "Annotation required to resolve deserialization bug."
       }
     ]
   }
