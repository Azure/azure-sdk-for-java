--- conflicted
+++ resolved
@@ -78,7 +78,7 @@
           },
           {
             "matcher": "java-package",
-            "match": "/jakarta\\.(jms|servlet)(\\..*)?/"
+            "match": "/javax\\.(jms|servlet)(\\..*)?/"
           },
           {
             "matcher": "java-package",
@@ -122,6 +122,12 @@
       "differences": [
         {
           "regex": true,
+          "code": "java.class.nonPublicPartOfAPI",
+          "new": "class com.azure.spring.messaging.container.DefaultMessageListenerContainer",
+          "justification": "We allow this in azure.spring.messaging."
+        },
+        {
+          "regex": true,
           "code": "java.class.externalClassExposedInAPI",
           "new": "(class|interface|enum) com.azure.spring.(messaging|integration|cloud.(core|service|autoconfigure|stream.binder.(servicebus|eventhubs)|actuator|resourcemanager))..*",
           "justification": "azure.spring classes are allowed to be exposed."
@@ -253,8 +259,6 @@
           "justification": "To support Schema Registry Avro Serializer's signature, EventData extends from MessageContent."
         },
         {
-<<<<<<< HEAD
-=======
           "regex": true,
           "code": "java.class.noLongerInheritsFromClass",
           "new": "class com\\.azure\\.spring\\.cloud\\.autoconfigure\\.(storage|keyvault)\\..*",
@@ -371,7 +375,6 @@
           "justification": "New method added to fix a bug."
         },
         {
->>>>>>> bdb9613a
           "code": "java.missing.newSuperType",
           "old": "class com.azure.messaging.eventhubs.EventData",
           "new": "class com.azure.messaging.eventhubs.EventData",
@@ -507,6 +510,68 @@
           "justification": "Proper support for fluent setters in subtypes."
         },
         {
+          "code": "java.method.numberOfParametersChanged",
+          "old": "method void com.azure.spring.cloud.config.pipline.policies.BaseAppConfigurationPolicy::<init>(java.lang.Boolean, java.lang.Boolean)",
+          "new": "method void com.azure.spring.cloud.config.pipline.policies.BaseAppConfigurationPolicy::<init>(java.lang.Boolean, java.lang.Boolean, java.lang.Integer)",
+          "justification": "Not a public api"
+        },
+        {
+          "regex": true,
+          "code": "java.field.removedWithConstant",
+          "old": "field com.azure.spring.cloud.config.properties.AppConfigurationStoreSelects.LABEL_SEPARATOR",
+          "justification": "Not a public api"
+        },
+        {
+          "code": "java.method.numberOfParametersChanged",
+          "new": "method void com.azure.spring.cloud.autoconfigure.aad.AadAuthenticationFilterAutoConfiguration::<init>(com.azure.spring.cloud.autoconfigure.aad.properties.AadAuthenticationProperties, org.springframework.boot.web.client.RestTemplateBuilder)",
+          "justification": "Bean configuration will not be used by customer in java code."
+        },
+        {
+          "code": "java.method.numberOfParametersChanged",
+          "new": "method void com.azure.spring.cloud.autoconfigure.aad.configuration.AadOAuth2ClientConfiguration::<init>(org.springframework.boot.web.client.RestTemplateBuilder)",
+          "justification": "Bean configuration will not be used by customer in java code."
+        },
+        {
+          "code": "java.method.numberOfParametersChanged",
+          "new": "method void com.azure.spring.cloud.autoconfigure.aad.configuration.AadResourceServerConfiguration::<init>(org.springframework.boot.web.client.RestTemplateBuilder)",
+          "justification": "Bean configuration will not be used by customer in java code."
+        },
+        {
+          "code": "java.method.numberOfParametersChanged",
+          "new": "method void com.azure.spring.cloud.autoconfigure.aad.configuration.AadWebApplicationConfiguration::<init>(org.springframework.boot.web.client.RestTemplateBuilder)",
+          "justification": "Bean configuration will not be used by customer in java code."
+        },
+        {
+          "code": "java.method.numberOfParametersChanged",
+          "new": "method void com.azure.spring.cloud.autoconfigure.aad.filter.AadAuthenticationFilter::<init>(com.azure.spring.cloud.autoconfigure.aad.properties.AadAuthenticationProperties, com.azure.spring.cloud.autoconfigure.aad.properties.AadAuthorizationServerEndpoints, com.azure.spring.cloud.autoconfigure.aad.filter.UserPrincipalManager, org.springframework.boot.web.client.RestTemplateBuilder)",
+          "justification": "Customer's java code will not call this method directly."
+        },
+        {
+          "code": "java.method.numberOfParametersChanged",
+          "new": "method void com.azure.spring.cloud.autoconfigure.aad.filter.AadAuthenticationFilter::<init>(com.azure.spring.cloud.autoconfigure.aad.properties.AadAuthenticationProperties, com.azure.spring.cloud.autoconfigure.aad.properties.AadAuthorizationServerEndpoints, com.nimbusds.jose.util.ResourceRetriever, org.springframework.boot.web.client.RestTemplateBuilder)",
+          "justification": "Customer's java code will not call this method directly."
+        },
+        {
+          "code": "java.method.numberOfParametersChanged",
+          "new": "method void com.azure.spring.cloud.autoconfigure.aad.filter.AadAuthenticationFilter::<init>(com.azure.spring.cloud.autoconfigure.aad.properties.AadAuthenticationProperties, com.azure.spring.cloud.autoconfigure.aad.properties.AadAuthorizationServerEndpoints, com.nimbusds.jose.util.ResourceRetriever, com.nimbusds.jose.jwk.source.JWKSetCache, org.springframework.boot.web.client.RestTemplateBuilder)",
+          "justification": "Customer's java code will not call this method directly."
+        },
+        {
+          "code": "java.method.numberOfParametersChanged",
+          "new": "method void com.azure.spring.cloud.autoconfigure.aadb2c.AadB2cResourceServerAutoConfiguration::<init>(com.azure.spring.cloud.autoconfigure.aadb2c.properties.AadB2cProperties, org.springframework.boot.web.client.RestTemplateBuilder)",
+          "justification": "Bean configuration will not be used by customer in java code."
+        },
+        {
+          "code": "java.method.numberOfParametersChanged",
+          "new": "method com.nimbusds.jwt.proc.JWTClaimsSetAwareJWSKeySelector<com.nimbusds.jose.proc.SecurityContext> com.azure.spring.cloud.autoconfigure.aadb2c.AadB2cResourceServerAutoConfiguration::aadIssuerJwsKeySelector(com.azure.spring.cloud.autoconfigure.aad.AadTrustedIssuerRepository, com.nimbusds.jose.util.ResourceRetriever)",
+          "justification": "Bean configuration will not be used by customer in java code."
+        },
+        {
+          "code": "java.method.numberOfParametersChanged",
+          "new": "method void com.azure.spring.cloud.autoconfigure.aadb2c.configuration.AadB2cOAuth2ClientConfiguration::<init>(com.azure.spring.cloud.autoconfigure.aadb2c.properties.AadB2cProperties, org.springframework.boot.web.client.RestTemplateBuilder)",
+          "justification": "Bean configuration will not be used by customer in java code."
+        },
+        {
           "regex": true,
           "code": "java.annotation.added",
           "new": "class com.azure.ai.formrecognizer.documentanalysis.models.(DocumentField|DocumentLine)",
@@ -516,6 +581,11 @@
           "code": "java.class.removed",
           "old": "enum com.azure.messaging.eventhubs.checkpointstore.blob.Messages",
           "justification": "Messages class was accidentally made public. Reverting the public change since this should be implementation detail."
+        },
+        {
+          "code": "java.method.numberOfParametersChanged",
+          "new": "method void com.azure.spring.cloud.autoconfigure.aadb2c.AadB2cAutoConfiguration::<init>(org.springframework.boot.web.client.RestTemplateBuilder)",
+          "justification": "Bean configuration will not be used by customer in java code."
         },
         {
           "ignore": true,
