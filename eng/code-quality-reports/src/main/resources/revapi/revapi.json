--- conflicted
+++ resolved
@@ -70,7 +70,7 @@
           },
           {
             "matcher": "java-package",
-            "match": "/jakarta\\.(jms|servlet)(\\..*)?/"
+            "match": "/javax\\.(jms|servlet)(\\..*)?/"
           },
           {
             "matcher": "java-package",
@@ -107,6 +107,12 @@
       "differences": [
         {
           "regex": true,
+          "code": "java.class.nonPublicPartOfAPI",
+          "new": "class com.azure.spring.messaging.container.DefaultMessageListenerContainer",
+          "justification": "We allow this in azure.spring.messaging."
+        },
+        {
+          "regex": true,
           "code": "java.class.externalClassExposedInAPI",
           "new": "(class|interface|enum) com.azure.spring.(messaging|integration|cloud.(core|service|autoconfigure|stream.binder.(servicebus|eventhubs)|actuator|resourcemanager))..*",
           "justification": "azure.spring classes are allowed to be exposed."
@@ -234,47 +240,6 @@
           "justification": "Cosmos SDK removes Beta annotation to GA its APIs and classes."
         },
         {
-<<<<<<< HEAD
-          "code": "java.method.added",
-          "new": "method boolean com.google.gson.JsonArray::isEmpty()",
-          "justification": "com.google.code.gson:gson:jar:2.8.7 added this new method."
-        },
-        {
-          "regex": true,
-          "code": "java.field.enumConstantOrderChanged",
-          "new": "field com.google.gson.FieldNamingPolicy.(LOWER_CASE_WITH_DASHES|LOWER_CASE_WITH_DOTS|LOWER_CASE_WITH_UNDERSCORES)",
-          "justification": "Fix core-ci pipeline"
-        },
-        {
-          "code": "java.method.added",
-          "new": "method java.lang.String com.azure.storage.common.StorageSharedKeyCredential::generateAuthorizationHeader(java.net.URL, java.lang.String, com.azure.core.http.HttpHeaders, boolean)",
-          "justification": "New method added to SharedKeyCredential in common not intended for use by customers. Only public for access by other packages."
-        },
-        {
-          "code": "java.field.removedWithConstant",
-          "old": "field com.azure.messaging.eventhubs.EventProcessorClientBuilder.DEFAULT_OWNERSHIP_EXPIRATION_FACTOR",
-          "justification": "The default ownership expiration factor is an implementation detail that users can override via configuration."
-        },
-        {
-          "code": "java.class.nonFinalClassInheritsFromNewClass",
-          "old": "class com.azure.messaging.eventhubs.EventData",
-          "new": "class com.azure.messaging.eventhubs.EventData",
-          "superClass": "com.azure.core.models.MessageContent",
-          "justification": "To support Schema Registry Avro Serializer's signature, EventData extends from MessageContent."
-        },
-        {
-          "code": "java.missing.newSuperType",
-          "old": "class com.azure.messaging.eventhubs.EventData",
-          "new": "class com.azure.messaging.eventhubs.EventData",
-          "superClass": "com.azure.core.models.MessageContent",
-          "justification": "To support Schema Registry Avro Serializer's signature, EventData extends from MessageContent."
-        },
-        {
-          "regex": true,
-          "code": "java.class.externalClassExposedInAPI",
-          "new": "class com\\.azure\\.messaging\\.eventhubs\\..*",
-          "justification": "SDK classes are allowed to be exposed by dependencies using them."
-=======
           "code" : "java.method.visibilityReduced",
           "old" : "method com.azure.spring.messaging.eventhubs.support.converter.EventHubsMessageConverter com.azure.spring.cloud.autoconfigure.eventhubs.AzureEventHubsMessagingAutoConfiguration.EventHubsTemplateConfiguration::eventHubsMessageConverter()",
           "new" : "method com.azure.spring.messaging.eventhubs.support.converter.EventHubsMessageConverter com.azure.spring.cloud.autoconfigure.eventhubs.AzureEventHubsMessagingAutoConfiguration.EventHubsTemplateConfiguration::eventHubsMessageConverter(com.fasterxml.jackson.databind.ObjectMapper)",
@@ -337,7 +302,6 @@
           "code": "java.method.removed",
           "old": "method void com.azure.spring.cloud.autoconfigure.jms.properties.AzureServiceBusJmsProperties::setUsername(java.lang.String)",
           "justification": "Remove some meaningless jms properties"
->>>>>>> 02862f72
         },
         {
           "regex": true,
@@ -418,8 +382,6 @@
           "justification": "Proper support for fluent setters in subtypes."
         },
         {
-<<<<<<< HEAD
-=======
           "code": "java.method.numberOfParametersChanged",
           "old": "method void com.azure.spring.cloud.config.pipline.policies.BaseAppConfigurationPolicy::<init>(java.lang.Boolean, java.lang.Boolean)",
           "new": "method void com.azure.spring.cloud.config.pipline.policies.BaseAppConfigurationPolicy::<init>(java.lang.Boolean, java.lang.Boolean, java.lang.Integer)",
@@ -481,7 +443,6 @@
           "justification": "Bean configuration will not be used by customer in java code."
         },
         {
->>>>>>> 02862f72
           "regex": true,
           "code": "java.annotation.added",
           "new": "class com.azure.ai.formrecognizer.documentanalysis.models.(DocumentField|DocumentLine)",
@@ -493,10 +454,9 @@
           "justification": "Messages class was accidentally made public. Reverting the public change since this should be implementation detail."
         },
         {
-          "ignore": true,
-          "code": "java.method.addedToInterface",
-          "new": "method java.lang.String com.azure.spring.cloud.core.provider.AzureProfileOptionsProvider.AzureEnvironmentOptions::getServiceBusDomainName()",
-          "justification": "support configuration of Service Bus domain name."
+          "code": "java.method.numberOfParametersChanged",
+          "new": "method void com.azure.spring.cloud.autoconfigure.aadb2c.AadB2cAutoConfiguration::<init>(org.springframework.boot.web.client.RestTemplateBuilder)",
+          "justification": "Bean configuration will not be used by customer in java code."
         },
         {
           "ignore": true,
@@ -560,8 +520,6 @@
           "new": "parameter com.azure.resourcemanager.compute.models.GalleryOSDiskImage com.azure.resourcemanager.compute.models.GalleryOSDiskImage::withSource(===com.azure.resourcemanager.compute.models.GalleryDiskImageSource===)",
           "parameterIndex": "0",
           "justification": "Type of property changed to its subclass by backend. User will not access the setter in convenience API."
-<<<<<<< HEAD
-=======
         },
         {
           "code": "java.method.removed",
@@ -833,7 +791,6 @@
           "old": "field com.azure.messaging.eventgrid.SystemEventNames.SERVICE_BUS_DEADLETTER_MESSAGES_AVAILABLE_WITH_NO_LISTENER",
           "new": "field com.azure.messaging.eventgrid.SystemEventNames.SERVICE_BUS_DEADLETTER_MESSAGES_AVAILABLE_WITH_NO_LISTENER",
           "justification": "Previous constant value had a typo and was never functional."
->>>>>>> 02862f72
         }
       ]
     }
