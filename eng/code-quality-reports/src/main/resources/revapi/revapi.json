--- conflicted
+++ resolved
@@ -501,11 +501,6 @@
           "justification": "Migration to azure-json"
         },
         {
-<<<<<<< HEAD
-          "code" : "java.class.removed",
-          "old" : "class com.azure.resourcemanager.containerservice.models.OSOptionProperty",
-          "justification": "Removed non-functional API `getOsOptions` and related models `OSOptionProperty`"
-=======
           "code": "java.class.nowFinal",
           "old" : "class com.azure.resourcemanager.eventhubs.models.Identity",
           "new" : "class com.azure.resourcemanager.eventhubs.models.Identity",
@@ -516,7 +511,11 @@
           "old" : "class com.azure.resourcemanager.eventhubs.models.UserAssignedIdentity",
           "new" : "class com.azure.resourcemanager.eventhubs.models.UserAssignedIdentity",
           "justification": "Class is now final."
->>>>>>> 9402a932
+        },
+        {
+          "code" : "java.class.removed",
+          "old" : "class com.azure.resourcemanager.containerservice.models.OSOptionProperty",
+          "justification": "Removed non-functional API `getOsOptions` and related models `OSOptionProperty`"
         }
       ]
     }
