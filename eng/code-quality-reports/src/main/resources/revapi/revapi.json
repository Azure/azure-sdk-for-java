[
  {
    "extension": "revapi.java",
    "configuration": {
      "missing-classes": {
        "behavior": "report",
        "ignoreMissingAnnotations": false
      },
      "matchOverloads": true
    }
  },
  {
    "extension": "revapi.versions",
    "configuration": {
      "enabled": true,
      "semantic0": false,
      "versionIncreaseAllows": {
        "major": {
          "severity": "BREAKING"
        },
        "minor": {
          "severity": "NON_BREAKING"
        },
        "patch": {
          "severity": "EQUIVALENT"
        }
      },
      "onAllowed": {
        "remove": true,
        "attachments": {
          "breaksVersioningRules": "false"
        }
      },
      "onDisallowed": {
        "criticality": "error",
        "attachments": {
          "breaksVersioningRules": "true"
        }
      },
      "passThroughDifference": [
        "java.class.nonPublicPartOfAPI"
      ]
    }
  },
  {
    "extension": "revapi.filter",
    "configuration": {
      "elements": {
        "exclude": [
          "class com\\.azure\\.core\\.util\\.Configuration",
          {
            "matcher": "java-package",
            "match": "/com\\.azure(\\..+?)?\\.(implementation|samples)(\\..*)?/"
          },
          {
            "matcher": "java-package",
            "match": "/com\\.fasterxml\\.jackson(\\..*)?/"
          },
          {
            "matcher": "java-package",
            "match": "/reactor\\.(core|netty|util)(\\..*)?/"
          },
          {
            "matcher": "java-package",
            "match": "/io\\.(micrometer|netty)(\\..*)?/"
          },
          {
            "matcher": "java-package",
            "match": "/(kotlin|okhttp3|okio)(\\..+)?/"
          },
          {
            "matcher": "java-package",
            "match": "/com\\.nimbusds(\\..*)?/"
          },
          {
            "matcher": "java-package",
            "match": "/com\\.microsoft\\.azure(\\..*)?/"
          },
          {
            "matcher": "java-package",
            "match": "/javax\\.(jms|servlet)(\\..*)?/"
          },
          {
            "matcher": "java-package",
            "match": "/com\\.azure\\.data\\.cosmos(\\..*)?/"
          },
          "class com\\.azure\\.spring\\.cloud\\.config\\.State",
          "class com\\.azure\\.spring\\.cloud\\.config\\.AppConfigurationRefresh",
          "class com\\.azure\\.spring\\.cloud\\.config\\.properties\\.AppConfigurationProviderProperties",
          "class com\\.azure\\.spring\\.cloud\\.config\\.State",
          "class com\\.azure\\.spring\\.cloud\\.config\\.web\\.pushrefresh\\.AppConfigurationRefreshEvent",
          "class com\\.azure\\.spring\\.cloud\\.config\\.web\\.AppConfigurationEndpoint",
          {
            "matcher": "java-package",
            "match": "/org\\.apache\\.avro(\\..*)?/"
          },
          {
            "matcher": "java-package",
            "match": "/com\\.azure\\.resourcemanager(\\..+?)?\\.fluent(\\..*)?/"
          },
          {
            "matcher": "java-package",
            "match": "/org\\.junit(\\..*)?/"
          },
          {
            "matcher": "java-package",
            "match": "/org.apache.commons(..*)?/"
          },
          {
            "matcher": "java-package",
            "match": "/org.slf4j(..*)?/"
          },
          {
            "matcher": "java-package",
            "match": "/org.springframework(..*)?/"
          }
        ]
      }
    }
  },
  {
    "extension": "revapi.differences",
    "configuration": {
      "ignore": true,
      "differences": [
        {
          "regex": true,
          "code": "java.class.nonPublicPartOfAPI",
          "new": "class com.azure.spring.messaging.container.DefaultMessageListenerContainer",
          "justification": "We allow this in azure.spring.messaging."
        },
        {
          "regex": true,
          "code": "java.class.externalClassExposedInAPI",
          "new": "(class|interface|enum) com.azure.spring.(messaging|integration|cloud.(core|service|autoconfigure|stream.binder.(servicebus|eventhubs)|actuator|resourcemanager))..*",
          "justification": "azure.spring classes are allowed to be exposed."
        },
        {
          "regex": true,
          "code": "java.class.nonPublicPartOfAPI",
          "new": "(class|interface) org\\.apache\\.http\\.impl\\.conn\\.CPoolEntry",
          "exampleUseChainInNewApi": ".*org\\.apache\\.http\\.HttpClientConnection.*",
          "justification": "We allow this in org.apache.http.HttpClientConnection>"
        },
        {
          "regex": true,
          "code": "java.class.nonPublicPartOfAPI",
          "new": "(class|interface) com\\.azure\\.keyvault\\.jca\\.(com|org)\\..*",
          "justification": "skip check for third party files."
        },
        {
          "regex": true,
          "code": "java.class.nonPublicPartOfAPI",
          "new": "(class|enum|interface) org\\.conscrypt\\..*",
          "justification": "skip check for third party files."
        },
        {
          "regex": true,
          "code": "java\\.class\\.externalClassExposedInAPI",
          "new": "(interface|class|enum) com\\.azure\\.(communication\\.common|core|cosmos|data\\.schemaregistry|json|messaging\\.eventgrid|messaging.servicebus|resourcemanager|security\\.keyvault|storage).*",
          "justification": "SDK classes are allowed to be exposed by dependencies using them."
        },
        {
          "regex": true,
          "code": "java\\.class\\.externalClassExposedInAPI",
          "new": "interface org\\.reactivestreams\\.(Publisher|Subscriber|Subscription).*",
          "justification": "These classes exposed are publisher, subscriber, and Subscription."
        },
        {
          "regex": true,
          "code": "java\\.method\\.addedToInterface",
          "new": "method .* com\\.azure\\.resourcemanager\\..*",
          "justification": "resourcemanager interfaces are allowed to add methods."
        },
        {
          "regex": true,
          "code": "java\\.class\\.externalClassExposedInAPI",
          "new": "(class|interface|enum) com\\.azure\\.perf\\.test\\.core\\..*",
          "justification": "perf-test classes are allowed to be exposed."
        },
        {
          "regex": true,
          "code": "java\\.class\\.externalClassExposedInAPI",
          "new": "(interface|class|enum) io\\.opentelemetry.*",
          "justification": "Azure Monitor Exporter is allowed to use OpenTelemetry types in public APIs as it implements interfaces defined by OpenTelemetry"
        },
        {
          "regex": true,
          "code": "java\\.class\\.externalClassExposedInAPI",
          "new": "(interface|enum) io\\.cloudevents.*",
          "justification": "Azure Event Grid cloud native cloud event is allowed to use CloudEvents types in public APIs as it implements interfaces defined by CloudEvents"
        },
        {
          "regex": true,
          "code": "java\\.class\\.externalClassExposedInAPI",
          "new": "(interface|class) org\\.springframework.util\\.ErrorHandler",
          "justification": "Azure Spring Cloud Messaging need the Spring's public interface for error handler registration, it is a common class for users to handle runtime errors."
        },
        {
          "regex": true,
          "code": "java\\.annotation\\.(added|attributeValueChanged)",
          "old": ".*",
          "annotationType": "com\\.azure\\.core\\.annotation\\.Service(Method|Client)",
          "justification": "These are SDK metadata annotations and don't affect runtime behavior."
        },
        {
          "regex": true,
          "code": "java\\.annotation\\.attributeValueChanged",
          "new": "method byte\\[\\] com\\.azure\\.security\\.keyvault\\.keys\\.models\\.JsonWebKey::(g|s)et(D|Dp|Dq|E|K|N|P|Q|Qi|T|X|Y)\\(\\)",
          "justification": "The class used by the serialization/deserialization annotations is package private and moving it is not a breaking change."
        },
        {
          "regex": true,
          "code": "java\\.annotation\\.(added|attributeValueChanged|attributeAdded)",
          "new": "(class|method void|parameter void) com\\.azure\\.search\\.documents\\.indexes\\.models\\..*",
          "justification": "Generated classes were moved into public API, these annotations were already being used in implementation used during serialization and deserialization."
        },
        {
          "regex": true,
          "code": "java\\.annotation\\.added",
          "new": "(class|interface|method|parameter) org\\.springframework\\.data\\.repository\\.query\\..*",
          "justification": "Spring Data Commons framework 2.6.1 added Nullable annotations to its interfaces."
        },
        {
          "regex": true,
          "code": "java\\.annotation\\.added",
          "new": "(class|interface|method|parameter) com\\.azure\\.spring\\.data\\.cosmos\\.repository\\.query\\..*",
          "justification": "Spring Data Commons framework 2.6.1 added Nullable annotations to its interfaces which are implemented by Cosmos Spring Data SDK for internal usage."
        },
        {
          "code": "java.method.added",
          "new": "method boolean com.google.gson.JsonArray::isEmpty()",
          "justification": "com.google.code.gson:gson:jar:2.8.7 added this new method."
        },
        {
          "code": "java.method.added",
          "new": "method java.lang.String com.azure.storage.common.StorageSharedKeyCredential::generateAuthorizationHeader(java.net.URL, java.lang.String, com.azure.core.http.HttpHeaders, boolean)",
          "justification": "New method added to SharedKeyCredential in common not intended for use by customers. Only public for access by other packages."
        },
        {
          "code": "java.field.removedWithConstant",
          "old": "field com.azure.messaging.eventhubs.EventProcessorClientBuilder.DEFAULT_OWNERSHIP_EXPIRATION_FACTOR",
          "justification": "The default ownership expiration factor is an implementation detail that users can override via configuration."
        },
        {
          "code": "java.class.nonFinalClassInheritsFromNewClass",
          "old": "class com.azure.messaging.eventhubs.EventData",
          "new": "class com.azure.messaging.eventhubs.EventData",
          "superClass": "com.azure.core.models.MessageContent",
          "justification": "To support Schema Registry Avro Serializer's signature, EventData extends from MessageContent."
        },
        {
<<<<<<< HEAD
          "regex": true,
          "code": "java\\.annotation\\.removed",
          "new": ".* com\\.azure\\.core.*",
          "justification": "Removal of jackson-databind functionality."
=======
          "code": "java.missing.newSuperType",
          "old": "class com.azure.messaging.eventhubs.EventData",
          "new": "class com.azure.messaging.eventhubs.EventData",
          "superClass": "com.azure.core.models.MessageContent",
          "justification": "To support Schema Registry Avro Serializer's signature, EventData extends from MessageContent."
        },
        {
          "regex": true,
          "code": "java.class.externalClassExposedInAPI",
          "new": "class com\\.azure\\.messaging\\.eventhubs\\..*",
          "justification": "SDK classes are allowed to be exposed by dependencies using them."
>>>>>>> 658056f8
        }
      ]
    }
  }
]<|MERGE_RESOLUTION|>--- conflicted
+++ resolved
@@ -250,12 +250,6 @@
           "justification": "To support Schema Registry Avro Serializer's signature, EventData extends from MessageContent."
         },
         {
-<<<<<<< HEAD
-          "regex": true,
-          "code": "java\\.annotation\\.removed",
-          "new": ".* com\\.azure\\.core.*",
-          "justification": "Removal of jackson-databind functionality."
-=======
           "code": "java.missing.newSuperType",
           "old": "class com.azure.messaging.eventhubs.EventData",
           "new": "class com.azure.messaging.eventhubs.EventData",
@@ -267,7 +261,12 @@
           "code": "java.class.externalClassExposedInAPI",
           "new": "class com\\.azure\\.messaging\\.eventhubs\\..*",
           "justification": "SDK classes are allowed to be exposed by dependencies using them."
->>>>>>> 658056f8
+        },
+        {
+          "regex": true,
+          "code": "java\\.annotation\\.removed",
+          "new": ".* com\\.azure\\.core.*",
+          "justification": "Removal of jackson-databind functionality."
         }
       ]
     }
