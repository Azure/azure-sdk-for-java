--- conflicted
+++ resolved
@@ -418,7 +418,25 @@
         },
         {
           "regex": true,
-<<<<<<< HEAD
+          "code": "java\\.annotation\\.(attributeRemoved|attributeAdded|removed)",
+          "old": ".*? com\\.azure\\.resourcemanager\\..*\\.models.*",
+          "justification": "Migration to azure-json."
+        },
+        {
+          "regex": true,
+          "code": "java\\.annotation\\.removed",
+          "old": ".*? com\\.azure\\.storage\\.queue\\.models.*",
+          "justification": "Removing Jackson annotations from Storage Queue in transition to stream-style."
+        },
+        {
+          "regex": true,
+          "code": "java\\.annotation\\.removed",
+          "old": ".*? com\\.azure\\.monitor\\.query.*",
+          "justification": "Removing Jackson annotations from Monitor Query in transition to stream-style."
+        },
+        {
+          "ignore": true,
+          "regex": true,
           "code": "java\\.annotation\\.removed",
           "old": ".*? com\\.azure\\.storage\\.file\\.share\\.models.*",
           "justification": "Removing Jackson annotations from Storage File Share in transition to stream-style."
@@ -449,17 +467,6 @@
           "old": ".*? com\\.azure\\.communication\\.jobrouter\\.models.*",
           "new": ".*? com\\.azure\\.communication\\.jobrouter\\.models.*",
           "justification": "Removing Jackson annotations from Job Router in transition to stream-style."
-        },
-        {
-          "regex": true,
-          "code": "java\\.annotation\\.(attributeRemoved|attributeAdded)",
-          "old": ".*? com\\.azure\\.resourcemanager\\.network\\.models.*",
-          "justification": "Jackson annotation changed."
-=======
-          "code": "java\\.annotation\\.(attributeRemoved|attributeAdded|removed)",
-          "old": ".*? com\\.azure\\.resourcemanager\\..*\\.models.*",
-          "justification": "Migration to azure-json."
->>>>>>> 1e0c5509
         },
         {
           "regex": true,
