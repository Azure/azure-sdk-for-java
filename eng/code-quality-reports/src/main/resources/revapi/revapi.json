--- conflicted
+++ resolved
@@ -86,15 +86,11 @@
           },
           {
             "matcher": "java-package",
-<<<<<<< HEAD
             "match": "/com\\.azure\\.spring.\\cloud.\\config(\\..*)?/"
           },
           {
             "matcher": "java-package",
-            "match": "/com\\.azure\\.spring(\\..*)?/"
-=======
             "match": "/org\\.apache\\.avro(\\..*)?/"
->>>>>>> 00e829c5
           },
           {
             "matcher": "java-package",
