[
  {
    "extension": "revapi.java",
    "configuration": {
      "missing-classes": {
        "behavior": "report",
        "ignoreMissingAnnotations": false
      },
      "matchOverloads": true
    }
  },
  {
    "extension": "revapi.versions",
    "configuration": {
      "enabled": true,
      "semantic0": false,
      "versionIncreaseAllows": {
        "major": {
          "severity": "BREAKING"
        },
        "minor": {
          "severity": "NON_BREAKING"
        },
        "patch": {
          "severity": "EQUIVALENT"
        }
      },
      "onAllowed": {
        "remove": true,
        "attachments": {
          "breaksVersioningRules": "false"
        }
      },
      "onDisallowed": {
        "criticality": "error",
        "attachments": {
          "breaksVersioningRules": "true"
        }
      },
      "passThroughDifferences": [
        "java.class.nonPublicPartOfAPI"
      ]
    }
  },
  {
    "extension": "revapi.differences",
    "configuration": {
      "ignore": true,
      "differences": [
        {
          "regex": true,
          "code": "java.class.nonPublicPartOfAPI",
          "new": "(class|interface) com\\.azure\\.keyvault\\.jca\\.(com|org)\\..*",
          "justification": "skip check for third party files."
        },
        {
          "regex": true,
          "code": "java.class.nonPublicPartOfAPI",
          "new": "(class|enum|interface) org\\.conscrypt\\..*",
          "justification": "skip check for third party files."
        },
        {
          "regex": true,
          "code": "java\\.method\\.addedToInterface",
          "new": "method .* com\\.azure\\.resourcemanager\\..*",
          "justification": "resourcemanager interfaces are allowed to add methods."
        },
        {
          "regex": true,
          "code": "java\\.method\\.addedToInterface",
          "new": "method <T> (reactor\\.core\\.publisher\\.Mono<)?T>? com\\.azure\\.spring\\.data\\.cosmos\\.core\\.(Reactive)?CosmosOperations::patch\\(java\\.lang\\.Object, com\\.azure\\.cosmos\\.models\\.PartitionKey, java\\.lang\\.Class<T>, com\\.azure\\.cosmos\\.models\\.CosmosPatchOperations(, com\\.azure\\.cosmos\\.models\\.CosmosPatchItemRequestOptions)?\\)",
          "justification": "Spring interfaces are allowed to add methods."
        },
        {
          "regex": true,
          "code": "java\\.method\\.addedToInterface",
          "new": "method <S extends T> (reactor\\.core\\.publisher\\.Mono<)?S>? com\\.azure\\.spring\\.data\\.cosmos\\.repository\\.(Reactive)?CosmosRepository<T, ID extends java\\.io\\.Serializable>::save\\(ID, com\\.azure\\.cosmos\\.models\\.PartitionKey, java\\.lang\\.Class<S>, com\\.azure\\.cosmos\\.models\\.CosmosPatchOperations(, com\\.azure\\.cosmos\\.models\\.CosmosPatchItemRequestOptions)?\\)",
          "justification": "Spring interfaces are allowed to add methods."
        },
        {
          "code": "java.method.addedToInterface",
          "new": "method <S extends T, T> void com.azure.spring.data.cosmos.core.CosmosOperations::deleteEntities(com.azure.spring.data.cosmos.repository.support.CosmosEntityInformation<T, ?>, java.lang.Iterable<S>)",
          "justification": "Spring interfaces are allowed to add methods."
        },
        {
          "code": "java.method.addedToInterface",
          "new": "method <S extends T, T> java.lang.Iterable<S> com.azure.spring.data.cosmos.core.CosmosOperations::insertAll(com.azure.spring.data.cosmos.repository.support.CosmosEntityInformation<T, ?>, java.lang.Iterable<S>)",
          "justification": "Spring interfaces are allowed to add methods."
        },
        {
          "code": "java.method.addedToInterface",
          "new": "method <S extends T, T> reactor.core.publisher.Mono<java.lang.Void> com.azure.spring.data.cosmos.core.ReactiveCosmosOperations::deleteEntities(com.azure.spring.data.cosmos.repository.support.CosmosEntityInformation<T, ?>, reactor.core.publisher.Flux<S>)",
          "justification": "Spring interfaces are allowed to add methods."
        },
        {
          "code": "java.method.addedToInterface",
          "new": "method <S extends T, T> reactor.core.publisher.Flux<S> com.azure.spring.data.cosmos.core.ReactiveCosmosOperations::insertAll(com.azure.spring.data.cosmos.repository.support.CosmosEntityInformation<T, ?>, reactor.core.publisher.Flux<S>)",
          "justification": "Spring interfaces are allowed to add methods."
        },
        {
          "code": "java.method.addedToInterface",
          "new": "method <S extends T, T> reactor.core.publisher.Mono<java.lang.Void> com.azure.spring.data.cosmos.core.ReactiveCosmosOperations::deleteEntities(com.azure.spring.data.cosmos.repository.support.CosmosEntityInformation<T, ?>, java.lang.Iterable<S>)",
          "justification": "Spring interfaces are allowed to add methods."
        },
        {
          "code": "java.method.addedToInterface",
          "new": "method <S extends T, T> reactor.core.publisher.Flux<S> com.azure.spring.data.cosmos.core.ReactiveCosmosOperations::insertAll(com.azure.spring.data.cosmos.repository.support.CosmosEntityInformation<T, ?>, java.lang.Iterable<S>)",
          "justification": "Spring interfaces are allowed to add methods."
        },
        {
          "regex": true,
          "code": "java\\.annotation\\.(added|attributeValueChanged)",
          "old": ".*",
          "annotationType": "com\\.azure\\.core\\.annotation\\.Service(Method|Client)",
          "justification": "These are SDK metadata annotations and don't affect runtime behavior."
        },
        {
          "regex": true,
          "code": "java\\.annotation\\.(added|attributeValueChanged|attributeAdded)",
          "new": "(class|method void|parameter void) com\\.azure\\.search\\.documents\\.indexes\\.models\\..*",
          "justification": "Generated classes were moved into public API, these annotations were already being used in implementation used during serialization and deserialization."
        },
        {
          "regex": true,
          "code": "java\\.annotation\\.removed",
          "new": "(class|interface|method|parameter) com\\.azure\\.cosmos\\..*",
          "justification": "Cosmos SDK removes Beta annotation to GA its APIs and classes."
        },
        {
          "code": "java.method.visibilityReduced",
          "old": "method com.azure.spring.messaging.eventhubs.support.converter.EventHubsMessageConverter com.azure.spring.cloud.autoconfigure.eventhubs.AzureEventHubsMessagingAutoConfiguration.EventHubsTemplateConfiguration::eventHubsMessageConverter()",
          "new": "method com.azure.spring.messaging.eventhubs.support.converter.EventHubsMessageConverter com.azure.spring.cloud.autoconfigure.eventhubs.AzureEventHubsMessagingAutoConfiguration.EventHubsTemplateConfiguration::eventHubsMessageConverter(com.fasterxml.jackson.databind.ObjectMapper)",
          "justification": "Shouldn't have been a public API."
        },
        {
          "code": "java.method.visibilityReduced",
          "old": "method com.azure.spring.messaging.servicebus.support.converter.ServiceBusMessageConverter com.azure.spring.cloud.autoconfigure.servicebus.AzureServiceBusMessagingAutoConfiguration.ServiceBusTemplateConfiguration::serviceBusMessageConverter()",
          "new": "method com.azure.spring.messaging.servicebus.support.converter.ServiceBusMessageConverter com.azure.spring.cloud.autoconfigure.servicebus.AzureServiceBusMessagingAutoConfiguration.ServiceBusTemplateConfiguration::serviceBusMessageConverter(com.fasterxml.jackson.databind.ObjectMapper)",
          "justification": "Shouldn't have been a public API."
        },
        {
          "code": "java.method.removed",
          "old": "method com.azure.spring.messaging.storage.queue.support.converter.StorageQueueMessageConverter com.azure.spring.cloud.autoconfigure.storage.AzureStorageQueueMessagingAutoConfiguration::messageConverter()",
          "justification": "Shouldn't have been a public API."
        },
        {
          "code": "java.method.added",
          "new": "method void com.azure.spring.cloud.autoconfigure.aadb2c.AadB2cOidcLoginConfigurer::<init>(org.springframework.security.web.authentication.logout.LogoutSuccessHandler, org.springframework.security.oauth2.client.web.OAuth2AuthorizationRequestResolver, org.springframework.security.oauth2.client.endpoint.OAuth2AccessTokenResponseClient<org.springframework.security.oauth2.client.endpoint.OAuth2AuthorizationCodeGrantRequest>, org.springframework.boot.web.client.RestTemplateBuilder)",
          "justification": "New method added to fix a bug."
        },
        {
          "regex": true,
          "code": "java\\.method\\.removed",
          "old": "method java\\.lang\\.String com\\.azure\\.spring\\.cloud\\.autoconfigure\\.jms\\.properties\\.AzureServiceBusJmsProperties::(getPassword|getRemoteUrl|getUsername)\\(\\)",
          "justification": "Remove some meaningless jms properties"
        },
        {
          "code": "java.annotation.attributeValueChanged",
          "old": "class com.azure.spring.cloud.autoconfigure.jms.ServiceBusJmsAutoConfiguration",
          "new": "class com.azure.spring.cloud.autoconfigure.jms.ServiceBusJmsAutoConfiguration",
          "justification": "Import ServiceBusJmsPasswordlessConfiguration.class"
        },
        {
          "regex": true,
          "code": "java\\.method\\.removed",
          "old": "method void com\\.azure\\.spring\\.cloud\\.autoconfigure\\.jms\\.properties\\.AzureServiceBusJmsProperties::(setPassword|setRemoteUrl|setUsername)\\(java\\.lang\\.String\\)",
          "justification": "Remove some meaningless jms properties"
        },
        {
          "code": "java.method.addedToInterface",
          "new": "method void com.azure.spring.cloud.resourcemanager.provisioning.ServiceBusProvisioner::provisionQueue(java.lang.String, java.lang.String, com.azure.spring.cloud.resourcemanager.provisioning.properties.ServiceBusQueueProperties)",
          "justification": "New method added to support more properties."
        },
        {
          "code": "java.method.addedToInterface",
          "new": "method void com.azure.spring.cloud.resourcemanager.provisioning.ServiceBusProvisioner::provisionSubscription(java.lang.String, java.lang.String, java.lang.String, com.azure.spring.cloud.resourcemanager.provisioning.properties.ServiceBusTopicProperties)",
          "justification": "New method added to support more properties."
        },
        {
          "code": "java.method.addedToInterface",
          "new": "method void com.azure.spring.cloud.resourcemanager.provisioning.ServiceBusProvisioner::provisionTopic(java.lang.String, java.lang.String, com.azure.spring.cloud.resourcemanager.provisioning.properties.ServiceBusTopicProperties)",
          "justification": "New method added to support more properties."
        },
        {
          "regex": true,
          "code": "java.class.externalClassExposedInAPI",
          "new": "class com.azure.spring.cloud.resourcemanager.provisioning.properties.(ServiceBusTopicProperties|ServiceBusQueueProperties)",
          "justification": "Provides new queue level properties."
        },
        {
          "regex": true,
          "code": "java.class.externalClassExposedInAPI",
          "new": "class com.azure.spring.cloud.stream.binder.servicebus.core.properties.(ServiceBusProducerProperties|ServiceBusConsumerProperties)",
          "justification": "Support new properties."
        },
        {
          "regex": true,
          "code": "java.method.parameterTypeParameterChanged",
          "old": "parameter <T> reactor\\.core\\.publisher\\.Mono<T> com\\.azure\\.spring\\.data\\.cosmos\\.core\\.(ReactiveCosmosOperations|ReactiveCosmosTemplate)::insert\\(java\\.lang\\.String, ===java\\.lang\\.Object===, com\\.azure\\.cosmos\\.models\\.PartitionKey\\)",
          "new": "parameter <T> reactor\\.core\\.publisher\\.Mono<T> com\\.azure\\.spring\\.data\\.cosmos\\.core\\.(ReactiveCosmosOperations|ReactiveCosmosTemplate)::insert\\(java\\.lang\\.String, ===T===, com\\.azure\\.cosmos\\.models\\.PartitionKey\\)",
          "parameterIndex": "1",
          "justification": "To support mono method chaining, without explicit typcast for upper bounded generics"
        },
        {
          "regex": true,
          "code": "java.method.returnTypeChangedCovariantly",
          "new": "method com.azure.search.documents.indexes.models.(CognitiveServicesAccountKey|ConditionalSkill|CustomEntityLookupSkill|DefaultCognitiveServicesAccount|DistanceScoringFunction|DocumentExtractionSkill|EntityRecognitionSkill|FreshnessScoringFunction|ImageAnalysisSkill|KeyPhraseExtractionSkill|LanguageDetectionSkill|MagnitudeScoringFunction|MergeSkill|OcrSkill|SentimentSkill|ShaperSkill|SplitSkill|TagScoringFunction|TextTranslationSkill|WebApiSkill) .*",
          "justification": "Proper support for fluent setters in subtypes."
        },
        {
          "regex": true,
          "code": "java.annotation.added",
          "new": "class com.azure.ai.formrecognizer.documentanalysis.models.(DocumentField|DocumentLine)",
          "justification": "Skip customized getters on class when serialization and deserialization."
        },
        {
          "code": "java.class.removed",
          "old": "enum com.azure.messaging.eventhubs.checkpointstore.blob.Messages",
          "justification": "Messages class was accidentally made public. Reverting the public change since this should be implementation detail."
        },
        {
          "code": "java.method.numberOfParametersChanged",
          "new": "method void com.azure.spring.cloud.autoconfigure.aadb2c.AadB2cAutoConfiguration::<init>(org.springframework.boot.web.client.RestTemplateBuilder)",
          "justification": "Bean configuration will not be used by customer in java code."
        },
        {
          "ignore": true,
          "code": "java.annotation.removed",
          "new": "field com.azure.cosmos.models.PartitionKind.MULTI_HASH",
          "justification": "removing beta tags on PartitionKind MultiHash for hierarchical partitioning GA"
        },
        {
          "ignore": true,
          "code": "java.method.addedToInterface",
          "new": "method java.lang.String com.azure.spring.cloud.core.provider.AzureProfileOptionsProvider.AzureEnvironmentOptions::getServiceBusDomainName()",
          "justification": "support configuration of Service Bus domain name."
        },
        {
          "code": "java.method.removed",
          "old": "method com.azure.resourcemanager.compute.models.VirtualMachineScaleSetIpConfiguration com.azure.resourcemanager.compute.models.VirtualMachineScaleSetIpConfiguration::withId(java.lang.String)",
          "justification": "Break by service. 'id' is previously not used in runtime."
        },
        {
          "code": "java.class.noLongerInheritsFromClass",
          "old": "class com.azure.resourcemanager.compute.models.VirtualMachineScaleSetIpConfiguration",
          "new": "class com.azure.resourcemanager.compute.models.VirtualMachineScaleSetIpConfiguration",
          "justification": "Break by service. 'id' is previously not used in runtime. And customer unlikely to use this class as subclass of 'SubResource'."
        },
        {
          "code": "java.method.removed",
          "old": "method com.azure.resourcemanager.compute.models.VirtualMachineScaleSetNetworkConfiguration com.azure.resourcemanager.compute.models.VirtualMachineScaleSetNetworkConfiguration::withId(java.lang.String)",
          "justification": "Break by service. 'id' is previously not used in runtime."
        },
        {
          "code": "java.class.noLongerInheritsFromClass",
          "old": "class com.azure.resourcemanager.compute.models.VirtualMachineScaleSetNetworkConfiguration",
          "new": "class com.azure.resourcemanager.compute.models.VirtualMachineScaleSetNetworkConfiguration",
          "justification": "Break by service. 'id' is previously not used in runtime. And customer unlikely to use this class as subclass of 'SubResource'."
        },
        {
          "code": "java.class.nowFinal",
          "old": "class com.azure.resourcemanager.network.models.ManagedServiceIdentity",
          "new": "class com.azure.resourcemanager.network.models.ManagedServiceIdentity",
          "justification": "Make the class final. User is unlikely to inherit from this class."
        },
        {
          "ignore": true,
          "code": "java.field.constantValueChanged",
          "old": "field com.azure.messaging.eventgrid.SystemEventNames.SERVICE_BUS_DEADLETTER_MESSAGES_AVAILABLE_WITH_NO_LISTENER",
          "new": "field com.azure.messaging.eventgrid.SystemEventNames.SERVICE_BUS_DEADLETTER_MESSAGES_AVAILABLE_WITH_NO_LISTENER",
          "justification": "Previous constant value had a typo and was never functional."
        },
        {
          "ignore": true,
          "code": "java.field.constantValueChanged",
          "old": "field com.azure.messaging.eventgrid.SystemEventNames.API_MANAGEMENT_API_CREATED",
          "new": "field com.azure.messaging.eventgrid.SystemEventNames.API_MANAGEMENT_API_CREATED",
          "justification": "Previous value did was incorrect."
        },
        {
          "ignore": true,
          "code": "java.field.constantValueChanged",
          "old": "field com.azure.messaging.eventgrid.SystemEventNames.API_MANAGEMENT_API_DELETED",
          "new": "field com.azure.messaging.eventgrid.SystemEventNames.API_MANAGEMENT_API_DELETED",
          "justification": "Previous value did was incorrect."
        },
        {
          "ignore": true,
          "code": "java.field.constantValueChanged",
          "old": "field com.azure.messaging.eventgrid.SystemEventNames.API_MANAGEMENT_API_RELEASE_CREATED",
          "new": "field com.azure.messaging.eventgrid.SystemEventNames.API_MANAGEMENT_API_RELEASE_CREATED",
          "justification": "Previous value did was incorrect."
        },
        {
          "ignore": true,
          "code": "java.field.constantValueChanged",
          "old": "field com.azure.messaging.eventgrid.SystemEventNames.API_MANAGEMENT_API_RELEASE_DELETED",
          "new": "field com.azure.messaging.eventgrid.SystemEventNames.API_MANAGEMENT_API_RELEASE_DELETED",
          "justification": "Previous value did was incorrect."
        },
        {
          "ignore": true,
          "code": "java.field.constantValueChanged",
          "old": "field com.azure.messaging.eventgrid.SystemEventNames.API_MANAGEMENT_API_RELEASE_UPDATED",
          "new": "field com.azure.messaging.eventgrid.SystemEventNames.API_MANAGEMENT_API_RELEASE_UPDATED",
          "justification": "Previous value did was incorrect."
        },
        {
          "ignore": true,
          "code": "java.field.constantValueChanged",
          "old": "field com.azure.messaging.eventgrid.SystemEventNames.API_MANAGEMENT_API_UPDATED",
          "new": "field com.azure.messaging.eventgrid.SystemEventNames.API_MANAGEMENT_API_UPDATED",
          "justification": "Previous value did was incorrect."
        },
        {
          "regex": true,
          "code": "java\\.annotation\\.removed",
          "old": ".*? com\\.azure\\.(containers\\.containerregistry|search\\.documents(\\.indexes)?|security\\.keyvault\\.(administration|certificates|keys|keys\\.cryptography)|ai\\.textanalytics|ai\\.formrecognizer(\\.(documentanalysis(\\.administration)?|training))?|ai\\.metricsadvisor(\\.administration)?|messaging.servicebus(\\.administration)?)\\.models.*",
          "description": ".*com.fasterxml.jackson.*",
          "justification": "Removing Jackson annotations from ACR, Form Recognizer, KeyVault, Metrics Advisor, Search, ServiceBus, and Text Analytics in transition to stream-style."
        },
        {
          "regex": true,
          "code": "java\\.annotation\\.removed",
          "old": ".*? com\\.azure\\.messaging\\.eventgrid\\.systemevents.*",
          "justification": "Removing Jackson annotations from EventGrid in transition to stream-style."
        },
        {
          "code": "java.field.removed",
          "old": "field com.azure.spring.cloud.core.properties.profile.AzureEnvironmentProperties.AZURE_GERMANY",
          "justification": "Remove this because AZURE_GERMANY is deprecated."
        },
        {
          "regex": true,
          "code": "java.annotation.removed",
          "old": "class com.azure.spring.cloud.autoconfigure.aad.configuration.(AadResourceServerConfiguration.DefaultAadResourceServerWebSecurityConfigurerAdapter|AadWebApplicationConfiguration.DefaultAadWebSecurityConfigurerAdapter)",
          "new": "class com.azure.spring.cloud.autoconfigure.aad.configuration.(AadResourceServerConfiguration.DefaultAadResourceServerWebSecurityConfigurerAdapter|AadWebApplicationConfiguration.DefaultAadWebSecurityConfigurerAdapter)",
          "justification": "Element no longer annotated with 'org.springframework.boot.autoconfigure.condition.ConditionalOnMissingBean'."
        },
        {
          "regex": true,
          "code": "java.annotation.added",
          "old": "class com.azure.spring.cloud.autoconfigure.aad.configuration.(AadResourceServerConfiguration.DefaultAadResourceServerWebSecurityConfigurerAdapter|AadWebApplicationConfiguration.DefaultAadWebSecurityConfigurerAdapter)",
          "new": "class com.azure.spring.cloud.autoconfigure.aad.configuration.(AadResourceServerConfiguration.DefaultAadResourceServerWebSecurityConfigurerAdapter|AadWebApplicationConfiguration.DefaultAadWebSecurityConfigurerAdapter)",
          "justification": "Element newly annotated with 'org.springframework.boot.autoconfigure.security.ConditionalOnDefaultWebSecurity"
        },
        {
          "regex": true,
          "code": "java.field.enumConstantOrderChanged",
          "old": "field com.mysql.cj.conf.PropertyKey.*",
          "new": "field com.mysql.cj.conf.PropertyKey.*",
          "justification": "Fix enum constants reordered."
        },
        {
          "code": "java.method.removed",
          "old": "method int com.mysql.cj.protocol.ServerSession::getOldStatusFlags()",
          "justification": "Fix method removed."
        },
        {
          "code": "java.method.removed",
          "old": "method void com.mysql.cj.protocol.ServerSession::setOldStatusFlags(int)",
          "justification": "Fix method removed."
        },
        {
          "regex": true,
          "code": "java.method.(returnTypeTypeParametersChanged|parameterTypeChanged|returnTypeChanged)",
          "new": ".* com.azure.security.attestation.*attestTpm.*"
        },
        {
          "code": "java.annotation.added",
          "new": "class com.azure.cosmos.models.ChangeFeedMetaData",
          "justification": "Fixes a bug to deserilize the conflictResolutionTimestamp Instant object."
        },
        {
          "code": "java.annotation.added",
          "new": "class com.azure.cosmos.models.ChangeFeedProcessorItem",
          "justification": "Modifies the type of changeFeedMetaData from ChangeFeedMetaData to JsonNode."
        },
        {
          "code": "java.annotation.added",
          "old": "method com.azure.cosmos.CosmosDiagnosticsContext com.azure.cosmos.CosmosDiagnostics::getDiagnosticsContext()",
          "new": "method com.azure.cosmos.CosmosDiagnosticsContext com.azure.cosmos.CosmosDiagnostics::getDiagnosticsContext()",
          "justification": "Ignore CosmosDiagnosticsContext in CosmosDiagnostics to avoid stackoverflow error."
        },
        {
          "regex": true,
          "code": "java\\.annotation\\.added",
          "old": ".*? com\\.azure\\.communication\\.jobrouter\\.models.*",
          "new": ".*? com\\.azure\\.communication\\.jobrouter\\.models.*",
          "justification": "Adding missing Jackson annotations to Job Router models."
        },
        {
          "regex": true,
          "code": "java\\.method\\.removed",
          "old": ".*? com\\.azure\\.communication\\.jobrouter\\.models.*",
          "justification": "Remove setter for Value from RouterWorkerSelector/RouterQueueSelector since it's in the constructor."
        },
        {
          "regex": true,
          "code": "java\\.method\\.numberOfParametersChanged",
          "old": ".*? com\\.azure\\.communication\\.jobrouter\\.models.*",
          "new": ".*? com\\.azure\\.communication\\.jobrouter\\.models.*",
          "justification": "Make Value mandatory in RouterWorkerSelector/RouterQueueSelector constructor."
        },
        {
          "regex": true,
          "code": "java\\.annotation\\.attributeValueChanged",
          "old": ".*? com\\.azure\\.communication\\.jobrouter\\.models.*",
          "new": ".*? com\\.azure\\.communication\\.jobrouter\\.models.*",
          "justification": "Fix incorrect json attributes."
        },
        {
          "regex": true,
          "code": "java\\.method\\.returnTypeTypeParametersChanged",
          "old": ".*?com\\.azure\\.communication\\.jobrouter.*",
          "new": ".*?com\\.azure\\.communication\\.jobrouter\\.models.*",
          "justification": "Return Router models rather than BinaryData."
        },
        {
          "regex": true,
          "code": "java\\.method\\.parameterTypeChanged",
          "old": ".*?com\\.azure\\.communication\\.jobrouter.*",
          "new": ".*?com\\.azure\\.communication\\.jobrouter\\.models.*",
          "justification": "Accept Router models rather than BinaryData."
        },
        {
          "regex": true,
          "code": "java\\.method\\.returnTypeChanged",
          "old": ".*?com\\.azure\\.communication\\.jobrouter.*",
          "new": ".*?com\\.azure\\.communication\\.jobrouter\\.models.*",
          "justification": "Return Router models rather than BinaryData."
        },
        {
          "ignore": true,
          "code": "java.field.addedStaticField",
          "new": "field com.azure.data.schemaregistry.SchemaRegistryVersion.V2022_10",
          "justification": "Another version of Schema Registry API released."
        },
        {
          "regex": true,
          "ignore": true,
          "code": "java.field.addedStaticField",
          "new": "field com\\.azure\\.data\\.schemaregistry\\.models\\.SchemaFormat\\.(CUSTOM|JSON)",
          "justification": "Additional schema formats are supported by Schema Registry."
        },
        {
          "ignore": true,
          "code": "java.annotation.removed",
          "package": "com.azure.ai.contentsafety.models",
          "annotationType": "com.fasterxml.jackson.annotation.JsonProperty",
          "justification": "Migrate to azure-json."
        },
        {
          "ignore": true,
          "code": "java.annotation.removed",
          "package": "com.azure.ai.contentsafety.models",
          "annotationType": "com.fasterxml.jackson.annotation.JsonCreator",
          "justification": "Migrate to azure-json."
        },
        {
          "ignore": true,
          "regex": true,
          "code": "java\\.annotation\\.removed",
          "old": ".*? com\\.azure\\.storage\\.queue\\.models.*",
          "justification": "Removing Jackson annotations from Storage Queue in transition to stream-style."
        },
        {
          "regex": true,
          "code": "java\\.annotation\\.removed",
          "old": ".*? com\\.azure\\.monitor\\.query.*",
          "justification": "Removing Jackson annotations from Monitor Query in transition to stream-style."
        },
        {
          "ignore": true,
          "regex": true,
          "code": "java\\.annotation\\.removed",
          "old": ".*? com\\.azure\\.storage\\.file\\.share\\.models.*",
          "justification": "Removing Jackson annotations from Storage File Share in transition to stream-style."
        },
        {
          "regex": true,
          "code": "java\\.annotation\\.removed",
          "old": ".*? com\\.azure\\.data\\.tables\\.models.*",
          "justification": "Removing Jackson annotations from Tables in transition to stream-style."
        },
        {
          "regex": true,
<<<<<<< HEAD
          "code": "java\\.annotation\\.attributeRemoved",
          "old": ".*? com\\.azure\\.resourcemanager\\.network\\.models.*",
          "justification": "Removing Jackson annotations from Network in transition to stream-style."
        },
        {
          "regex": true,
          "code": "java\\.annotation\\.attributeAdded",
          "old": ".*? com\\.azure\\.resourcemanager\\.network\\.models.*",
          "justification": "Adding Jackson annotations to Network in transition to stream-style."
=======
          "code": "java\\.annotation\\.removed",
          "old": ".*? com\\.azure\\.communication\\.jobrouter\\.models.*",
          "new": ".*? com\\.azure\\.communication\\.jobrouter\\.models.*",
          "justification": "Removing Jackson annotations from Job Router in transition to stream-style."
>>>>>>> 5648561d
        }
      ]
    }
  }
]<|MERGE_RESOLUTION|>--- conflicted
+++ resolved
@@ -484,8 +484,13 @@
           "justification": "Removing Jackson annotations from Tables in transition to stream-style."
         },
         {
-          "regex": true,
-<<<<<<< HEAD
+          "code": "java\\.annotation\\.removed",
+          "old": ".*? com\\.azure\\.communication\\.jobrouter\\.models.*",
+          "new": ".*? com\\.azure\\.communication\\.jobrouter\\.models.*",
+          "justification": "Removing Jackson annotations from Job Router in transition to stream-style."
+        },
+        {
+          "regex": true,
           "code": "java\\.annotation\\.attributeRemoved",
           "old": ".*? com\\.azure\\.resourcemanager\\.network\\.models.*",
           "justification": "Removing Jackson annotations from Network in transition to stream-style."
@@ -495,12 +500,6 @@
           "code": "java\\.annotation\\.attributeAdded",
           "old": ".*? com\\.azure\\.resourcemanager\\.network\\.models.*",
           "justification": "Adding Jackson annotations to Network in transition to stream-style."
-=======
-          "code": "java\\.annotation\\.removed",
-          "old": ".*? com\\.azure\\.communication\\.jobrouter\\.models.*",
-          "new": ".*? com\\.azure\\.communication\\.jobrouter\\.models.*",
-          "justification": "Removing Jackson annotations from Job Router in transition to stream-style."
->>>>>>> 5648561d
         }
       ]
     }
