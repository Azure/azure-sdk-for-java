--- conflicted
+++ resolved
@@ -738,8 +738,19 @@
           "old" : "method com.azure.resourcemanager.keyvault.models.VaultCheckNameAvailabilityParameters com.azure.resourcemanager.keyvault.models.VaultCheckNameAvailabilityParameters::withType(java.lang.String)",
           "justification": "The property is a constant, which should not be changed."
         },
-        {
-<<<<<<< HEAD
+        {  
+          "ignore": true,
+          "code" : "java.method.removed",
+          "old" : "method com.azure.resourcemanager.containerservice.models.ManagedClusterLoadBalancerProfile com.azure.resourcemanager.containerservice.models.ManagedClusterLoadBalancerProfile::withEffectiveOutboundIPs(java.util.List<com.azure.resourcemanager.containerservice.models.ResourceReference>)",
+          "justification": "The effectiveOutboundIPs was never a client-side modifiable property."
+        },
+        {
+          "ignore": true,
+          "code" : "java.method.removed",
+          "old" : "method com.azure.resourcemanager.containerservice.models.ManagedClusterNatGatewayProfile com.azure.resourcemanager.containerservice.models.ManagedClusterNatGatewayProfile::withEffectiveOutboundIPs(java.util.List<com.azure.resourcemanager.containerservice.models.ResourceReference>)",
+          "justification": "The effectiveOutboundIPs was never a client-side modifiable property."
+        },
+        {
           "regex": true,
           "ignore": true,
           "code": "java.class.nowFinal",
@@ -765,18 +776,6 @@
           "old" : "method void com.azure.communication.callautomation.models.ChoiceResult::<init>()",
           "new" : "method void com.azure.communication.callautomation.models.ChoiceResult::<init>()",
           "justification": "The method visibility increased."
-=======
-          "ignore": true,
-          "code" : "java.method.removed",
-          "old" : "method com.azure.resourcemanager.containerservice.models.ManagedClusterLoadBalancerProfile com.azure.resourcemanager.containerservice.models.ManagedClusterLoadBalancerProfile::withEffectiveOutboundIPs(java.util.List<com.azure.resourcemanager.containerservice.models.ResourceReference>)",
-          "justification": "The effectiveOutboundIPs was never a client-side modifiable property."
-        },
-        {
-          "ignore": true,
-          "code" : "java.method.removed",
-          "old" : "method com.azure.resourcemanager.containerservice.models.ManagedClusterNatGatewayProfile com.azure.resourcemanager.containerservice.models.ManagedClusterNatGatewayProfile::withEffectiveOutboundIPs(java.util.List<com.azure.resourcemanager.containerservice.models.ResourceReference>)",
-          "justification": "The effectiveOutboundIPs was never a client-side modifiable property."
->>>>>>> 8553c16b
         }
       ]
     }
