[
  {
    "extension": "revapi.java",
    "configuration": {
      "missing-classes": {
        "behavior": "report",
        "ignoreMissingAnnotations": false
      },
      "matchOverloads": true
    }
  },
  {
    "extension": "revapi.versions",
    "configuration": {
      "enabled": true,
      "semantic0": false,
      "versionIncreaseAllows": {
        "major": {
          "severity": "BREAKING"
        },
        "minor": {
          "severity": "NON_BREAKING"
        },
        "patch": {
          "severity": "EQUIVALENT"
        }
      },
      "onAllowed": {
        "remove": true,
        "attachments": {
          "breaksVersioningRules": "false"
        }
      },
      "onDisallowed": {
        "criticality": "error",
        "attachments": {
          "breaksVersioningRules": "true"
        }
      },
      "passThroughDifference": [
        "java.class.nonPublicPartOfAPI"
      ]
    }
  },
  {
    "extension": "revapi.filter",
    "configuration": {
      "elements": {
        "exclude": [
          "class com\\.azure\\.core\\.util\\.Configuration",
          {
            "matcher": "java-package",
            "match": "/com\\.azure(\\..+?)?\\.(implementation|samples)(\\..*)?/"
          },
          {
            "matcher": "java-package",
            "match": "/com\\.fasterxml\\.jackson(\\..*)?/"
          },
          {
            "matcher": "java-package",
            "match": "/reactor\\.(core|netty|util)(\\..*)?/"
          },
          {
            "matcher": "java-package",
            "match": "/io\\.(micrometer|netty)(\\..*)?/"
          },
          {
            "matcher": "java-package",
            "match": "/(kotlin|okhttp3|okio|io\\.vertx)(\\..+)?/"
          },
          {
            "matcher": "java-package",
            "match": "/com\\.nimbusds(\\..*)?/"
          },
          {
            "matcher": "java-package",
            "match": "/com\\.microsoft\\.azure(\\..*)?/"
          },
          {
            "matcher": "java-package",
            "match": "/javax\\.(jms|servlet)(\\..*)?/"
          },
          {
            "matcher": "java-package",
            "match": "/com\\.azure\\.data\\.cosmos(\\..*)?/"
          },
          "class com\\.azure\\.spring\\.cloud\\.config\\.State",
          "class com\\.azure\\.spring\\.cloud\\.config\\.AppConfigurationRefresh",
          "class com\\.azure\\.spring\\.cloud\\.config\\.properties\\.AppConfigurationProviderProperties",
          "class com\\.azure\\.spring\\.cloud\\.config\\.State",
          "class com\\.azure\\.spring\\.cloud\\.config\\.web\\.pushrefresh\\.AppConfigurationRefreshEvent",
          "class com\\.azure\\.spring\\.cloud\\.config\\.web\\.AppConfigurationEndpoint",
          "class com\\.azure\\.spring\\.cloud\\.config\\.AppConfigurationBootstrapConfiguration",
          {
            "matcher": "java-package",
            "match": "/org\\.apache\\.(avro|commons|qpid)(\\..*)?/"
          },
          {
            "matcher": "java-package",
            "match": "/com\\.azure\\.resourcemanager(\\..+?)?\\.fluent(\\..*)?/"
          },
          {
            "matcher": "java-package",
            "match": "/org\\.(junit|slf4j|springframework)(\\..*)?/"
          },
          {
            "matcher": "java-package",
            "match": "/com\\.google\\.gson(\\..*)?/"
          },
          "class com\\.azure\\.cosmos\\.BridgeInternal",
          "class com\\.azure\\.cosmos\\.CosmosBridgeInternal",
          "class com\\.azure\\.cosmos\\.models\\.ModelBridgeInternal",
          "class com\\.azure\\.cosmos\\.util\\.UtilBridgeInternal"
        ]
      }
    }
  },
  {
    "extension": "revapi.differences",
    "configuration": {
      "ignore": true,
      "differences": [
        {
          "regex": true,
          "code": "java.class.nonPublicPartOfAPI",
          "new": "class com.azure.spring.messaging.container.DefaultMessageListenerContainer",
          "justification": "We allow this in azure.spring.messaging."
        },
        {
          "regex": true,
          "code": "java.class.externalClassExposedInAPI",
          "new": "(class|interface|enum) com.azure.spring.(messaging|integration|cloud.(core|service|autoconfigure|stream.binder.(servicebus|eventhubs)|actuator|resourcemanager))..*",
          "justification": "azure.spring classes are allowed to be exposed."
        },
        {
          "regex": true,
          "code": "java.class.nonPublicPartOfAPI",
          "new": "(class|interface) org\\.apache\\.http\\.impl\\.conn\\.CPoolEntry",
          "exampleUseChainInNewApi": ".*org\\.apache\\.http\\.HttpClientConnection.*",
          "justification": "We allow this in org.apache.http.HttpClientConnection>"
        },
        {
          "regex": true,
          "code": "java.class.nonPublicPartOfAPI",
          "new": "(class|interface) com\\.azure\\.keyvault\\.jca\\.(com|org)\\..*",
          "justification": "skip check for third party files."
        },
        {
          "regex": true,
          "code": "java.class.nonPublicPartOfAPI",
          "new": "(class|enum|interface) org\\.conscrypt\\..*",
          "justification": "skip check for third party files."
        },
        {
          "regex": true,
          "code": "java\\.class\\.externalClassExposedInAPI",
          "new": "(interface|class|enum) com\\.azure\\.(communication\\.common|core|cosmos|data\\.schemaregistry|json|messaging\\.eventgrid|messaging.servicebus|resourcemanager|security\\.keyvault|storage).*",
          "justification": "SDK classes are allowed to be exposed by dependencies using them."
        },
        {
          "regex": true,
          "code": "java\\.class\\.externalClassExposedInAPI",
          "new": "interface org\\.reactivestreams\\.(Publisher|Subscriber|Subscription).*",
          "justification": "These classes exposed are publisher, subscriber, and Subscription."
        },
        {
          "regex": true,
          "code": "java\\.method\\.addedToInterface",
          "new": "method .* com\\.azure\\.resourcemanager\\..*",
          "justification": "resourcemanager interfaces are allowed to add methods."
        },
        {
          "regex": true,
          "code": "java\\.class\\.externalClassExposedInAPI",
          "new": "(class|interface|enum) com\\.azure\\.perf\\.test\\.core\\..*",
          "justification": "perf-test classes are allowed to be exposed."
        },
        {
          "regex": true,
          "code": "java\\.class\\.externalClassExposedInAPI",
          "new": "(interface|class|enum) io\\.opentelemetry.*",
          "justification": "Azure Monitor Exporter is allowed to use OpenTelemetry types in public APIs as it implements interfaces defined by OpenTelemetry"
        },
        {
          "regex": true,
          "code": "java\\.class\\.externalClassExposedInAPI",
          "new": "(interface|enum) io\\.cloudevents.*",
          "justification": "Azure Event Grid cloud native cloud event is allowed to use CloudEvents types in public APIs as it implements interfaces defined by CloudEvents"
        },
        {
          "regex": true,
          "code": "java\\.class\\.externalClassExposedInAPI",
          "new": "(interface|class) org\\.springframework.util\\.ErrorHandler",
          "justification": "Azure Spring Cloud Messaging need the Spring's public interface for error handler registration, it is a common class for users to handle runtime errors."
        },
        {
          "regex": true,
          "code": "java\\.annotation\\.(added|attributeValueChanged)",
          "old": ".*",
          "annotationType": "com\\.azure\\.core\\.annotation\\.Service(Method|Client)",
          "justification": "These are SDK metadata annotations and don't affect runtime behavior."
        },
        {
          "regex": true,
          "code": "java\\.annotation\\.attributeValueChanged",
          "new": "method byte\\[\\] com\\.azure\\.security\\.keyvault\\.keys\\.models\\.JsonWebKey::(g|s)et(D|Dp|Dq|E|K|N|P|Q|Qi|T|X|Y)\\(\\)",
          "justification": "The class used by the serialization/deserialization annotations is package private and moving it is not a breaking change."
        },
        {
          "regex": true,
          "code": "java\\.annotation\\.(added|attributeValueChanged|attributeAdded)",
          "new": "(class|method void|parameter void) com\\.azure\\.search\\.documents\\.indexes\\.models\\..*",
          "justification": "Generated classes were moved into public API, these annotations were already being used in implementation used during serialization and deserialization."
        },
        {
          "regex": true,
          "code": "java\\.annotation\\.added",
          "new": "(class|interface|method|parameter) org\\.springframework\\.data\\.repository\\.query\\..*",
          "justification": "Spring Data Commons framework 2.6.1 added Nullable annotations to its interfaces."
        },
        {
          "regex": true,
          "code": "java\\.annotation\\.added",
          "new": "(class|interface|method|parameter) com\\.azure\\.spring\\.data\\.cosmos\\.repository\\.query\\..*",
          "justification": "Spring Data Commons framework 2.6.1 added Nullable annotations to its interfaces which are implemented by Cosmos Spring Data SDK for internal usage."
        },
        {
          "regex": true,
          "code": "java\\.annotation\\.removed",
          "new": "(class|interface|method|parameter) com\\.azure\\.cosmos\\..*",
          "justification": "Cosmos SDK removes Beta annotation to GA its APIs and classes."
        },
        {
          "code": "java.method.added",
          "new": "method boolean com.google.gson.JsonArray::isEmpty()",
          "justification": "com.google.code.gson:gson:jar:2.8.7 added this new method."
        },
        {
          "regex": true,
          "code": "java.field.enumConstantOrderChanged",
          "new": "field com.google.gson.FieldNamingPolicy.(LOWER_CASE_WITH_DASHES|LOWER_CASE_WITH_DOTS|LOWER_CASE_WITH_UNDERSCORES)",
          "justification": "Fix core-ci pipeline"
        },
        {
          "code": "java.method.added",
          "new": "method java.lang.String com.azure.storage.common.StorageSharedKeyCredential::generateAuthorizationHeader(java.net.URL, java.lang.String, com.azure.core.http.HttpHeaders, boolean)",
          "justification": "New method added to SharedKeyCredential in common not intended for use by customers. Only public for access by other packages."
        },
        {
          "code": "java.field.removedWithConstant",
          "old": "field com.azure.messaging.eventhubs.EventProcessorClientBuilder.DEFAULT_OWNERSHIP_EXPIRATION_FACTOR",
          "justification": "The default ownership expiration factor is an implementation detail that users can override via configuration."
        },
        {
          "code": "java.class.nonFinalClassInheritsFromNewClass",
          "old": "class com.azure.messaging.eventhubs.EventData",
          "new": "class com.azure.messaging.eventhubs.EventData",
          "superClass": "com.azure.core.models.MessageContent",
          "justification": "To support Schema Registry Avro Serializer's signature, EventData extends from MessageContent."
        },
        {
          "regex": true,
          "code": "java.class.noLongerInheritsFromClass",
          "new": "class com\\.azure\\.spring\\.cloud\\.autoconfigure\\.(storage|keyvault)\\..*",
          "justification": "To support for storage services and keyvault services to share values of common properties."
        },
        {
          "regex": true,
          "code": "java\\.annotation\\.(added|removed|attributeValueChanged|attributeAdded|attributeRemoved)",
          "new": "class com\\.azure\\.spring\\.cloud\\.autoconfigure\\.(storage|keyvault)\\..*",
          "justification": "To support for storage services and keyvault services to share values of common properties."
        },
        {
          "code": "java.method.removed",
          "old": "method org.springframework.boot.autoconfigure.kafka.KafkaProperties com.azure.spring.cloud.autoconfigure.eventhubs.kafka.AzureEventHubsKafkaAutoConfiguration::azureKafkaProperties(com.azure.spring.cloud.core.provider.connectionstring.ServiceConnectionStringProvider<com.azure.spring.cloud.core.service.AzureServiceType.EventHubs>)",
          "justification": "To move kafka properties customization to bean post processor."
        },
        {
          "code": "java.annotation.attributeValueChanged",
          "new": "class com.azure.spring.cloud.autoconfigure.aad.AadAutoConfiguration",
          "justification": "The use of AadOboOAuth2AuthorizedClientProvider is not recommended, and there is no need to retain consideration of the different situations brought by this OBO provider."
        },
        {
          "code": "java.annotation.added",
          "new": "class com.azure.spring.cloud.autoconfigure.aad.configuration.AadOAuth2ClientConfiguration",
          "justification": "The use of AadOboOAuth2AuthorizedClientProvider is not recommended, and there is no need to retain consideration of the different situations brought by this OBO provider."
        },
        {
          "regex": true,
          "code": "java.class.removed",
          "old": "class com\\.azure\\.spring\\.cloud\\.autoconfigure\\.aad\\.configuration\\.AadOAuth2ClientConfiguration\\..*",
          "justification": "The use of AadOboOAuth2AuthorizedClientProvider is not recommended, and there is no need to retain consideration of the different situations brought by this OBO provider."
        },
        {
          "code": "java.method.returnTypeChanged",
          "old:": "method com.azure.spring.cloud.autoconfigure.aad.properties.AadAuthorizationGrantType com.azure.spring.cloud.autoconfigure.aad.properties.AuthorizationClientProperties::getAuthorizationGrantType()",
          "new": "method org.springframework.security.oauth2.core.AuthorizationGrantType com.azure.spring.cloud.autoconfigure.aad.properties.AuthorizationClientProperties::getAuthorizationGrantType()",
          "justification": "To support authorization grant type JWT_BEARER, we should use the default AuthorizationGrantType instead of AadAuthorizationGrantType."
        },
        {
          "code": "java.method.returnTypeChanged",
          "old": "method com.azure.spring.cloud.autoconfigure.aad.properties.AadAuthorizationGrantType com.azure.spring.cloud.autoconfigure.aadb2c.properties.AuthorizationClientProperties::getAuthorizationGrantType()",
          "new": "method org.springframework.security.oauth2.core.AuthorizationGrantType com.azure.spring.cloud.autoconfigure.aadb2c.properties.AuthorizationClientProperties::getAuthorizationGrantType()",
          "justification": "To support authorization grant type JWT_BEARER, we should use the default AuthorizationGrantType instead of AadAuthorizationGrantType."
        },
        {
          "code": "java.method.parameterTypeChanged",
          "old": "parameter void com.azure.spring.cloud.autoconfigure.aad.properties.AuthorizationClientProperties::setAuthorizationGrantType(===com.azure.spring.cloud.autoconfigure.aad.properties.AadAuthorizationGrantType===)",
          "new": "parameter void com.azure.spring.cloud.autoconfigure.aad.properties.AuthorizationClientProperties::setAuthorizationGrantType(===org.springframework.security.oauth2.core.AuthorizationGrantType===)",
          "justification": "To support authorization grant type JWT_BEARER, we should use the default AuthorizationGrantType instead of AadAuthorizationGrantType."
        },
        {
          "code": "java.method.parameterTypeChanged",
          "old": "parameter void com.azure.spring.cloud.autoconfigure.aadb2c.properties.AuthorizationClientProperties::setAuthorizationGrantType(===com.azure.spring.cloud.autoconfigure.aad.properties.AadAuthorizationGrantType===)",
          "new": "parameter void com.azure.spring.cloud.autoconfigure.aadb2c.properties.AuthorizationClientProperties::setAuthorizationGrantType(===org.springframework.security.oauth2.core.AuthorizationGrantType===)",
          "justification": "To support authorization grant type JWT_BEARER, we should use the default AuthorizationGrantType instead of AadAuthorizationGrantType."
        },
        {
          "code": "java.field.removedWithConstant",
          "old": "field com.azure.spring.cloud.autoconfigure.aad.AadAuthenticationFilterAutoConfiguration.PROPERTY_PREFIX",
          "justification": "Unused constant."
        },
        {
          "code": "java.method.visibilityReduced",
          "new": "method com.azure.spring.cloud.autoconfigure.context.AzureTokenCredentialAutoConfiguration.AzureServiceClientBuilderFactoryPostProcessor com.azure.spring.cloud.autoconfigure.context.AzureTokenCredentialAutoConfiguration::builderFactoryBeanPostProcessor()",
          "justification": "Shouldn't have been a public API and was recently released."
        },
        {
          "code": "java.method.visibilityReduced",
          "new": "method com.azure.spring.cloud.autoconfigure.jms.AzureServiceBusJmsPropertiesBeanPostProcessor com.azure.spring.cloud.autoconfigure.jms.ServiceBusJmsAutoConfiguration::azureServiceBusJmsPropertiesBeanPostProcessor(org.springframework.beans.factory.ObjectProvider<com.azure.spring.cloud.core.provider.connectionstring.ServiceConnectionStringProvider<com.azure.spring.cloud.core.service.AzureServiceType.ServiceBus>>)",
          "justification": "Shouldn't have been a public API and was recently released."
        },
        {
          "code": "java.annotation.added",
          "new": "class com.azure.spring.cloud.autoconfigure.context.AzureTokenCredentialAutoConfiguration",
          "justification": "Fixes a bug."
        },
        {
          "code": "java.annotation.added",
          "new": "class com.azure.spring.cloud.autoconfigure.jms.ServiceBusJmsAutoConfiguration",
          "justification": "Fixes a bug."
        },
        {
          "code": "java.annotation.added",
          "old": "class com.azure.spring.cloud.autoconfigure.kafka.AzureEventHubsKafkaOAuth2AutoConfiguration",
          "new": "class com.azure.spring.cloud.autoconfigure.kafka.AzureEventHubsKafkaOAuth2AutoConfiguration",
          "annotation": "@org.springframework.boot.autoconfigure.condition.ConditionalOnProperty(value = {\"spring.cloud.azure.eventhubs.kafka.enabled\"}, havingValue = \"true\", matchIfMissing = true)",
          "justification": "To enable turn on/off the related auto-configurations manually."
        },
        {
<<<<<<< HEAD
          "code": "java.annotation.added",
          "new": "class com.azure.spring.cloud.autoconfigure.data.cosmos.CosmosDataAutoConfiguration",
          "justification": "Fixes a bug."
=======
          "code": "java.method.added",
          "new": "method void com.azure.spring.cloud.autoconfigure.aadb2c.AadB2cOidcLoginConfigurer::<init>(org.springframework.security.web.authentication.logout.LogoutSuccessHandler, org.springframework.security.oauth2.client.web.OAuth2AuthorizationRequestResolver, org.springframework.security.oauth2.client.endpoint.OAuth2AccessTokenResponseClient<org.springframework.security.oauth2.client.endpoint.OAuth2AuthorizationCodeGrantRequest>, org.springframework.boot.web.client.RestTemplateBuilder)",
          "justification": "New method added to fix a bug."
>>>>>>> 97238712
        },
        {
          "code": "java.missing.newSuperType",
          "old": "class com.azure.messaging.eventhubs.EventData",
          "new": "class com.azure.messaging.eventhubs.EventData",
          "superClass": "com.azure.core.models.MessageContent",
          "justification": "To support Schema Registry Avro Serializer's signature, EventData extends from MessageContent."
        },
        {
          "regex": true,
          "code": "java.class.externalClassExposedInAPI",
          "new": "class com\\.azure\\.messaging\\.eventhubs\\..*",
          "justification": "SDK classes are allowed to be exposed by dependencies using them."
        },
        {
          "regex": true,
          "code": "java.method.numberOfParametersChanged",
          "old": "method void com\\.azure\\.spring\\.cloud\\.config\\.stores\\..*",
          "justification": "Not a public api"
        },
        {
          "regex": true,
          "code": "java.method.removed",
          "old": "method com.azure.spring.cloud.config.resource.ConnectionPool com.azure.spring.cloud.config.AppConfigurationBootstrapConfiguration::initConnectionString(com.azure.spring.cloud.config.properties.AppConfigurationProperties)",
          "justification": "Not a public api"
        },
        {
          "regex": true,
          "code": "java.class.removed",
          "old": "class com\\.azure\\.spring\\.cloud\\.config\\.resource\\.ConnectionPool",
          "justification": "Not a public api"
        },
        {
          "regex": true,
          "code": "java.class.removed",
          "old": "class com\\.azure\\.spring\\.cloud\\.config\\.resource\\.Connection",
          "justification": "Not a public api"
        },
        {
          "regex": true,
          "code": "java.class.removed",
          "old": "class com\\.azure\\.spring\\.cloud\\.config\\.AppConfigurationPropertySource",
          "justification": "Not a public api"
        },
        {
          "regex": true,
          "code": "java.class.removed",
          "old": "class com\\.azure\\.spring\\.cloud\\.config\\.AppConfigurationPropertySourceLocator",
          "justification": "Not a public api"
        },
        {
          "regex": true,
          "code": "java.class.removed",
          "old": "class com\\.azure\\.spring\\.cloud\\.config\\.stores\\.ClientStore",
          "justification": "Not a public api"
        },
        {
          "ignore": true,
          "code": "java.class.externalClassExposedInAPI",
          "new": "interface com.azure.spring.cloud.config.AppConfigurationRefresh",
          "justification": "Thi isn't an external class"
        },
        {
          "regex": true,
          "code": "java\\.class\\.externalClassExposedInAPI",
          "new": "(interface|class|enum) com\\.mysql\\.cj\\..*",
          "justification": "Mysql driver classes are allowed to be exposed by dependencies using them."
        },
        {
          "regex": true,
          "code": "java\\.class\\.externalClassExposedInAPI",
          "new": "(interface|class|enum) org\\.postgresql\\..*",
          "justification": "Postgresql driver classes are allowed to be exposed by dependencies using them."
        },
        {
          "code": "java.method.parameterTypeParameterChanged",
          "old": "parameter <T> reactor.core.publisher.Mono<T> com.azure.spring.data.cosmos.core.ReactiveCosmosOperations::insert(java.lang.String, ===java.lang.Object===, com.azure.cosmos.models.PartitionKey)",
          "new": "parameter <T> reactor.core.publisher.Mono<T> com.azure.spring.data.cosmos.core.ReactiveCosmosOperations::insert(java.lang.String, ===T===, com.azure.cosmos.models.PartitionKey)",
          "parameterIndex": "1",
          "justification": "To support mono method chaining, without explicit typcast for upper bounded generics"
        },
        {
          "code": "java.method.parameterTypeParameterChanged",
          "old": "parameter <T> reactor.core.publisher.Mono<T> com.azure.spring.data.cosmos.core.ReactiveCosmosTemplate::insert(java.lang.String, ===java.lang.Object===, com.azure.cosmos.models.PartitionKey)",
          "new": "parameter <T> reactor.core.publisher.Mono<T> com.azure.spring.data.cosmos.core.ReactiveCosmosTemplate::insert(java.lang.String, ===T===, com.azure.cosmos.models.PartitionKey)",
          "parameterIndex": "1",
          "justification": "To support mono method chaining, without explicit typcast for upper bounded generics"
        },
        {
          "regex": true,
          "code": "java.class.externalClassExposedInAPI",
          "new": "(interface|class|enum) redis\\.clients\\.jedis\\..*",
          "justification": "To support the EventHubs JedisRedisCheckpointStore constructor"
        },
        {
          "regex": true,
          "code": "java.class.externalClassExposedInAPI",
          "new": "class org\\.json\\.JSON(Array|Exception|Object|Pointer|PointerException|Tokener)",
          "justification": "To support the EventHubs JedisRedisCheckpointStore constructor"
        },
        {
          "regex": true,
          "code": "java.method.returnTypeChangedCovariantly",
          "new": "method com.azure.search.documents.indexes.models.(CognitiveServicesAccountKey|ConditionalSkill|CustomEntityLookupSkill|DefaultCognitiveServicesAccount|DistanceScoringFunction|DocumentExtractionSkill|EntityRecognitionSkill|FreshnessScoringFunction|ImageAnalysisSkill|KeyPhraseExtractionSkill|LanguageDetectionSkill|MagnitudeScoringFunction|MergeSkill|OcrSkill|SentimentSkill|ShaperSkill|SplitSkill|TagScoringFunction|TextTranslationSkill|WebApiSkill) .*",
          "justification": "Proper support for fluent setters in subtypes."
        },
        {
          "code": "java.method.numberOfParametersChanged",
          "old": "method void com.azure.spring.cloud.config.pipline.policies.BaseAppConfigurationPolicy::<init>(java.lang.Boolean, java.lang.Boolean)",
          "new": "method void com.azure.spring.cloud.config.pipline.policies.BaseAppConfigurationPolicy::<init>(java.lang.Boolean, java.lang.Boolean, java.lang.Integer)",
          "justification": "Not a public api"
        },
        {
          "regex": true,
          "code": "java.field.removedWithConstant",
          "old": "field com.azure.spring.cloud.config.properties.AppConfigurationStoreSelects.LABEL_SEPARATOR",
          "justification": "Not a public api"
        },
        {
          "code": "java.method.numberOfParametersChanged",
          "new": "method void com.azure.spring.cloud.autoconfigure.aad.AadAuthenticationFilterAutoConfiguration::<init>(com.azure.spring.cloud.autoconfigure.aad.properties.AadAuthenticationProperties, org.springframework.boot.web.client.RestTemplateBuilder)",
          "justification": "Bean configuration will not be used by customer in java code."
        },
        {
          "code": "java.method.numberOfParametersChanged",
          "new": "method void com.azure.spring.cloud.autoconfigure.aad.configuration.AadOAuth2ClientConfiguration::<init>(org.springframework.boot.web.client.RestTemplateBuilder)",
          "justification": "Bean configuration will not be used by customer in java code."
        },
        {
          "code": "java.method.numberOfParametersChanged",
          "new": "method void com.azure.spring.cloud.autoconfigure.aad.configuration.AadResourceServerConfiguration::<init>(org.springframework.boot.web.client.RestTemplateBuilder)",
          "justification": "Bean configuration will not be used by customer in java code."
        },
        {
          "code": "java.method.numberOfParametersChanged",
          "new": "method void com.azure.spring.cloud.autoconfigure.aad.configuration.AadWebApplicationConfiguration::<init>(org.springframework.boot.web.client.RestTemplateBuilder)",
          "justification": "Bean configuration will not be used by customer in java code."
        },
        {
          "code": "java.method.numberOfParametersChanged",
          "new": "method void com.azure.spring.cloud.autoconfigure.aad.filter.AadAuthenticationFilter::<init>(com.azure.spring.cloud.autoconfigure.aad.properties.AadAuthenticationProperties, com.azure.spring.cloud.autoconfigure.aad.properties.AadAuthorizationServerEndpoints, com.azure.spring.cloud.autoconfigure.aad.filter.UserPrincipalManager, org.springframework.boot.web.client.RestTemplateBuilder)",
          "justification": "Customer's java code will not call this method directly."
        },
        {
          "code": "java.method.numberOfParametersChanged",
          "new": "method void com.azure.spring.cloud.autoconfigure.aad.filter.AadAuthenticationFilter::<init>(com.azure.spring.cloud.autoconfigure.aad.properties.AadAuthenticationProperties, com.azure.spring.cloud.autoconfigure.aad.properties.AadAuthorizationServerEndpoints, com.nimbusds.jose.util.ResourceRetriever, org.springframework.boot.web.client.RestTemplateBuilder)",
          "justification": "Customer's java code will not call this method directly."
        },
        {
          "code": "java.method.numberOfParametersChanged",
          "new": "method void com.azure.spring.cloud.autoconfigure.aad.filter.AadAuthenticationFilter::<init>(com.azure.spring.cloud.autoconfigure.aad.properties.AadAuthenticationProperties, com.azure.spring.cloud.autoconfigure.aad.properties.AadAuthorizationServerEndpoints, com.nimbusds.jose.util.ResourceRetriever, com.nimbusds.jose.jwk.source.JWKSetCache, org.springframework.boot.web.client.RestTemplateBuilder)",
          "justification": "Customer's java code will not call this method directly."
        },
        {
          "code": "java.method.numberOfParametersChanged",
          "new": "method void com.azure.spring.cloud.autoconfigure.aadb2c.AadB2cResourceServerAutoConfiguration::<init>(com.azure.spring.cloud.autoconfigure.aadb2c.properties.AadB2cProperties, org.springframework.boot.web.client.RestTemplateBuilder)",
          "justification": "Bean configuration will not be used by customer in java code."
        },
        {
          "code": "java.method.numberOfParametersChanged",
          "new": "method com.nimbusds.jwt.proc.JWTClaimsSetAwareJWSKeySelector<com.nimbusds.jose.proc.SecurityContext> com.azure.spring.cloud.autoconfigure.aadb2c.AadB2cResourceServerAutoConfiguration::aadIssuerJwsKeySelector(com.azure.spring.cloud.autoconfigure.aad.AadTrustedIssuerRepository, com.nimbusds.jose.util.ResourceRetriever)",
          "justification": "Bean configuration will not be used by customer in java code."
        },
        {
          "code": "java.method.numberOfParametersChanged",
          "new": "method void com.azure.spring.cloud.autoconfigure.aadb2c.configuration.AadB2cOAuth2ClientConfiguration::<init>(com.azure.spring.cloud.autoconfigure.aadb2c.properties.AadB2cProperties, org.springframework.boot.web.client.RestTemplateBuilder)",
          "justification": "Bean configuration will not be used by customer in java code."
        },
        {
<<<<<<< HEAD
          "regex": true,
          "code": "java.annotation.added",
          "new": "class com.azure.ai.formrecognizer.documentanalysis.models.(DocumentField|DocumentLine)",
          "justification": "Skip customized getters on class when serialization and deserialization."
        },
        {
          "code": "java.class.removed",
          "old": "enum com.azure.messaging.eventhubs.checkpointstore.blob.Messages",
          "justification": "Messages class was accidentally made public. Reverting the public change since this should be implementation detail."
        },
        {
=======
>>>>>>> 97238712
          "code": "java.method.numberOfParametersChanged",
          "new": "method void com.azure.spring.cloud.autoconfigure.aadb2c.AadB2cAutoConfiguration::<init>(org.springframework.boot.web.client.RestTemplateBuilder)",
          "justification": "Bean configuration will not be used by customer in java code."
        }
      ]
    }
  }
]<|MERGE_RESOLUTION|>--- conflicted
+++ resolved
@@ -348,15 +348,14 @@
           "justification": "To enable turn on/off the related auto-configurations manually."
         },
         {
-<<<<<<< HEAD
           "code": "java.annotation.added",
           "new": "class com.azure.spring.cloud.autoconfigure.data.cosmos.CosmosDataAutoConfiguration",
           "justification": "Fixes a bug."
-=======
+        },
+        {
           "code": "java.method.added",
           "new": "method void com.azure.spring.cloud.autoconfigure.aadb2c.AadB2cOidcLoginConfigurer::<init>(org.springframework.security.web.authentication.logout.LogoutSuccessHandler, org.springframework.security.oauth2.client.web.OAuth2AuthorizationRequestResolver, org.springframework.security.oauth2.client.endpoint.OAuth2AccessTokenResponseClient<org.springframework.security.oauth2.client.endpoint.OAuth2AuthorizationCodeGrantRequest>, org.springframework.boot.web.client.RestTemplateBuilder)",
           "justification": "New method added to fix a bug."
->>>>>>> 97238712
         },
         {
           "code": "java.missing.newSuperType",
@@ -526,7 +525,6 @@
           "justification": "Bean configuration will not be used by customer in java code."
         },
         {
-<<<<<<< HEAD
           "regex": true,
           "code": "java.annotation.added",
           "new": "class com.azure.ai.formrecognizer.documentanalysis.models.(DocumentField|DocumentLine)",
@@ -538,8 +536,6 @@
           "justification": "Messages class was accidentally made public. Reverting the public change since this should be implementation detail."
         },
         {
-=======
->>>>>>> 97238712
           "code": "java.method.numberOfParametersChanged",
           "new": "method void com.azure.spring.cloud.autoconfigure.aadb2c.AadB2cAutoConfiguration::<init>(org.springframework.boot.web.client.RestTemplateBuilder)",
           "justification": "Bean configuration will not be used by customer in java code."
