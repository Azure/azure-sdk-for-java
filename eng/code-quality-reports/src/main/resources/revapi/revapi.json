--- conflicted
+++ resolved
@@ -485,22 +485,11 @@
         "justification": "Updated the retention policy from SOURCE to CLASS which is not considered a public API change"
       },
       {
-<<<<<<< HEAD
-        "code": "java.method.added",
-        "new": "method void com.azure.core.http.rest.PagedFlux<T>::<init>(java.util.function.Function<java.lang.Integer, reactor.core.publisher.Mono<com.azure.core.http.rest.PagedResponse<T>>>, java.util.function.BiFunction<java.lang.String, java.lang.Integer, reactor.core.publisher.Mono<com.azure.core.http.rest.PagedResponse<T>>>)",
-        "justification": "AppConfiguration doesn't expose this type from Azure Core"
-      },
-      {
-        "code": "java.method.added",
-        "new": "method void com.azure.core.http.rest.PagedFlux<T>::<init>(java.util.function.Function<java.lang.Integer, reactor.core.publisher.Mono<com.azure.core.http.rest.PagedResponse<T>>>)",
-        "justification": "AppConfiguration doesn't expose this type from Azure Core"
-=======
         "regex": true,
         "code": "java\\.annotation\\.added",
         "old": ".*",
         "annotationType": "com\\.azure\\.core\\.annotation\\.Service(Method|Client)",
         "justification": "These are SDK metadata annotations and don't affect runtime behavior."
->>>>>>> a74af79c
       }
     ]
   }
