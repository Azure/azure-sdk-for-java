--- conflicted
+++ resolved
@@ -354,13 +354,8 @@
     <Package name="com.microsoft.azure.storage.blob"/>
     <Bug pattern="NM_CONFUSING"/>
   </Match>
-<<<<<<< HEAD
-  
-  <!--The public field already exists in the public API surface area-->
-=======
 
   <!-- The public field already exists in the public API surface area -->
->>>>>>> 7fe46b14
   <Match>
     <Class name="~com\.microsoft\.azure\.servicebus\.(TransactionContext|management\.ManagementClientConstants)"/>
     <Field name="~(MAX_DURATION|NULL_TXN)"/>
