<?xml version="1.0" encoding="UTF-8"?>

<FindBugsFilter>
  <!-- These existing KeyVault Attribute APIs return their super class rather than the actual type. -->
  <Match>
    <Class name="~com\.microsoft\.azure\.keyvault\.requests\.\w+Request"/>
    <Bug pattern="BC_UNCONFIRMED_CAST_OF_RETURN_VALUE"/>
  </Match>

  <!-- These keyvault models are already publicly released APIs with name matching the simple name of superclass -->
  <Match>
    <Class
      name="~com\.microsoft\.azure\.keyvault\.models\.(CertificateBundle|CertificateOperation|IssuerBundle|KeyBundle|SecretBundle)"/>
    <Bug pattern="NM_SAME_SIMPLE_NAME_AS_SUPERCLASS"/>
  </Match>

  <!-- Cryptographic algorithms are publicly released APIs with incorrect name casing. -->
  <Match>
    <Or>
      <Class name="~com\.microsoft\.azure\.keyvault\.cryptography\.algorithms\.(Aes|Rsa)(.+)"/>
      <Class name="~com\.microsoft\.azure\.keyvault\.cryptography\.(.+)Algorithm"/>
    </Or>
    <Method name="~(CreateDecryptor|CreateEncryptor)"/>
    <Bug pattern="NM_METHOD_NAMING_CONVENTION"/>
  </Match>

  <!-- KeyVaultKey.DecryptResultTransform and SignResultTransform were not created with the
  intention that a null could be passed in. In the original code, it would have thrown a
  NullReferenceException. -->
  <Match>
    <Or>
      <Class name="~com\.microsoft\.azure\.keyvault\.extensions\.KeyVaultKey\$[\w]+"/>
      <Class name="com.azure.core.tracing.opentelemetry.OpenTelemetryTracer$Getter"/>
    </Or>
    <Bug pattern="NP_PARAMETER_MUST_BE_NONNULL_BUT_MARKED_AS_NULLABLE"/>
  </Match>

  <!-- Ignoring dropped exception and catch Exception because it existed in current SDK when migrated. -->
  <Match>
    <Class name="~com\.microsoft\.azure\.keyvault\.extensions\.CachingKeyResolver\$[0-9]+"/>
    <Method name="run"/>
    <Bug pattern="DE_MIGHT_IGNORE"/>
  </Match>

  <!-- Protected field already exists in the public API surface area even though it is unused. -->
  <Match>
    <Class name="com.microsoft.azure.keyvault.cryptography.EcKey"/>
    <Field name="defaultEncryptionAlgorithm"/>
    <Bug pattern="UUF_UNUSED_PUBLIC_OR_PROTECTED_FIELD"/>
  </Match>

  <!-- Defines native api, doesn't follow java style.-->
  <Match>
    <Class name="~com\.azure\.identity\.implementation\.WindowsCredentialApi(.+)"/>
    <Bug pattern="UUF_UNUSED_PUBLIC_OR_PROTECTED_FIELD,
      UWF_UNWRITTEN_PUBLIC_OR_PROTECTED_FIELD,
      NM_FIELD_NAMING_CONVENTION"/>
  </Match>

  <!-- Internal implementation details, not at risk.-->
  <Match>
    <Or>
      <!-- Internal implementation details, not at risk.-->
      <Class name="~com\.azure\.identity\.implementation\.intellij\.IntelliJKdbxMetadata"/>
      <!-- Testing model. -->
      <Class name="com.azure.core.test.http.HttpClientTests$BinaryDataTestData"/>
    </Or>
    <Bug pattern="EI_EXPOSE_REP,EI_EXPOSE_REP2"/>
  </Match>

  <Match>
    <Class name="~com\.azure\.identity\.implementation\.intellij\.IntelliJKdbxDatabase"/>
    <Bug pattern="NP_NULL_ON_SOME_PATH"/>
  </Match>

  <!-- Third party source code files, kept as it is.-->
  <Match>
    <Class name="~com\.azure\.identity\.implementation\.intellij\.LittleEndianDataInputStream"/>
    <Bug pattern="RV_RETURN_VALUE_IGNORED_NO_SIDE_EFFECT"/>
  </Match>

  <Match>
    <Class name="~com\.azure\.identity\.implementation\.intellij\.Salsa20"/>
    <Bug pattern="DM_DEFAULT_ENCODING"/>
  </Match>

  <!-- Exception needs to be caught here.-->
  <Match>
    <Class name="~com\.azure\.identity\.implementation\.VisualStudioCacheAccessor"/>
    <Bug pattern="REC_CATCH_EXCEPTION"/>
  </Match>

  <!-- Exception needs to be caught here.-->
  <Match>
    <Class name="~com\.azure\.identity\.IntelliJCredential"/>
    <Bug pattern="REC_CATCH_EXCEPTION"/>
  </Match>

  <!-- Accesses native api, doesn't follow java style.-->
  <Match>
    <Class name="~com\.azure\.identity\.implementation\.LinuxKeyRingAccessor(.+)"/>
    <Bug pattern="UWF_UNWRITTEN_FIELD"/>
  </Match>

  <!-- Accesses native api, doesn't follow java style.-->
  <Match>
    <Class name="com.azure.identity.implementation.WindowsCredentialAccessor"/>
    <Bug pattern="NP_UNWRITTEN_PUBLIC_OR_PROTECTED_FIELD"/>
  </Match>

  <!-- Public field already exists in the public API surface. -->
  <Match>
    <Class name="com.microsoft.azure.batch.auth.BatchUserTokenCredentials"/>
    <Method name="username"/>
    <Bug pattern="NM_CONFUSING"/>
  </Match>

  <!-- These KeyVault classes are publicly released APIs that intentionally return null rather than an empty array. -->
  <Match>
    <Class name="~com\.microsoft\.azure\.keyvault\.(cryptography|models|webkey)\.[\w]+"/>
    <Bug pattern="PZLA_PREFER_ZERO_LENGTH_ARRAYS"/>
  </Match>

  <!-- Cases where null arrays should return null instead of empty arrays -->
  <Match>
    <Or>
      <Class name="com.azure.core.util.Base64Url"/>
      <Class name="com.azure.core.util.CoreUtils"/>
      <Class name="com.azure.core.implementation.serializer.HttpResponseDecodeData"/>
      <Class name="com.azure.core.util.serializer.JacksonAdapter"/>
      <Class name="com.azure.core.serializer.json.jackson.JacksonAdapter"/>
      <And>
        <Class name="com.microsoft.azure.servicebus.Utils"/>
        <Method name="getDataFromMessageBody"/>
      </And>
      <And>
        <Class name="com.azure.security.keyvault.keys.models.KeyProperties"/>
        <Method name="decode"/>
      </And>
      <And>
        <Class name="com.azure.security.keyvault.certificates.models.webkey.Base64UrlJsonDeserializer"/>
        <Method name="deserialize"/>
      </And>
      <And>
        <Class name="com.azure.security.keyvault.certificates.models.webkey.ByteExtensions"/>
        <Method name="clone"/>
      </And>
      <And>
        <Class name="com.azure.security.keyvault.certificates.models.CertificateProperties"/>
        <Method name="getX509Thumbprint"/>
      </And>
      <And>
        <Class name="com.azure.core.implementation.jackson.JacksonJsonReader"/>
        <Method name="getBinary"/>
      </And>
      <And>
        <Class name="com.azure.json.implementation.DefaultJsonReader"/>
        <Method name="getBinary"/>
      </And>
      <And>
        <Class name="com.azure.json.gson.GsonJsonReader"/>
        <Method name="getBinary"/>
      </And>
      <And>
        <Class name="com.azure.json.reflect.GsonJsonReader"/>
        <Method name="getBinary"/>
      </And>
      <And>
        <Class name="com.azure.json.reflect.JacksonJsonReader"/>
        <Method name="getBinary"/>
      </And>
      <And>
        <Class name="com.azure.core.serializer.json.gson.implementation.GsonJsonReader"/>
        <Method name="getBinary"/>
      </And>
      <And>
        <Class name="com.azure.core.serializer.json.jackson.implementation.JacksonJsonReader"/>
        <Method name="getBinary"/>
      </And>
      <Class name="com.azure.security.keyvault.keys.implementation.models.BackupKeyResult"/>
      <Class name="com.azure.security.keyvault.keys.implementation.models.JsonWebKey"/>
      <Class name="com.azure.security.keyvault.keys.implementation.models.KeyOperationResult"/>
      <Class name="com.azure.security.keyvault.keys.implementation.models.KeyOperationsParameters"/>
      <Class name="com.azure.security.keyvault.keys.implementation.models.KeyReleasePolicy"/>
      <Class name="com.azure.security.keyvault.keys.implementation.models.KeyRestoreParameters"/>
      <Class name="com.azure.security.keyvault.keys.implementation.models.KeySignParameters"/>
      <Class name="com.azure.security.keyvault.keys.implementation.models.KeyVerifyParameters"/>
      <Class name="com.azure.security.keyvault.keys.implementation.models.RandomBytes"/>
    </Or>
    <Bug pattern="PZLA_PREFER_ZERO_LENGTH_ARRAYS"/>
  </Match>

  <!--False positive: https://github.com/spotbugs/spotbugs/issues/1219-->
  <Match>
    <Or>
      <Class name="com.azure.core.implementation.jackson.ObjectMapperShim"/>
      <Class name="com.azure.core.serializer.json.jackson.implementation.ObjectMapperShim"/>
    </Or>
    <Method name="createJsonMapper"/>
    <Bug pattern="BC_UNCONFIRMED_CAST_OF_RETURN_VALUE"/>
  </Match>

  <!-- Suppress non-null warning in the case that we change the code and it is possible for
  KeyVaultCredentials.getAuthenticationCredentials to return null. -->
  <Match>
    <Or>
      <Class name="com.azure.core.util.CoreUtils"/> <!-- false positive -->
      <Class name="com.microsoft.azure.keyvault.authentication.KeyVaultCredentials"/>
      <Class name="com.azure.storage.blob.FileTransferExample"/>
      <Class name="com.azure.core.test.utils.TestProxyDownloader"/>
    </Or>
    <Bug pattern="RCN_REDUNDANT_NULLCHECK_OF_NONNULL_VALUE"/>
  </Match>

  <!-- Suppress Redundant nullcheck error for JreCertificates$JREKeyStore.loadKeyStore(KeyStore). -->
  <Match>
    <Or>
      <Class name="com.azure.security.keyvault.jca.implementation.JreKeyStoreFactory"/> <!-- false positive -->
    </Or>
    <Bug pattern="RCN_REDUNDANT_NULLCHECK_OF_NONNULL_VALUE"/>
  </Match>

  <!-- try-with-resources bug https://github.com/spotbugs/spotbugs/issues/1694 -->
  <Match>
    <Or>
      <Class name="com.azure.core.implementation.util.FileContent"/> <!-- false positive -->
      <Method name="getBytes"/>
    </Or>
    <Bug pattern="RCN_REDUNDANT_NULLCHECK_OF_NONNULL_VALUE"/>
  </Match>

  <Match>
    <Or>
      <Class name="com.azure.core.util.CoreUtils"/> <!-- false positive -->
    </Or>
    <Bug pattern="RCN_REDUNDANT_NULLCHECK_OF_NULL_VALUE"/>
  </Match>

  <!-- These KeyVaultClientBase methods are made synchronous by blocking and waiting for a result. They do not return
  anything, so it can be ignored. -->
  <Match>
    <Class name="com.microsoft.azure.keyvault.implementation.KeyVaultClientBaseImpl"/>
    <Method name="~(purgeDeletedCertificate|purgeDeletedKey|purgeDeletedSecret|purgeDeletedStorageAccount)"/>
    <Bug pattern="RV_RETURN_VALUE_IGNORED_NO_SIDE_EFFECT"/>
  </Match>

  <!-- These autorest generated APIs for existing Azure SDK components supports Java 7. Suppressing error for using
  anonymous inner classes. -->
  <Match>
    <Class name="~com\.microsoft\.azure\.(.+)Impl"/>
    <Bug pattern="SIC_INNER_SHOULD_BE_STATIC_ANON"/>
  </Match>

  <!-- KeyVaultCredential values manipulated do not need to be localised. They are base64 encoded or URL encoded.-->
  <Match>
    <Class name="com.microsoft.azure.keyvault.authentication.KeyVaultCredentials"/>
    <Method name="~(extractChallenge|isValidChallenge|supportsMessageProtection)"/>
    <Bug pattern="DM_CONVERT_CASE"/>
  </Match>

  <!-- HTTP header, "content-type" is not localised. -->
  <Match>
    <Class name="com.microsoft.azure.keyvault.messagesecurity.HttpMessageSecurity"/>
    <Method name="unprotectResponse"/>
    <Bug pattern="DM_CONVERT_CASE"/>
  </Match>

  <!-- HTTP header, "ocp-date" is not localised. -->
  <Match>
    <Class name="com.microsoft.azure.batch.auth.BatchSharedKeyCredentialsInterceptor"/>
    <Method name="signHeader"/>
    <Bug pattern="DM_CONVERT_CASE"/>
  </Match>

  <!-- Known issue in autorest where it will generate a variable with a value of null.
  https://github.com/Azure/autorest.java/issues/324 -->
  <Match>
    <Or>
      <Class name="~com\.microsoft\.azure\.(.+)Impl"/>
      <Class name="~com\.azure\.(.+)Impl"/>
      <Class name="com.azure.core.util.CoreUtils"/>
    </Or>
    <Bug pattern="NP_LOAD_OF_KNOWN_NULL_VALUE"/>
  </Match>

  <!-- Public field already exists in the public API surface area even though no writes were seen to this public field.
    https://github.com/Azure/azure-sdk-for-java/blob/master/sdk/eventhubs/microsoft-azure-eventhubs/src/main/java/com/microsoft/azure/eventhubs/BatchOptions.java#L50
    https://github.com/Azure/azure-sdk-for-java/blob/master/sdk/eventhubs/microsoft-azure-eventhubs/src/main/java/com/microsoft/azure/eventhubs/BatchOptions.java#L57 -->
  <Match>
    <Class name="com.microsoft.azure.eventhubs.BatchOptions"/>
    <Field name="~(maxMessageSize|partitionKey)"/>
    <Bug pattern="UWF_UNWRITTEN_PUBLIC_OR_PROTECTED_FIELD"/>
  </Match>

  <!-- Public method already exists in the public API surface area even though it has confusing name.
    https://github.com/Azure/azure-sdk-for-java/blob/master/sdk/eventhubs/microsoft-azure-eventhubs/src/main/java/com/microsoft/azure/eventhubs/impl/MessageReceiver.java#L247
    https://github.com/Azure/azure-sdk-for-java/blob/master/sdk/eventhubs/microsoft-azure-eventhubs/src/main/java/com/microsoft/azure/eventhubs/impl/MessageReceiver.java#L251
    https://github.com/Azure/azure-sdk-for-java/blob/master/sdk/eventhubs/microsoft-azure-eventhubs/src/main/java/com/microsoft/azure/eventhubs/impl/MessagingFactory.java#L146 -->
  <Match>
    <Class name="~com\.microsoft\.azure\.eventhubs\.impl\.(MessageReceiver|MessagingFactory)"/>
    <Bug pattern="NM_CONFUSING"/>
  </Match>

  <!-- Returning a new copy of the object is not necessary
    https://github.com/Azure/azure-sdk-for-java/blob/master/sdk/eventhubs/microsoft-azure-eventhubs/src/main/java/com/microsoft/azure/eventhubs/EventHubRuntimeInformation.java#L62 -->
  <Match>
    <Class name="com.microsoft.azure.eventhubs.EventHubRuntimeInformation"/>
    <Method name="~(getPartitionIds|onConnectionInit)"/>
    <Bug pattern="EI_EXPOSE_REP,EI_EXPOSE_REP2"/>
  </Match>

  <!-- EventHubRuntimeInformation is populated by the service. There is no user input. Copying partitionId contents is
    not necessary.
    https://github.com/Azure/azure-sdk-for-java/blob/master/sdk/eventhubs/microsoft-azure-eventhubs/src/main/java/com/microsoft/azure/eventhubs/EventHubRuntimeInformation.java#L27 -->
  <Match>
    <Class name="com.microsoft.azure.eventhubs.EventHubRuntimeInformation"/>
    <Field name="partitionIds"/>
    <Bug pattern="EI_EXPOSE_REP2"/>
  </Match>

  <!-- Public field already exists in the public API surface area even though it should be final.
    https://github.com/Azure/azure-sdk-for-java/blob/master/sdk/eventhubs/microsoft-azure-eventhubs/src/main/java/com/microsoft/azure/eventhubs/impl/EventHubClientImpl.java#L41 -->
  <Match>
    <Class name="com.microsoft.azure.eventhubs.impl.EventHubClientImpl"/>
    <Field name="USER_AGENT"/>
    <Bug pattern="MS_SHOULD_BE_FINAL,UWF_NULL_FIELD"/>
  </Match>

  <!-- Values are initialized at runtime
    https://github.com/Azure/azure-sdk-for-java/blob/master/sdk/eventhubs/microsoft-azure-eventhubs/src/main/java/com/microsoft/azure/eventhubs/impl/EventHubClientImpl.java#L47 -->
  <Match>
    <Class name="com.microsoft.azure.eventhubs.impl.EventHubClientImpl"/>
    <Field name="~(sender|timer|underlyingFactory)"/>
    <Bug pattern="UWF_FIELD_NOT_INITIALIZED_IN_CONSTRUCTOR"/>
  </Match>

  <!-- Returning a new copy of the object is not necessary
    https://github.com/Azure/azure-sdk-for-java/blob/master/sdk/eventhubs/microsoft-azure-eventhubs/src/main/java/com/microsoft/azure/eventhubs/impl/ReplayableWorkItem.java#L35 -->
  <Match>
    <Class name="com.microsoft.azure.eventhubs.impl.ReplayableWorkItem"/>
    <Field name="amqpMessage"/>
    <Bug pattern="EI_EXPOSE_REP"/>
  </Match>

  <!-- Return value is fine to not check, if add, it will be a redundant step
    https://github.com/Azure/azure-sdk-for-java/blob/master/sdk/eventhubs/microsoft-azure-eventhubs/src/main/java/com/microsoft/azure/eventhubs/impl/FaultTolerantObject.java#L80
    https://github.com/Azure/azure-sdk-for-java/blob/master/sdk/eventhubs/microsoft-azure-eventhubs/src/main/java/com/microsoft/azure/eventhubs/impl/FaultTolerantObject.java#L123 -->
  <Match>
    <Class name="~com\.microsoft\.azure\.eventhubs\.impl\.FaultTolerantObject(\$(1|2))?"/>
    <Method name="~(onEvent|runOnOpenedObject|close)"/>
    <Bug pattern="RV_RETURN_VALUE_IGNORED_BAD_PRACTICE"/>
  </Match>

  <!-- Bytes array are designed to return null if it is null
    https://github.com/Azure/azure-sdk-for-java/blob/master/sdk/eventhubs/microsoft-azure-eventhubs/src/main/java/com/microsoft/azure/eventhubs/impl/EventDataImpl.java#L150
    https://github.com/Azure/azure-sdk-for-java/blob/master/sdk/eventhubs/microsoft-azure-eventhubs/src/main/java/com/microsoft/azure/eventhubs/impl/PartitionReceiverImpl.java#L278 -->
  <Match>
    <Class name="~com\.microsoft\.azure\.eventhubs\.impl\.(EventDataImpl|PartitionReceiverImpl)"/>
    <Method name="~(getBytes|getDesiredCapabilities)"/>
    <Bug pattern="PZLA_PREFER_ZERO_LENGTH_ARRAYS"/>
  </Match>

  <!-- EventHubClientImpl.USER_AGENT is public and can be set by consumers of the SDK to not be null.
  https://github.com/Azure/azure-sdk-for-java/blob/master/sdk/eventhubs/microsoft-azure-eventhubs/src/main/java/com/microsoft/azure/eventhubs/impl/ConnectionHandler.java#L88 -->
  <Match>
    <Class name="com.microsoft.azure.eventhubs.impl.ConnectionHandler"/>
    <Method name="onConnectionInit"/>
    <Bug pattern="UWF_NULL_FIELD"/>
  </Match>

  <!-- Unchecked cast already exists as inner class of a public class but they are logically correct so it can be ignored.
    https://github.com/Azure/azure-sdk-for-java/blob/master/eventhubs/data-plane/azure-eventhubs-eph/src/main/java/com/microsoft/azure/eventprocessorhost/PartitionManager.java#L323 -->
  <Match>
    <Class name="com.microsoft.azure.eventprocessorhost.PartitionManager$FinalException"/>
    <Method name="getInner"/>
    <Bug pattern="BC_UNCONFIRMED_CAST_OF_RETURN_VALUE"/>
  </Match>

  <!-- Even though volatile reference to an array exists in protected API surface area changing it will cause another public API surface to change.
    https://github.com/Azure/azure-sdk-for-java/blob/master/eventhubs/data-plane/azure-eventhubs-eph/src/main/java/com/microsoft/azure/eventprocessorhost/PartitionManager.java#L29 -->
  <Match>
    <Class name="com.microsoft.azure.eventprocessorhost.PartitionManager"/>
    <Field name="partitionIds"/>
    <Bug pattern="VO_VOLATILE_REFERENCE_TO_ARRAY"/>
  </Match>

  <!-- Unchecked cast already exists in the public API surface area, they are logically right, so it can be ignored.
    At AzureStorageCheckpointLeaseManager.java:[line 180,430,446,542,574]
      https://github.com/Azure/azure-sdk-for-java/blob/master/eventhubs/data-plane/azure-eventhubs-eph/src/main/java/com/microsoft/azure/eventprocessorhost/AzureStorageCheckpointLeaseManager.java#L180
    At InMemoryLeaseManager.java:[line 148,155,209,241,268]
      https://github.com/Azure/azure-sdk-for-java/blob/master/eventhubs/data-plane/azure-eventhubs-eph/src/main/java/com/microsoft/azure/eventprocessorhost/InMemoryLeaseManager.java#L155 -->
  <Match>
    <Class
      name="~com\.microsoft\.azure\.eventprocessorhost\.(AzureStorageCheckpointLeaseManager|InMemoryLeaseManager)"/>
    <Bug pattern="BC_UNCONFIRMED_CAST"/>
  </Match>

  <!-- Public inner class already exists in the public API surface area even though it should be static.
    At EventProcessorOptions.java:[lines 234-237]
      https://github.com/Azure/azure-sdk-for-java/blob/master/eventhubs/data-plane/azure-eventhubs-eph/src/main/java/com/microsoft/azure/eventprocessorhost/EventProcessorOptions.java#L234 -->
  <Match>
    <Class
      name="~com\.microsoft.azure\.eventprocessorhost\.EventProcessorOptions\$(EndOfStreamInitialPositionProvider|StartOfStreamInitialPositionProvider)"/>
    <Bug pattern="SIC_INNER_SHOULD_BE_STATIC"/>
  </Match>

  <!-- EventProcessorHost and ExceptionReceivedEventArgs are shipped with method in its public surface area.
    https://github.com/Azure/azure-sdk-for-java/blob/master/eventhubs/data-plane/azure-eventhubs-eph/src/main/java/com/microsoft/azure/eventprocessorhost/EventProcessorHost.java#L346 -->
  <Match>
    <Class name="com.microsoft.azure.eventprocessorhost.EventProcessorHost"/>
    <Method name="getHostName"/>
    <Bug pattern="NM_CONFUSING"/>
  </Match>

  <!-- Known issue in autorest where it will generate a variable with a value of null then use it in a not null check.
  https://github.com/Azure/autorest.java/issues/328 -->
  <Match>
    <Or>
      <Class name="~com\.microsoft\.azure\.batch\.protocol\.implementation\.[\w]+Impl"/>
    </Or>
    <Bug pattern="RCN_REDUNDANT_NULLCHECK_OF_NULL_VALUE"/>
  </Match>

  <Match>
    <Class name="com.microsoft.azure.batch.CreateTasksErrorException"/>
    <Or>
      <Field name="failureTaskList"/>
      <Field name="pendingTaskList"/>
    </Or>
    <Bug pattern="SE_BAD_FIELD"/>
  </Match>

  <!-- No need to implements cloneable. -->
  <Match>
    <Or>
      <Class name="com.azure.core.http.HttpPipelineNextPolicy"/>
      <Class name="com.azure.core.http.HttpPipelineNextSyncPolicy"/>
      <Class name="com.azure.core.http.HttpRequest"/>
      <Class name="com.azure.core.implementation.http.HttpPipelineCallState"/>
    </Or>
    <Bug pattern="CN_IMPLEMENTS_CLONE_BUT_NOT_CLONEABLE"/>
  </Match>

  <!-- Uninitialized subscription property will be initialized on onSubscribe(). Spotbugs is unaware of reactor execution orders. -->
  <Match>
    <Or>
      <Class name="com.azure.core.util.FluxUtil"/>
      <Class name="com.azure.core.util.FluxUtil$1"/>
      <Class name="com.azure.core.implementation.FileWriteSubscriber"/>
      <Class name="com.azure.core.implementation.OutputStreamWriteSubscriber"/>
    </Or>
    <Bug pattern="UWF_FIELD_NOT_INITIALIZED_IN_CONSTRUCTOR"/>
  </Match>

  <!-- There is no need to make serializer or deserializer classes serializable. Suppress bugs related to these classes.
  -->
  <Match>
    <Class
      name="~com\.azure\.core\.implementation\.serializer\.jackson\.(AdditionalPropertiesDeserializer|AdditionalPropertiesSerializer|FlatteningDeserializer|FlatteningSerializer)"/>
    <Bug pattern="SE_NO_SERIALVERSIONID"/>
  </Match>

  <!-- The casting problems do not exist in Azure use cases -->
  <Match>
    <Or>
      <Class name="com.azure.core.implementation.MethodHandleReflectiveInvoker"/>
      <Class name="com.azure.core.implementation.ReflectionUtilsMethodHandle"/>
      <Class name="com.azure.core.implementation.TypeUtil"/>
    </Or>
    <Bug pattern="BC_UNCONFIRMED_CAST"/>
  </Match>

  <!-- The fields are checked for null in the build method and throw exceptions if values for fields are not specified. -->
  <Match>
    <Class name="com.azure.identity.InteractiveBrowserCredentialBuilder"/>
    <Field name="port"/>
    <Bug pattern="UWF_FIELD_NOT_INITIALIZED_IN_CONSTRUCTOR"/>
  </Match>

  <!-- The major fields of poll strategy data subclass are non-serializable, and there is another design for serializing
  the class proposed. Suppress the warning for current design. -->
  <Match>
    <Class
      name="~com\.azure\.core\.management\.(CompletedPollStrategy\$CompletedPollStrategyData|ProvisioningStatePollStrategy\$ProvisioningStatePollStrategyData)"/>
    <Bug pattern="SE_NO_SERIALVERSIONID"/>
  </Match>

  <!-- The major fields of poll strategy data subclass are non-serializable, and there is another design for serializing
  the class proposed. Suppress the warning for current design. -->
  <Match>
    <Class
      name="~com\.azure\.core\.management\.implementation\.(CompletedPollStrategy\$CompletedPollStrategyData|ProvisioningStatePollStrategy\$ProvisioningStatePollStrategyData)"/>
    <Bug pattern="SE_BAD_FIELD"/>
  </Match>

  <!-- The checked field is always not null. -->
  <Match>
    <Class name="com.azure.core.management.implementation.AzureProxy"/>
    <Bug pattern="NP_NULL_PARAM_DEREF"/>
  </Match>

  <!-- The switch cases are encoded version of all SAS query parameters, which will further be appended to a request URL it seems like. A default case wouldn't make sense -->
  <Match>
    <Class name="com.microsoft.azure.storage.blob.SASQueryParameters"/>
    <Bug pattern="SF_SWITCH_NO_DEFAULT"/>
  </Match>

  <!-- The field is used in public Constructor. -->
  <Match>
    <Class name="com.microsoft.azure.storage.blob.RequestIDFactory$RequestIDPolicy"/>
    <Bug pattern="URF_UNREAD_FIELD"/>
  </Match>

  <!-- Exclude the files generated by auto rest -->
  <Match>
    <Package name="~com\.microsoft\.azure\.storage\.blob\.model(.+)"/>
  </Match>

  <!-- Exclude the confusing name bugs as it is designed to name the same as autorest. -->
  <Match>
    <Or>
      <Class name="com.azure.storage.blob.HttpGetterInfo"/>
      <Class name="com.azure.storage.blob.BlobProperties"/>
      <Class name="com.azure.storage.blob.BlobContainerProperties"/>
      <Class name="com.azure.storage.file.share.implementation.models.DirectoryCreateHeaders"/>
      <Class name="com.azure.storage.blob.implementation.models.BlobDownloadHeaders"/>
      <Class name="com.azure.storage.blob.models.BlobQueryHeaders"/>
    </Or>
    <Bug pattern="NM_CONFUSING"/>
  </Match>

  <!-- The public field already exists in the public API surface area -->
  <Match>
    <Class name="~com\.microsoft\.azure\.servicebus\.(TransactionContext|management\.ManagementClientConstants)"/>
    <Field name="~(MAX_DURATION|NULL_TXN)"/>
    <Bug pattern="MS_SHOULD_BE_FINAL"/>
  </Match>

  <!-- The HttpRequest fields are serializable. Flux<T> and HttpHeaders are able to serialize and deserialize. -->
  <Match>
    <Class name="com.azure.core.http.HttpRequest"/>
    <Bug pattern="SE_BAD_FIELD"/>
  </Match>

  <!-- Storing HttpResponseError as the Object value is not required to be serializable or transient -->
  <Match>
    <Class name="com.azure.core.exception.HttpResponseException"/>
    <Bug pattern="SE_BAD_FIELD_STORE"/>
  </Match>

  <!-- The two values can still change in the future. Change it will be a breaking code change.-->
  <Match>
    <Class name="com.microsoft.azure.servicebus.MessageReceiver"/>
    <Bug pattern="DB_DUPLICATE_BRANCHES"/>
  </Match>

  <!-- The return value is ignored for purpose -->
  <Match>
    <Class name="~com\.microsoft\.azure\.servicebus\.primitives\.(AsyncUtil|RequestResponseLink\$InternalReceiver)"/>
    <Method name="~(completeFuture|completeFutureExceptionally|run|onReceiveComplete)"/>
    <Bug pattern="RV_RETURN_VALUE_IGNORED_BAD_PRACTICE"/>
  </Match>

  <!-- Unreachable Path -->
  <Match>
    <Class name="com.microsoft.azure.servicebus.primitives.RequestResponseLink$InternalSender"/>
    <Local name="encodedPair"/>
    <Bug pattern="NP_NULL_ON_SOME_PATH_EXCEPTION"/>
  </Match>

  <!-- The casting is correct, it is beyond the SpotBugs's ability to determine the correctness -->
  <Match>
    <Class name="com.microsoft.azure.servicebus.primitives.RequestResponseUtils"/>
    <Method name="encodeRuleDescriptionToMap"/>
    <Bug pattern="BC_UNCONFIRMED_CAST_OF_RETURN_VALUE"/>
  </Match>

  <!-- Unstable implementation. It is in Service team's to-do-list -->
  <Match>
    <Class name="com.microsoft.azure.servicebus.primitives.CoreMessageReceiver"/>
    <Method name="onReceiveComplete"/>
    <Bug pattern="AT_OPERATION_SEQUENCE_ON_CONCURRENT_ABSTRACTION"/>
  </Match>

  <!-- Incorrect flagging, the surrounding hasValue() checks that get() isn't null -->
  <Match>
    <Class name="com.azure.core.implementation.http.rest.AsyncRestProxy"/>
    <Method name="~(.*)\$endSpanWhenDone\$(.*)"/>
    <Bug pattern="NP_NULL_ON_SOME_PATH_FROM_RETURN_VALUE"/>
  </Match>

  <!-- Incorrect flagging, error will be thrown if value is null -->
  <Match>
    <Class name="com.azure.endtoend.identity.WebJobsIdentityTest"/>
    <Or>
      <Method name="testMSIEndpointWithSystemAssigned"/>
      <Method name="testMSIEndpointWithUserAssigned"/>
    </Or>
    <Bug pattern="NP_NULL_ON_SOME_PATH_FROM_RETURN_VALUE"/>
  </Match>

  <!-- Incorrect flagging, null is checked in signal.hasValue() -->
  <Match>
    <Class name="com.azure.messaging.eventhubs.implementation.instrumentation.EventHubsTracer"/>
    <Method name="~(.*)\$reportSyncReceiveSpan\$(.*)"/>
    <Bug pattern="NP_NULL_ON_SOME_PATH_FROM_RETURN_VALUE"/>
  </Match>

  <!-- Incorrect flagging, if the response is null a StorageException would have been thrown -->
  <Match>
    <Or>
      <Class name="com.azure.storage.blob.specialized.BlobInputStream"/>
      <Class name="com.azure.storage.file.share.StorageFileInputStream"/>
      <Class name="com.azure.storage.blob.specialized.BlobOutputStream$AppendBlobOutputStream"/>
      <Class name="com.azure.storage.queue.QueueServiceClient"/>
    </Or>
    <Bug pattern="NP_NULL_ON_SOME_PATH_FROM_RETURN_VALUE"/>
  </Match>

  <!-- Incorrect flagging, all the optional values can be null -->
  <Match>
    <Class name="com.azure.storage.blob.BlobClient"/>
    <Method name="downloadToFile"/>
    <Bug pattern="NP_NULL_PARAM_DEREF_ALL_TARGETS_DANGEROUS"/>
  </Match>

  <!-- Super doesn't need to be cloned since it is Object -->
  <Match>
    <Class name="com.azure.core.util.Configuration"/>
    <Bug pattern="CN_IDIOM_NO_SUPER_CALL"/>
  </Match>

  <!-- Jackson property setter method is private -->
  <Match>
    <Or>
      <Class name="com.azure.security.keyvault.secrets.models.DeletedSecret"/>
      <Class name="com.azure.security.keyvault.secrets.models.KeyVaultSecret"/>
      <Class name="com.azure.security.keyvault.secrets.models.SecretProperties"/>
      <Class name="com.azure.security.keyvault.keys.models.DeletedKey"/>
      <Class name="com.azure.security.keyvault.keys.models.KeyVaultKey"/>
      <Class name="com.azure.security.keyvault.keys.models.KeyProperties"/>
      <Class name="com.azure.security.keyvault.keys.models.KeyRotationPolicy"/>
      <Class name="com.azure.security.keyvault.certificates.models.DeletedCertificate"/>
      <Class name="com.azure.security.keyvault.certificates.models.Certificate"/>
      <Class name="com.azure.security.keyvault.certificates.models.CertificateProperties"/>
      <Class name="com.azure.security.keyvault.certificates.models.IssuerProperties"/>
      <Class name="com.azure.security.keyvault.certificates.models.CertificateIssuer"/>
      <Class name="com.azure.security.keyvault.certificates.models.CertificatePolicy"/>
      <Class name="com.azure.security.keyvault.certificates.models.LifetimeAction"/>
      <Class name="com.azure.security.keyvault.certificates.models.CertificateOperation"/>
    </Or>
    <Bug pattern="UPM_UNCALLED_PRIVATE_METHOD"/>
  </Match>

  <Match>
    <Or>
      <Class name="com.azure.digitaltwins.core.BasicDigitalTwin"/>
      <Class name="com.azure.digitaltwins.core.BasicDigitalTwinComponent"/>
    </Or>
    <Bug pattern="UPM_UNCALLED_PRIVATE_METHOD"/>
  </Match>

  <Match>
    <Or>
      <Class name="com.azure.core.util.polling.PollResponseJavaDocCodeSnippets"/>
      <Class name="com.azure.core.util.polling.PollerJavaDocCodeSnippets"/>
    </Or>
    <Bug pattern="NP_LOAD_OF_KNOWN_NULL_VALUE,NP_ALWAYS_NULL,UPM_UNCALLED_PRIVATE_METHOD"/>
  </Match>

  <!-- Field initialized by jackson property annotation -->
  <Match>
    <Class name="com.azure.security.keyvault.keys.models.webkey.JsonWebKey"/>
    <Bug pattern="UWF_FIELD_NOT_INITIALIZED_IN_CONSTRUCTOR"/>
  </Match>

  <!-- It is fine to have un-used variables, unread fields, anonymous static inner classes in javadoc code samples. -->
  <Match>
    <Or>
      <Class name="~.*JavaDoc(CodeSnippets|CodeSamples|Samples)"/>
      <Class name="~.*ReadmeSamples"/>
      <Class name="com.azure.storage.blob.batch.ReadmeCodeSamples"/>
      <Class name="com.azure.storage.file.datalake.GetSetAccessControlExample"/>
    </Or>
    <Bug pattern="DLS_DEAD_LOCAL_STORE,
                  URF_UNREAD_FIELD,
                  SIC_INNER_SHOULD_BE_STATIC_ANON,
                  DLS_DEAD_LOCAL_STORE_SHADOWS_FIELD,
                  NP_NULL_PARAM_DEREF_ALL_TARGETS_DANGEROUS,
                  NP_NULL_ON_SOME_PATH_FROM_RETURN_VALUE"/>
  </Match>

  <!-- These methods are called, SpotBugs just can't see through the specific lambda and static class code -->
  <Match>
    <Or>
      <Class
        name="com.azure.data.appconfiguration.credentials.ConfigurationClientCredentials$AuthorizationHeaderProvider"/>
      <Class name="com.azure.messaging.eventhubs.EventData$SystemProperties"/>
      <Class name="com.azure.messaging.eventhubs.implementation.ReactorSender$WeightedDeliveryTag"/>
    </Or>
    <Bug pattern="UPM_UNCALLED_PRIVATE_METHOD"/>
  </Match>

  <!-- This is a false positive. Exception is thrown and caught to map to a different type of exception-->
  <Match>
    <Or>
      <Class name="com.azure.messaging.eventhubs.PartitionPumpManager"/>
      <Class name="com.azure.core.http.rest.ResponseExceptionConstructorCache"/>
      <Class name="com.azure.core.tracing.opentelemetry.implementation.OpenTelemetrySpanSuppressionHelper"/>
    </Or>
    <Bug pattern="REC_CATCH_EXCEPTION"/>
  </Match>

  <!-- Names defined in the service. -->
  <Match>
    <Class name="com.azure.data.appconfiguration.models.ConfigurationSetting"/>
    <Bug pattern="NM_CONFUSING"/>
  </Match>

  <!-- This is a false positive, it is possible for usingUserDelegation to be false. -->
  <Match>
    <Class name="com.azure.storage.blob.specialized.BlobServiceSasSignatureValues"/>
    <Bug pattern="UC_USELESS_CONDITION"/>
  </Match>

  <!-- Retry thus does not throw.
    SharedTokenCacheCredential needs to catch any catch exception that gets thrown.-->
  <Match>
    <Or>
      <Class name="com.azure.identity.SharedTokenCacheCredential"/>
      <Class name="com.azure.identity.implementation.msalextensions.CacheLock"/>
    </Or>
    <Bug pattern="REC_CATCH_EXCEPTION"/>
  </Match>
  <!-- Return value not needed -->
  <Match>
    <Class name="com.azure.identity.implementation.msalextensions.cachepersister.windows.WindowsDPAPICacheProtector"/>
    <Bug pattern="RV_RETURN_VALUE_IGNORED_BAD_PRACTICE"/>
  </Match>

  <!-- Serializers define non-transient non-serializable instance field -->
  <Match>
    <Or>
      <Class name="~com\.azure\.core\.implementation\.jackson\.(FlatteningSerializer|FlatteningDeserializer|AdditionalPropertiesSerializer|AdditionalPropertiesDeserializer)"/>
      <Class name="~com\.azure\.core\.serializer\.json\.jackson\.implementation\.(FlatteningSerializer|FlatteningDeserializer|AdditionalPropertiesSerializer|AdditionalPropertiesDeserializer)"/>
      <Class name="com.azure.core.serializer.json.jackson.JacksonAdapter$GlobalSerializerAdapter"/>
    </Or>
    <Bug pattern="SE_BAD_FIELD"/>
  </Match>

  <!-- FIXME: spotbugs issues in core test packages -->
  <Match>
    <Package name="com.azure.core.test(.(implementation|http))?"/>
    <Bug pattern="DM_BOXED_PRIMITIVE_FOR_PARSING,
                  DM_CONVERT_CASE,
                  EC_UNRELATED_TYPES,
                  REC_CATCH_EXCEPTION,
                  DM_DEFAULT_ENCODING,
                  NP_NULL_ON_SOME_PATH_FROM_RETURN_VALUE,
                  RCN_REDUNDANT_NULLCHECK_WOULD_HAVE_BEEN_A_NPE,
                  UPM_UNCALLED_PRIVATE_METHOD"/>
  </Match>


  <!-- The field is read by parent class StorageOutputStream methods. -->
  <Match>
    <Class name="com.azure.storage.file.share.StorageFileOutputStream"/>
    <Bug pattern="URF_UNREAD_FIELD"/>
  </Match>

  <!-- Initial implementation of Storage Blob Batch is using an inline class -->
  <Match>
    <Class name="com.azure.storage.blob.batch.BlobBatchAsyncClient"/>
    <Bug pattern="SIC_INNER_SHOULD_BE_STATIC_ANON"/>
  </Match>

  <!-- Implementation name confusing with public API name and non-public API -->
  <Match>
    <Or>
      <Class name="com.azure.core.implementation.http.UrlBuilder"/>
      <Class name="com.azure.storage.blob.implementation.models.AppendBlobAppendBlockFromUrlHeaders"/>
      <Class name="com.azure.storage.file.share.implementation.models.FileGetPropertiesHeaders"/>
      <Class name="com.azure.storage.file.datalake.implementation.models.PathAppendDataHeaders"/>
    </Or>
    <Bug pattern="NM_CONFUSING"/>
  </Match>

  <!-- Returning null is correct in these cases as it represents the not-applicable case -->
  <Match>
    <Or>
      <And>
        <Class name="com.azure.storage.blob.nio.AzureBlobFileAttributes"/>
        <Method name="isServerEncrypted"/>
      </And>
      <And>
        <Class name="com.azure.storage.blob.nio.AzureBlobFileAttributes"/>
        <Method name="isAccessTierInferred"/>
      </And>
    </Or>
    <Bug pattern="NP_BOOLEAN_RETURN_NULL"/>
  </Match>

  <!-- Incorrect flagging, there is already switchIfEmpty operator applied in the upstream to throw error on empty -->
  <Match>
    <Class name="com.azure.core.util.polling.SyncOverAsyncPoller"/>
    <Method name="getFinalResult"/>
    <Bug pattern="NP_NULL_ON_SOME_PATH_FROM_RETURN_VALUE"/>
  </Match>

  <!-- Incorrect flagging, there is already switchIfEmpty operator applied in the upstream to throw error on empty -->
  <Match>
    <Class name="com.azure.core.util.polling.SyncOverAsyncPoller"/>
    <Method name="poll"/>
    <Bug pattern="NP_NULL_ON_SOME_PATH_FROM_RETURN_VALUE"/>
  </Match>

  <!-- Incorrect flagging, there is already switchIfEmpty operator applied in the upstream to throw error on empty -->
  <Match>
    <Class name="com.azure.core.util.polling.SyncOverAsyncPoller"/>
    <Method name="waitForCompletion"/>
    <Bug pattern="NP_NULL_ON_SOME_PATH_FROM_RETURN_VALUE"/>
  </Match>

  <!-- Incorrect flagging, there is already switchIfEmpty operator applied in the upstream to throw error on empty -->
  <Match>
    <Class name="com.azure.core.util.polling.SyncOverAsyncPoller"/>
    <Method name="waitUntil"/>
    <Bug pattern="NP_NULL_ON_SOME_PATH_FROM_RETURN_VALUE"/>
  </Match>

  <!-- Incorrect flagging, there is already switchIfEmpty operator applied in the upstream to throw error on empty -->
  <Match>
    <Class name="com.azure.core.util.polling.PollingContext"/>
    <Method name="clone"/>
    <Bug pattern="CN_IMPLEMENTS_CLONE_BUT_NOT_CLONEABLE"/>
  </Match>

  <Match>
    <Or>
      <Class name="com.azure.core.util.paging.PagedFluxCoreJavaDocCodeSnippets"/>
      <Class name="com.azure.storage.blob.implementation.models.BlobPropertiesInternalDownload"/>
    </Or>
    <Bug pattern="NP_LOAD_OF_KNOWN_NULL_VALUE,
    SIC_INNER_SHOULD_BE_STATIC_ANON,
    UMAC_UNCALLABLE_METHOD_OF_ANONYMOUS_CLASS,
    NP_BOOLEAN_RETURN_NULL"/>
  </Match>

  <!-- Disable some spotbugs rules on perf-tests -->
  <Match>
    <Or>
      <Package name="com.azure.storage.blob.perf"/>
      <Package name="com.azure.storage.blob.perf.core"/>
      <Package name="com.azure.storage.file.datalake.perf"/>
      <Package name="com.azure.storage.file.datalake.perf.core"/>
      <Package name="com.azure.storage.file.share.perf"/>
      <Package name="com.azure.storage.file.share.perf.core"/>
    </Or>
    <Bug pattern="BC_UNCONFIRMED_CAST, DM_EXIT, RCN_REDUNDANT_NULLCHECK_WOULD_HAVE_BEEN_A_NPE"/>
  </Match>

  <Match>
    <Package name="com.azure.sdk.template.perf"/>
    <Bug pattern="RV_RETURN_VALUE_IGNORED_NO_SIDE_EFFECT"/>
  </Match>

  <!-- StringUtils.strip can return NULL so the NULL check is required -->
  <Match>
    <Class name="com.azure.cosmos.implementation.PathsHelper"/>
    <Method name="parsePathSegments"/>
    <Bug pattern="RCN_REDUNDANT_NULLCHECK_OF_NONNULL_VALUE"/>
  </Match>

  <Match>
    <Class name="com.azure.cosmos.implementation.encryption.AeadAes256CbcHmac256Algorithm"/>
    <Method name="decryptData"/>
    <Bug pattern="RCN_REDUNDANT_NULLCHECK_OF_NONNULL_VALUE"/>
  </Match>

  <Match>
    <Class name="com.azure.cosmos.implementation.encryption.AeadAes256CbcHmac256Algorithm"/>
    <Method name="encryptData"/>
    <Bug pattern="RCN_REDUNDANT_NULLCHECK_OF_NONNULL_VALUE"/>
  </Match>

  <Match>
    <Class name="com.azure.cosmos.implementation.BaseAuthorizationTokenProvider"/>
    <Method name="reInitializeIfPossible"/>
    <Bug pattern="ES_COMPARING_STRINGS_WITH_EQ"/>
  </Match>

  <Match>
    <Class name="com.azure.cosmos.implementation.encryption.SecurityUtility"/>
    <Method name="getSHA256Hash"/>
    <Bug pattern="RCN_REDUNDANT_NULLCHECK_OF_NONNULL_VALUE"/>
  </Match>

  <!-- Suppress false positive, there is no null in the flagged code -->
  <Match>
    <Class name="com.azure.cosmos.implementation.TestConfigurations"/>
    <Method name="loadFromPathIfExists"/>
    <Bug pattern="RCN_REDUNDANT_NULLCHECK_OF_NONNULL_VALUE,REC_CATCH_EXCEPTION"/>
  </Match>

  <!-- Exception needs to be caught here.-->
  <Match>
    <Class name="~com\.azure\.identity\.implementation\.IdentitySyncClient"/>
    <Method name="authenticateWithWorkloadIdentityConfidentialClient"/>
    <Bug pattern="REC_CATCH_EXCEPTION"/>
  </Match>

  <!-- ClassLoader::getResourceAsStream can return null, ref: https://docs.oracle.com/javase/8/docs/technotes/guides/lang/resources.html -->
  <Match>
    <Class name="com.azure.cosmos.implementation.directconnectivity.RntbdTransportClient$Options$Builder"/>
    <Bug pattern="RCN_REDUNDANT_NULLCHECK_OF_NONNULL_VALUE"/>
  </Match>

  <!-- Tracking work-item: https://github.com/Azure/azure-sdk-for-java/issues/9037 -->
  <!-- For ProactiveOpenConnectionsProcessor, it is okay to not synchronize the sink
       when subscribing to it -->
  <Match>
    <Or>
      <Class name="com.azure.cosmos.implementation.ClientSideRequestStatistics"/>
      <Class name="com.azure.cosmos.implementation.directconnectivity.rntbd.ProactiveOpenConnectionsProcessor"/>
      <Class name="com.azure.cosmos.models.CosmosItemResponse"/>
    </Or>
    <Bug pattern="IS2_INCONSISTENT_SYNC"/>
  </Match>

  <!-- The following two suggestion for _static_ inner class is suppressed,
       first method is 1 line and second one is ~4 lines, doesn't worth a dedicated class.
    -->
  <Match>
    <Class name="com.azure.cosmos.implementation.routing.LocationCache"/>
    <Method name="markEndpointUnavailable"/>
    <Bug pattern="SIC_INNER_SHOULD_BE_STATIC_ANON"/>
  </Match>

  <Match>
    <Class name="com.azure.cosmos.implementation.DatabaseAccount"/>
    <Method name="getQueryEngineConfiguration"/>
    <Bug pattern="SIC_INNER_SHOULD_BE_STATIC_ANON"/>
  </Match>

  <!-- This code smells, created an issue: https://github.com/Azure/azure-sdk-for-java/issues/9039 -->
  <Match>
    <Class name="com.azure.cosmos.implementation.directconnectivity.GoneAndRetryWithRetryPolicy"/>
    <Method name="shouldRetry"/>
    <Bug pattern="RCN_REDUNDANT_NULLCHECK_WOULD_HAVE_BEEN_A_NPE"/>
  </Match>

  <Match>
    <Class name="com.azure.cosmos.encryption.KeyVaultAccessClient"/>
    <Method name="unwrapKeyAsync"/>
    <Bug pattern="NP_NULL_ON_SOME_PATH_FROM_RETURN_VALUE"/>
  </Match>

  <Match>
    <Class name="com.azure.cosmos.encryption.KeyVaultAccessClient"/>
    <Method name="wrapKeyAsync"/>
    <Bug pattern="NP_NULL_ON_SOME_PATH_FROM_RETURN_VALUE"/>
  </Match>

  <Match>
    <Class name="com.azure.cosmos.encryption.AzureKeyVaultKeyWrapProvider"/>
    <Method name="unwrapKey"/>
    <Bug pattern="NP_NULL_ON_SOME_PATH_FROM_RETURN_VALUE"/>
  </Match>

  <Match>
    <Class name="com.azure.cosmos.encryption.AzureKeyVaultKeyWrapProvider"/>
    <Method name="wrapKey"/>
    <Bug pattern="NP_NULL_ON_SOME_PATH_FROM_RETURN_VALUE"/>
  </Match>

  <!-- DB is retrieved synchronously (Flux::block()) after creating it, so no chance of null  -->
  <Match>
    <Class name="com.azure.cosmos.implementation.DatabaseForTest"/>
    <Method name="create"/>
    <Bug pattern="NP_NULL_ON_SOME_PATH_FROM_RETURN_VALUE"/>
  </Match>

  <!-- Issue: https://github.com/Azure/azure-sdk-for-java/issues/9041 -->
  <Match>
    <Class name="com.azure.cosmos.implementation.RxGatewayStoreModel"/>
    <Bug pattern="NP_NULL_ON_SOME_PATH"/>
  </Match>

  <!-- The in-memory map is not serializable, given value is of type IServerIdentity which is not serializable -->
  <Match>
    <Class name="com.azure.cosmos.implementation.routing.InMemoryCollectionRoutingMap$MinPartitionKeyPairComparator"/>
    <Bug pattern="SE_COMPARATOR_SHOULD_BE_SERIALIZABLE"/>
  </Match>

  <!-- The following 3 suppression are valid, the types uses default value if parse fails  -->
  <Match>
    <Class name="com.azure.cosmos.implementation.Configs"/>
    <Method name="getIntValue"/>
    <Bug pattern="DM_BOXED_PRIMITIVE_FOR_PARSING"/>
  </Match>

  <Match>
    <Class name="com.azure.cosmos.implementation.Integers"/>
    <Method name="tryParse"/>
    <Bug pattern="DM_BOXED_PRIMITIVE_FOR_PARSING"/>
  </Match>

  <Match>
    <Class name="com.azure.cosmos.implementation.Longs"/>
    <Method name="tryParse"/>
    <Bug pattern="DM_BOXED_PRIMITIVE_FOR_PARSING"/>
  </Match>

  <!-- Issue: https://github.com/Azure/azure-sdk-for-java/issues/9048 -->
  <Match>
    <Class name="com.azure.cosmos.models.ModelBridgeInternal"/>
    <Method name="toDatabaseAccount"/>
    <Bug pattern="DM_BOXED_PRIMITIVE_FOR_PARSING"/>
  </Match>


  <!-- Extra null check is for assertion -->
  <Match>
    <Class name="com.azure.cosmos.implementation.directconnectivity.AddressResolver"/>
    <Method name="~(.*)\$(resolveAddressesAndIdentityAsync|null)\$(.*)"/>
    <Bug pattern="RCN_REDUNDANT_NULLCHECK_OF_NULL_VALUE"/>
  </Match>

  <!-- Issue: https://github.com/Azure/azure-sdk-for-java/issues/9050 -->
  <Match>
    <Class name="com.azure.cosmos.implementation.directconnectivity.rntbd.RntbdClientChannelPool"/>
    <Bug pattern="RCN_REDUNDANT_NULLCHECK_OF_NULL_VALUE"/>
  </Match>

  <!-- Fallthrough is by design -->
  <Match>
    <Class name="com.azure.cosmos.implementation.routing.MurmurHash3_32"/>
    <Method name="hash"/>
    <Bug pattern="SF_SWITCH_FALLTHROUGH"/>
  </Match>

  <!-- Suppress URF_UNREAD_FIELD, the fields are read but during serialization -->
  <Match>
    <Class name="com.azure.cosmos.implementation.ClientSideRequestStatistics$AddressResolutionStatistics"/>
    <Field name="endTimeUTC"/>
    <Bug pattern="URF_UNREAD_FIELD"/>
  </Match>

  <!-- Suppress URF_UNREAD_FIELD, the fields are read but during serialization -->
  <Match>
    <Class name="com.azure.cosmos.implementation.ClientSideRequestStatistics$AddressResolutionStatistics"/>
    <Field name="startTimeUTC"/>
    <Bug pattern="URF_UNREAD_FIELD"/>
  </Match>

  <!-- Suppress URF_UNREAD_FIELD, the fields are read but during serialization -->
  <Match>
    <Class name="com.azure.cosmos.implementation.ClientSideRequestStatistics$AddressResolutionStatistics"/>
    <Field name="targetEndpoint"/>
    <Bug pattern="URF_UNREAD_FIELD"/>
  </Match>

  <!-- Suppress URF_UNREAD_FIELD, the fields are read but during serialization -->
  <Match>
    <Class name="com.azure.cosmos.implementation.ClientSideRequestStatistics$AddressResolutionStatistics"/>
    <Field name="errorMessage"/>
    <Bug pattern="URF_UNREAD_FIELD"/>
  </Match>

  <!-- Suppress URF_UNREAD_FIELD, the fields are read but during serialization -->
  <Match>
    <Class name="com.azure.cosmos.implementation.ClientSideRequestStatistics$AddressResolutionStatistics"/>
    <Field name="inflightRequest"/>
    <Bug pattern="URF_UNREAD_FIELD"/>
  </Match>

  <!-- Suppress URF_UNREAD_FIELD, the fields are read but during serialization -->
  <Match>
    <Class name="com.azure.cosmos.implementation.ClientSideRequestStatistics$StoreResponseStatistics"/>
    <Field name="requestResourceType"/>
    <Bug pattern="URF_UNREAD_FIELD"/>
  </Match>

  <!-- Suppress URF_UNREAD_FIELD, the field is read but during serialization -->
  <Match>
    <Class name="com.azure.cosmos.implementation.ClientSideRequestStatistics$StoreResponseStatistics"/>
    <Field name="requestResponseTimeUTC"/>
    <Bug pattern="URF_UNREAD_FIELD"/>
  </Match>

  <!-- Suppress URF_UNREAD_FIELD, the field is read but during serialization -->
  <Match>
    <Class name="com.azure.cosmos.implementation.ClientSideRequestStatistics$StoreResponseStatistics"/>
    <Field name="storeResult"/>
    <Bug pattern="URF_UNREAD_FIELD"/>
  </Match>

  <!-- Suppress URF_UNREAD_FIELD, the field is read but during serialization -->
  <Match>
    <Class name="com.azure.cosmos.implementation.RequestTimeline$Event"/>
    <Field name="durationInMilliSecs"/>
    <Bug pattern="URF_UNREAD_FIELD"/>
  </Match>

  <!-- Suppress URF_UNREAD_FIELD, the fields are read but during serialization -->
  <Match>
    <Class name="com.azure.cosmos.implementation.ClientSideRequestStatistics$StoreResponseStatistics"/>
    <Field name="e2ePolicyCfg"/>
    <Bug pattern="URF_UNREAD_FIELD"/>
  </Match>

  <!-- Suppress URF_UNREAD_FIELD, the fields are read but during serialization -->
  <Match>
    <Class name="com.azure.cosmos.implementation.ClientSideRequestStatistics$StoreResponseStatistics"/>
    <Field name="excludedRegions"/>
    <Bug pattern="URF_UNREAD_FIELD"/>
  </Match>

  <!-- The entire class is unused. Bug: https://github.com/Azure/azure-sdk-for-java/issues/9075 -->
  <Match>
    <Class name="com.azure.cosmos.implementation.changefeed.implementation.RemainingWorkEstimatorImpl"/>
    <Bug pattern="URF_UNREAD_FIELD"/>
  </Match>

  <!-- serviceConfigReader type is not used, but comment seems this is be used in future updates -->
  <Match>
    <Class name="com.azure.cosmos.implementation.directconnectivity.GlobalAddressResolver"/>
    <Field name="serviceConfigReader"/>
    <Bug pattern="URF_UNREAD_FIELD"/>
  </Match>

  <!-- gatewayAddressCache also seems associated with serviceConfigReader suppressed previously -->
  <Match>
    <Class name="com.azure.cosmos.implementation.directconnectivity.GlobalAddressResolver"/>
    <Field name="gatewayAddressCache"/>
    <Bug pattern="URF_UNREAD_FIELD"/>
  </Match>

  <!-- addressResolver also seems associated with serviceConfigReader suppressed previously -->
  <Match>
    <Class name="com.azure.cosmos.implementation.directconnectivity.GlobalAddressResolver"/>
    <Field name="addressResolver"/>
    <Bug pattern="URF_UNREAD_FIELD"/>
  </Match>

  <!-- Bug: https://github.com/Azure/azure-sdk-for-java/issues/9076 -->
  <Match>
    <Class name="com.azure.cosmos.implementation.directconnectivity.StoreClientFactory"/>
    <Field name="maxConcurrentConnectionOpenRequests"/>
    <Bug pattern="URF_UNREAD_FIELD"/>
  </Match>

  <!-- Bug: https://github.com/Azure/azure-sdk-for-java/issues/9076 -->
  <Match>
    <Class name="com.azure.cosmos.implementation.directconnectivity.StoreClientFactory"/>
    <Field name="requestTimeout"/>
    <Bug pattern="URF_UNREAD_FIELD"/>
  </Match>

  <!-- Bug: https://github.com/Azure/azure-sdk-for-java/issues/9076 -->
  <Match>
    <Class name="com.azure.cosmos.implementation.directconnectivity.StoreClientFactory"/>
    <Field name="enableTransportClientSharing"/>
    <Bug pattern="URF_UNREAD_FIELD"/>
  </Match>

  <!-- Suppress URF_UNREAD_FIELD, the field is read but during serialization -->
  <Match>
    <Class name="com.azure.cosmos.implementation.directconnectivity.rntbd.RntbdResponseHeaders"/>
    <Field name="indexTermsGenerated"/>
    <Bug pattern="URF_UNREAD_FIELD"/>
  </Match>

  <!-- Suppress URF_UNREAD_FIELD, the field is read but during serialization -->
  <Match>
    <Class name="com.azure.cosmos.implementation.directconnectivity.rntbd.RntbdResponseHeaders"/>
    <Field name="queriesPerformed"/>
    <Bug pattern="URF_UNREAD_FIELD"/>
  </Match>

  <!-- Suppress URF_UNREAD_FIELD, the field is read but during serialization -->
  <Match>
    <Class name="com.azure.cosmos.implementation.directconnectivity.rntbd.RntbdResponseHeaders"/>
    <Field name="readsPerformed"/>
    <Bug pattern="URF_UNREAD_FIELD"/>
  </Match>

  <!-- Suppress URF_UNREAD_FIELD, the field is read but during serialization -->
  <Match>
    <Class name="com.azure.cosmos.implementation.directconnectivity.rntbd.RntbdResponseHeaders"/>
    <Field name="scriptsExecuted"/>
    <Bug pattern="URF_UNREAD_FIELD"/>
  </Match>

  <!-- Suppress URF_UNREAD_FIELD, the field is read but during serialization -->
  <Match>
    <Class name="com.azure.cosmos.implementation.directconnectivity.rntbd.RntbdResponseHeaders"/>
    <Field name="writesPerformed"/>
    <Bug pattern="URF_UNREAD_FIELD"/>
  </Match>

  <!-- This field is set to false as of today, looks like the field it left for future enhancement -->
  <Match>
    <Class name="com.azure.cosmos.implementation.query.DefaultDocumentQueryExecutionContext"/>
    <Field name="isContinuationExpected"/>
    <Bug pattern="URF_UNREAD_FIELD"/>
  </Match>

  <!-- Bug: https://github.com/Azure/azure-sdk-for-java/issues/9077 -->
  <Match>
    <Class name="com.azure.cosmos.implementation.query.PipelinedDocumentQueryExecutionContext"/>
    <Field name="correlatedActivityId"/>
    <Bug pattern="URF_UNREAD_FIELD"/>
  </Match>

  <!-- Bug: https://github.com/Azure/azure-sdk-for-java/issues/9077 -->
  <Match>
    <Class name="com.azure.cosmos.implementation.directconnectivity.StoreClientFactory"/>
    <Field name="clientTelemetry"/>
    <Bug pattern="URF_UNREAD_FIELD"/>
  </Match>

  <!-- Bug: https://github.com/Azure/azure-sdk-for-java/issues/9078 -->
  <Match>
    <Class name="com.azure.cosmos.implementation.routing.MurmurHash3_32"/>
    <Method name="hash"/>
    <Bug pattern="SF_SWITCH_NO_DEFAULT"/>
  </Match>

  <!-- Bug: https://github.com/Azure/azure-sdk-for-java/issues/9082 -->
  <Match>
    <Class name="com.azure.cosmos.implementation.changefeed.ServiceItemLease"/>
    <Field name="ContinuationToken"/>
    <Bug pattern="NM_FIELD_NAMING_CONVENTION"/>
  </Match>

  <!-- Bug: https://github.com/Azure/azure-sdk-for-java/issues/9082 -->
  <Match>
    <Class name="com.azure.cosmos.implementation.changefeed.ServiceItemLease"/>
    <Field name="LeaseToken"/>
    <Bug pattern="NM_FIELD_NAMING_CONVENTION"/>
  </Match>

  <!-- Bug: https://github.com/Azure/azure-sdk-for-java/issues/9082 -->
  <Match>
    <Class name="com.azure.cosmos.implementation.changefeed.ServiceItemLease"/>
    <Field name="Owner"/>
    <Bug pattern="NM_FIELD_NAMING_CONVENTION"/>
  </Match>

  <!-- Bug: https://github.com/Azure/azure-sdk-for-java/issues/9082 -->
  <Match>
    <Class name="com.azure.cosmos.implementation.routing.LocationCache$LocationUnavailabilityInfo"/>
    <Field name="LastUnavailabilityCheckTimeStamp"/>
    <Bug pattern="NM_FIELD_NAMING_CONVENTION"/>
  </Match>

  <!-- Bug: https://github.com/Azure/azure-sdk-for-java/issues/9082 -->
  <Match>
    <Class name="com.azure.cosmos.implementation.routing.LocationCache$LocationUnavailabilityInfo"/>
    <Field name="UnavailableOperations"/>
    <Bug pattern="NM_FIELD_NAMING_CONVENTION"/>
  </Match>

  <!-- Bug: https://github.com/Azure/azure-sdk-for-java/issues/9082 -->
  <Match>
    <Class name="com.azure.cosmos.implementation.RxDocumentServiceRequest"/>
    <Field name="UseGatewayMode"/>
    <Bug pattern="NM_FIELD_NAMING_CONVENTION"/>
  </Match>

  <!-- The static field sharedGatewayHttpClient is cleared using synchronized ref count mechanism -->
  <Match>
    <Class name="com.azure.cosmos.implementation.http.SharedGatewayHttpClient"/>
    <Field name="sharedGatewayHttpClient"/>
    <Bug pattern="ST_WRITE_TO_STATIC_FROM_INSTANCE_METHOD"/>
  </Match>

  <!-- Bug: https://github.com/Azure/azure-sdk-for-java/issues/9054 -->
  <Match>
    <Class name="com.azure.cosmos.models.CosmosItemResponse"/>
    <Field name="item"/>
    <Bug pattern="DC_DOUBLECHECK"/>
  </Match>

  <!-- Bug: https://github.com/Azure/azure-sdk-for-java/issues/9088 -->
  <Match>
    <Class name="com.azure.cosmos.CosmosException"/>
    <Field name="~(cosmosError|cosmosDiagnostics|requestTimeline|requestUri|channelAcquisitionTimeline)"/>
    <Bug pattern="SE_BAD_FIELD"/>
  </Match>

  <!-- Bug: https://github.com/Azure/azure-sdk-for-java/issues/9088 -->
  <Match>
    <Class name="com.azure.cosmos.implementation.directconnectivity.rntbd.RntbdContextException"/>
    <Field name="~(cosmosError|status)"/>
    <Bug pattern="SE_BAD_FIELD"/>
  </Match>

  <!-- FormRecognizerException fields re serializable -->
  <Match>
    <Class name="com.azure.ai.formrecognizer.models.FormRecognizerException"/>
    <Field name="errorInformationList"/>
    <Bug pattern="SE_BAD_FIELD"/>
  </Match>

  <!-- TextAnalyticsException fields re serializable -->
  <Match>
    <Class name="com.azure.ai.textanalytics.models.TextAnalyticsException"/>
    <Field name="errors"/>
    <Bug pattern="SE_BAD_FIELD"/>
  </Match>

  <!-- Exception is required to catch, ref: code comment in the OrderbyRowComparer::compare() method  -->
  <Match>
    <Class name="com.azure.cosmos.implementation.query.orderbyquery.OrderbyRowComparer"/>
    <Method name="compare"/>
    <Bug pattern="REC_CATCH_EXCEPTION"/>
  </Match>

  <!-- Exception is required to handle null location names, malformed endpoint, ref: code comment  -->
  <Match>
    <Class name="com.azure.cosmos.implementation.routing.LocationCache"/>
    <Method name="getEndpointByLocation"/>
    <Bug pattern="REC_CATCH_EXCEPTION"/>
  </Match>

  <!-- Code has a TODO to handle Exception case  -->
  <Match>
    <Class name="~com\.azure\.cosmos\.implementation\.directconnectivity\.StoreReader(.*)"/>
    <Method name="~(.*)\$(readFromReplicas|null)\$(.*)"/>
    <Bug pattern="REC_CATCH_EXCEPTION"/>
  </Match>

  <!-- Exception is required to handle when parsing system information  -->
  <Match>
    <Class name="com.azure.cosmos.implementation.ClientSideRequestStatistics$ClientSideRequestStatisticsSerializer"/>
    <Method name="serialize"/>
    <Bug pattern="REC_CATCH_EXCEPTION"/>
  </Match>

  <!-- Exception is required to handle when getting java version  -->
  <Match>
    <Class name="com.azure.cosmos.implementation.Utils"/>
    <Method name="getJavaVersion"/>
    <Bug pattern="REC_CATCH_EXCEPTION"/>
  </Match>

  <!-- Exception is required to handle and fallback to default pair  -->
  <Match>
    <Class name="com.azure.cosmos.implementation.ResourceId"/>
    <Method name="tryParse"/>
    <Bug pattern="REC_CATCH_EXCEPTION"/>
  </Match>

  <!-- This is a false positive. Exception is getting caught in init method-->
  <Match>
    <Class name="com.azure.cosmos.implementation.RxDocumentClientImpl"/>
    <Method name="init"/>
    <Bug pattern="REC_CATCH_EXCEPTION"/>
  </Match>

  <Match>
    <Class name="com.azure.cosmos.encryption.EncryptionCosmosAsyncContainer"/>
    <Method name="decryptResponseAsync"/>
    <Bug pattern="PZLA_PREFER_ZERO_LENGTH_ARRAYS"/>
  </Match>

  <!-- Bug: https://github.com/Azure/azure-sdk-for-java/issues/9089 -->
  <Match>
    <Class name="com.azure.cosmos.implementation.PathsHelper"/>
    <Method name="getResourcePathArray"/>
    <Bug pattern="PZLA_PREFER_ZERO_LENGTH_ARRAYS"/>
  </Match>

  <!-- Bug: https://github.com/Azure/azure-sdk-for-java/issues/9089 -->
  <Match>
    <Class name="com.azure.cosmos.implementation.RxDocumentServiceRequest"/>
    <Method name="toByteArray"/>
    <Bug pattern="PZLA_PREFER_ZERO_LENGTH_ARRAYS"/>
  </Match>

  <!-- Bug: https://github.com/Azure/azure-sdk-for-java/issues/9089 -->
  <Match>
    <Class name="com.azure.cosmos.implementation.Utils"/>
    <Method name="getUTF8BytesOrNull"/>
    <Bug pattern="PZLA_PREFER_ZERO_LENGTH_ARRAYS"/>
  </Match>

  <!-- Bug: https://github.com/Azure/azure-sdk-for-java/issues/9089 -->
  <Match>
    <Class name="com.azure.cosmos.implementation.directconnectivity.rntbd.RntbdResponse"/>
    <Method name="toByteArray"/>
    <Bug pattern="PZLA_PREFER_ZERO_LENGTH_ARRAYS"/>
  </Match>

  <!-- Bug: https://github.com/Azure/azure-sdk-for-java/issues/9090 -->
  <Match>
    <Class name="com.azure.cosmos.implementation.directconnectivity.ServiceConfig"/>
    <Field name="systemReplicationPolicy"/>
    <Bug pattern="URF_UNREAD_PUBLIC_OR_PROTECTED_FIELD"/>
  </Match>

  <!-- Bug: https://github.com/Azure/azure-sdk-for-java/issues/9090 -->
  <Match>
    <Class name="com.azure.cosmos.implementation.directconnectivity.ServiceConfig"/>
    <Field name="userReplicationPolicy"/>
    <Bug pattern="URF_UNREAD_PUBLIC_OR_PROTECTED_FIELD"/>
  </Match>

  <!-- Bug: https://github.com/Azure/azure-sdk-for-java/issues/9090 -->
  <Match>
    <Class name="com.azure.cosmos.implementation.query.ParallelDocumentQueryExecutionContextBase"/>
    <Field name="pageSize"/>
    <Bug pattern="URF_UNREAD_PUBLIC_OR_PROTECTED_FIELD"/>
  </Match>


  <!-- Bug: https://github.com/Azure/azure-sdk-for-java/issues/9090 -->
  <Match>
    <Class name="com.azure.cosmos.implementation.query.ParallelDocumentQueryExecutionContextBase"/>
    <Field name="partitionKeyRanges"/>
    <Bug pattern="URF_UNREAD_PUBLIC_OR_PROTECTED_FIELD"/>
  </Match>

  <!-- Bug: https://github.com/Azure/azure-sdk-for-java/issues/9090 -->
  <Match>
    <Class name="com.azure.cosmos.implementation.QueryMetrics"/>
    <Field name="ZERO"/>
    <Bug pattern="URF_UNREAD_PUBLIC_OR_PROTECTED_FIELD"/>
  </Match>

  <!--  ChannelHandlerContext::fireUserEventTriggered is fluent method and return ref can be ignored -->
  <Match>
    <Class name="com.azure.cosmos.implementation.directconnectivity.rntbd.RntbdContextDecoder"/>
    <Method name="decode"/>
    <Bug pattern="RV_RETURN_VALUE_IGNORED_NO_SIDE_EFFECT"/>
  </Match>

  <!--  ChannelHandlerContext::channelRead is fluent method and return ref can be ignored -->
  <Match>
    <Class name="com.azure.cosmos.implementation.directconnectivity.rntbd.RntbdContextRequestDecoder"/>
    <Method name="channelRead"/>
    <Bug pattern="RV_RETURN_VALUE_IGNORED_NO_SIDE_EFFECT"/>
  </Match>

  <!--  ChannelHandlerContext::fireChannelActive is fluent method and return ref can be ignored -->
  <Match>
    <Class name="com.azure.cosmos.implementation.directconnectivity.rntbd.RntbdRequestManager"/>
    <Method name="channelActive"/>
    <Bug pattern="RV_RETURN_VALUE_IGNORED_NO_SIDE_EFFECT"/>
  </Match>

  <!--  ChannelHandlerContext::fireChannelInactive is fluent method and return ref can be ignored -->
  <Match>
    <Class name="com.azure.cosmos.implementation.directconnectivity.rntbd.RntbdRequestManager"/>
    <Method name="channelInactive"/>
    <Bug pattern="RV_RETURN_VALUE_IGNORED_NO_SIDE_EFFECT"/>
  </Match>

  <Match>
    <Class name="com.azure.cosmos.implementation.directconnectivity.rntbd.RntbdRequestManager"/>
    <Method name="channelReadComplete"/>
    <Bug pattern="RV_RETURN_VALUE_IGNORED_NO_SIDE_EFFECT"/>
  </Match>

  <!--  ChannelHandlerContext::fireChannelRegistered is fluent method and return ref can be ignored -->
  <Match>
    <Class name="com.azure.cosmos.implementation.directconnectivity.rntbd.RntbdRequestManager"/>
    <Method name="channelRegistered"/>
    <Bug pattern="RV_RETURN_VALUE_IGNORED_NO_SIDE_EFFECT"/>
  </Match>

  <!--  ChannelHandlerContext::fireChannelUnregistered is fluent method and return ref can be ignored -->
  <Match>
    <Class name="com.azure.cosmos.implementation.directconnectivity.rntbd.RntbdRequestManager"/>
    <Method name="channelUnregistered"/>
    <Bug pattern="RV_RETURN_VALUE_IGNORED_NO_SIDE_EFFECT"/>
  </Match>

  <!--  ChannelHandlerContext::fireChannelWritabilityChanged is fluent method and return ref can be ignored -->
  <Match>
    <Class name="com.azure.cosmos.implementation.directconnectivity.rntbd.RntbdRequestManager"/>
    <Method name="channelWritabilityChanged"/>
    <Bug pattern="RV_RETURN_VALUE_IGNORED_NO_SIDE_EFFECT"/>
  </Match>

  <!--  ChannelHandlerContext::flush is fluent method and return ref can be ignored -->
  <Match>
    <Class name="com.azure.cosmos.implementation.directconnectivity.rntbd.RntbdRequestManager"/>
    <Method name="flush"/>
    <Bug pattern="RV_RETURN_VALUE_IGNORED_NO_SIDE_EFFECT"/>
  </Match>

  <!--  ChannelHandlerContext::read is fluent method and return ref can be ignored -->
  <Match>
    <Class name="com.azure.cosmos.implementation.directconnectivity.rntbd.RntbdRequestManager"/>
    <Method name="read"/>
    <Bug pattern="RV_RETURN_VALUE_IGNORED_NO_SIDE_EFFECT"/>
  </Match>

  <!--  ChannelHandlerContext::flush is fluent method and return ref can be ignored -->
  <Match>
    <Class name="com.azure.cosmos.implementation.directconnectivity.rntbd.RntbdRequestManager"/>
    <Method name="removeContextNegotiatorAndFlushPendingWrites"/>
    <Bug pattern="RV_RETURN_VALUE_IGNORED_NO_SIDE_EFFECT"/>
  </Match>

  <!--  ChannelHandlerContext::fireUserEventTriggered is fluent method and return ref can be ignored -->
  <Match>
    <Class name="com.azure.cosmos.implementation.directconnectivity.rntbd.RntbdRequestManager"/>
    <Method name="userEventTriggered"/>
    <Bug pattern="RV_RETURN_VALUE_IGNORED_NO_SIDE_EFFECT"/>
  </Match>

  <!--  ChannelHandlerContext::fireChannelRead is fluent method and return ref can be ignored -->
  <Match>
    <Class name="com.azure.cosmos.implementation.directconnectivity.rntbd.RntbdRequestDecoder"/>
    <Method name="channelRead"/>
    <Bug pattern="RV_RETURN_VALUE_IGNORED_NO_SIDE_EFFECT"/>
  </Match>

  <!--  ChannelHandlerContext::fireUserEventTriggered is fluent method and return ref can be ignored -->
  <Match>
    <Class name="com.azure.cosmos.implementation.directconnectivity.rntbd.RntbdClientChannelPool"/>
    <Method name="injectConnectionErrorsInternal"/>
    <Bug pattern="RV_RETURN_VALUE_IGNORED_NO_SIDE_EFFECT"/>
  </Match>

  <!-- CompletableFuture.getNow(null) is valid (null param), suppressing false positive
        https://github.com/spotbugs/spotbugs/issues/1001 -->
  <Match>
    <Class name="com.azure.cosmos.implementation.directconnectivity.rntbd.RntbdRequestManager"/>
    <Method name="hasRequestedRntbdContext"/>
    <Bug pattern="NP_NONNULL_PARAM_VIOLATION"/>
  </Match>

  <!-- CompletableFuture.getNow(null) is valid (null param), suppressing false positive
      https://github.com/spotbugs/spotbugs/issues/1001 -->
  <Match>
    <Class name="com.azure.cosmos.implementation.directconnectivity.rntbd.RntbdRequestManager"/>
    <Method name="hasRntbdContext"/>
    <Bug pattern="NP_NONNULL_PARAM_VIOLATION"/>
  </Match>

  <!-- CompletableFuture.getNow(null) is valid (null param), suppressing false positive
      https://github.com/spotbugs/spotbugs/issues/1001 -->
  <Match>
    <Class name="com.azure.cosmos.implementation.directconnectivity.rntbd.RntbdRequestManager"/>
    <Method name="messageReceived"/>
    <Bug pattern="NP_NONNULL_PARAM_VIOLATION"/>
  </Match>

  <!-- CompletableFuture.getNow(null) is valid (null param), suppressing false positive
      https://github.com/spotbugs/spotbugs/issues/1001 -->
  <Match>
    <Class name="com.azure.cosmos.implementation.directconnectivity.rntbd.RntbdRequestManager"/>
    <Method name="rntbdContext"/>
    <Bug pattern="NP_NONNULL_PARAM_VIOLATION"/>
  </Match>

  <!-- Exception is needed to catch a SslException masked as a RuntimeException by Netty -->
  <Match>
    <Class name="com.azure.cosmos.implementation.directconnectivity.rntbd.RntbdRequestManager"/>
    <Method name="close"/>
    <Bug pattern="BC_IMPOSSIBLE_INSTANCEOF"/>
  </Match>

  <!-- Bug: https://github.com/Azure/azure-sdk-for-java/issues/9093 -->
  <Match>
    <Class name="com.azure.cosmos.implementation.PathsHelper"/>
    <Method name="tryParsePathSegments"/>
    <Bug pattern="DLS_DEAD_LOCAL_STORE_OF_NULL"/>
  </Match>

  <Match>
    <Class name="com.azure.cosmos.implementation.encryption.AeadAes256CbcHmac256Algorithm"/>
    <Method name="encryptData"/>
    <Bug pattern="DLS_DEAD_LOCAL_STORE"/>
  </Match>

  <!-- Bug: https://github.com/Azure/azure-sdk-for-java/issues/9093 -->
  <Match>
    <Class name="com.azure.cosmos.implementation.QueryMetrics"/>
    <Method name="createFromDelimitedString"/>
    <Bug pattern="DLS_DEAD_LOCAL_STORE"/>
  </Match>

  <!-- Bug: https://github.com/Azure/azure-sdk-for-java/issues/9093 -->
  <Match>
    <Class name="com.azure.cosmos.implementation.ReplicationPolicy"/>
    <Method name="setMaxReplicaSetSize"/>
    <Bug pattern="DLS_DEAD_LOCAL_STORE"/>
  </Match>

  <!-- Bug: https://github.com/Azure/azure-sdk-for-java/issues/9093 -->
  <Match>
    <Class name="com.azure.cosmos.implementation.ResourceThrottleRetryPolicy"/>
    <Method name="shouldRetry"/>
    <Bug pattern="DLS_DEAD_LOCAL_STORE"/>
  </Match>

  <!-- Bug: https://github.com/Azure/azure-sdk-for-java/issues/9093 -->
  <Match>
    <Class name="com.azure.cosmos.implementation.ResourceTokenAuthorizationHelper"/>
    <Method name="getAuthorizationTokenUsingResourceTokens"/>
    <Bug pattern="DLS_DEAD_LOCAL_STORE"/>
  </Match>

  <!-- Bug: https://github.com/Azure/azure-sdk-for-java/issues/9093 -->
  <Match>
    <Class name="com.azure.cosmos.implementation.directconnectivity.GoneAndRetryWithRetryPolicy"/>
    <Method name="shouldRetry"/>
    <Bug pattern="DLS_DEAD_LOCAL_STORE"/>
  </Match>

  <!-- Bug: https://github.com/Azure/azure-sdk-for-java/issues/9093 -->
  <Match>
    <Class name="com.azure.cosmos.implementation.directconnectivity.StoreReader"/>
    <Method name="readFromStoreAsync"/>
    <Bug pattern="DLS_DEAD_LOCAL_STORE"/>
  </Match>

  <!-- Bug: https://github.com/Azure/azure-sdk-for-java/issues/9093 -->
  <Match>
    <Class name="com.azure.cosmos.implementation.routing.LocationCache"/>
    <Method name="anyEndpointsAvailable"/>
    <Bug pattern="DLS_DEAD_LOCAL_STORE"/>
  </Match>

  <!-- Bug: https://github.com/Azure/azure-sdk-for-java/issues/9093 -->
  <Match>
    <Class name="com.azure.cosmos.models.JsonSerializable"/>
    <Method name="getObjectByPath"/>
    <Bug pattern="DLS_DEAD_LOCAL_STORE"/>
  </Match>

  <!-- Bug: https://github.com/Azure/azure-sdk-for-java/issues/9094 -->
  <Match>
    <Class name="com.azure.cosmos.implementation.caches.AsyncCache"/>
    <Method name="getAsync"/>
    <Bug pattern="NP_LOAD_OF_KNOWN_NULL_VALUE"/>
  </Match>

  <!-- Bug: https://github.com/Azure/azure-sdk-for-java/issues/9050 -->
  <Match>
    <Class name="com.azure.cosmos.implementation.directconnectivity.rntbd.RntbdClientChannelPool"/>
    <Bug pattern="NP_LOAD_OF_KNOWN_NULL_VALUE"/>
  </Match>

  <!-- The static field sharedTransportClient is cleared using synchronized ref count mechanism -->
  <Match>
    <Class name="com.azure.cosmos.implementation.directconnectivity.SharedTransportClient"/>
    <Field name="sharedTransportClient"/>
    <Bug pattern="ST_WRITE_TO_STATIC_FROM_INSTANCE_METHOD"/>
  </Match>

  <!-- Bug: https://github.com/Azure/azure-sdk-for-java/issues/9095 -->
  <Match>
    <Class name="com.azure.cosmos.implementation.RxDocumentServiceRequest"/>
    <Field name="resourceFullName"/>
    <Bug pattern="UUF_UNUSED_FIELD"/>
  </Match>

  <!-- Bug: https://github.com/Azure/azure-sdk-for-java/issues/9095 -->
  <Match>
    <Class name="com.azure.cosmos.implementation.directconnectivity.AddressResolver$RefreshState"/>
    <Field name="resolutionResult"/>
    <Bug pattern="UUF_UNUSED_FIELD"/>
  </Match>

  <!-- Bug: https://github.com/Azure/azure-sdk-for-java/issues/9095 -->
  <Match>
    <Class name="com.azure.cosmos.implementation.directconnectivity.GlobalAddressResolver"/>
    <Field name="addressResolver"/>
    <Bug pattern="UUF_UNUSED_FIELD"/>
  </Match>

  <!-- Bug: https://github.com/Azure/azure-sdk-for-java/issues/9095 -->
  <Match>
    <Class name="com.azure.cosmos.implementation.directconnectivity.GlobalAddressResolver"/>
    <Field name="gatewayAddressCache"/>
    <Bug pattern="UUF_UNUSED_FIELD"/>
  </Match>

  <!-- Bug: https://github.com/Azure/azure-sdk-for-java/issues/9096 -->
  <Match>
    <Class name="com.azure.cosmos.models.SqlParameterList"/>
    <Method name="listIterator"/>
    <Bug pattern="IL_INFINITE_RECURSIVE_LOOP"/>
  </Match>

  <!-- False positive, IPartitionKeyComponent does not extend from Comparable -->
  <Match>
    <Class name="com.azure.cosmos.implementation.routing.IPartitionKeyComponent"/>
    <Bug pattern="CO_ABSTRACT_SELF"/>
  </Match>

  <!--Bug: https://github.com/Azure/azure-sdk-for-java/issues/9097 -->
  <Match>
    <Class name="com.azure.cosmos.implementation.directconnectivity.ConsistencyReader"/>
    <Method name="readAsync"/>
    <Bug pattern="DB_DUPLICATE_SWITCH_CLAUSES"/>
  </Match>

  <!--Bug: https://github.com/Azure/azure-sdk-for-java/issues/9097 -->
  <Match>
    <Class name="com.azure.cosmos.implementation.directconnectivity.HttpTransportClient"/>
    <Method name="prepareHttpMessage"/>
    <Bug pattern="DB_DUPLICATE_SWITCH_CLAUSES"/>
  </Match>

  <!-- Field is not initialized in Ctr but is set using setters -->
  <Match>
    <Class name="com.azure.cosmos.implementation.changefeed.ProcessorSettings"/>
    <Field name="maxItemCount"/>
    <Bug pattern="UWF_FIELD_NOT_INITIALIZED_IN_CONSTRUCTOR"/>
  </Match>


  <!-- Bug: https://github.com/Azure/azure-sdk-for-java/issues/9098 -->
  <Match>
    <Class name="com.azure.cosmos.implementation.directconnectivity.AddressResolver"/>
    <Method name="~(.*)\$(resolveAddressesAndIdentityAsync|null)\$(.*)"/>
    <Bug pattern="ES_COMPARING_STRINGS_WITH_EQ"/>
  </Match>

  <!-- Bug: https://github.com/Azure/azure-sdk-for-java/issues/9099 -->
  <Match>
    <Class name="com.azure.cosmos.implementation.RxDocumentServiceRequest"/>
    <Field name="entityId"/>
    <Bug pattern="UWF_UNWRITTEN_PUBLIC_OR_PROTECTED_FIELD"/>
  </Match>

  <!-- Bug: https://github.com/Azure/azure-sdk-for-java/issues/9100 -->
  <Match>
    <Class name="com.azure.cosmos.implementation.caches.RxPartitionKeyRangeCache"/>
    <Method name="~(.*)\$(tryGetRangeByPartitionKeyRangeId|null)\$(.*)"/>
    <Bug pattern="NP_NULL_PARAM_DEREF"/>
  </Match>

  <!-- Bug: https://github.com/Azure/azure-sdk-for-java/issues/9100 -->
  <Match>
    <Class name="com.azure.cosmos.implementation.directconnectivity.GatewayAddressCache"/>
    <Method name="getServerAddressesViaGatewayInternalAsync"/>
    <Bug pattern="NP_NULL_PARAM_DEREF"/>
  </Match>

  <!-- Returning a new copy of the object is not necessary -->
  <Match>
    <Class name="com.azure.cosmos.implementation.RxDocumentServiceRequest"/>
    <Method name="getContentAsByteArray"/>
    <Bug pattern="EI_EXPOSE_REP"/>
  </Match>

  <!-- Returning a new copy of the object is not necessary -->
  <Match>
    <Class name="com.azure.cosmos.implementation.directconnectivity.StoreResponse"/>
    <Method name="getResponseBody"/>
    <Bug pattern="EI_EXPOSE_REP"/>
  </Match>

  <!-- Returning a new copy of the object is not necessary -->
  <Match>
    <Class name="com.azure.cosmos.implementation.directconnectivity.StoreResponse"/>
    <Method name="getResponseHeaderNames"/>
    <Bug pattern="EI_EXPOSE_REP"/>
  </Match>

  <!-- Returning a new copy of the object is not necessary -->
  <Match>
    <Class name="com.azure.cosmos.implementation.directconnectivity.StoreResponse"/>
    <Method name="getResponseHeaderValues"/>
    <Bug pattern="EI_EXPOSE_REP"/>
  </Match>

  <!-- Returning a new copy of the object is not necessary -->
  <Match>
    <Class name="com.azure.cosmos.encryption.EncryptionKeyUnwrapResult"/>
    <Method name="getDataEncryptionKey"/>
    <Bug pattern="EI_EXPOSE_REP"/>
  </Match>

  <!-- Returning a new copy of the object is not necessary -->
  <Match>
    <Class name="com.azure.cosmos.encryption.EncryptionKeyUnwrapResult"/>
    <Method name="getWrappedDataEncryptionKey"/>
    <Bug pattern="EI_EXPOSE_REP"/>
  </Match>

  <!-- Returning a new copy of the object is not necessary -->
  <Match>
    <Class name="com.azure.cosmos.encryption.DecryptionResult"/>
    <Method name="getEncryptedContent"/>
    <Bug pattern="EI_EXPOSE_REP"/>
  </Match>

  <!-- Returning a new copy of the object is not necessary -->
  <Match>
    <Class name="com.azure.cosmos.implementation.encryption.EncryptionProperties"/>
    <Method name="getEncryptedData"/>
    <Bug pattern="EI_EXPOSE_REP"/>
  </Match>

  <!-- Returning a new copy of the object is not necessary -->
  <Match>
    <Class name="com.azure.cosmos.implementation.encryption.EncryptionProperties"/>
    <Method name="&lt;init&gt;"/>
    <Bug pattern="EI_EXPOSE_REP2"/>
  </Match>

  <!-- Returning a new copy of the object is not necessary -->
  <Match>
    <Class name="com.azure.cosmos.encryption.EncryptionKeyUnwrapResult"/>
    <Method name="&lt;init&gt;"/>
    <Bug pattern="EI_EXPOSE_REP2"/>
  </Match>

  <!-- Returning a new copy of the object is not necessary -->
  <Match>
    <Class name="com.azure.cosmos.implementation.directconnectivity.StoreResponse"/>
    <Method name="&lt;init&gt;"/>
    <Bug pattern="EI_EXPOSE_REP2"/>
  </Match>

  <!-- Returning a new copy of the object is not necessary -->
  <Match>
    <Class name="com.azure.cosmos.encryption.EncryptionKeyWrapResult"/>
    <Method name="getWrappedDataEncryptionKey"/>
    <Bug pattern="EI_EXPOSE_REP2,EI_EXPOSE_REP"/>
  </Match>

  <!-- Returning a new copy of the object is not necessary -->
  <Match>
    <Class name="com.azure.cosmos.encryption.EncryptionKeyWrapResult"/>
    <Method name="getEncryptionKeyWrapMetadata"/>
    <Bug pattern="EI_EXPOSE_REP2,EI_EXPOSE_REP"/>
  </Match>

  <!-- Returning a new copy of the object is not necessary -->
  <Match>
    <Class name="com.azure.cosmos.encryption.EncryptionKeyWrapResult"/>
    <Method name="&lt;init&gt;"/>
    <Bug pattern="EI_EXPOSE_REP2"/>
  </Match>

  <!-- Returning a new copy of the object is not necessary -->
  <Match>
    <Class name="com.azure.cosmos.implementation.RxDocumentServiceRequest"/>
    <Method name="setContentBytes"/>
    <Bug pattern="EI_EXPOSE_REP2"/>
  </Match>

  <!-- Returning a new copy of the object is not necessary -->
  <Match>
    <Class name="com.azure.cosmos.implementation.ClientEncryptionKey"/>
    <Method name="getWrappedDataEncryptionKey"/>
    <Bug pattern="EI_EXPOSE_REP"/>
  </Match>

  <!-- Returning a new copy of the object is not necessary -->
  <Match>
    <Class name="com.azure.cosmos.implementation.ClientEncryptionKey"/>
    <Method name="setWrappedDataEncryptionKey"/>
    <Bug pattern="EI_EXPOSE_REP2"/>
  </Match>

  <!-- https://github.com/Azure/azure-sdk-for-java/issues/9102 -->
  <Match>
    <Class name="com.azure.cosmos.implementation.ItemOperations"/>
    <Method name="readManyAsync"/>
    <Bug pattern="UC_USELESS_OBJECT"/>
  </Match>

  <!-- https://github.com/Azure/azure-sdk-for-java/issues/9102 -->
  <Match>
    <Class name="com.azure.cosmos.implementation.RxDocumentClientImpl"/>
    <Method name="~(.*)\$(readMany|null)\$(.*)"/>
    <Bug pattern="UC_USELESS_OBJECT"/>
  </Match>

  <!-- Bug: https://github.com/Azure/azure-sdk-for-java/issues/9103 -->
  <Match>
    <Class name="com.azure.cosmos.implementation.directconnectivity.ServiceConfig"/>
    <Method name="&lt;init&gt;"/>
    <Bug pattern="ISC_INSTANTIATE_STATIC_CLASS"/>
  </Match>

  <!-- Super doesn't need to be cloned since it is Object -->
  <Match>
    <Class name="com.azure.cosmos.implementation.DocumentServiceRequestContext"/>
    <Bug pattern="CN_IDIOM_NO_SUPER_CALL"/>
  </Match>

  <!-- Super doesn't need to be cloned since it is Object -->
  <Match>
    <Class name="com.azure.cosmos.implementation.RxDocumentServiceRequest"/>
    <Bug pattern="CN_IDIOM_NO_SUPER_CALL"/>
  </Match>

  <!-- Exception is ignored by design which indicate that error while evaluating system information -->
  <Match>
    <Class name="com.azure.cosmos.implementation.ClientSideRequestStatistics$ClientSideRequestStatisticsSerializer"/>
    <Method name="serialize"/>
    <Bug pattern="DE_MIGHT_IGNORE"/>
  </Match>

  <!-- Exception in AutoCloseable.close is ignored -->
  <Match>
    <Class name="com.azure.core.tracing.opentelemetry.OpenTelemetryHttpPolicy$ScalarPropagatingMono"/>
    <Method name="subscribe"/>
    <Bug pattern="DE_MIGHT_IGNORE"/>
  </Match>
  <Match>
    <Class name="com.azure.cosmos.implementation.TracerProvider"/>
    <Method name="subscribe"/>
    <Bug pattern="DE_MIGHT_IGNORE"/>
  </Match>

  <!-- Exception is ignored by design which indicate that non-parsable id -->
  <Match>
    <Class name="com.azure.cosmos.implementation.ResourceId"/>
    <Method name="verify"/>
    <Bug pattern="DE_MIGHT_IGNORE"/>
  </Match>

  <!-- Bug: https://github.com/Azure/azure-sdk-for-java/issues/9104 -->
  <Match>
    <Class name="com.azure.cosmos.implementation.routing.StringPartitionKeyComponent"/>
    <Method name="writeForBinaryEncoding"/>
    <Bug pattern="INT_BAD_COMPARISON_WITH_SIGNED_BYTE"/>
  </Match>

  <!-- The Bug was reported because StringPartitionKeyComponent's hashCode() implementation is
        based only on the hashCode() method of it's member variable 'value'.
        This is valid since the StringPartitionKeyComponent has only one member variable so
        delegating to that member variable's hashCode is fine -->
  <Match>
    <Class name="com.azure.cosmos.implementation.routing.StringPartitionKeyComponent"/>
    <Bug pattern="HE_HASHCODE_USE_OBJECT_EQUALS"/>
  </Match>

  <!-- Bug: https://github.com/Azure/azure-sdk-for-java/issues/9046 -->
  <Match>
    <Class name="com.azure.cosmos.implementation.ResourceId"/>
    <Method name="equals"/>
    <Bug pattern="HE_EQUALS_USE_HASHCODE"/>
  </Match>

  <!-- Bug: https://github.com/Azure/azure-sdk-for-java/issues/9105 -->
  <Match>
    <Class name="com.azure.cosmos.implementation.ResourceId"/>
    <Method name="tryParse"/>
    <Bug pattern="BIT_SIGNED_CHECK"/>
  </Match>


  <!-- False positive, equals method is implemented correctly by using equality of member variables  -->
  <Match>
    <Class name="com.azure.cosmos.implementation.VectorSessionToken"/>
    <Method name="equals"/>
    <Bug pattern="EQ_UNUSUAL"/>
  </Match>

  <!-- False positive, equals method is implemented correctly by using equality of member variables  -->
  <Match>
    <Class name="com.azure.cosmos.implementation.routing.PartitionKeyInternal"/>
    <Method name="equals"/>
    <Bug pattern="EQ_UNUSUAL"/>
  </Match>

  <!-- False positive, equals method is implemented correctly by using equality of member variables  -->
  <Match>
    <Class name="com.azure.cosmos.implementation.clienttelemetry.ReportPayload"/>
    <Method name="equals"/>
    <Bug pattern="EQ_UNUSUAL"/>
  </Match>

  <!-- Bug: https://github.com/Azure/azure-sdk-for-java/issues/9106 -->
  <Match>
    <Class name="com.azure.cosmos.implementation.PathsHelper"/>
    <Method name="generatePathForNameBased"/>
    <Bug pattern="BC_VACUOUS_INSTANCEOF,SIO_SUPERFLUOUS_INSTANCEOF"/>
  </Match>

  <!-- Bug: https://github.com/Azure/azure-sdk-for-java/issues/9107 -->
  <Match>
    <Class name="com.azure.cosmos.ConnectionPolicy"/>
    <Field name="defaultPolicy"/>
    <Bug pattern="LI_LAZY_INIT_STATIC"/>
  </Match>

  <!-- Bug: https://github.com/Azure/azure-sdk-for-java/issues/9109 -->
  <Match>
    <Class name="com.azure.cosmos.implementation.query.orderbyquery.OrderbyRowComparer"/>
    <Method name="compare"/>
    <Bug pattern="RV_NEGATING_RESULT_OF_COMPARETO"/>
  </Match>


  <!-- Bug: https://github.com/Azure/azure-sdk-for-java/issues/9110 -->
  <Match>
    <Class name="com.azure.cosmos.implementation.directconnectivity.Address"/>
    <Method name="isPrimary"/>
    <Bug pattern="NP_NULL_ON_SOME_PATH_FROM_RETURN_VALUE"/>
  </Match>

  <!-- Bug: https://github.com/Azure/azure-sdk-for-java/issues/9110 -->
  <Match>
    <Class name="com.azure.cosmos.implementation.query.OrderByContinuationToken"/>
    <Method name="getInclusive"/>
    <Bug pattern="NP_NULL_ON_SOME_PATH_FROM_RETURN_VALUE"/>
  </Match>

  <!-- Bug: https://github.com/Azure/azure-sdk-for-java/issues/9110 -->
  <Match>
    <Class name="com.azure.cosmos.implementation.query.QueryInfo"/>
    <Method name="hasSelectValue"/>
    <Bug pattern="NP_NULL_ON_SOME_PATH_FROM_RETURN_VALUE"/>
  </Match>

  <!-- Bug: https://github.com/Azure/azure-sdk-for-java/issues/9110 -->
  <Match>
    <Class name="com.azure.cosmos.implementation.routing.Range"/>
    <Method name="isMaxInclusive"/>
    <Bug pattern="NP_NULL_ON_SOME_PATH_FROM_RETURN_VALUE"/>
  </Match>

  <!-- Bug: https://github.com/Azure/azure-sdk-for-java/issues/9110 -->
  <Match>
    <Class name="com.azure.cosmos.implementation.routing.Range"/>
    <Method name="isMinInclusive"/>
    <Bug pattern="NP_NULL_ON_SOME_PATH_FROM_RETURN_VALUE"/>
  </Match>

  <Match>
    <Class name="com.azure.cosmos.implementation.encryption.CosmosDataEncryptionKeyProvider"/>
    <Method name="initialize"/>
    <Bug pattern="NP_NULL_ON_SOME_PATH_FROM_RETURN_VALUE"/>
  </Match>

  <Match>
    <Class name="com.azure.cosmos.implementation.routing.UInt128"/>
    <Method name="compareTo"/>
    <Bug pattern="SA_FIELD_SELF_COMPARISON"/>
  </Match>

  <Match>
    <Class name="com.azure.cosmos.encryption.implementation.EncryptionProcessor"/>
    <Method name="decryptAndSerializeProperty"/>
    <Bug pattern="BC_UNCONFIRMED_CAST"/>
  </Match>

  <Match>
    <Class name="com.azure.cosmos.encryption.implementation.EncryptionProcessor"/>
    <Method name="encryptAndSerializeProperty"/>
    <Bug pattern="BC_UNCONFIRMED_CAST"/>
  </Match>
  <!-- Serializing a null value should return null to allow client to handle null cases
    consistently instead of injecting null payload behavior from the payload. -->
  <Match>
    <Class name="com.azure.data.schemaregistry.avro.SchemaRegistryAvroSerializer"/>
    <Method name="serialize"/>
    <Bug pattern="PZLA_PREFER_ZERO_LENGTH_ARRAYS"/>
  </Match>

  <!-- Exclude spotbug from non-shipping modules -->
  <Match>
    <Or>
      <Package name="com.azure.cosmos.benchmark"/>
      <Package name="com.azure.cosmos.examples"/>
      <Package name="com.azure.cosmos.examples.ChangeFeed"/>
      <Package name="com.azure.cosmos.rx.examples.multimaster"/>
      <Package name="com.azure.cosmos.rx.examples.multimaster.samples"/>
    </Or>
  </Match>

  <!-- Exclude vendor-ed apache-commons types from spotbug -->
  <Match>
    <Class name="~com\.azure\.cosmos\.implementation\.apachecommons(.+)"/>
  </Match>

  <!-- Exclude vendor-ed guava25 types from spotbug -->
  <Match>
    <Class name="~com\.azure\.cosmos\.implementation\.guava25(.+)"/>
  </Match>

  <!-- Exclude AAP source code types from spotbug -->
  <Match>
    <Class name="~com\.azure\.cosmos\.encryption\.implementation\.mdesrc(.+)"/>
  </Match>

  <!-- Exclude vendor-ed com.fasterxml.uuid:java-uuid-generator types from spotbug -->
  <Match>
    <Class name="~com\.azure\.cosmos\.implementation\.uuid(.+)"/>
  </Match>

  <Match>
    <Or>
      <Class name="~com.azure.cosmos.implementation.ImplementationBridgeHelpers(\$.*)?"/>
      <Class name="~com.azure.cosmos.implementation.DiagnosticsProvider(\$.*)?"/>
      <Class name="~com.azure.cosmos.test.implementation.ImplementationBridgeHelpers(\$.*)?"/>
    </Or>
    <Bug pattern="DM_EXIT"/>
  </Match>

  <!-- Empty byte array is returned as null to reactor. Reactor transform null from Callable to downstream onComplete  -->
  <Match>
    <Class name="~com\.azure\.core\.http\.(okhttp|vertx)\.implementation\.(OkHttpAsyncResponse|VertxHttpAsyncResponse)(.*)"/>
    <Method name="~(.*)\$(getBodyAsByteArray|null)\$(.*)"/>
    <Bug pattern="PZLA_PREFER_ZERO_LENGTH_ARRAYS"/>
  </Match>

  <!-- Internal Avro Parser does read the blockCount field. Seems to be a false positive.  -->
  <Match>
    <Or>
      <Class name="com.azure.storage.internal.avro.implementation.schema.complex.AvroArraySchema"/>
      <Class name="com.azure.storage.internal.avro.implementation.schema.complex.AvroMapSchema"/>
      <Class name="com.azure.storage.internal.avro.implementation.schema.file.AvroBlockSchema"/>
    </Or>
    <Bug pattern="DLS_DEAD_LOCAL_STORE"/>
  </Match>

  <!-- Internal Avro Parser does check the types before casting. Seems to be a false positive.  -->
  <Match>
    <Class name="com.azure.storage.internal.avro.implementation.schema.AvroSchema"/>
    <Method name="getSchema"/>
    <Bug pattern="BC_UNCONFIRMED_CAST"/>
  </Match>

  <!-- FluxInputStream definitely throws an IOException since this.lastError is an IOException. -->
  <Match>
    <Class name="com.azure.storage.common.implementation.FluxInputStream"/>
    <Method name="read"/>
    <Bug pattern="BC_UNCONFIRMED_CAST_OF_RETURN_VALUE"/>
  </Match>

  <!-- This dead store is due to a deficiency in the Customization class. We need to reference the original return type but we have no use for it so we just comment it out -->
  <Match>
    <Class name="com.azure.storage.blob.models.Block"/>
    <Method name="getSize"/>
    <Bug pattern="DLS_DEAD_LOCAL_STORE"/>
  </Match>

  <!-- Exclude REC_CATCH_EXCEPTION and false positive error for management samples. All samples in management catch Exception instead of throw it. -->
  <Match>
    <Package name="~com\.azure\.resourcemanager(\.[^.]+)*\.samples(\.[^.]+)*"/>
    <Bug pattern="REC_CATCH_EXCEPTION,
                  RCN_REDUNDANT_NULLCHECK_WOULD_HAVE_BEEN_A_NPE,
                  RCN_REDUNDANT_NULLCHECK_OF_NONNULL_VALUE"/>
  </Match>

  <!-- Exclude BC_UNCONFIRMED_CAST_OF_RETURN_VALUE as false positive -->
  <Match>
    <Or>
      <Class name="com.azure.resourcemanager.resources.fluentcore.dag.TaskGroup"/>
      <Class name="com.azure.resourcemanager.resources.fluentcore.dag.TaskGroup$ProxyTaskGroupWrapper"/>
    </Or>
    <Bug pattern="BC_UNCONFIRMED_CAST_OF_RETURN_VALUE"/>
  </Match>

  <!-- Exclude NM_CLASS_NOT_EXCEPTION for all resource manager due to it is just naming -->
  <Match>
    <Class name="~com\.azure\.resourcemanager(\.[^.]+)*"/>
    <Bug pattern="NM_CLASS_NOT_EXCEPTION"/>
  </Match>

  <!-- Exclude for Resource Manager generated code -->
  <!-- NP_LOAD_OF_KNOWN_NULL_VALUE - Known issue in autorest of setting parameters when calling REST API -->
  <!-- SIC_INNER_SHOULD_BE_STATIC_ANON - Known issue in autorest of inner Enumeration for InputStream response -->
  <!-- UPM_UNCALLED_PRIVATE_METHOD - Known issue in autorest to generate method that might not be called -->
  <!-- SKIPPED_CLASS_TOO_BIG - Nothing we can do about this -->
  <!-- PZLA_PREFER_ZERO_LENGTH_ARRAYS - byte array will return null by generator -->
  <Match>
    <Or>
      <Class name="~com\.azure\.resourcemanager(\.[^.]+)*\.fluent\.([^.]+)Client"/>
      <Class name="~com\.azure\.resourcemanager(\.[^.]+)*\.implementation\.([^.]+)ClientImpl"/>
    </Or>
    <Bug pattern="NP_LOAD_OF_KNOWN_NULL_VALUE,SKIPPED_CLASS_TOO_BIG,UPM_UNCALLED_PRIVATE_METHOD"/>
  </Match>
  <Match>
    <Class name="~com\.azure\.resourcemanager(\.[^.]+)*\.fluent(\.[^.]+)*"/>
    <Bug pattern="PZLA_PREFER_ZERO_LENGTH_ARRAYS"/>
  </Match>
  <Match>
    <Class name="~com\.azure\.resourcemanager(\.[^.]+)*\.implementation\.([^.]+)ClientImpl([^.]*)"/>
    <Bug pattern="SIC_INNER_SHOULD_BE_STATIC_ANON"/>
  </Match>
  <Match>
    <And>
      <Class name="~com\.azure\.resourcemanager(\.[^.]+)*\.implementation\.([^.]+)Impl"/>
      <Or>
        <Method name="manager"/>
        <Method name="serviceClient"/>
      </Or>
    </And>
    <Bug pattern="UPM_UNCALLED_PRIVATE_METHOD"/>
  </Match>

  <!-- Exception needs to be caught here.-->
  <Match>
    <Class name="com.azure.spring.cloud.config.AppConfigurationPropertySourceLocator"/>
    <Bug pattern="REC_CATCH_EXCEPTION"/>
  </Match>

  <!-- Exclude from spring related classes -->
  <Match>
    <And>
      <Or>
        <Class name="com.azure.spring.cloud.core.implementation.credential.resolver.AzureKeyCredentialResolver"/>
        <Class name="com.azure.spring.cloud.core.implementation.credential.resolver.AzureNamedKeyCredentialResolver"/>
        <Class name="com.azure.spring.cloud.core.implementation.credential.resolver.AzureSasCredentialResolver"/>
        <Class name="com.azure.spring.cloud.service.implementation.storage.credential.StorageSharedKeyCredentialResolver"/>
      </Or>
      <Method name="resolve"/>
    </And>
    <Bug pattern="BC_UNCONFIRMED_CAST"/>
  </Match>

  <!-- This match should be removed after fixing https://github.com/Azure/azure-sdk-for-java/issues/26356 -->
  <Match>
    <Class name="com.azure.spring.cloud.autoconfigure.implementation.keyvault.environment.KeyVaultOperation"/>
    <Field name="timer"/>
    <Bug pattern="ST_WRITE_TO_STATIC_FROM_INSTANCE_METHOD"/>
  </Match>

  <Match>
    <Class name="com.azure.spring.cloud.autoconfigure.implementation.context.AzureTokenCredentialAutoConfiguration$AzureServiceClientBuilderFactoryPostProcessor"/>
    <Field name="beanFactory"/>
    <Bug pattern="UWF_FIELD_NOT_INITIALIZED_IN_CONSTRUCTOR"/>
  </Match>

  <Match>
    <Class name="com.azure.spring.messaging.config.AzureListenerEndpointRegistrar"/>
    <Bug pattern="NP_NULL_ON_SOME_PATH"/>
  </Match>

  <!-- Incorrect flagging, already checked by if-else -->
  <Match>
    <Class name="com.azure.spring.cloud.autoconfigure.implementation.redis.AzureRedisAutoConfiguration"/>
    <Bug pattern="NP_NULL_ON_SOME_PATH_FROM_RETURN_VALUE"/>
  </Match>

  <!-- Incorrect flagging, already checked by if-else -->
  <Match>
    <Class name="com.azure.spring.cloud.autoconfigure.implementation.redis.AzureRedisAutoConfiguration"/>
    <Bug pattern="NP_NULL_PARAM_DEREF"/>
  </Match>

  <!-- The transient fields are not used if deserialization happens. -->
  <Match>
    <Class name="com.azure.identity.implementation.MsalAuthenticationAccount"/>
    <Field name="authenticationRecord"/>
    <Bug pattern="SE_TRANSIENT_FIELD_NOT_RESTORED"/>
  </Match>

  <!-- These fields are designed to be not written. They are for deserializing. -->
  <Match>
    <Class name="com.azure.identity.implementation.LinuxKeyRingAccessor$GError"/>
    <Bug pattern="UWF_UNWRITTEN_FIELD"/>
  </Match>

  <!-- These fields use File Reader with default encoding, java 8 doesn't support passing in encoding type. -->
  <Match>
    <Class name="com.azure.identity.implementation.IntelliJCacheAccessor"/>
    <Or>
      <Method name="getIntellijServicePrincipalDetails"/>
      <Method name="getKdbxPassword"/>
      <Method name="getCredentialFromKdbx"/>
      <Method name="parseRefreshTokenFromJson"/>
      <Method name="getIntelliJCredentialsFromIdentityMsalCache"/>
    </Or>
    <Bug pattern="DM_DEFAULT_ENCODING,
    REC_CATCH_EXCEPTION"/>
  </Match>

<<<<<<< HEAD
  <!-- The field is designed to be unread and for serialization purpose. -->
  <Match>
    <Class name="~com\.azure\.search\.documents\.indexes\.models\.(EdgeNGramTokenFilter|KeywordTokenizer|LuceneStandardTokenizer|NGramTokenFilter|SynonymMap)"/>
    <Bug pattern="URF_UNREAD_FIELD"/>
  </Match>

  <!-- Use static final ObjectMapper property to save the cost of ObjectMapper initialization. -->
  <Match>
    <Class name="com.azure.search.documents.SearchAsyncClient"/>
    <Bug pattern="SIC_INNER_SHOULD_BE_STATIC_ANON"/>
  </Match>

  <Match>
    <Class name="com.azure.core.experimental.serializer.JsonSerializer"/>
    <Bug pattern="NM_SAME_SIMPLE_NAME_AS_INTERFACE"/>
  </Match>

  <!-- Use the property to take the custom serializer from SearchClient. -->
  <Match>
    <Class name="~com\.azure\.search\.documents\.models\.(SearchResult|SuggestResult)"/>
    <Bug pattern="UWF_FIELD_NOT_INITIALIZED_IN_CONSTRUCTOR,SIC_INNER_SHOULD_BE_STATIC_ANON"/>
  </Match>

  <Match>
    <Or>
      <Class name="com.azure.core.serializer.json.jackson.JacksonJsonSerializer"/>
      <Class name="com.azure.core.serializer.json.gson.GsonJsonSerializer"/>
      <Class name="com.azure.core.test.http.LocalTestServer"/>
    </Or>
    <Bug pattern="SIC_INNER_SHOULD_BE_STATIC_ANON"/>
  </Match>
=======
>>>>>>> ac3c0baa
  <!-- Setup in Identity Test classes, required for the tests to work properly.-->
  <Match>
    <Class name="com.azure.identity.ClientCertificateCredentialTest"/>
    <Bug pattern="DMI_HARDCODED_ABSOLUTE_FILENAME"/>
  </Match>

  <Match>
    <Or>
      <Class name="com.azure.identity.implementation.IdentityClientTests"/>
      <Class name="com.azure.identity.implementation.SynchronizedAccessorTests"/>
    </Or>
    <Or>
      <Bug pattern="NP_NULL_ON_SOME_PATH_FROM_RETURN_VALUE"/> <!-- false positive -->
      <Bug pattern="UI_INHERITANCE_UNSAFE_GETRESOURCE"/>
    </Or>
  </Match>

  <Match>
    <Bug pattern="EI_EXPOSE_REP"/>
    <Or>
      <Class name="com.azure.core.implementation.AccessibleByteArrayOutputStream"/>
      <Class name="com.azure.core.implementation.ByteBufferCollector"/>
    </Or>
  </Match>

  <!-- EventGrid swagger naming -->
  <Match>
    <Or>
      <Class name="com.azure.messaging.eventgrid.implementation.models.CloudEvent"/>
      <Class name="com.azure.messaging.eventgrid.systemevents.AppConfigurationKeyValueDeletedEventData"/>
    </Or>
  </Match>
  <Bug pattern="NM_CONFUSING"/>

  <!--  This method is made synchronous by blocking and waiting for a result. They do not return
  anything, so it can be ignored. -->
  <Match>
    <Class name="com.microsoft.azure.eventgrid.implementation.EventGridClientImpl"/>
    <Method name="publishEvents"/>
    <Bug pattern="RV_RETURN_VALUE_IGNORED_NO_SIDE_EFFECT"/>
  </Match>

  <Match>
    <Class name="com.azure.ai.metricsadvisor.implementation.models.InfluxDBParameter"/>
    <Method name="getUserName"/>
    <Bug pattern="NM_CONFUSING"/>
  </Match>

  <!-- Disabling false positives in azure-core -->
  <!-- This Issue has been resolved as per spotbugs's recommended solution but the static checker still flags it, its a known issue with this rule. -->
  <Match>
    <Class name="com.azure.core.util.logging.ClientLogger"/>
    <Bug pattern="CRLF_INJECTION_LOGS"/>
  </Match>
  <Match>
    <Class name="com.azure.core.util.logging.LoggingEventBuilder"/>
    <Bug pattern="CRLF_INJECTION_LOGS"/>
  </Match>

  <!-- The predictable randomness doesn't expose any crucial detail in this case. -->
  <Match>
    <Or>
      <Class name="com.azure.core.http.policy.ExponentialBackoff"/>
      <And>
        <Class name="com.azure.core.util.CoreUtils"/>
        <Method name="randomUuid"/>
      </And>
    </Or>
    <Bug pattern="PREDICTABLE_RANDOM"/>
  </Match>

  <!-- In the default log level azure-core will not print the stack trace, but when the user opt-in for the lowest level log (DEBUG) we'll print it, which is expected. -->
  <Match>
    <Class name="com.azure.core.implementation.logging.DefaultLogger"/>
    <Bug pattern="INFORMATION_EXPOSURE_THROUGH_AN_ERROR_MESSAGE"/>
  </Match>

  <!-- False positives -->
  <Match>
    <Or>
      <And>
        <Class name="com.azure.security.keyvault.jca.KeyVaultKeyStore"/>
        <Method name="getFilenames"/>
      </And>
      <And>
        <Class name="com.azure.core.implementation.http.rest.SwaggerMethodParser"/>
        <Method name="serialize"/>
      </And>
    </Or>
    <Bug pattern="RCN_REDUNDANT_NULLCHECK_OF_NONNULL_VALUE"/>
  </Match>
  <Match>
    <Class name="com.azure.security.keyvault.jca.implementation.utils.HttpUtil"/>
    <Method name="~(get|post)"/>
    <Bug pattern="RCN_REDUNDANT_NULLCHECK_WOULD_HAVE_BEEN_A_NPE"/>
  </Match>
  <Match>
    <Class name="com.azure.security.keyvault.jca.implementation.KeyVaultPrivateKey"/>
    <Bug pattern="SE_BAD_FIELD"/>
  </Match>

  <!-- Returning a new copy of the object is not necessary for queuing system use cases.
  Client do not change content of message once message is created. Array copy would degrade the performance.
  https://github.com/Azure/azure-sdk-for-java/blob/master/sdk/core/azure-core-amqp/src/main/java/com/azure/core/amqp/models/AmqpMessageBody.java#L115 -->
  <Match>
    <Class name="com.azure.core.amqp.models.AmqpMessageBody"/>
    <Field name="data"/>
    <Bug pattern="EI_EXPOSE_REP"/>
  </Match>

  <!-- The DispositionWork doesn't need to be serializable -->
  <Match>
    <Class
      name="~com\.azure\.core\.amqp\.implementation\.handler\.ReceiverUnsettledDeliveries\$DispositionWork"/>
    <Bug pattern="SE_NO_SERIALVERSIONID"/>
  </Match>
  <Match>
    <Class
      name="~com\.azure\.core\.amqp\.implementation\.handler\.ReceiverUnsettledDeliveries\$DispositionWork"/>
    <Or>
      <Field name="desiredState"/>
      <Field name="mono"/>
    </Or>
    <Bug pattern="SE_BAD_FIELD"/>
  </Match>

    <!--  The returned Disposable can be ignored since Scheduler is closed when Reactor closes. -->
  <Match>
    <Class name="com.azure.core.amqp.implementation.ReactorExecutor"/>
    <Method name="start"/>
    <Bug pattern="RV_RETURN_VALUE_IGNORED_NO_SIDE_EFFECT"/>
  </Match>
    <Match>
    <Class name="com.azure.core.amqp.implementation.ReactorExecutor"/>
    <Method name="run"/>
    <Bug pattern="RV_RETURN_VALUE_IGNORED_NO_SIDE_EFFECT"/>
  </Match>

  <!-- For BinaryData, copying array contents degrades performance. The data returned as byte array from BinaryData is expected to be copied by the call if mutability is desired. -->
  <Match>
    <Class name="com.azure.core.implementation.util.ByteArrayContent"/>
    <Field name="content"/>
    <Bug pattern="EI_EXPOSE_REP"/>
  </Match>


  <!-- Buffered responses are only used when we know the response body will be deserialized into a POJO. -->
  <!-- Given that we don't want to waste resources copying the array when we return it. -->
  <!-- Additionally, we don't need to copy the array when receiving it as the process to convert the response into an array -->
  <!-- it will be deeply copied. -->
  <Match>
    <Or>
      <Class name="com.azure.core.http.netty.implementation.NettyAsyncHttpBufferedResponse"/>
      <Class name="com.azure.core.http.okhttp.implementation.OkHttpAsyncBufferedResponse"/>
    </Or>
    <Bug pattern="EI_EXPOSE_REP2"/>
  </Match>

  <!-- This is an internal type used to hold the request body which will not be mutated outside this class -->
  <Match>
    <Or>
      <Class name="com.azure.monitor.ingestion.implementation.LogsIngestionRequest"/>
    </Or>
    <Bug pattern="EI_EXPOSE_REP2,EI_EXPOSE_REP"/>
  </Match>

  <!-- Machine generated classes for MAA service generate spotBugs errors -->
  <Match>
    <Or>
      <Class name="~com.azure.security.attestation.implementation.models.*"/>
      <Class name="~com.azure.security.attestation.models.*+"/>
    </Or>
    <Or>
      <Bug pattern="PZLA_PREFER_ZERO_LENGTH_ARRAYS"/>
      <Bug pattern="UWF_FIELD_NOT_INITIALIZED_IN_CONSTRUCTOR"/>
    </Or>
  </Match>

  <!-- Generated implementation of Anomaly Detector is using an inline class -->
  <Match>
    <Class name="com.azure.ai.anomalydetector.implementation.AnomalyDetectorClientImpl"/>
    <Bug pattern="SIC_INNER_SHOULD_BE_STATIC_ANON"/>
  </Match>

  <!-- Generated implementation of Personalizer is using an inline class -->
  <Match>
    <Class name="com.azure.ai.personalizer.implementation.ModelsImpl"/>
    <Bug pattern="SIC_INNER_SHOULD_BE_STATIC_ANON"/>
  </Match>

  <!-- Some generated base clients in Purview Catalog do not send api-version -->
  <Match>
    <Class name="~com\.azure\.analytics\.purview\.catalog\.\w+BaseClient"/>
    <Bug pattern="URF_UNREAD_FIELD"/>
  </Match>

  <!-- Two clients in Confidential Ledger share the same builder resulting unused field in each  -->
  <Match>
    <Class name="~com\.azure\.security\.confidentialledger\.\w+BaseClient"/>
    <Bug pattern="URF_UNREAD_FIELD"/>
  </Match>

  <!-- This is a false positive. The type of TOptions is known because it is set
       in the constructor of the concrete class. -->
  <Match>
    <Class name="~com\.azure\.messaging\.eventhubs\.perf\.[\w]+Test"/>
    <Bug pattern="BC_UNCONFIRMED_CAST"/>
  </Match>

  <!-- We shouldn't return a zero-length array if null is provided to serialization/deserialization and clone methods. -->
  <Match>
    <Class name="com.azure.security.keyvault.keys.models.Base64UrlJsonDeserializer"/>
    <Method name="deserialize"/>
    <Bug pattern="PZLA_PREFER_ZERO_LENGTH_ARRAYS"/>
  </Match>
  <Match>
    <Class name="com.azure.security.keyvault.keys.models.ByteExtensions"/>
    <Method name="clone"/>
    <Bug pattern="PZLA_PREFER_ZERO_LENGTH_ARRAYS"/>
  </Match>

  <!-- If the ServiceVersion type doesn't implement Enum it would have already thrown an exception. -->
  <Match>
    <Class name="com.azure.core.test.implementation.AzureMethodSourceArgumentsProvider"/>
    <Method name="getServiceVersions"/>
    <Bug pattern="BC_UNCONFIRMED_CAST_OF_RETURN_VALUE"/>
  </Match>

  <!-- This is inside Azure Maps Implementation package (codegen), and cannot be modified via a customization. -->
  <Match>
    <Class name="com.azure.maps.render.implementation.RenderV2sImpl"/>
    <Method name="~getMap.*+"/>
    <Bug pattern="SIC_INNER_SHOULD_BE_STATIC_ANON"/>
  </Match>

  <Match>
    <Class name="com.azure.maps.render.implementation.RendersImpl"/>
    <Bug pattern="SIC_INNER_SHOULD_BE_STATIC_ANON"/>
  </Match>

  <Match>
    <Or>
      <Class name="com.azure.aot.graalvm.support.netty.implementation.features.TargetIoNettyHandlerSslJdkAlpnApplicationProtocolNegotiatorAlpnWrapper"/>
      <Class name="com.azure.aot.graalvm.support.netty.implementation.features.TargetIoNettyHandlerSslJdkAlpnApplicationProtocolNegotiatorAlpnWrapperJava8"/>
      <Class name="com.azure.aot.graalvm.support.netty.implementation.features.TargetIoNettyHandlerSslJdkSslContext"/>
      <Class name="com.azure.aot.graalvm.support.netty.implementation.features.TargetIoNettyHandlerSslSslContext"/>
    </Or>
    <Bug pattern="BC_IMPOSSIBLE_CAST"/>
  </Match>
  <Match>
    <Or>
      <Class name="com.azure.aot.graalvm.support.netty.implementation.features.TargetIoNettyHandlerCodecHttpHttpContentDecompressor"/>
    </Or>
    <Bug pattern="CI_CONFUSED_INHERITANCE"/>
  </Match>
  <Match>
    <Or>
      <Class name="com.azure.aot.graalvm.support.netty.implementation.features.TargetIoNettyHandlerSslOpenSsl"/>
    </Or>
    <Bug pattern="URF_UNREAD_FIELD"/>
  </Match>

  <!-- False-positive when using ClientLogger.logThrowableAsError/Warning -->
  <Match>
    <Or>
      <Class name="com.azure.core.implementation.jackson.FlatteningSerializer"/>
      <Class name="com.azure.core.serializer.json.jackson.implementation.FlatteningSerializer"/>
    </Or>
    <Method name="propertyOnlyFlattenSerialize"/>
    <Bug pattern="BC_UNCONFIRMED_CAST_OF_RETURN_VALUE"/>
  </Match>

  <!-- False-positive when using ClientLogger.logThrowableAsError/Warning -->
  <Match>
    <Or>
      <Class name="com.azure.core.http.okhttp.implementation.OkHttpFluxRequestBody"/>
      <Class name="com.azure.core.http.okhttp.implementation.OkHttpInputStreamRequestBody"/>
    </Or>
    <Method name="writeTo"/>
    <Bug pattern="BC_UNCONFIRMED_CAST_OF_RETURN_VALUE"/>
  </Match>

  <Match>
    <Class name="com.azure.core.implementation.http.rest.ResponseExceptionConstructorCache"/>
    <Method name="locateExceptionConstructor"/>
    <Bug pattern="REC_CATCH_EXCEPTION"/>
  </Match>

  <!-- Shaded code shouldn't run Spotbugs -->
  <Match>
    <Package name="~com\.azure\.json\.implementation\.jackson\.core.*"/>
  </Match>

  <Match>
    <Class name="com.azure.xml.implementation.DefaultXmlReader"/>
    <Bug pattern="XXE_XMLSTREAMREADER"/>
  </Match>

  <!-- This is intentional when calculating the Jenkins' lookup3 hash. -->
  <Match>
    <Class name="com.azure.messaging.eventhubs.PartitionResolver"/>
    <Method name="computeHash"/>
    <Bug pattern="SF_SWITCH_FALLTHROUGH"/>
  </Match>

  <!-- Non Shipped code -->
  <Match>
    <Package name="~com\.azure\.(jedis|lettuce|redisson).*"/>
    <Bug pattern="UL_UNRELEASED_LOCK_EXCEPTION_PATH,
                  NP_NULL_ON_SOME_PATH_FROM_RETURN_VALUE,
                  BC_UNCONFIRMED_CAST_OF_RETURN_VALUE,
                  UWF_FIELD_NOT_INITIALIZED_IN_CONSTRUCTOR,
                  UPM_UNCALLED_PRIVATE_METHOD,
                  DLS_DEAD_LOCAL_STORE,
                  DM_STRING_TOSTRING"/>
  </Match>

<<<<<<< HEAD
  <!-- Implementations of BinaryDataContent were transitioned from AtomicReference<byte[]> to volatile byte[] and AtomicReferenceFieldUpdater to reduce object size. -->
  <!-- Spotbugs raises a VO_VOLATILE_REFERENCE_TO_ARRAY now but this has the same issue as before where the array elements aren't volatile. -->
  <Match>
    <Bug pattern="VO_VOLATILE_REFERENCE_TO_ARRAY"/>
    <Class name="~com\.azure\.core\.implementation\.util\.(.*)Content"/>
    <Field name="bytes"/>
  </Match>

  <!-- Test classes that create clients in setup instead of constructor. -->
  <Match>
    <Bug pattern="UWF_FIELD_NOT_INITIALIZED_IN_CONSTRUCTOR"/>
    <Or>
      <Class name="com.azure.search.documents.GeographyPointTests"/>
      <Field name="searchAsyncClient"/>
    </Or>
    <Or>
      <Class name="com.azure.search.documents.GeographyPointTests"/>
      <Field name="searchClient"/>
    </Or>
  </Match>
  <!-- Derived type changes this field as a marker. -->
  <Match>
    <Class name="com.azure.core.test.TestBase"/>
    <Field name="enableTestProxy"/>
    <Bug pattern="MS_SHOULD_BE_FINAL"/>
  </Match>
  <!-- Exception is ignored in a loop waiting for an http endpoint -->
  <Match>
    <Class name="com.azure.core.test.utils.TestProxyManager"/>
    <Method name="checkAlive"/>
    <Bug pattern="DE_MIGHT_IGNORE"/>
  </Match>

  <!-- Suppress URF_UNREAD_FIELD, the fields are read but during serialization -->
  <Match>
    <Class name="com.azure.core.test.models.RecordFilePayload"/>
    <Field name="recordingFile"/>
    <Bug pattern="URF_UNREAD_FIELD"/>
  </Match>
  <Match>
    <Class name="com.azure.core.test.models.RecordFilePayload"/>
    <Field name="assetFile"/>
    <Bug pattern="URF_UNREAD_FIELD"/>
  </Match>

=======
>>>>>>> ac3c0baa
  <!-- Build tool suppressions -->
  <Match>
    <Class name="com.azure.sdk.build.tool.ReportGenerator"/>
    <Bug pattern="DM_DEFAULT_ENCODING"/>
  </Match>
  <Match>
    <Class name="com.azure.sdk.build.tool.mojo.AzureSdkMojo"/>
    <Field name="mojo"/>
    <Bug pattern="ST_WRITE_TO_STATIC_FROM_INSTANCE_METHOD"/>
  </Match>

  <Match>
    <Class name="com.azure.sdk.build.tool.util.logging.ConsoleLogger"/>
    <Field name="instance"/>
    <Bug pattern="LI_LAZY_INIT_STATIC"/>
  </Match>
  <Match>
    <Class name="com.azure.sdk.build.tool.util.logging.MojoLogger"/>
    <Field name="instance"/>
    <Bug pattern="LI_LAZY_INIT_STATIC"/>
  </Match>

  <!-- False positive, complaining about dereference of null 'source' on some paths, which can't happen based on the null validation checks. -->
  <Match>
    <Class name="com.azure.core.util.io.IOUtils"/>
    <Method name="transfer"/>
    <Bug pattern="NP_NULL_ON_SOME_PATH"/>
  </Match>

   <!-- Returning a new copy of the object is not necessary -->
  <Match>
    <Class name="~com\.azure\.ai\.openai\.models\.(AudioTranscriptionOptions|AudioTranslationOptions)"/>
    <Method name="&lt;init&gt;"/>
    <Bug pattern="EI_EXPOSE_REP2"/>
  </Match>

  <!-- False positive, it throws an IllegalArgumentException if non-exist method parameter type passed.-->
  <Match>
    <Class name="com.azure.ai.openai.implementation.MultipartDataHelper"/>
    <Method name="serializeRequest"/>
    <Bug pattern="BC_UNCONFIRMED_CAST_OF_RETURN_VALUE"/>
  </Match>

  <!-- Field is not initialized in Ctr but necessary safety measures are in place when accessing it -->
  <Match>
    <Class name="com.azure.messaging.servicebus.NonSessionProcessor"/>
    <Field name="rollingMessagePump"/>
    <Bug pattern="UWF_FIELD_NOT_INITIALIZED_IN_CONSTRUCTOR"/>
  </Match>
  <Match>
    <Class name="com.azure.messaging.servicebus.SessionProcessor"/>
    <Field name="rollingSessionsMessagePump"/>
    <Bug pattern="UWF_FIELD_NOT_INITIALIZED_IN_CONSTRUCTOR"/>
  </Match>
  <Match>
    <Class name="com.azure.messaging.servicebus.ServiceBusProcessor"/>
    <Field name="rollingMessagePump"/>
    <Bug pattern="UWF_FIELD_NOT_INITIALIZED_IN_CONSTRUCTOR"/>
  </Match>
  <!-- False positives -->
  <Match>
    <Class name="com.azure.messaging.servicebus.NonSessionProcessor$RollingNonSessionMessagePump"/>
    <Or>
      <Field name="builder"/>
      <Field name="logger"/>
      <Field name="disposable"/>
    </Or>
    <Bug pattern="SE_BAD_FIELD"/>
  </Match>
  <Match>
    <Class name="com.azure.messaging.servicebus.SessionProcessor$RollingSessionsMessagePump"/>
    <Or>
      <Field name="builder"/>
      <Field name="logger"/>
      <Field name="disposable"/>
    </Or>
    <Bug pattern="SE_BAD_FIELD"/>
  </Match>
  <Match>
    <Class name="com.azure.messaging.servicebus.ServiceBusProcessor$RollingMessagePump"/>
    <Or>
      <Field name="nonSessionBuilder"/>
      <Field name="sessionBuilder"/>
      <Field name="logger"/>
      <Field name="disposable"/>
    </Or>
    <Bug pattern="SE_BAD_FIELD"/>
  </Match>
  <!-- The RollingNonSessionMessagePump and RollingSessionsMessagePump doesn't need to be serializable -->
  <Match>
    <Class
      name="com.azure.messaging.servicebus.NonSessionProcessor$RollingNonSessionMessagePump"/>
    <Bug pattern="SE_NO_SERIALVERSIONID"/>
  </Match>
  <Match>
    <Class
      name="com.azure.messaging.servicebus.SessionProcessor$RollingSessionsMessagePump"/>
    <Bug pattern="SE_NO_SERIALVERSIONID"/>
  </Match>
  <Match>
    <Class
      name="com.azure.messaging.servicebus.ServiceBusProcessor$RollingMessagePump"/>
    <Bug pattern="SE_NO_SERIALVERSIONID"/>
  </Match>
  <!-- False positives -->
  <Match>
    <Class
        name="com.azure.messaging.servicebus.SessionsMessagePump$RollingSessionReceiver"/>
    <Or>
      <Field name="instrumentation"/>
      <Field name="logger"/>
      <Field name="messageFlux"/>
      <Field name="receiversTracker"/>
      <Field name="tracer"/>
      <Field name="managementNode"/>
      <Field name="serializer"/>
      <Field name="workerScheduler"/>
    </Or>
    <Bug pattern="SE_BAD_FIELD"/>
  </Match>
  <Match>
    <Class
        name="com.azure.messaging.servicebus.SessionsMessagePump$RollingSessionReceiver$NextSessionStream"/>
    <Or>
      <Field name="newSession"/>
    </Or>
    <Bug pattern="SE_BAD_FIELD"/>
  </Match>
  <Match>
    <Class
        name="com.azure.messaging.servicebus.ServiceBusSingleSessionManager$SessionReceiverStream"/>
    <Or>
      <Field name="sessionReceiver"/>
    </Or>
    <Bug pattern="SE_BAD_FIELD"/>
  </Match>
  <!-- The RollingSessionReceiver, NextSessionStream, $SessionReceiverStream doesn't need to be serializable -->
  <Match>
    <Class
        name="com.azure.messaging.servicebus.SessionsMessagePump$RollingSessionReceiver"/>
    <Bug pattern="SE_NO_SERIALVERSIONID"/>
  </Match>
  <Match>
    <Class
        name="com.azure.messaging.servicebus.SessionsMessagePump$RollingSessionReceiver$NextSessionStream"/>
    <Bug pattern="SE_NO_SERIALVERSIONID"/>
  </Match>
  <Match>
    <Class
        name="com.azure.messaging.servicebus.ServiceBusSingleSessionManager$SessionReceiverStream"/>
    <Bug pattern="SE_NO_SERIALVERSIONID"/>
  </Match>

  <!-- Comment to force CI to run Spotbugs against all SDKs -->
</FindBugsFilter><|MERGE_RESOLUTION|>--- conflicted
+++ resolved
@@ -28,10 +28,7 @@
   intention that a null could be passed in. In the original code, it would have thrown a
   NullReferenceException. -->
   <Match>
-    <Or>
-      <Class name="~com\.microsoft\.azure\.keyvault\.extensions\.KeyVaultKey\$[\w]+"/>
-      <Class name="com.azure.core.tracing.opentelemetry.OpenTelemetryTracer$Getter"/>
-    </Or>
+    <Class name="~com\.microsoft\.azure\.keyvault\.extensions\.KeyVaultKey\$[\w]+"/>
     <Bug pattern="NP_PARAMETER_MUST_BE_NONNULL_BUT_MARKED_AS_NULLABLE"/>
   </Match>
 
@@ -59,12 +56,7 @@
 
   <!-- Internal implementation details, not at risk.-->
   <Match>
-    <Or>
-      <!-- Internal implementation details, not at risk.-->
-      <Class name="~com\.azure\.identity\.implementation\.intellij\.IntelliJKdbxMetadata"/>
-      <!-- Testing model. -->
-      <Class name="com.azure.core.test.http.HttpClientTests$BinaryDataTestData"/>
-    </Or>
+    <Class name="~com\.azure\.identity\.implementation\.intellij\.IntelliJKdbxMetadata"/>
     <Bug pattern="EI_EXPOSE_REP,EI_EXPOSE_REP2"/>
   </Match>
 
@@ -124,11 +116,6 @@
   <!-- Cases where null arrays should return null instead of empty arrays -->
   <Match>
     <Or>
-      <Class name="com.azure.core.util.Base64Url"/>
-      <Class name="com.azure.core.util.CoreUtils"/>
-      <Class name="com.azure.core.implementation.serializer.HttpResponseDecodeData"/>
-      <Class name="com.azure.core.util.serializer.JacksonAdapter"/>
-      <Class name="com.azure.core.serializer.json.jackson.JacksonAdapter"/>
       <And>
         <Class name="com.microsoft.azure.servicebus.Utils"/>
         <Method name="getDataFromMessageBody"/>
@@ -150,14 +137,6 @@
         <Method name="getX509Thumbprint"/>
       </And>
       <And>
-        <Class name="com.azure.core.implementation.jackson.JacksonJsonReader"/>
-        <Method name="getBinary"/>
-      </And>
-      <And>
-        <Class name="com.azure.json.implementation.DefaultJsonReader"/>
-        <Method name="getBinary"/>
-      </And>
-      <And>
         <Class name="com.azure.json.gson.GsonJsonReader"/>
         <Method name="getBinary"/>
       </And>
@@ -169,14 +148,6 @@
         <Class name="com.azure.json.reflect.JacksonJsonReader"/>
         <Method name="getBinary"/>
       </And>
-      <And>
-        <Class name="com.azure.core.serializer.json.gson.implementation.GsonJsonReader"/>
-        <Method name="getBinary"/>
-      </And>
-      <And>
-        <Class name="com.azure.core.serializer.json.jackson.implementation.JacksonJsonReader"/>
-        <Method name="getBinary"/>
-      </And>
       <Class name="com.azure.security.keyvault.keys.implementation.models.BackupKeyResult"/>
       <Class name="com.azure.security.keyvault.keys.implementation.models.JsonWebKey"/>
       <Class name="com.azure.security.keyvault.keys.implementation.models.KeyOperationResult"/>
@@ -190,24 +161,12 @@
     <Bug pattern="PZLA_PREFER_ZERO_LENGTH_ARRAYS"/>
   </Match>
 
-  <!--False positive: https://github.com/spotbugs/spotbugs/issues/1219-->
-  <Match>
-    <Or>
-      <Class name="com.azure.core.implementation.jackson.ObjectMapperShim"/>
-      <Class name="com.azure.core.serializer.json.jackson.implementation.ObjectMapperShim"/>
-    </Or>
-    <Method name="createJsonMapper"/>
-    <Bug pattern="BC_UNCONFIRMED_CAST_OF_RETURN_VALUE"/>
-  </Match>
-
   <!-- Suppress non-null warning in the case that we change the code and it is possible for
   KeyVaultCredentials.getAuthenticationCredentials to return null. -->
   <Match>
     <Or>
-      <Class name="com.azure.core.util.CoreUtils"/> <!-- false positive -->
       <Class name="com.microsoft.azure.keyvault.authentication.KeyVaultCredentials"/>
       <Class name="com.azure.storage.blob.FileTransferExample"/>
-      <Class name="com.azure.core.test.utils.TestProxyDownloader"/>
     </Or>
     <Bug pattern="RCN_REDUNDANT_NULLCHECK_OF_NONNULL_VALUE"/>
   </Match>
@@ -218,22 +177,6 @@
       <Class name="com.azure.security.keyvault.jca.implementation.JreKeyStoreFactory"/> <!-- false positive -->
     </Or>
     <Bug pattern="RCN_REDUNDANT_NULLCHECK_OF_NONNULL_VALUE"/>
-  </Match>
-
-  <!-- try-with-resources bug https://github.com/spotbugs/spotbugs/issues/1694 -->
-  <Match>
-    <Or>
-      <Class name="com.azure.core.implementation.util.FileContent"/> <!-- false positive -->
-      <Method name="getBytes"/>
-    </Or>
-    <Bug pattern="RCN_REDUNDANT_NULLCHECK_OF_NONNULL_VALUE"/>
-  </Match>
-
-  <Match>
-    <Or>
-      <Class name="com.azure.core.util.CoreUtils"/> <!-- false positive -->
-    </Or>
-    <Bug pattern="RCN_REDUNDANT_NULLCHECK_OF_NULL_VALUE"/>
   </Match>
 
   <!-- These KeyVaultClientBase methods are made synchronous by blocking and waiting for a result. They do not return
@@ -278,7 +221,6 @@
     <Or>
       <Class name="~com\.microsoft\.azure\.(.+)Impl"/>
       <Class name="~com\.azure\.(.+)Impl"/>
-      <Class name="com.azure.core.util.CoreUtils"/>
     </Or>
     <Bug pattern="NP_LOAD_OF_KNOWN_NULL_VALUE"/>
   </Match>
@@ -430,73 +372,11 @@
     <Bug pattern="SE_BAD_FIELD"/>
   </Match>
 
-  <!-- No need to implements cloneable. -->
-  <Match>
-    <Or>
-      <Class name="com.azure.core.http.HttpPipelineNextPolicy"/>
-      <Class name="com.azure.core.http.HttpPipelineNextSyncPolicy"/>
-      <Class name="com.azure.core.http.HttpRequest"/>
-      <Class name="com.azure.core.implementation.http.HttpPipelineCallState"/>
-    </Or>
-    <Bug pattern="CN_IMPLEMENTS_CLONE_BUT_NOT_CLONEABLE"/>
-  </Match>
-
-  <!-- Uninitialized subscription property will be initialized on onSubscribe(). Spotbugs is unaware of reactor execution orders. -->
-  <Match>
-    <Or>
-      <Class name="com.azure.core.util.FluxUtil"/>
-      <Class name="com.azure.core.util.FluxUtil$1"/>
-      <Class name="com.azure.core.implementation.FileWriteSubscriber"/>
-      <Class name="com.azure.core.implementation.OutputStreamWriteSubscriber"/>
-    </Or>
-    <Bug pattern="UWF_FIELD_NOT_INITIALIZED_IN_CONSTRUCTOR"/>
-  </Match>
-
-  <!-- There is no need to make serializer or deserializer classes serializable. Suppress bugs related to these classes.
-  -->
-  <Match>
-    <Class
-      name="~com\.azure\.core\.implementation\.serializer\.jackson\.(AdditionalPropertiesDeserializer|AdditionalPropertiesSerializer|FlatteningDeserializer|FlatteningSerializer)"/>
-    <Bug pattern="SE_NO_SERIALVERSIONID"/>
-  </Match>
-
-  <!-- The casting problems do not exist in Azure use cases -->
-  <Match>
-    <Or>
-      <Class name="com.azure.core.implementation.MethodHandleReflectiveInvoker"/>
-      <Class name="com.azure.core.implementation.ReflectionUtilsMethodHandle"/>
-      <Class name="com.azure.core.implementation.TypeUtil"/>
-    </Or>
-    <Bug pattern="BC_UNCONFIRMED_CAST"/>
-  </Match>
-
   <!-- The fields are checked for null in the build method and throw exceptions if values for fields are not specified. -->
   <Match>
     <Class name="com.azure.identity.InteractiveBrowserCredentialBuilder"/>
     <Field name="port"/>
     <Bug pattern="UWF_FIELD_NOT_INITIALIZED_IN_CONSTRUCTOR"/>
-  </Match>
-
-  <!-- The major fields of poll strategy data subclass are non-serializable, and there is another design for serializing
-  the class proposed. Suppress the warning for current design. -->
-  <Match>
-    <Class
-      name="~com\.azure\.core\.management\.(CompletedPollStrategy\$CompletedPollStrategyData|ProvisioningStatePollStrategy\$ProvisioningStatePollStrategyData)"/>
-    <Bug pattern="SE_NO_SERIALVERSIONID"/>
-  </Match>
-
-  <!-- The major fields of poll strategy data subclass are non-serializable, and there is another design for serializing
-  the class proposed. Suppress the warning for current design. -->
-  <Match>
-    <Class
-      name="~com\.azure\.core\.management\.implementation\.(CompletedPollStrategy\$CompletedPollStrategyData|ProvisioningStatePollStrategy\$ProvisioningStatePollStrategyData)"/>
-    <Bug pattern="SE_BAD_FIELD"/>
-  </Match>
-
-  <!-- The checked field is always not null. -->
-  <Match>
-    <Class name="com.azure.core.management.implementation.AzureProxy"/>
-    <Bug pattern="NP_NULL_PARAM_DEREF"/>
   </Match>
 
   <!-- The switch cases are encoded version of all SAS query parameters, which will further be appended to a request URL it seems like. A default case wouldn't make sense -->
@@ -536,18 +416,6 @@
     <Bug pattern="MS_SHOULD_BE_FINAL"/>
   </Match>
 
-  <!-- The HttpRequest fields are serializable. Flux<T> and HttpHeaders are able to serialize and deserialize. -->
-  <Match>
-    <Class name="com.azure.core.http.HttpRequest"/>
-    <Bug pattern="SE_BAD_FIELD"/>
-  </Match>
-
-  <!-- Storing HttpResponseError as the Object value is not required to be serializable or transient -->
-  <Match>
-    <Class name="com.azure.core.exception.HttpResponseException"/>
-    <Bug pattern="SE_BAD_FIELD_STORE"/>
-  </Match>
-
   <!-- The two values can still change in the future. Change it will be a breaking code change.-->
   <Match>
     <Class name="com.microsoft.azure.servicebus.MessageReceiver"/>
@@ -580,13 +448,6 @@
     <Class name="com.microsoft.azure.servicebus.primitives.CoreMessageReceiver"/>
     <Method name="onReceiveComplete"/>
     <Bug pattern="AT_OPERATION_SEQUENCE_ON_CONCURRENT_ABSTRACTION"/>
-  </Match>
-
-  <!-- Incorrect flagging, the surrounding hasValue() checks that get() isn't null -->
-  <Match>
-    <Class name="com.azure.core.implementation.http.rest.AsyncRestProxy"/>
-    <Method name="~(.*)\$endSpanWhenDone\$(.*)"/>
-    <Bug pattern="NP_NULL_ON_SOME_PATH_FROM_RETURN_VALUE"/>
   </Match>
 
   <!-- Incorrect flagging, error will be thrown if value is null -->
@@ -622,12 +483,6 @@
     <Class name="com.azure.storage.blob.BlobClient"/>
     <Method name="downloadToFile"/>
     <Bug pattern="NP_NULL_PARAM_DEREF_ALL_TARGETS_DANGEROUS"/>
-  </Match>
-
-  <!-- Super doesn't need to be cloned since it is Object -->
-  <Match>
-    <Class name="com.azure.core.util.Configuration"/>
-    <Bug pattern="CN_IDIOM_NO_SUPER_CALL"/>
   </Match>
 
   <!-- Jackson property setter method is private -->
@@ -660,14 +515,6 @@
     <Bug pattern="UPM_UNCALLED_PRIVATE_METHOD"/>
   </Match>
 
-  <Match>
-    <Or>
-      <Class name="com.azure.core.util.polling.PollResponseJavaDocCodeSnippets"/>
-      <Class name="com.azure.core.util.polling.PollerJavaDocCodeSnippets"/>
-    </Or>
-    <Bug pattern="NP_LOAD_OF_KNOWN_NULL_VALUE,NP_ALWAYS_NULL,UPM_UNCALLED_PRIVATE_METHOD"/>
-  </Match>
-
   <!-- Field initialized by jackson property annotation -->
   <Match>
     <Class name="com.azure.security.keyvault.keys.models.webkey.JsonWebKey"/>
@@ -703,11 +550,7 @@
 
   <!-- This is a false positive. Exception is thrown and caught to map to a different type of exception-->
   <Match>
-    <Or>
-      <Class name="com.azure.messaging.eventhubs.PartitionPumpManager"/>
-      <Class name="com.azure.core.http.rest.ResponseExceptionConstructorCache"/>
-      <Class name="com.azure.core.tracing.opentelemetry.implementation.OpenTelemetrySpanSuppressionHelper"/>
-    </Or>
+    <Class name="com.azure.messaging.eventhubs.PartitionPumpManager"/>
     <Bug pattern="REC_CATCH_EXCEPTION"/>
   </Match>
 
@@ -738,30 +581,6 @@
     <Bug pattern="RV_RETURN_VALUE_IGNORED_BAD_PRACTICE"/>
   </Match>
 
-  <!-- Serializers define non-transient non-serializable instance field -->
-  <Match>
-    <Or>
-      <Class name="~com\.azure\.core\.implementation\.jackson\.(FlatteningSerializer|FlatteningDeserializer|AdditionalPropertiesSerializer|AdditionalPropertiesDeserializer)"/>
-      <Class name="~com\.azure\.core\.serializer\.json\.jackson\.implementation\.(FlatteningSerializer|FlatteningDeserializer|AdditionalPropertiesSerializer|AdditionalPropertiesDeserializer)"/>
-      <Class name="com.azure.core.serializer.json.jackson.JacksonAdapter$GlobalSerializerAdapter"/>
-    </Or>
-    <Bug pattern="SE_BAD_FIELD"/>
-  </Match>
-
-  <!-- FIXME: spotbugs issues in core test packages -->
-  <Match>
-    <Package name="com.azure.core.test(.(implementation|http))?"/>
-    <Bug pattern="DM_BOXED_PRIMITIVE_FOR_PARSING,
-                  DM_CONVERT_CASE,
-                  EC_UNRELATED_TYPES,
-                  REC_CATCH_EXCEPTION,
-                  DM_DEFAULT_ENCODING,
-                  NP_NULL_ON_SOME_PATH_FROM_RETURN_VALUE,
-                  RCN_REDUNDANT_NULLCHECK_WOULD_HAVE_BEEN_A_NPE,
-                  UPM_UNCALLED_PRIVATE_METHOD"/>
-  </Match>
-
-
   <!-- The field is read by parent class StorageOutputStream methods. -->
   <Match>
     <Class name="com.azure.storage.file.share.StorageFileOutputStream"/>
@@ -777,7 +596,6 @@
   <!-- Implementation name confusing with public API name and non-public API -->
   <Match>
     <Or>
-      <Class name="com.azure.core.implementation.http.UrlBuilder"/>
       <Class name="com.azure.storage.blob.implementation.models.AppendBlobAppendBlockFromUrlHeaders"/>
       <Class name="com.azure.storage.file.share.implementation.models.FileGetPropertiesHeaders"/>
       <Class name="com.azure.storage.file.datalake.implementation.models.PathAppendDataHeaders"/>
@@ -800,50 +618,9 @@
     <Bug pattern="NP_BOOLEAN_RETURN_NULL"/>
   </Match>
 
-  <!-- Incorrect flagging, there is already switchIfEmpty operator applied in the upstream to throw error on empty -->
-  <Match>
-    <Class name="com.azure.core.util.polling.SyncOverAsyncPoller"/>
-    <Method name="getFinalResult"/>
-    <Bug pattern="NP_NULL_ON_SOME_PATH_FROM_RETURN_VALUE"/>
-  </Match>
-
-  <!-- Incorrect flagging, there is already switchIfEmpty operator applied in the upstream to throw error on empty -->
-  <Match>
-    <Class name="com.azure.core.util.polling.SyncOverAsyncPoller"/>
-    <Method name="poll"/>
-    <Bug pattern="NP_NULL_ON_SOME_PATH_FROM_RETURN_VALUE"/>
-  </Match>
-
-  <!-- Incorrect flagging, there is already switchIfEmpty operator applied in the upstream to throw error on empty -->
-  <Match>
-    <Class name="com.azure.core.util.polling.SyncOverAsyncPoller"/>
-    <Method name="waitForCompletion"/>
-    <Bug pattern="NP_NULL_ON_SOME_PATH_FROM_RETURN_VALUE"/>
-  </Match>
-
-  <!-- Incorrect flagging, there is already switchIfEmpty operator applied in the upstream to throw error on empty -->
-  <Match>
-    <Class name="com.azure.core.util.polling.SyncOverAsyncPoller"/>
-    <Method name="waitUntil"/>
-    <Bug pattern="NP_NULL_ON_SOME_PATH_FROM_RETURN_VALUE"/>
-  </Match>
-
-  <!-- Incorrect flagging, there is already switchIfEmpty operator applied in the upstream to throw error on empty -->
-  <Match>
-    <Class name="com.azure.core.util.polling.PollingContext"/>
-    <Method name="clone"/>
-    <Bug pattern="CN_IMPLEMENTS_CLONE_BUT_NOT_CLONEABLE"/>
-  </Match>
-
-  <Match>
-    <Or>
-      <Class name="com.azure.core.util.paging.PagedFluxCoreJavaDocCodeSnippets"/>
-      <Class name="com.azure.storage.blob.implementation.models.BlobPropertiesInternalDownload"/>
-    </Or>
-    <Bug pattern="NP_LOAD_OF_KNOWN_NULL_VALUE,
-    SIC_INNER_SHOULD_BE_STATIC_ANON,
-    UMAC_UNCALLABLE_METHOD_OF_ANONYMOUS_CLASS,
-    NP_BOOLEAN_RETURN_NULL"/>
+  <Match>
+    <Class name="com.azure.storage.blob.implementation.models.BlobPropertiesInternalDownload"/>
+    <Bug pattern="NP_LOAD_OF_KNOWN_NULL_VALUE,SIC_INNER_SHOULD_BE_STATIC_ANON,UMAC_UNCALLABLE_METHOD_OF_ANONYMOUS_CLASS,NP_BOOLEAN_RETURN_NULL"/>
   </Match>
 
   <!-- Disable some spotbugs rules on perf-tests -->
@@ -1907,11 +1684,6 @@
 
   <!-- Exception in AutoCloseable.close is ignored -->
   <Match>
-    <Class name="com.azure.core.tracing.opentelemetry.OpenTelemetryHttpPolicy$ScalarPropagatingMono"/>
-    <Method name="subscribe"/>
-    <Bug pattern="DE_MIGHT_IGNORE"/>
-  </Match>
-  <Match>
     <Class name="com.azure.cosmos.implementation.TracerProvider"/>
     <Method name="subscribe"/>
     <Bug pattern="DE_MIGHT_IGNORE"/>
@@ -2102,13 +1874,6 @@
       <Class name="~com.azure.cosmos.test.implementation.ImplementationBridgeHelpers(\$.*)?"/>
     </Or>
     <Bug pattern="DM_EXIT"/>
-  </Match>
-
-  <!-- Empty byte array is returned as null to reactor. Reactor transform null from Callable to downstream onComplete  -->
-  <Match>
-    <Class name="~com\.azure\.core\.http\.(okhttp|vertx)\.implementation\.(OkHttpAsyncResponse|VertxHttpAsyncResponse)(.*)"/>
-    <Method name="~(.*)\$(getBodyAsByteArray|null)\$(.*)"/>
-    <Bug pattern="PZLA_PREFER_ZERO_LENGTH_ARRAYS"/>
   </Match>
 
   <!-- Internal Avro Parser does read the blockCount field. Seems to be a false positive.  -->
@@ -2274,40 +2039,6 @@
     REC_CATCH_EXCEPTION"/>
   </Match>
 
-<<<<<<< HEAD
-  <!-- The field is designed to be unread and for serialization purpose. -->
-  <Match>
-    <Class name="~com\.azure\.search\.documents\.indexes\.models\.(EdgeNGramTokenFilter|KeywordTokenizer|LuceneStandardTokenizer|NGramTokenFilter|SynonymMap)"/>
-    <Bug pattern="URF_UNREAD_FIELD"/>
-  </Match>
-
-  <!-- Use static final ObjectMapper property to save the cost of ObjectMapper initialization. -->
-  <Match>
-    <Class name="com.azure.search.documents.SearchAsyncClient"/>
-    <Bug pattern="SIC_INNER_SHOULD_BE_STATIC_ANON"/>
-  </Match>
-
-  <Match>
-    <Class name="com.azure.core.experimental.serializer.JsonSerializer"/>
-    <Bug pattern="NM_SAME_SIMPLE_NAME_AS_INTERFACE"/>
-  </Match>
-
-  <!-- Use the property to take the custom serializer from SearchClient. -->
-  <Match>
-    <Class name="~com\.azure\.search\.documents\.models\.(SearchResult|SuggestResult)"/>
-    <Bug pattern="UWF_FIELD_NOT_INITIALIZED_IN_CONSTRUCTOR,SIC_INNER_SHOULD_BE_STATIC_ANON"/>
-  </Match>
-
-  <Match>
-    <Or>
-      <Class name="com.azure.core.serializer.json.jackson.JacksonJsonSerializer"/>
-      <Class name="com.azure.core.serializer.json.gson.GsonJsonSerializer"/>
-      <Class name="com.azure.core.test.http.LocalTestServer"/>
-    </Or>
-    <Bug pattern="SIC_INNER_SHOULD_BE_STATIC_ANON"/>
-  </Match>
-=======
->>>>>>> ac3c0baa
   <!-- Setup in Identity Test classes, required for the tests to work properly.-->
   <Match>
     <Class name="com.azure.identity.ClientCertificateCredentialTest"/>
@@ -2322,14 +2053,6 @@
     <Or>
       <Bug pattern="NP_NULL_ON_SOME_PATH_FROM_RETURN_VALUE"/> <!-- false positive -->
       <Bug pattern="UI_INHERITANCE_UNSAFE_GETRESOURCE"/>
-    </Or>
-  </Match>
-
-  <Match>
-    <Bug pattern="EI_EXPOSE_REP"/>
-    <Or>
-      <Class name="com.azure.core.implementation.AccessibleByteArrayOutputStream"/>
-      <Class name="com.azure.core.implementation.ByteBufferCollector"/>
     </Or>
   </Match>
 
@@ -2356,47 +2079,10 @@
     <Bug pattern="NM_CONFUSING"/>
   </Match>
 
-  <!-- Disabling false positives in azure-core -->
-  <!-- This Issue has been resolved as per spotbugs's recommended solution but the static checker still flags it, its a known issue with this rule. -->
-  <Match>
-    <Class name="com.azure.core.util.logging.ClientLogger"/>
-    <Bug pattern="CRLF_INJECTION_LOGS"/>
-  </Match>
-  <Match>
-    <Class name="com.azure.core.util.logging.LoggingEventBuilder"/>
-    <Bug pattern="CRLF_INJECTION_LOGS"/>
-  </Match>
-
-  <!-- The predictable randomness doesn't expose any crucial detail in this case. -->
-  <Match>
-    <Or>
-      <Class name="com.azure.core.http.policy.ExponentialBackoff"/>
-      <And>
-        <Class name="com.azure.core.util.CoreUtils"/>
-        <Method name="randomUuid"/>
-      </And>
-    </Or>
-    <Bug pattern="PREDICTABLE_RANDOM"/>
-  </Match>
-
-  <!-- In the default log level azure-core will not print the stack trace, but when the user opt-in for the lowest level log (DEBUG) we'll print it, which is expected. -->
-  <Match>
-    <Class name="com.azure.core.implementation.logging.DefaultLogger"/>
-    <Bug pattern="INFORMATION_EXPOSURE_THROUGH_AN_ERROR_MESSAGE"/>
-  </Match>
-
   <!-- False positives -->
   <Match>
-    <Or>
-      <And>
-        <Class name="com.azure.security.keyvault.jca.KeyVaultKeyStore"/>
-        <Method name="getFilenames"/>
-      </And>
-      <And>
-        <Class name="com.azure.core.implementation.http.rest.SwaggerMethodParser"/>
-        <Method name="serialize"/>
-      </And>
-    </Or>
+    <Class name="com.azure.security.keyvault.jca.KeyVaultKeyStore"/>
+    <Method name="getFilenames"/>
     <Bug pattern="RCN_REDUNDANT_NULLCHECK_OF_NONNULL_VALUE"/>
   </Match>
   <Match>
@@ -2409,63 +2095,6 @@
     <Bug pattern="SE_BAD_FIELD"/>
   </Match>
 
-  <!-- Returning a new copy of the object is not necessary for queuing system use cases.
-  Client do not change content of message once message is created. Array copy would degrade the performance.
-  https://github.com/Azure/azure-sdk-for-java/blob/master/sdk/core/azure-core-amqp/src/main/java/com/azure/core/amqp/models/AmqpMessageBody.java#L115 -->
-  <Match>
-    <Class name="com.azure.core.amqp.models.AmqpMessageBody"/>
-    <Field name="data"/>
-    <Bug pattern="EI_EXPOSE_REP"/>
-  </Match>
-
-  <!-- The DispositionWork doesn't need to be serializable -->
-  <Match>
-    <Class
-      name="~com\.azure\.core\.amqp\.implementation\.handler\.ReceiverUnsettledDeliveries\$DispositionWork"/>
-    <Bug pattern="SE_NO_SERIALVERSIONID"/>
-  </Match>
-  <Match>
-    <Class
-      name="~com\.azure\.core\.amqp\.implementation\.handler\.ReceiverUnsettledDeliveries\$DispositionWork"/>
-    <Or>
-      <Field name="desiredState"/>
-      <Field name="mono"/>
-    </Or>
-    <Bug pattern="SE_BAD_FIELD"/>
-  </Match>
-
-    <!--  The returned Disposable can be ignored since Scheduler is closed when Reactor closes. -->
-  <Match>
-    <Class name="com.azure.core.amqp.implementation.ReactorExecutor"/>
-    <Method name="start"/>
-    <Bug pattern="RV_RETURN_VALUE_IGNORED_NO_SIDE_EFFECT"/>
-  </Match>
-    <Match>
-    <Class name="com.azure.core.amqp.implementation.ReactorExecutor"/>
-    <Method name="run"/>
-    <Bug pattern="RV_RETURN_VALUE_IGNORED_NO_SIDE_EFFECT"/>
-  </Match>
-
-  <!-- For BinaryData, copying array contents degrades performance. The data returned as byte array from BinaryData is expected to be copied by the call if mutability is desired. -->
-  <Match>
-    <Class name="com.azure.core.implementation.util.ByteArrayContent"/>
-    <Field name="content"/>
-    <Bug pattern="EI_EXPOSE_REP"/>
-  </Match>
-
-
-  <!-- Buffered responses are only used when we know the response body will be deserialized into a POJO. -->
-  <!-- Given that we don't want to waste resources copying the array when we return it. -->
-  <!-- Additionally, we don't need to copy the array when receiving it as the process to convert the response into an array -->
-  <!-- it will be deeply copied. -->
-  <Match>
-    <Or>
-      <Class name="com.azure.core.http.netty.implementation.NettyAsyncHttpBufferedResponse"/>
-      <Class name="com.azure.core.http.okhttp.implementation.OkHttpAsyncBufferedResponse"/>
-    </Or>
-    <Bug pattern="EI_EXPOSE_REP2"/>
-  </Match>
-
   <!-- This is an internal type used to hold the request body which will not be mutated outside this class -->
   <Match>
     <Or>
@@ -2527,13 +2156,6 @@
     <Class name="com.azure.security.keyvault.keys.models.ByteExtensions"/>
     <Method name="clone"/>
     <Bug pattern="PZLA_PREFER_ZERO_LENGTH_ARRAYS"/>
-  </Match>
-
-  <!-- If the ServiceVersion type doesn't implement Enum it would have already thrown an exception. -->
-  <Match>
-    <Class name="com.azure.core.test.implementation.AzureMethodSourceArgumentsProvider"/>
-    <Method name="getServiceVersions"/>
-    <Bug pattern="BC_UNCONFIRMED_CAST_OF_RETURN_VALUE"/>
   </Match>
 
   <!-- This is inside Azure Maps Implementation package (codegen), and cannot be modified via a customization. -->
@@ -2568,42 +2190,6 @@
       <Class name="com.azure.aot.graalvm.support.netty.implementation.features.TargetIoNettyHandlerSslOpenSsl"/>
     </Or>
     <Bug pattern="URF_UNREAD_FIELD"/>
-  </Match>
-
-  <!-- False-positive when using ClientLogger.logThrowableAsError/Warning -->
-  <Match>
-    <Or>
-      <Class name="com.azure.core.implementation.jackson.FlatteningSerializer"/>
-      <Class name="com.azure.core.serializer.json.jackson.implementation.FlatteningSerializer"/>
-    </Or>
-    <Method name="propertyOnlyFlattenSerialize"/>
-    <Bug pattern="BC_UNCONFIRMED_CAST_OF_RETURN_VALUE"/>
-  </Match>
-
-  <!-- False-positive when using ClientLogger.logThrowableAsError/Warning -->
-  <Match>
-    <Or>
-      <Class name="com.azure.core.http.okhttp.implementation.OkHttpFluxRequestBody"/>
-      <Class name="com.azure.core.http.okhttp.implementation.OkHttpInputStreamRequestBody"/>
-    </Or>
-    <Method name="writeTo"/>
-    <Bug pattern="BC_UNCONFIRMED_CAST_OF_RETURN_VALUE"/>
-  </Match>
-
-  <Match>
-    <Class name="com.azure.core.implementation.http.rest.ResponseExceptionConstructorCache"/>
-    <Method name="locateExceptionConstructor"/>
-    <Bug pattern="REC_CATCH_EXCEPTION"/>
-  </Match>
-
-  <!-- Shaded code shouldn't run Spotbugs -->
-  <Match>
-    <Package name="~com\.azure\.json\.implementation\.jackson\.core.*"/>
-  </Match>
-
-  <Match>
-    <Class name="com.azure.xml.implementation.DefaultXmlReader"/>
-    <Bug pattern="XXE_XMLSTREAMREADER"/>
   </Match>
 
   <!-- This is intentional when calculating the Jenkins' lookup3 hash. -->
@@ -2625,54 +2211,6 @@
                   DM_STRING_TOSTRING"/>
   </Match>
 
-<<<<<<< HEAD
-  <!-- Implementations of BinaryDataContent were transitioned from AtomicReference<byte[]> to volatile byte[] and AtomicReferenceFieldUpdater to reduce object size. -->
-  <!-- Spotbugs raises a VO_VOLATILE_REFERENCE_TO_ARRAY now but this has the same issue as before where the array elements aren't volatile. -->
-  <Match>
-    <Bug pattern="VO_VOLATILE_REFERENCE_TO_ARRAY"/>
-    <Class name="~com\.azure\.core\.implementation\.util\.(.*)Content"/>
-    <Field name="bytes"/>
-  </Match>
-
-  <!-- Test classes that create clients in setup instead of constructor. -->
-  <Match>
-    <Bug pattern="UWF_FIELD_NOT_INITIALIZED_IN_CONSTRUCTOR"/>
-    <Or>
-      <Class name="com.azure.search.documents.GeographyPointTests"/>
-      <Field name="searchAsyncClient"/>
-    </Or>
-    <Or>
-      <Class name="com.azure.search.documents.GeographyPointTests"/>
-      <Field name="searchClient"/>
-    </Or>
-  </Match>
-  <!-- Derived type changes this field as a marker. -->
-  <Match>
-    <Class name="com.azure.core.test.TestBase"/>
-    <Field name="enableTestProxy"/>
-    <Bug pattern="MS_SHOULD_BE_FINAL"/>
-  </Match>
-  <!-- Exception is ignored in a loop waiting for an http endpoint -->
-  <Match>
-    <Class name="com.azure.core.test.utils.TestProxyManager"/>
-    <Method name="checkAlive"/>
-    <Bug pattern="DE_MIGHT_IGNORE"/>
-  </Match>
-
-  <!-- Suppress URF_UNREAD_FIELD, the fields are read but during serialization -->
-  <Match>
-    <Class name="com.azure.core.test.models.RecordFilePayload"/>
-    <Field name="recordingFile"/>
-    <Bug pattern="URF_UNREAD_FIELD"/>
-  </Match>
-  <Match>
-    <Class name="com.azure.core.test.models.RecordFilePayload"/>
-    <Field name="assetFile"/>
-    <Bug pattern="URF_UNREAD_FIELD"/>
-  </Match>
-
-=======
->>>>>>> ac3c0baa
   <!-- Build tool suppressions -->
   <Match>
     <Class name="com.azure.sdk.build.tool.ReportGenerator"/>
@@ -2693,13 +2231,6 @@
     <Class name="com.azure.sdk.build.tool.util.logging.MojoLogger"/>
     <Field name="instance"/>
     <Bug pattern="LI_LAZY_INIT_STATIC"/>
-  </Match>
-
-  <!-- False positive, complaining about dereference of null 'source' on some paths, which can't happen based on the null validation checks. -->
-  <Match>
-    <Class name="com.azure.core.util.io.IOUtils"/>
-    <Method name="transfer"/>
-    <Bug pattern="NP_NULL_ON_SOME_PATH"/>
   </Match>
 
    <!-- Returning a new copy of the object is not necessary -->
