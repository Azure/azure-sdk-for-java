--- conflicted
+++ resolved
@@ -1937,8 +1937,7 @@
     UWF_UNWRITTEN_FIELD"/>
     </Match>
 
-<<<<<<< HEAD
-    <!-- Exclude vendor-ed com.fasterxml.uuid:java-uuid-generator types from spotbug -->
+  <!-- Exclude vendor-ed com.fasterxml.uuid:java-uuid-generator types from spotbug -->
   <Match>
     <Class name="~com\.azure\.cosmos\.implementation\.uuid(.+)"/>
     <Bug pattern="CN_IDIOM_NO_SUPER_CALL,
@@ -1951,10 +1950,8 @@
     SE_COMPARATOR_SHOULD_BE_SERIALIZABLE,
     CI_CONFUSED_INHERITANCE,
     MS_SHOULD_BE_FINAL"/>
-    </Match>
+  </Match>
     
-=======
->>>>>>> aebc0b01
   <!-- Empty byte array is returned as null to reactor. Reactor transform null from Callable to downstream onComplete  -->
   <Match>
     <Class name="~com\.azure\.core\.http\.okhttp\.OkHttpAsyncHttpClient\$OkHttpResponse(.*)"/>
