--- conflicted
+++ resolved
@@ -362,13 +362,12 @@
     <Bug pattern="MS_SHOULD_BE_FINAL"/>
   </Match>
 
-<<<<<<< HEAD
   <!-- The HttpRequest fields are serializable. Flux<T> and HttpHeaders are able to serialize and deserialize. -->
   <Match>
     <Class name="com.azure.core.http.HttpRequest"/>
     <Bug pattern="SE_BAD_FIELD"/>
   </Match>
-=======
+  
   <!-- The two values can still change in the future. Change it will be a breaking code change.-->
   <Match>
     <Class name="com.microsoft.azure.servicebus.MessageReceiver"/>
@@ -396,5 +395,4 @@
     <Bug pattern="PZLA_PREFER_ZERO_LENGTH_ARRAYS"/>
   </Match>
 
->>>>>>> 3d9fc0c3
 </FindBugsFilter>