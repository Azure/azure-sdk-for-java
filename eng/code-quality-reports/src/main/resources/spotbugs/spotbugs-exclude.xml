--- conflicted
+++ resolved
@@ -1771,37 +1771,6 @@
     <Bug pattern="RV_RETURN_VALUE_IGNORED_NO_SIDE_EFFECT"/>
   </Match>
 
-<<<<<<< HEAD
-  <Match>
-    <Class name="com.azure.ai.metricsadvisor.implementation.models.InfluxDBParameter"/>
-    <Method name="getUserName"/>
-    <Bug pattern="NM_CONFUSING"/>
-  </Match>
-
-  <!-- This is an internal type used to hold the request body which will not be mutated outside this class -->
-  <Match>
-    <Or>
-      <Class name="com.azure.monitor.ingestion.implementation.LogsIngestionRequest"/>
-    </Or>
-    <Bug pattern="EI_EXPOSE_REP2,EI_EXPOSE_REP"/>
-=======
-  <!-- False positives -->
-  <Match>
-    <Class name="com.azure.security.keyvault.jca.KeyVaultKeyStore"/>
-    <Method name="getFilenames"/>
-    <Bug pattern="RCN_REDUNDANT_NULLCHECK_OF_NONNULL_VALUE"/>
-  </Match>
-  <Match>
-    <Class name="com.azure.security.keyvault.jca.implementation.utils.HttpUtil"/>
-    <Method name="~(get|post)"/>
-    <Bug pattern="RCN_REDUNDANT_NULLCHECK_WOULD_HAVE_BEEN_A_NPE"/>
-  </Match>
-  <Match>
-    <Class name="com.azure.security.keyvault.jca.implementation.KeyVaultPrivateKey"/>
-    <Bug pattern="SE_BAD_FIELD"/>
->>>>>>> ea44eda7
-  </Match>
-
   <!-- Machine generated classes for MAA service generate spotBugs errors -->
   <Match>
     <Or>
