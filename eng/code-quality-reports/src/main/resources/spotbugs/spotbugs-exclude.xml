--- conflicted
+++ resolved
@@ -1,7 +1,6 @@
 <?xml version="1.0" encoding="UTF-8"?>
 
 <FindBugsFilter>
-<<<<<<< HEAD
   <!-- These existing KeyVault Attribute APIs return their super class rather than the actual type. -->
   <Match>
     <Class name="~com\.microsoft\.azure\.keyvault\.requests\.\w+Request"/>
@@ -244,11 +243,16 @@
     <Bug pattern="CN_IMPLEMENTS_CLONE_BUT_NOT_CLONEABLE"/>
   </Match>
 
-  <!-- The BaseURl and REST API treat NULL and EMPTY as different things. Necessary to keep NULL value. -->
-  <Match>
-    <Class name="~com\.azure\.common\.implementation\.(Base64Url|util\.ImplUtils|serializer\.HttpResponseDecodeData)"/>
-    <Bug pattern="PZLA_PREFER_ZERO_LENGTH_ARRAYS"/>
-  </Match>
+      <Match>
+        <Class name="~com\.azure\.common\.auth\.credentials\.(MSIConfigurationForAppService|MSIConfigurationForVirtualMachine)"/>
+        <Bug pattern="CN_IMPLEMENTS_CLONE_BUT_NOT_CLONEABLE"/>
+      </Match>
+
+      <!-- The BaseURl and REST API treat NULL and EMPTY as different things. Necessary to keep NULL value. -->
+      <Match>
+        <Class name="~com\.azure\.common\.implementation\.(Base64Url|util\.ImplUtils|serializer\.HttpResponseDecodeData)"/>
+        <Bug pattern="PZLA_PREFER_ZERO_LENGTH_ARRAYS"/>
+      </Match>
 
   <!-- There is no need to make serializer or deserializer classes serializable. Suppress bugs related to these classes.
   -->
@@ -257,171 +261,6 @@
     <Bug pattern="SE_NO_SERIALVERSIONID"/>
   </Match>
 
-  <!-- The casting problems do not exist in Azure use cases-->
-  <Match>
-    <Class name="com.azure.common.implementation.util.TypeUtil"/>
-    <Bug pattern="BC_UNCONFIRMED_CAST"/>
-  </Match>
-=======
-      <!-- These existing KeyVault Attribute APIs return their super class rather than the actual type. -->
-      <Match>
-        <Class name="~com\.microsoft\.azure\.keyvault\.requests\.\w+Request"/>
-        <Bug pattern="BC_UNCONFIRMED_CAST_OF_RETURN_VALUE"/>
-      </Match>
-
-      <!-- These keyvault models are already publicly released APIs with name
-      matching the simple name of superclass -->
-      <Match>
-        <Class name="~com\.microsoft\.azure\.keyvault\.models\.(CertificateBundle|CertificateOperation|IssuerBundle|KeyBundle|SecretBundle)" />
-        <Bug pattern="NM_SAME_SIMPLE_NAME_AS_SUPERCLASS"/>
-      </Match>
-
-      <!-- Cryptographic algorithms are publicly released APIs with incorrect name casing. -->
-      <Match>
-        <Or>
-          <Class name="~com\.microsoft\.azure\.keyvault\.cryptography\.algorithms\.(Aes|Rsa)(.+)" />
-          <Class name="~com\.microsoft\.azure\.keyvault\.cryptography\.(.+)Algorithm" />
-        </Or>
-        <Method name="~(CreateDecryptor|CreateEncryptor)" />
-        <Bug pattern="NM_METHOD_NAMING_CONVENTION"/>
-      </Match>
-
-      <!-- KeyVaultKey.DecryptResultTransform and SignResultTransform were not created with the
-      intention that a null could be passed in. In the original code, it would have thrown a
-      NullReferenceException. -->
-      <Match>
-        <Class name="~com\.microsoft\.azure\.keyvault\.extensions\.KeyVaultKey\$[\w]+"/>
-        <Bug pattern="NP_PARAMETER_MUST_BE_NONNULL_BUT_MARKED_AS_NULLABLE"/>
-      </Match>
-
-      <!-- Ignoring dropped exception and catch Exception because it existed in current SDK when migrated. -->
-      <Match>
-        <Class name="~com\.microsoft\.azure\.keyvault\.extensions\.CachingKeyResolver\$[0-9]+" />
-        <Method name="run" />
-        <Bug pattern="DE_MIGHT_IGNORE"/>
-      </Match>
-
-      <!-- Protected field already exists in the public API surface area even
-      though it is unused. -->
-      <Match>
-        <Class name="com.microsoft.azure.keyvault.cryptography.EcKey"/>
-        <Field name="defaultEncryptionAlgorithm"/>
-        <Bug pattern="UUF_UNUSED_PUBLIC_OR_PROTECTED_FIELD"/>
-      </Match>
-
-      <!-- Public field already exists in the public API surface area even
-      though it should be final. -->
-      <Match>
-        <Class name="com.microsoft.azure.eventhubs.impl.EventHubClientImpl"/>
-        <Field name="USER_AGENT"/>
-        <Bug pattern="MS_SHOULD_BE_FINAL"/>
-      </Match>
-
-      <!-- Public field already exists in the public API surface. -->
-      <Match>
-        <Class name="com.microsoft.azure.batch.auth.BatchUserTokenCredentials"/>
-        <Method name="username"/>
-        <Bug pattern="NM_CONFUSING"/>
-      </Match>
-
-      <!-- These KeyVault classes are publicly released APIs that intentionally return null rather
-      than an empty array. -->
-      <Match>
-        <Class name="~com\.microsoft\.azure\.keyvault\.(cryptography|models|webkey)\.[\w]+"/>
-        <Bug pattern="PZLA_PREFER_ZERO_LENGTH_ARRAYS"/>
-      </Match>
-
-      <!-- Suppress non-null warning in the case that we change the code and it is possible for
-      KeyVaultCredentials.getAuthenticationCredentials to return null. -->
-      <Match>
-        <Class name="com.microsoft.azure.keyvault.authentication.KeyVaultCredentials"/>
-        <Bug pattern="RCN_REDUNDANT_NULLCHECK_OF_NONNULL_VALUE"/>
-      </Match>
-
-      <!-- These KeyVaultClientBase methods are made synchronous by blocking and
-      waiting for a result. They do not return anything, so it can be ignored. -->
-      <Match>
-        <Class name="com.microsoft.azure.keyvault.implementation.KeyVaultClientBaseImpl"/>
-        <Method name="~(purgeDeletedCertificate|purgeDeletedKey|purgeDeletedSecret|purgeDeletedStorageAccount)"/>
-        <Bug pattern="RV_RETURN_VALUE_IGNORED_NO_SIDE_EFFECT"/>
-      </Match>
-
-      <!-- These autorest generated APIs for existing Azure SDK components supports Java 7.
-      Suppressing error for using anonymous inner classes. -->
-      <Match>
-        <Class name="~com\.microsoft\.azure\.(.+)Impl"/>
-        <Bug pattern="SIC_INNER_SHOULD_BE_STATIC_ANON"/>
-      </Match>
-
-      <!-- KeyVaultCredential values manipulated do not need to be localised. They
-      are base64 encoded or URL encoded.-->
-      <Match>
-        <Class name="com.microsoft.azure.keyvault.authentication.KeyVaultCredentials"/>
-        <Method name="~(extractChallenge|isValidChallenge|supportsMessageProtection)"/>
-        <Bug pattern="DM_CONVERT_CASE"/>
-      </Match>
-
-      <!-- HTTP header, "content-type" is not localised. -->
-      <Match>
-        <Class name="com.microsoft.azure.keyvault.messagesecurity.HttpMessageSecurity"/>
-        <Method name="unprotectResponse"/>
-        <Bug pattern="DM_CONVERT_CASE"/>
-      </Match>
-
-      <!-- HTTP header, "ocp-date" is not localised. -->
-      <Match>
-        <Class name="com.microsoft.azure.batch.auth.BatchSharedKeyCredentialsInterceptor"/>
-        <Method name="signHeader"/>
-        <Bug pattern="DM_CONVERT_CASE"/>
-      </Match>
-
-      <!-- Known issue in autorest where it will generate a variable with a value of null.
-      https://github.com/Azure/autorest.java/issues/324 -->
-      <Match>
-        <Class name="~com\.microsoft\.azure\.(.+)Impl"/>
-        <Bug pattern="NP_LOAD_OF_KNOWN_NULL_VALUE"/>
-      </Match>
-
-      <!-- Known issue in autorest where it will generate a variable with a value of null then use it in a not null check.
-      https://github.com/Azure/autorest.java/issues/328 -->
-      <Match>
-        <Class name="~com\.microsoft\.azure\.batch\.protocol\.implementation\.[\w]+Impl"/>
-        <Bug pattern="RCN_REDUNDANT_NULLCHECK_OF_NULL_VALUE"/>
-      </Match>
-
-      <Match>
-        <Class name="com.microsoft.azure.batch.CreateTasksErrorException"/>
-        <Or>
-          <Field name="failureTaskList"/>
-          <Field name="pendingTaskList"/>
-        </Or>
-        <Bug pattern="SE_BAD_FIELD"/>
-      </Match>
-
-      <!-- No need to implements cloneable. -->
-      <Match>
-        <Class name="com.azure.common.http.HttpPipelineNextPolicy"/>
-        <Bug pattern="CN_IMPLEMENTS_CLONE_BUT_NOT_CLONEABLE"/>
-      </Match>
-
-      <Match>
-        <Class name="~com\.azure\.common\.auth\.credentials\.(MSIConfigurationForAppService|MSIConfigurationForVirtualMachine)"/>
-        <Bug pattern="CN_IMPLEMENTS_CLONE_BUT_NOT_CLONEABLE"/>
-      </Match>
-
-      <!-- The BaseURl and REST API treat NULL and EMPTY as different things. Necessary to keep NULL value. -->
-      <Match>
-        <Class name="~com\.azure\.common\.implementation\.(Base64Url|util\.ImplUtils|serializer\.HttpResponseDecodeData)"/>
-        <Bug pattern="PZLA_PREFER_ZERO_LENGTH_ARRAYS"/>
-      </Match>
-
-      <!-- There is no need to make serializer or deserializer classes serializable. Suppress bugs related to these classes.
-      -->
-      <Match>
-        <Class name="~com\.azure\.common\.implementation\.serializer\.jackson\.(AdditionalPropertiesDeserializer|AdditionalPropertiesSerializer|FlatteningDeserializer|FlatteningSerializer)"/>
-        <Bug pattern="SE_NO_SERIALVERSIONID"/>
-      </Match>
-
       <!-- The casting problems do not exist in Azure use cases-->
       <Match>
         <Class name="com.azure.common.implementation.util.TypeUtil"/>
@@ -457,5 +296,4 @@
         <Class name="com.azure.common.auth.credentials.AzureCliCredentials"/>
         <Bug pattern="UWF_FIELD_NOT_INITIALIZED_IN_CONSTRUCTOR"/>
       </Match>
->>>>>>> caf3e3a0
 </FindBugsFilter>