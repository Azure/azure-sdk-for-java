<?xml version="1.0" encoding="UTF-8"?>

<FindBugsFilter>
  <!-- These existing KeyVault Attribute APIs return their super class rather than the actual type. -->
  <Match>
    <Class name="~com\.microsoft\.azure\.keyvault\.requests\.\w+Request"/>
    <Bug pattern="BC_UNCONFIRMED_CAST_OF_RETURN_VALUE"/>
  </Match>

  <!-- These keyvault models are already publicly released APIs with name matching the simple name of superclass -->
  <Match>
    <Class
      name="~com\.microsoft\.azure\.keyvault\.models\.(CertificateBundle|CertificateOperation|IssuerBundle|KeyBundle|SecretBundle)"/>
    <Bug pattern="NM_SAME_SIMPLE_NAME_AS_SUPERCLASS"/>
  </Match>

  <!-- Cryptographic algorithms are publicly released APIs with incorrect name casing. -->
  <Match>
    <Or>
      <Class name="~com\.microsoft\.azure\.keyvault\.cryptography\.algorithms\.(Aes|Rsa)(.+)"/>
      <Class name="~com\.microsoft\.azure\.keyvault\.cryptography\.(.+)Algorithm"/>
    </Or>
    <Method name="~(CreateDecryptor|CreateEncryptor)"/>
    <Bug pattern="NM_METHOD_NAMING_CONVENTION"/>
  </Match>

  <!-- KeyVaultKey.DecryptResultTransform and SignResultTransform were not created with the
  intention that a null could be passed in. In the original code, it would have thrown a
  NullReferenceException. -->
  <Match>
    <Or>
      <Class name="~com\.microsoft\.azure\.keyvault\.extensions\.KeyVaultKey\$[\w]+"/>
	  <Class name="com.azure.core.tracing.opentelemetry.OpenTelemetryTracer$Getter"/>
    </Or>
    <Bug pattern="NP_PARAMETER_MUST_BE_NONNULL_BUT_MARKED_AS_NULLABLE"/>
  </Match>

  <!-- Ignoring dropped exception and catch Exception because it existed in current SDK when migrated. -->
  <Match>
    <Class name="~com\.microsoft\.azure\.keyvault\.extensions\.CachingKeyResolver\$[0-9]+"/>
    <Method name="run"/>
    <Bug pattern="DE_MIGHT_IGNORE"/>
  </Match>

  <!-- Protected field already exists in the public API surface area even though it is unused. -->
  <Match>
    <Class name="com.microsoft.azure.keyvault.cryptography.EcKey"/>
    <Field name="defaultEncryptionAlgorithm"/>
    <Bug pattern="UUF_UNUSED_PUBLIC_OR_PROTECTED_FIELD"/>
  </Match>

  <!-- Defines native api, doesn't follow java style.-->
  <Match>
    <Class name="~com\.azure\.identity\.implementation\.WindowsCredentialApi(.+)"/>
    <Bug pattern="UUF_UNUSED_PUBLIC_OR_PROTECTED_FIELD,
      UWF_UNWRITTEN_PUBLIC_OR_PROTECTED_FIELD,
      NM_FIELD_NAMING_CONVENTION"/>
  </Match>

  <!-- Internal implementation details, not at risk.-->
  <Match>
    <Class name="~com\.azure\.identity\.implementation\.intellij\.IntelliJKdbxMetadata"/>
    <Bug pattern="EI_EXPOSE_REP,
      EI_EXPOSE_REP2"/>
  </Match>

  <Match>
    <Class name="~com\.azure\.identity\.implementation\.intellij\.IntelliJKdbxDatabase"/>
    <Bug pattern="NP_NULL_ON_SOME_PATH"/>
  </Match>

  <!-- Third party source code files, kept as it is.-->
  <Match>
    <Class name="~com\.azure\.identity\.implementation\.intellij\.LittleEndianDataInputStream"/>
    <Bug pattern="RV_RETURN_VALUE_IGNORED_NO_SIDE_EFFECT"/>
  </Match>

  <Match>
    <Class name="~com\.azure\.identity\.implementation\.intellij\.Salsa20"/>
    <Bug pattern="DM_DEFAULT_ENCODING"/>
  </Match>

  <!-- Exception needs to be caught here.-->
  <Match>
    <Class name="~com\.azure\.identity\.implementation\.VisualStudioCacheAccessor"/>
    <Bug pattern="REC_CATCH_EXCEPTION"/>
  </Match>

  <!-- Exception needs to be caught here.-->
  <Match>
    <Class name="~com\.azure\.identity\.IntelliJCredential"/>
    <Bug pattern="REC_CATCH_EXCEPTION"/>
  </Match>

  <!-- Accesses native api, doesn't follow java style.-->
  <Match>
    <Class name="~com\.azure\.identity\.implementation\.LinuxKeyRingAccessor(.+)"/>
    <Bug pattern="UWF_UNWRITTEN_FIELD"/>
  </Match>

  <!-- Accesses native api, doesn't follow java style.-->
  <Match>
    <Class name="com.azure.identity.implementation.WindowsCredentialAccessor"/>
    <Bug pattern="NP_UNWRITTEN_PUBLIC_OR_PROTECTED_FIELD"/>
  </Match>

  <!-- Public field already exists in the public API surface. -->
  <Match>
    <Class name="com.microsoft.azure.batch.auth.BatchUserTokenCredentials"/>
    <Method name="username"/>
    <Bug pattern="NM_CONFUSING"/>
  </Match>

  <!-- These KeyVault classes are publicly released APIs that intentionally return null rather than an empty array. -->
  <Match>
    <Class name="~com\.microsoft\.azure\.keyvault\.(cryptography|models|webkey)\.[\w]+"/>
    <Bug pattern="PZLA_PREFER_ZERO_LENGTH_ARRAYS"/>
  </Match>

  <!-- Cases where null arrays should return null instead of empty arrays -->
  <Match>
    <Or>
      <Class name="com.azure.core.util.Base64Url"/>
      <Class name="com.azure.core.util.CoreUtils"/>
      <Class name="com.azure.core.implementation.serializer.HttpResponseDecodeData"/>
      <Class name="com.azure.core.util.serializer.JacksonAdapter"/>
      <Class name="com.azure.core.serializer.json.jackson.JacksonAdapter"/>
      <And>
        <Class name="com.microsoft.azure.servicebus.Utils"/>
        <Method name="getDataFromMessageBody"/>
      </And>
      <And>
        <Class name="com.azure.security.keyvault.keys.implementation.Base64UrlJsonDeserializer"/>
        <Method name="deserialize"/>
      </And>
      <And>
        <Class name="com.azure.security.keyvault.keys.implementation.ByteExtensions"/>
        <Method name="clone"/>
      </And>
      <And>
        <Class name="com.azure.security.keyvault.keys.models.KeyProperties"/>
        <Method name="decode"/>
      </And>
      <And>
        <Class name="com.azure.security.keyvault.certificates.models.webkey.Base64UrlJsonDeserializer"/>
        <Method name="deserialize"/>
      </And>
      <And>
        <Class name="com.azure.security.keyvault.certificates.models.webkey.ByteExtensions"/>
        <Method name="clone"/>
      </And>
      <And>
        <Class name="com.azure.security.keyvault.certificates.models.CertificateProperties"/>
        <Method name="getX509Thumbprint"/>
      </And>
      <And>
        <Class name="com.azure.json.implementation.DefaultJsonReader"/>
        <Method name="getBinary"/>
      </And>
      <And>
        <Class name="com.azure.json.gson.GsonJsonReader"/>
        <Method name="getBinary"/>
      </And>
      <And>
        <Class name="com.azure.json.reflect.GsonJsonReader"/>
        <Method name="getBinary"/>
      </And>
      <And>
        <Class name="com.azure.json.reflect.JacksonJsonReader"/>
        <Method name="getBinary"/>
      </And>
    </Or>
    <Bug pattern="PZLA_PREFER_ZERO_LENGTH_ARRAYS"/>
  </Match>

  <!--False positive: https://github.com/spotbugs/spotbugs/issues/1219-->
  <Match>
    <Or>
      <Class name="com.azure.core.implementation.jackson.ObjectMapperShim"/>
      <Class name="com.azure.core.serializer.json.jackson.implementation.ObjectMapperShim"/>
    </Or>
    <Method name="createJsonMapper"/>
    <Bug pattern="BC_UNCONFIRMED_CAST_OF_RETURN_VALUE"/>
  </Match>

  <!-- Suppress non-null warning in the case that we change the code and it is possible for
  KeyVaultCredentials.getAuthenticationCredentials to return null. -->
  <Match>
    <Or>
      <Class name="com.azure.core.util.CoreUtils"/> <!-- false positive -->
      <Class name="com.microsoft.azure.keyvault.authentication.KeyVaultCredentials"/>
      <Class name="com.azure.storage.blob.FileTransferExample"/>
      <Class name="com.azure.core.test.utils.TestProxyDownloader"/>
    </Or>
    <Bug pattern="RCN_REDUNDANT_NULLCHECK_OF_NONNULL_VALUE"/>
  </Match>

  <!-- Suppress Redundant nullcheck error for JreCertificates$JREKeyStore.loadKeyStore(KeyStore). -->
  <Match>
    <Or>
      <Class name="com.azure.security.keyvault.jca.implementation.JREKeyStoreFactory"/> <!-- false positive -->
    </Or>
    <Bug pattern="RCN_REDUNDANT_NULLCHECK_OF_NONNULL_VALUE"/>
  </Match>

  <!-- try-with-resources bug https://github.com/spotbugs/spotbugs/issues/1694 -->
  <Match>
    <Or>
      <Class name="com.azure.core.implementation.util.FileContent"/> <!-- false positive -->
      <Method name="getBytes"/>
    </Or>
    <Bug pattern="RCN_REDUNDANT_NULLCHECK_OF_NONNULL_VALUE"/>
  </Match>

  <Match>
    <Or>
      <Class name="com.azure.core.util.CoreUtils"/> <!-- false positive -->
    </Or>
    <Bug pattern="RCN_REDUNDANT_NULLCHECK_OF_NULL_VALUE"/>
  </Match>

  <!-- These KeyVaultClientBase methods are made synchronous by blocking and waiting for a result. They do not return
  anything, so it can be ignored. -->
  <Match>
    <Class name="com.microsoft.azure.keyvault.implementation.KeyVaultClientBaseImpl"/>
    <Method name="~(purgeDeletedCertificate|purgeDeletedKey|purgeDeletedSecret|purgeDeletedStorageAccount)"/>
    <Bug pattern="RV_RETURN_VALUE_IGNORED_NO_SIDE_EFFECT"/>
  </Match>

  <!-- These autorest generated APIs for existing Azure SDK components supports Java 7. Suppressing error for using
  anonymous inner classes. -->
  <Match>
    <Class name="~com\.microsoft\.azure\.(.+)Impl"/>
    <Bug pattern="SIC_INNER_SHOULD_BE_STATIC_ANON"/>
  </Match>

  <!-- KeyVaultCredential values manipulated do not need to be localised. They are base64 encoded or URL encoded.-->
  <Match>
    <Class name="com.microsoft.azure.keyvault.authentication.KeyVaultCredentials"/>
    <Method name="~(extractChallenge|isValidChallenge|supportsMessageProtection)"/>
    <Bug pattern="DM_CONVERT_CASE"/>
  </Match>

  <!-- HTTP header, "content-type" is not localised. -->
  <Match>
    <Class name="com.microsoft.azure.keyvault.messagesecurity.HttpMessageSecurity"/>
    <Method name="unprotectResponse"/>
    <Bug pattern="DM_CONVERT_CASE"/>
  </Match>

  <!-- HTTP header, "ocp-date" is not localised. -->
  <Match>
    <Class name="com.microsoft.azure.batch.auth.BatchSharedKeyCredentialsInterceptor"/>
    <Method name="signHeader"/>
    <Bug pattern="DM_CONVERT_CASE"/>
  </Match>

  <!-- Known issue in autorest where it will generate a variable with a value of null.
  https://github.com/Azure/autorest.java/issues/324 -->
  <Match>
    <Or>
      <Class name="~com\.microsoft\.azure\.(.+)Impl"/>
      <Class name="~com\.azure\.(.+)Impl"/>
      <Class name="com.azure.core.util.CoreUtils"/>
    </Or>
    <Bug pattern="NP_LOAD_OF_KNOWN_NULL_VALUE"/>
  </Match>

  <!-- Public field already exists in the public API surface area even though no writes were seen to this public field.
    https://github.com/Azure/azure-sdk-for-java/blob/master/sdk/eventhubs/microsoft-azure-eventhubs/src/main/java/com/microsoft/azure/eventhubs/BatchOptions.java#L50
    https://github.com/Azure/azure-sdk-for-java/blob/master/sdk/eventhubs/microsoft-azure-eventhubs/src/main/java/com/microsoft/azure/eventhubs/BatchOptions.java#L57 -->
  <Match>
    <Class name="com.microsoft.azure.eventhubs.BatchOptions"/>
    <Field name="~(maxMessageSize|partitionKey)"/>
    <Bug pattern="UWF_UNWRITTEN_PUBLIC_OR_PROTECTED_FIELD"/>
  </Match>

  <!-- Public method already exists in the public API surface area even though it has confusing name.
    https://github.com/Azure/azure-sdk-for-java/blob/master/sdk/eventhubs/microsoft-azure-eventhubs/src/main/java/com/microsoft/azure/eventhubs/impl/MessageReceiver.java#L247
    https://github.com/Azure/azure-sdk-for-java/blob/master/sdk/eventhubs/microsoft-azure-eventhubs/src/main/java/com/microsoft/azure/eventhubs/impl/MessageReceiver.java#L251
    https://github.com/Azure/azure-sdk-for-java/blob/master/sdk/eventhubs/microsoft-azure-eventhubs/src/main/java/com/microsoft/azure/eventhubs/impl/MessagingFactory.java#L146 -->
  <Match>
    <Class name="~com\.microsoft\.azure\.eventhubs\.impl\.(MessageReceiver|MessagingFactory)"/>
    <Bug pattern="NM_CONFUSING"/>
  </Match>

  <!-- Returning a new copy of the object is not necessary
    https://github.com/Azure/azure-sdk-for-java/blob/master/sdk/eventhubs/microsoft-azure-eventhubs/src/main/java/com/microsoft/azure/eventhubs/EventHubRuntimeInformation.java#L62 -->
  <Match>
    <Class name="com.microsoft.azure.eventhubs.EventHubRuntimeInformation"/>
    <Method name="~(getPartitionIds|onConnectionInit)"/>
    <Bug pattern="EI_EXPOSE_REP,EI_EXPOSE_REP2"/>
  </Match>

  <!-- EventHubRuntimeInformation is populated by the service. There is no user input. Copying partitionId contents is
    not necessary.
    https://github.com/Azure/azure-sdk-for-java/blob/master/sdk/eventhubs/microsoft-azure-eventhubs/src/main/java/com/microsoft/azure/eventhubs/EventHubRuntimeInformation.java#L27 -->
  <Match>
    <Class name="com.microsoft.azure.eventhubs.EventHubRuntimeInformation"/>
    <Field name="partitionIds"/>
    <Bug pattern="EI_EXPOSE_REP2"/>
  </Match>

  <!-- Public field already exists in the public API surface area even though it should be final.
    https://github.com/Azure/azure-sdk-for-java/blob/master/sdk/eventhubs/microsoft-azure-eventhubs/src/main/java/com/microsoft/azure/eventhubs/impl/EventHubClientImpl.java#L41 -->
  <Match>
    <Class name="com.microsoft.azure.eventhubs.impl.EventHubClientImpl"/>
    <Field name="USER_AGENT"/>
    <Bug pattern="MS_SHOULD_BE_FINAL,UWF_NULL_FIELD"/>
  </Match>

  <!-- Values are initialized at runtime
    https://github.com/Azure/azure-sdk-for-java/blob/master/sdk/eventhubs/microsoft-azure-eventhubs/src/main/java/com/microsoft/azure/eventhubs/impl/EventHubClientImpl.java#L47 -->
  <Match>
    <Class name="com.microsoft.azure.eventhubs.impl.EventHubClientImpl"/>
    <Field name="~(sender|timer|underlyingFactory)"/>
    <Bug pattern="UWF_FIELD_NOT_INITIALIZED_IN_CONSTRUCTOR"/>
  </Match>

  <!-- Returning a new copy of the object is not necessary
    https://github.com/Azure/azure-sdk-for-java/blob/master/sdk/eventhubs/microsoft-azure-eventhubs/src/main/java/com/microsoft/azure/eventhubs/impl/ReplayableWorkItem.java#L35 -->
  <Match>
    <Class name="com.microsoft.azure.eventhubs.impl.ReplayableWorkItem"/>
    <Field name="amqpMessage"/>
    <Bug pattern="EI_EXPOSE_REP"/>
  </Match>

  <!-- Return value is fine to not check, if add, it will be a redundant step
    https://github.com/Azure/azure-sdk-for-java/blob/master/sdk/eventhubs/microsoft-azure-eventhubs/src/main/java/com/microsoft/azure/eventhubs/impl/FaultTolerantObject.java#L80
    https://github.com/Azure/azure-sdk-for-java/blob/master/sdk/eventhubs/microsoft-azure-eventhubs/src/main/java/com/microsoft/azure/eventhubs/impl/FaultTolerantObject.java#L123 -->
  <Match>
    <Class name="~com\.microsoft\.azure\.eventhubs\.impl\.FaultTolerantObject(\$(1|2))?"/>
    <Method name="~(onEvent|runOnOpenedObject|close)"/>
    <Bug pattern="RV_RETURN_VALUE_IGNORED_BAD_PRACTICE"/>
  </Match>

  <!-- Bytes array are designed to return null if it is null
    https://github.com/Azure/azure-sdk-for-java/blob/master/sdk/eventhubs/microsoft-azure-eventhubs/src/main/java/com/microsoft/azure/eventhubs/impl/EventDataImpl.java#L150
    https://github.com/Azure/azure-sdk-for-java/blob/master/sdk/eventhubs/microsoft-azure-eventhubs/src/main/java/com/microsoft/azure/eventhubs/impl/PartitionReceiverImpl.java#L278 -->
  <Match>
    <Class name="~com\.microsoft\.azure\.eventhubs\.impl\.(EventDataImpl|PartitionReceiverImpl)"/>
    <Method name="~(getBytes|getDesiredCapabilities)"/>
    <Bug pattern="PZLA_PREFER_ZERO_LENGTH_ARRAYS"/>
  </Match>

  <!-- EventHubClientImpl.USER_AGENT is public and can be set by consumers of the SDK to not be null.
  https://github.com/Azure/azure-sdk-for-java/blob/master/sdk/eventhubs/microsoft-azure-eventhubs/src/main/java/com/microsoft/azure/eventhubs/impl/ConnectionHandler.java#L88 -->
  <Match>
    <Class name="com.microsoft.azure.eventhubs.impl.ConnectionHandler"/>
    <Method name="onConnectionInit"/>
    <Bug pattern="UWF_NULL_FIELD"/>
  </Match>

  <!-- Unchecked cast already exists as inner class of a public class but they are logically correct so it can be ignored.
    https://github.com/Azure/azure-sdk-for-java/blob/master/eventhubs/data-plane/azure-eventhubs-eph/src/main/java/com/microsoft/azure/eventprocessorhost/PartitionManager.java#L323 -->
  <Match>
    <Class name="com.microsoft.azure.eventprocessorhost.PartitionManager$FinalException"/>
    <Method name="getInner"/>
    <Bug pattern="BC_UNCONFIRMED_CAST_OF_RETURN_VALUE"/>
  </Match>

  <!-- Even though volatile reference to an array exists in protected API surface area changing it will cause another public API surface to change.
    https://github.com/Azure/azure-sdk-for-java/blob/master/eventhubs/data-plane/azure-eventhubs-eph/src/main/java/com/microsoft/azure/eventprocessorhost/PartitionManager.java#L29 -->
  <Match>
    <Class name="com.microsoft.azure.eventprocessorhost.PartitionManager"/>
    <Field name="partitionIds"/>
    <Bug pattern="VO_VOLATILE_REFERENCE_TO_ARRAY"/>
  </Match>

  <!-- Unchecked cast already exists in the public API surface area, they are logically right, so it can be ignored.
    At AzureStorageCheckpointLeaseManager.java:[line 180,430,446,542,574]
      https://github.com/Azure/azure-sdk-for-java/blob/master/eventhubs/data-plane/azure-eventhubs-eph/src/main/java/com/microsoft/azure/eventprocessorhost/AzureStorageCheckpointLeaseManager.java#L180
    At InMemoryLeaseManager.java:[line 148,155,209,241,268]
      https://github.com/Azure/azure-sdk-for-java/blob/master/eventhubs/data-plane/azure-eventhubs-eph/src/main/java/com/microsoft/azure/eventprocessorhost/InMemoryLeaseManager.java#L155 -->
  <Match>
    <Class
      name="~com\.microsoft\.azure\.eventprocessorhost\.(AzureStorageCheckpointLeaseManager|InMemoryLeaseManager)"/>
    <Bug pattern="BC_UNCONFIRMED_CAST"/>
  </Match>

  <!-- Public inner class already exists in the public API surface area even though it should be static.
    At EventProcessorOptions.java:[lines 234-237]
      https://github.com/Azure/azure-sdk-for-java/blob/master/eventhubs/data-plane/azure-eventhubs-eph/src/main/java/com/microsoft/azure/eventprocessorhost/EventProcessorOptions.java#L234 -->
  <Match>
    <Class
      name="~com\.microsoft.azure\.eventprocessorhost\.EventProcessorOptions\$(EndOfStreamInitialPositionProvider|StartOfStreamInitialPositionProvider)"/>
    <Bug pattern="SIC_INNER_SHOULD_BE_STATIC"/>
  </Match>

  <!-- EventProcessorHost and ExceptionReceivedEventArgs are shipped with method in its public surface area.
    https://github.com/Azure/azure-sdk-for-java/blob/master/eventhubs/data-plane/azure-eventhubs-eph/src/main/java/com/microsoft/azure/eventprocessorhost/EventProcessorHost.java#L346 -->
  <Match>
    <Class name="com.microsoft.azure.eventprocessorhost.EventProcessorHost"/>
    <Method name="getHostName"/>
    <Bug pattern="NM_CONFUSING"/>
  </Match>

  <!-- Known issue in autorest where it will generate a variable with a value of null then use it in a not null check.
  https://github.com/Azure/autorest.java/issues/328 -->
  <Match>
    <Or>
      <Class name="~com\.microsoft\.azure\.batch\.protocol\.implementation\.[\w]+Impl"/>
    </Or>
    <Bug pattern="RCN_REDUNDANT_NULLCHECK_OF_NULL_VALUE"/>
  </Match>

  <Match>
    <Class name="com.microsoft.azure.batch.CreateTasksErrorException"/>
    <Or>
      <Field name="failureTaskList"/>
      <Field name="pendingTaskList"/>
    </Or>
    <Bug pattern="SE_BAD_FIELD"/>
  </Match>

  <!-- No need to implements cloneable. -->
  <Match>
    <Or>
      <Class name="com.azure.core.http.HttpPipelineNextPolicy"/>
      <Class name="com.azure.core.http.HttpPipelineNextSyncPolicy"/>
      <Class name="com.azure.core.http.HttpRequest"/>
      <Class name="com.azure.core.implementation.http.HttpPipelineCallState"/>
    </Or>
    <Bug pattern="CN_IMPLEMENTS_CLONE_BUT_NOT_CLONEABLE"/>
  </Match>

  <!-- Uninitialized subscription property will be initialized on onSubscribe(). Spotbugs is unaware of reactor execution orders. -->
  <Match>
    <Or>
      <Class name="com.azure.core.util.FluxUtil"/>
      <Class name="com.azure.core.util.FluxUtil$1"/>
      <Class name="com.azure.core.implementation.FileWriteSubscriber"/>
      <Class name="com.azure.core.implementation.OutputStreamWriteSubscriber"/>
    </Or>
    <Bug pattern="UWF_FIELD_NOT_INITIALIZED_IN_CONSTRUCTOR"/>
  </Match>

  <!-- There is no need to make serializer or deserializer classes serializable. Suppress bugs related to these classes.
  -->
  <Match>
    <Class
      name="~com\.azure\.core\.implementation\.serializer\.jackson\.(AdditionalPropertiesDeserializer|AdditionalPropertiesSerializer|FlatteningDeserializer|FlatteningSerializer)"/>
    <Bug pattern="SE_NO_SERIALVERSIONID"/>
  </Match>

  <!-- The casting problems do not exist in Azure use cases -->
  <Match>
    <Or>
      <Class name="com.azure.core.implementation.TypeUtil"/>
      <Class name="com.azure.core.implementation.ReflectionUtils"/>
    </Or>
    <Bug pattern="BC_UNCONFIRMED_CAST"/>
  </Match>

  <!-- The fields are checked for null in the build method and throw exceptions if values for fields are not specified. -->
  <Match>
    <Class name="com.azure.identity.InteractiveBrowserCredentialBuilder"/>
    <Field name="port"/>
    <Bug pattern="UWF_FIELD_NOT_INITIALIZED_IN_CONSTRUCTOR"/>
  </Match>

  <!-- The major fields of poll strategy data subclass are non-serializable, and there is another design for serializing
  the class proposed. Suppress the warning for current design. -->
  <Match>
    <Class
      name="~com\.azure\.core\.management\.(CompletedPollStrategy\$CompletedPollStrategyData|ProvisioningStatePollStrategy\$ProvisioningStatePollStrategyData)"/>
    <Bug pattern="SE_NO_SERIALVERSIONID"/>
  </Match>

  <!-- The major fields of poll strategy data subclass are non-serializable, and there is another design for serializing
  the class proposed. Suppress the warning for current design. -->
  <Match>
    <Class
      name="~com\.azure\.core\.management\.implementation\.(CompletedPollStrategy\$CompletedPollStrategyData|ProvisioningStatePollStrategy\$ProvisioningStatePollStrategyData)"/>
    <Bug pattern="SE_BAD_FIELD"/>
  </Match>

  <!-- The checked field is always not null. -->
  <Match>
    <Class name="com.azure.core.management.implementation.AzureProxy"/>
    <Bug pattern="NP_NULL_PARAM_DEREF"/>
  </Match>

  <!-- The switch cases are encoded version of all SAS query parameters, which will further be appended to a request URL it seems like. A default case wouldn't make sense -->
  <Match>
    <Class name="com.microsoft.azure.storage.blob.SASQueryParameters"/>
    <Bug pattern="SF_SWITCH_NO_DEFAULT"/>
  </Match>

  <!-- The field is used in public Constructor. -->
  <Match>
    <Class name="com.microsoft.azure.storage.blob.RequestIDFactory$RequestIDPolicy"/>
    <Bug pattern="URF_UNREAD_FIELD"/>
  </Match>

  <!-- Exclude the files generated by auto rest -->
  <Match>
    <Package name="~com\.microsoft\.azure\.storage\.blob\.model(.+)"/>
  </Match>

  <!-- Exclude the confusing name bugs as it is designed to name the same as autorest. -->
  <Match>
    <Or>
      <Class name="com.azure.storage.blob.HttpGetterInfo"/>
      <Class name="com.azure.storage.blob.BlobProperties"/>
      <Class name="com.azure.storage.blob.BlobContainerProperties"/>
      <Class name="com.azure.storage.file.share.implementation.models.DirectoryCreateHeaders"/>
      <Class name="com.azure.storage.blob.implementation.models.BlobDownloadHeaders"/>
      <Class name="com.azure.storage.blob.models.BlobQueryHeaders"/>
    </Or>
    <Bug pattern="NM_CONFUSING"/>
  </Match>

  <!-- The public field already exists in the public API surface area -->
  <Match>
    <Class name="~com\.microsoft\.azure\.servicebus\.(TransactionContext|management\.ManagementClientConstants)"/>
    <Field name="~(MAX_DURATION|NULL_TXN)"/>
    <Bug pattern="MS_SHOULD_BE_FINAL"/>
  </Match>

  <!-- The HttpRequest fields are serializable. Flux<T> and HttpHeaders are able to serialize and deserialize. -->
  <Match>
    <Class name="com.azure.core.http.HttpRequest"/>
    <Bug pattern="SE_BAD_FIELD"/>
  </Match>

  <!-- Storing HttpResponseError as the Object value is not required to be serializable or transient -->
  <Match>
    <Class name="com.azure.core.exception.HttpResponseException"/>
    <Bug pattern="SE_BAD_FIELD_STORE"/>
  </Match>

  <!-- The two values can still change in the future. Change it will be a breaking code change.-->
  <Match>
    <Class name="com.microsoft.azure.servicebus.MessageReceiver"/>
    <Bug pattern="DB_DUPLICATE_BRANCHES"/>
  </Match>

  <!-- The return value is ignored for purpose -->
  <Match>
    <Class name="~com\.microsoft\.azure\.servicebus\.primitives\.(AsyncUtil|RequestResponseLink\$InternalReceiver)"/>
    <Method name="~(completeFuture|completeFutureExceptionally|run|onReceiveComplete)"/>
    <Bug pattern="RV_RETURN_VALUE_IGNORED_BAD_PRACTICE"/>
  </Match>

  <!-- Unreachable Path -->
  <Match>
    <Class name="com.microsoft.azure.servicebus.primitives.RequestResponseLink$InternalSender"/>
    <Local name="encodedPair"/>
    <Bug pattern="NP_NULL_ON_SOME_PATH_EXCEPTION"/>
  </Match>

  <!-- The casting is correct, it is beyond the SpotBugs's ability to determine the correctness -->
  <Match>
    <Class name="com.microsoft.azure.servicebus.primitives.RequestResponseUtils"/>
    <Method name="encodeRuleDescriptionToMap"/>
    <Bug pattern="BC_UNCONFIRMED_CAST_OF_RETURN_VALUE"/>
  </Match>

  <!-- Unstable implementation. It is in Service team's to-do-list -->
  <Match>
    <Class name="com.microsoft.azure.servicebus.primitives.CoreMessageReceiver"/>
    <Method name="onReceiveComplete"/>
    <Bug pattern="AT_OPERATION_SEQUENCE_ON_CONCURRENT_ABSTRACTION"/>
  </Match>

  <!-- Incorrect flagging, the surrounding hasValue() checks that get() isn't null -->
  <Match>
    <Class name="com.azure.core.http.rest.RestProxy"/>
    <Method name="endTracingSpan"/>
    <Bug pattern="NP_NULL_ON_SOME_PATH_FROM_RETURN_VALUE"/>
  </Match>

  <!-- Incorrect flagging, error will be thrown if value is null -->
  <Match>
    <Class name="com.azure.endtoend.identity.WebJobsIdentityTest"/>
    <Or>
      <Method name="testMSIEndpointWithSystemAssigned"/>
      <Method name="testMSIEndpointWithUserAssigned"/>
    </Or>
    <Bug pattern="NP_NULL_ON_SOME_PATH_FROM_RETURN_VALUE"/>
  </Match>

  <!-- Incorrect flagging, if the response is null a StorageException would have been thrown -->
  <Match>
    <Or>
      <Class name="com.azure.storage.blob.specialized.BlobInputStream"/>
      <Class name="com.azure.storage.file.share.StorageFileInputStream"/>
      <Class name="com.azure.storage.blob.specialized.BlobOutputStream$AppendBlobOutputStream"/>
      <Class name="com.azure.storage.queue.QueueServiceClient"/>
    </Or>
    <Bug pattern="NP_NULL_ON_SOME_PATH_FROM_RETURN_VALUE"/>
  </Match>

  <!-- Incorrect flagging, all the optional values can be null -->
  <Match>
    <Class name="com.azure.storage.blob.BlobClient"/>
    <Method name="downloadToFile"/>
    <Bug pattern="NP_NULL_PARAM_DEREF_ALL_TARGETS_DANGEROUS"/>
  </Match>

  <!-- Super doesn't need to be cloned since it is Object -->
  <Match>
    <Class name="com.azure.core.util.Configuration"/>
    <Bug pattern="CN_IDIOM_NO_SUPER_CALL"/>
  </Match>

  <!-- Jackson property setter method is private -->
  <Match>
    <Or>
      <Class name="com.azure.security.keyvault.secrets.models.DeletedSecret"/>
      <Class name="com.azure.security.keyvault.secrets.models.KeyVaultSecret"/>
      <Class name="com.azure.security.keyvault.secrets.models.SecretProperties"/>
      <Class name="com.azure.security.keyvault.keys.models.DeletedKey"/>
      <Class name="com.azure.security.keyvault.keys.cryptography.implementation.SecretKey"/>
      <Class name="com.azure.security.keyvault.keys.models.KeyVaultKey"/>
      <Class name="com.azure.security.keyvault.keys.models.KeyProperties"/>
      <Class name="com.azure.security.keyvault.keys.models.KeyRotationPolicy"/>
      <Class name="com.azure.security.keyvault.certificates.models.DeletedCertificate"/>
      <Class name="com.azure.security.keyvault.certificates.models.Certificate"/>
      <Class name="com.azure.security.keyvault.certificates.models.CertificateProperties"/>
      <Class name="com.azure.security.keyvault.certificates.models.IssuerProperties"/>
      <Class name="com.azure.security.keyvault.certificates.models.CertificateIssuer"/>
      <Class name="com.azure.security.keyvault.certificates.models.CertificatePolicy"/>
      <Class name="com.azure.security.keyvault.certificates.models.LifetimeAction"/>
      <Class name="com.azure.security.keyvault.certificates.models.CertificateOperation"/>
    </Or>
    <Bug pattern="UPM_UNCALLED_PRIVATE_METHOD"/>
  </Match>

  <Match>
    <Or>
      <Class name="com.azure.digitaltwins.core.BasicDigitalTwin"/>
      <Class name="com.azure.digitaltwins.core.BasicDigitalTwinComponent"/>
    </Or>
    <Bug pattern="UPM_UNCALLED_PRIVATE_METHOD"/>
  </Match>

  <Match>
    <Or>
      <Class name="com.azure.core.util.polling.PollResponseJavaDocCodeSnippets"/>
      <Class name="com.azure.core.util.polling.PollerJavaDocCodeSnippets"/>
    </Or>
    <Bug pattern="NP_LOAD_OF_KNOWN_NULL_VALUE,NP_ALWAYS_NULL,UPM_UNCALLED_PRIVATE_METHOD"/>
  </Match>

  <!-- Field initialized by jackson property annotation -->
  <Match>
    <Class name="com.azure.security.keyvault.keys.models.webkey.JsonWebKey"/>
    <Bug pattern="UWF_FIELD_NOT_INITIALIZED_IN_CONSTRUCTOR"/>
  </Match>

  <!-- It is fine to have un-used variables, unread fields, anonymous static inner classes in javadoc code samples. -->
  <Match>
    <Or>
      <Class name="~.*JavaDoc(CodeSnippets|CodeSamples|Samples)"/>
      <Class name="~.*ReadmeSamples"/>
      <Class name="com.azure.storage.blob.batch.ReadmeCodeSamples"/>
      <Class name="com.azure.storage.file.datalake.GetSetAccessControlExample"/>
    </Or>
    <Bug pattern="DLS_DEAD_LOCAL_STORE,
                  URF_UNREAD_FIELD,
                  SIC_INNER_SHOULD_BE_STATIC_ANON,
                  DLS_DEAD_LOCAL_STORE_SHADOWS_FIELD,
                  NP_NULL_PARAM_DEREF_ALL_TARGETS_DANGEROUS,
                  NP_NULL_ON_SOME_PATH_FROM_RETURN_VALUE"/>
  </Match>

  <!-- These methods are called, SpotBugs just can't see through the specific lambda and static class code -->
  <Match>
    <Or>
      <Class
        name="com.azure.data.appconfiguration.credentials.ConfigurationClientCredentials$AuthorizationHeaderProvider"/>
      <Class name="com.azure.messaging.eventhubs.EventData$SystemProperties"/>
      <Class name="com.azure.messaging.eventhubs.implementation.ReactorSender$WeightedDeliveryTag"/>
    </Or>
    <Bug pattern="UPM_UNCALLED_PRIVATE_METHOD"/>
  </Match>

  <!-- This is a false positive. Exception is thrown and caught to map to a different type of exception-->
  <Match>
    <Or>
      <Class name="com.azure.messaging.eventhubs.PartitionPumpManager"/>
      <Class name="com.azure.core.http.rest.ResponseExceptionConstructorCache"/>
      <Class name="com.azure.core.tracing.opentelemetry.implementation.OpenTelemetrySpanSuppressionHelper"/>
    </Or>
    <Bug pattern="REC_CATCH_EXCEPTION"/>
  </Match>

  <!-- Names defined in the service. -->
  <Match>
    <Class name="com.azure.data.appconfiguration.models.ConfigurationSetting"/>
    <Bug pattern="NM_CONFUSING"/>
  </Match>

  <!-- This is a false positive, it is possible for usingUserDelegation to be false. -->
  <Match>
    <Class name="com.azure.storage.blob.specialized.BlobServiceSasSignatureValues"/>
    <Bug pattern="UC_USELESS_CONDITION"/>
  </Match>

  <!-- Retry thus does not throw.
    SharedTokenCacheCredential needs to catch any catch exception that gets thrown.-->
  <Match>
    <Or>
      <Class name="com.azure.identity.SharedTokenCacheCredential"/>
      <Class name="com.azure.identity.implementation.msalextensions.CacheLock"/>
    </Or>
    <Bug pattern="REC_CATCH_EXCEPTION"/>
  </Match>
  <!-- Return value not needed -->
  <Match>
    <Class name="com.azure.identity.implementation.msalextensions.cachepersister.windows.WindowsDPAPICacheProtector"/>
    <Bug pattern="RV_RETURN_VALUE_IGNORED_BAD_PRACTICE"/>
  </Match>

  <!-- Serializers define non-transient non-serializable instance field -->
  <Match>
    <Or>
      <Class name="~com\.azure\.core\.implementation\.jackson\.(FlatteningSerializer|FlatteningDeserializer|AdditionalPropertiesSerializer|AdditionalPropertiesDeserializer)"/>
      <Class name="~com\.azure\.core\.serializer\.json\.jackson\.implementation\.(FlatteningSerializer|FlatteningDeserializer|AdditionalPropertiesSerializer|AdditionalPropertiesDeserializer)"/>
      <Class name="com.azure.core.serializer.json.jackson.JacksonAdapter$GlobalSerializerAdapter"/>
    </Or>
    <Bug pattern="SE_BAD_FIELD"/>
  </Match>

  <!-- FIXME: spotbugs issues in core test packages -->
  <Match>
    <Package name="com.azure.core.test(.(implementation|http))?"/>
    <Bug pattern="DM_BOXED_PRIMITIVE_FOR_PARSING,
                  DM_CONVERT_CASE,
                  EC_UNRELATED_TYPES,
                  REC_CATCH_EXCEPTION,
                  DM_DEFAULT_ENCODING,
                  NP_NULL_ON_SOME_PATH_FROM_RETURN_VALUE,
                  RCN_REDUNDANT_NULLCHECK_WOULD_HAVE_BEEN_A_NPE,
                  UPM_UNCALLED_PRIVATE_METHOD"/>
  </Match>


  <!-- The field is read by parent class StorageOutputStream methods. -->
  <Match>
    <Class name="com.azure.storage.file.share.StorageFileOutputStream"/>
    <Bug pattern="URF_UNREAD_FIELD"/>
  </Match>

  <!-- Initial implementation of Storage Blob Batch is using an inline class -->
  <Match>
    <Class name="com.azure.storage.blob.batch.BlobBatchAsyncClient"/>
    <Bug pattern="SIC_INNER_SHOULD_BE_STATIC_ANON"/>
  </Match>

  <!-- Implementation name confusing with public API name and non-public API -->
  <Match>
    <Or>
      <Class name="com.azure.core.implementation.http.UrlBuilder"/>
      <Class name="com.azure.storage.blob.implementation.models.AppendBlobAppendBlockFromUrlHeaders"/>
      <Class name="com.azure.storage.file.share.implementation.models.FileGetPropertiesHeaders"/>
      <Class name="com.azure.storage.file.datalake.implementation.models.PathAppendDataHeaders"/>
    </Or>
    <Bug pattern="NM_CONFUSING"/>
  </Match>

  <!-- Returning null is correct in these cases as it represents the not-applicable case -->
  <Match>
    <Or>
      <And>
        <Class name="com.azure.storage.blob.nio.AzureBlobFileAttributes"/>
        <Method name="isServerEncrypted"/>
      </And>
      <And>
        <Class name="com.azure.storage.blob.nio.AzureBlobFileAttributes"/>
        <Method name="isAccessTierInferred"/>
      </And>
      <And>
        <Class name="com.azure.search.documents.indexes.models.EntityRecognitionSkill"/>
        <Method name="areTypelessEntitiesIncluded"/>
      </And>
    </Or>
    <Bug pattern="NP_BOOLEAN_RETURN_NULL"/>
  </Match>

  <!-- Incorrect flagging, there is already switchIfEmpty operator applied in the upstream to throw error on empty -->
  <Match>
    <Class name="com.azure.core.util.polling.SyncOverAsyncPoller"/>
    <Method name="getFinalResult"/>
    <Bug pattern="NP_NULL_ON_SOME_PATH_FROM_RETURN_VALUE"/>
  </Match>

  <!-- Incorrect flagging, there is already switchIfEmpty operator applied in the upstream to throw error on empty -->
  <Match>
    <Class name="com.azure.core.util.polling.SyncOverAsyncPoller"/>
    <Method name="poll"/>
    <Bug pattern="NP_NULL_ON_SOME_PATH_FROM_RETURN_VALUE"/>
  </Match>

  <!-- Incorrect flagging, there is already switchIfEmpty operator applied in the upstream to throw error on empty -->
  <Match>
    <Class name="com.azure.core.util.polling.SyncOverAsyncPoller"/>
    <Method name="waitForCompletion"/>
    <Bug pattern="NP_NULL_ON_SOME_PATH_FROM_RETURN_VALUE"/>
  </Match>

  <!-- Incorrect flagging, there is already switchIfEmpty operator applied in the upstream to throw error on empty -->
  <Match>
    <Class name="com.azure.core.util.polling.SyncOverAsyncPoller"/>
    <Method name="waitUntil"/>
    <Bug pattern="NP_NULL_ON_SOME_PATH_FROM_RETURN_VALUE"/>
  </Match>

  <!-- Incorrect flagging, there is already switchIfEmpty operator applied in the upstream to throw error on empty -->
  <Match>
    <Class name="com.azure.core.util.polling.PollingContext"/>
    <Method name="clone"/>
    <Bug pattern="CN_IMPLEMENTS_CLONE_BUT_NOT_CLONEABLE"/>
  </Match>

  <Match>
    <Or>
      <Class name="com.azure.core.util.paging.PagedFluxCoreJavaDocCodeSnippets"/>
      <Class name="com.azure.storage.blob.implementation.models.BlobPropertiesInternalDownload"/>
    </Or>
    <Bug pattern="NP_LOAD_OF_KNOWN_NULL_VALUE,
    SIC_INNER_SHOULD_BE_STATIC_ANON,
    UMAC_UNCALLABLE_METHOD_OF_ANONYMOUS_CLASS,
    NP_BOOLEAN_RETURN_NULL"/>
  </Match>

  <!-- Disable some spotbugs rules on perf-tests -->
  <Match>
    <Or>
      <Package name="com.azure.storage.blob.perf"/>
      <Package name="com.azure.storage.blob.perf.core"/>
      <Package name="com.azure.storage.file.datalake.perf"/>
      <Package name="com.azure.storage.file.datalake.perf.core"/>
      <Package name="com.azure.storage.file.share.perf"/>
      <Package name="com.azure.storage.file.share.perf.core"/>
    </Or>
    <Bug pattern="BC_UNCONFIRMED_CAST, DM_EXIT, RCN_REDUNDANT_NULLCHECK_WOULD_HAVE_BEEN_A_NPE"/>
  </Match>

  <Match>
    <Package name="com.azure.sdk.template.perf"/>
    <Bug pattern="RV_RETURN_VALUE_IGNORED_NO_SIDE_EFFECT"/>
  </Match>

  <!-- StringUtils.strip can return NULL so the NULL check is required -->
  <Match>
    <Class name="com.azure.cosmos.implementation.PathsHelper"/>
    <Method name="parsePathSegments"/>
    <Bug pattern="RCN_REDUNDANT_NULLCHECK_OF_NONNULL_VALUE"/>
  </Match>

  <Match>
    <Class name="com.azure.cosmos.implementation.encryption.AeadAes256CbcHmac256Algorithm"/>
    <Method name="decryptData"/>
    <Bug pattern="RCN_REDUNDANT_NULLCHECK_OF_NONNULL_VALUE"/>
  </Match>

  <Match>
    <Class name="com.azure.cosmos.implementation.encryption.AeadAes256CbcHmac256Algorithm"/>
    <Method name="encryptData"/>
    <Bug pattern="RCN_REDUNDANT_NULLCHECK_OF_NONNULL_VALUE"/>
  </Match>

  <Match>
    <Class name="com.azure.cosmos.implementation.BaseAuthorizationTokenProvider"/>
    <Method name="reInitializeIfPossible"/>
    <Bug pattern="ES_COMPARING_STRINGS_WITH_EQ"/>
  </Match>

  <Match>
    <Class name="com.azure.cosmos.implementation.encryption.SecurityUtility"/>
    <Method name="getSHA256Hash"/>
    <Bug pattern="RCN_REDUNDANT_NULLCHECK_OF_NONNULL_VALUE"/>
  </Match>

  <!-- Suppress false positive, there is no null in the flagged code -->
  <Match>
    <Class name="com.azure.cosmos.implementation.TestConfigurations"/>
    <Method name="loadFromPathIfExists"/>
    <Bug pattern="RCN_REDUNDANT_NULLCHECK_OF_NONNULL_VALUE,REC_CATCH_EXCEPTION"/>
  </Match>

  <!-- ClassLoader::getResourceAsStream can return null, ref: https://docs.oracle.com/javase/8/docs/technotes/guides/lang/resources.html -->
  <Match>
    <Class name="com.azure.cosmos.implementation.directconnectivity.RntbdTransportClient$Options$Builder"/>
    <Bug pattern="RCN_REDUNDANT_NULLCHECK_OF_NONNULL_VALUE"/>
  </Match>

  <!-- Tracking work-item: https://github.com/Azure/azure-sdk-for-java/issues/9037 -->
  <Match>
    <Or>
      <Class name="com.azure.cosmos.implementation.ClientSideRequestStatistics"/>
      <Class name="com.azure.cosmos.models.CosmosItemResponse"/>
    </Or>
    <Bug pattern="IS2_INCONSISTENT_SYNC"/>
  </Match>

  <!-- The following two suggestion for _static_ inner class is suppressed,
       first method is 1 line and second one is ~4 lines, doesn't worth a dedicated class.
    -->
  <Match>
    <Class name="com.azure.cosmos.implementation.routing.LocationCache"/>
    <Method name="markEndpointUnavailable"/>
    <Bug pattern="SIC_INNER_SHOULD_BE_STATIC_ANON"/>
  </Match>

  <Match>
    <Class name="com.azure.cosmos.implementation.DatabaseAccount"/>
    <Method name="getQueryEngineConfiguration"/>
    <Bug pattern="SIC_INNER_SHOULD_BE_STATIC_ANON"/>
  </Match>

  <!-- This code smells, created an issue: https://github.com/Azure/azure-sdk-for-java/issues/9039 -->
  <Match>
    <Class name="com.azure.cosmos.implementation.directconnectivity.GoneAndRetryWithRetryPolicy"/>
    <Method name="shouldRetry"/>
    <Bug pattern="RCN_REDUNDANT_NULLCHECK_WOULD_HAVE_BEEN_A_NPE"/>
  </Match>

  <Match>
    <Class name="com.azure.cosmos.encryption.KeyVaultAccessClient"/>
    <Method name="unwrapKeyAsync"/>
    <Bug pattern="NP_NULL_ON_SOME_PATH_FROM_RETURN_VALUE"/>
  </Match>

  <Match>
    <Class name="com.azure.cosmos.encryption.KeyVaultAccessClient"/>
    <Method name="wrapKeyAsync"/>
    <Bug pattern="NP_NULL_ON_SOME_PATH_FROM_RETURN_VALUE"/>
  </Match>

  <Match>
    <Class name="com.azure.cosmos.encryption.AzureKeyVaultKeyWrapProvider"/>
    <Method name="unwrapKey"/>
    <Bug pattern="NP_NULL_ON_SOME_PATH_FROM_RETURN_VALUE"/>
  </Match>

  <Match>
    <Class name="com.azure.cosmos.encryption.AzureKeyVaultKeyWrapProvider"/>
    <Method name="wrapKey"/>
    <Bug pattern="NP_NULL_ON_SOME_PATH_FROM_RETURN_VALUE"/>
  </Match>

  <!-- DB is retrieved synchronously (Flux::block()) after creating it, so no chance of null  -->
  <Match>
    <Class name="com.azure.cosmos.implementation.DatabaseForTest"/>
    <Method name="create"/>
    <Bug pattern="NP_NULL_ON_SOME_PATH_FROM_RETURN_VALUE"/>
  </Match>

  <!-- Issue: https://github.com/Azure/azure-sdk-for-java/issues/9041 -->
  <Match>
    <Class name="com.azure.cosmos.implementation.RxGatewayStoreModel"/>
    <Bug pattern="NP_NULL_ON_SOME_PATH"/>
  </Match>

  <!-- The in-memory map is not serializable, given value is of type IServerIdentity which is not serializable -->
  <Match>
    <Class name="com.azure.cosmos.implementation.routing.InMemoryCollectionRoutingMap$MinPartitionKeyPairComparator"/>
    <Bug pattern="SE_COMPARATOR_SHOULD_BE_SERIALIZABLE"/>
  </Match>

  <!-- The following 3 suppression are valid, the types uses default value if parse fails  -->
  <Match>
    <Class name="com.azure.cosmos.implementation.Configs"/>
    <Method name="getIntValue"/>
    <Bug pattern="DM_BOXED_PRIMITIVE_FOR_PARSING"/>
  </Match>

  <Match>
    <Class name="com.azure.cosmos.implementation.Integers"/>
    <Method name="tryParse"/>
    <Bug pattern="DM_BOXED_PRIMITIVE_FOR_PARSING"/>
  </Match>

  <Match>
    <Class name="com.azure.cosmos.implementation.Longs"/>
    <Method name="tryParse"/>
    <Bug pattern="DM_BOXED_PRIMITIVE_FOR_PARSING"/>
  </Match>

  <!-- Issue: https://github.com/Azure/azure-sdk-for-java/issues/9048 -->
  <Match>
    <Class name="com.azure.cosmos.models.ModelBridgeInternal"/>
    <Method name="toDatabaseAccount"/>
    <Bug pattern="DM_BOXED_PRIMITIVE_FOR_PARSING"/>
  </Match>


  <!-- Extra null check is for assertion -->
  <Match>
    <Class name="com.azure.cosmos.implementation.directconnectivity.AddressResolver"/>
    <Method name="~(.*)\$(resolveAddressesAndIdentityAsync|null)\$(.*)"/>
    <Bug pattern="RCN_REDUNDANT_NULLCHECK_OF_NULL_VALUE"/>
  </Match>

  <!-- Issue: https://github.com/Azure/azure-sdk-for-java/issues/9050 -->
  <Match>
    <Class name="com.azure.cosmos.implementation.directconnectivity.rntbd.RntbdClientChannelPool"/>
    <Bug pattern="RCN_REDUNDANT_NULLCHECK_OF_NULL_VALUE"/>
  </Match>

  <!-- Fallthrough is by design -->
  <Match>
    <Class name="com.azure.cosmos.implementation.routing.MurmurHash3_32"/>
    <Method name="hash"/>
    <Bug pattern="SF_SWITCH_FALLTHROUGH"/>
  </Match>

  <!-- Suppress URF_UNREAD_FIELD, the fields are read but during serialization -->
  <Match>
    <Class name="com.azure.cosmos.implementation.ClientSideRequestStatistics$AddressResolutionStatistics"/>
    <Field name="endTimeUTC"/>
    <Bug pattern="URF_UNREAD_FIELD"/>
  </Match>

  <!-- Suppress URF_UNREAD_FIELD, the fields are read but during serialization -->
  <Match>
    <Class name="com.azure.cosmos.implementation.ClientSideRequestStatistics$AddressResolutionStatistics"/>
    <Field name="startTimeUTC"/>
    <Bug pattern="URF_UNREAD_FIELD"/>
  </Match>

  <!-- Suppress URF_UNREAD_FIELD, the fields are read but during serialization -->
  <Match>
    <Class name="com.azure.cosmos.implementation.ClientSideRequestStatistics$AddressResolutionStatistics"/>
    <Field name="targetEndpoint"/>
    <Bug pattern="URF_UNREAD_FIELD"/>
  </Match>

  <!-- Suppress URF_UNREAD_FIELD, the fields are read but during serialization -->
  <Match>
    <Class name="com.azure.cosmos.implementation.ClientSideRequestStatistics$AddressResolutionStatistics"/>
    <Field name="errorMessage"/>
    <Bug pattern="URF_UNREAD_FIELD"/>
  </Match>

  <!-- Suppress URF_UNREAD_FIELD, the fields are read but during serialization -->
  <Match>
    <Class name="com.azure.cosmos.implementation.ClientSideRequestStatistics$AddressResolutionStatistics"/>
    <Field name="inflightRequest"/>
    <Bug pattern="URF_UNREAD_FIELD"/>
  </Match>

  <!-- Suppress URF_UNREAD_FIELD, the fields are read but during serialization -->
  <Match>
    <Class name="com.azure.cosmos.implementation.ClientSideRequestStatistics$StoreResponseStatistics"/>
    <Field name="requestResourceType"/>
    <Bug pattern="URF_UNREAD_FIELD"/>
  </Match>

  <!-- Suppress URF_UNREAD_FIELD, the field is read but during serialization -->
  <Match>
    <Class name="com.azure.cosmos.implementation.ClientSideRequestStatistics$StoreResponseStatistics"/>
    <Field name="requestResponseTimeUTC"/>
    <Bug pattern="URF_UNREAD_FIELD"/>
  </Match>

  <!-- Suppress URF_UNREAD_FIELD, the field is read but during serialization -->
  <Match>
    <Class name="com.azure.cosmos.implementation.ClientSideRequestStatistics$StoreResponseStatistics"/>
    <Field name="storeResult"/>
    <Bug pattern="URF_UNREAD_FIELD"/>
  </Match>

  <!-- Suppress URF_UNREAD_FIELD, the field is read but during serialization -->
  <Match>
    <Class name="com.azure.cosmos.implementation.RequestTimeline$Event"/>
    <Field name="durationInMilliSecs"/>
    <Bug pattern="URF_UNREAD_FIELD"/>
  </Match>

  <!-- The entire class is unused. Bug: https://github.com/Azure/azure-sdk-for-java/issues/9075 -->
  <Match>
    <Class name="com.azure.cosmos.implementation.changefeed.implementation.RemainingWorkEstimatorImpl"/>
    <Bug pattern="URF_UNREAD_FIELD"/>
  </Match>

  <!-- serviceConfigReader type is not used, but comment seems this is be used in future updates -->
  <Match>
    <Class name="com.azure.cosmos.implementation.directconnectivity.GlobalAddressResolver"/>
    <Field name="serviceConfigReader"/>
    <Bug pattern="URF_UNREAD_FIELD"/>
  </Match>

  <!-- gatewayAddressCache also seems associated with serviceConfigReader suppressed previously -->
  <Match>
    <Class name="com.azure.cosmos.implementation.directconnectivity.GlobalAddressResolver"/>
    <Field name="gatewayAddressCache"/>
    <Bug pattern="URF_UNREAD_FIELD"/>
  </Match>

  <!-- addressResolver also seems associated with serviceConfigReader suppressed previously -->
  <Match>
    <Class name="com.azure.cosmos.implementation.directconnectivity.GlobalAddressResolver"/>
    <Field name="addressResolver"/>
    <Bug pattern="URF_UNREAD_FIELD"/>
  </Match>

  <!-- Bug: https://github.com/Azure/azure-sdk-for-java/issues/9076 -->
  <Match>
    <Class name="com.azure.cosmos.implementation.directconnectivity.StoreClientFactory"/>
    <Field name="maxConcurrentConnectionOpenRequests"/>
    <Bug pattern="URF_UNREAD_FIELD"/>
  </Match>

  <!-- Bug: https://github.com/Azure/azure-sdk-for-java/issues/9076 -->
  <Match>
    <Class name="com.azure.cosmos.implementation.directconnectivity.StoreClientFactory"/>
    <Field name="requestTimeout"/>
    <Bug pattern="URF_UNREAD_FIELD"/>
  </Match>

  <!-- Bug: https://github.com/Azure/azure-sdk-for-java/issues/9076 -->
  <Match>
    <Class name="com.azure.cosmos.implementation.directconnectivity.StoreClientFactory"/>
    <Field name="enableTransportClientSharing"/>
    <Bug pattern="URF_UNREAD_FIELD"/>
  </Match>

  <!-- Suppress URF_UNREAD_FIELD, the field is read but during serialization -->
  <Match>
    <Class name="com.azure.cosmos.implementation.directconnectivity.rntbd.RntbdResponseHeaders"/>
    <Field name="indexTermsGenerated"/>
    <Bug pattern="URF_UNREAD_FIELD"/>
  </Match>

  <!-- Suppress URF_UNREAD_FIELD, the field is read but during serialization -->
  <Match>
    <Class name="com.azure.cosmos.implementation.directconnectivity.rntbd.RntbdResponseHeaders"/>
    <Field name="queriesPerformed"/>
    <Bug pattern="URF_UNREAD_FIELD"/>
  </Match>

  <!-- Suppress URF_UNREAD_FIELD, the field is read but during serialization -->
  <Match>
    <Class name="com.azure.cosmos.implementation.directconnectivity.rntbd.RntbdResponseHeaders"/>
    <Field name="readsPerformed"/>
    <Bug pattern="URF_UNREAD_FIELD"/>
  </Match>

  <!-- Suppress URF_UNREAD_FIELD, the field is read but during serialization -->
  <Match>
    <Class name="com.azure.cosmos.implementation.directconnectivity.rntbd.RntbdResponseHeaders"/>
    <Field name="scriptsExecuted"/>
    <Bug pattern="URF_UNREAD_FIELD"/>
  </Match>

  <!-- Suppress URF_UNREAD_FIELD, the field is read but during serialization -->
  <Match>
    <Class name="com.azure.cosmos.implementation.directconnectivity.rntbd.RntbdResponseHeaders"/>
    <Field name="writesPerformed"/>
    <Bug pattern="URF_UNREAD_FIELD"/>
  </Match>

  <!-- This field is set to false as of today, looks like the field it left for future enhancement -->
  <Match>
    <Class name="com.azure.cosmos.implementation.query.DefaultDocumentQueryExecutionContext"/>
    <Field name="isContinuationExpected"/>
    <Bug pattern="URF_UNREAD_FIELD"/>
  </Match>

  <!-- Bug: https://github.com/Azure/azure-sdk-for-java/issues/9077 -->
  <Match>
    <Class name="com.azure.cosmos.implementation.query.PipelinedDocumentQueryExecutionContext"/>
    <Field name="correlatedActivityId"/>
    <Bug pattern="URF_UNREAD_FIELD"/>
  </Match>

  <!-- Bug: https://github.com/Azure/azure-sdk-for-java/issues/9077 -->
  <Match>
    <Class name="com.azure.cosmos.implementation.directconnectivity.StoreClientFactory"/>
    <Field name="clientTelemetry"/>
    <Bug pattern="URF_UNREAD_FIELD"/>
  </Match>

  <!-- Bug: https://github.com/Azure/azure-sdk-for-java/issues/9078 -->
  <Match>
    <Class name="com.azure.cosmos.implementation.routing.MurmurHash3_32"/>
    <Method name="hash"/>
    <Bug pattern="SF_SWITCH_NO_DEFAULT"/>
  </Match>

  <!-- Bug: https://github.com/Azure/azure-sdk-for-java/issues/9082 -->
  <Match>
    <Class name="com.azure.cosmos.implementation.changefeed.ServiceItemLease"/>
    <Field name="ContinuationToken"/>
    <Bug pattern="NM_FIELD_NAMING_CONVENTION"/>
  </Match>

  <!-- Bug: https://github.com/Azure/azure-sdk-for-java/issues/9082 -->
  <Match>
    <Class name="com.azure.cosmos.implementation.changefeed.ServiceItemLease"/>
    <Field name="LeaseToken"/>
    <Bug pattern="NM_FIELD_NAMING_CONVENTION"/>
  </Match>

  <!-- Bug: https://github.com/Azure/azure-sdk-for-java/issues/9082 -->
  <Match>
    <Class name="com.azure.cosmos.implementation.changefeed.ServiceItemLease"/>
    <Field name="Owner"/>
    <Bug pattern="NM_FIELD_NAMING_CONVENTION"/>
  </Match>

  <!-- Bug: https://github.com/Azure/azure-sdk-for-java/issues/9082 -->
  <Match>
    <Class name="com.azure.cosmos.implementation.routing.LocationCache$LocationUnavailabilityInfo"/>
    <Field name="LastUnavailabilityCheckTimeStamp"/>
    <Bug pattern="NM_FIELD_NAMING_CONVENTION"/>
  </Match>

  <!-- Bug: https://github.com/Azure/azure-sdk-for-java/issues/9082 -->
  <Match>
    <Class name="com.azure.cosmos.implementation.routing.LocationCache$LocationUnavailabilityInfo"/>
    <Field name="UnavailableOperations"/>
    <Bug pattern="NM_FIELD_NAMING_CONVENTION"/>
  </Match>

  <!-- Bug: https://github.com/Azure/azure-sdk-for-java/issues/9082 -->
  <Match>
    <Class name="com.azure.cosmos.implementation.RxDocumentServiceRequest"/>
    <Field name="UseGatewayMode"/>
    <Bug pattern="NM_FIELD_NAMING_CONVENTION"/>
  </Match>

  <!-- The static field sharedGatewayHttpClient is cleared using synchronized ref count mechanism -->
  <Match>
    <Class name="com.azure.cosmos.implementation.http.SharedGatewayHttpClient"/>
    <Field name="sharedGatewayHttpClient"/>
    <Bug pattern="ST_WRITE_TO_STATIC_FROM_INSTANCE_METHOD"/>
  </Match>

  <!-- Bug: https://github.com/Azure/azure-sdk-for-java/issues/9054 -->
  <Match>
    <Class name="com.azure.cosmos.models.CosmosItemResponse"/>
    <Field name="item"/>
    <Bug pattern="DC_DOUBLECHECK"/>
  </Match>

  <!-- Bug: https://github.com/Azure/azure-sdk-for-java/issues/9088 -->
  <Match>
    <Class name="com.azure.cosmos.CosmosException"/>
    <Field name="~(cosmosError|cosmosDiagnostics|requestTimeline|requestUri|channelAcquisitionTimeline)"/>
    <Bug pattern="SE_BAD_FIELD"/>
  </Match>

  <!-- Bug: https://github.com/Azure/azure-sdk-for-java/issues/9088 -->
  <Match>
    <Class name="com.azure.cosmos.implementation.directconnectivity.rntbd.RntbdContextException"/>
    <Field name="~(cosmosError|status)"/>
    <Bug pattern="SE_BAD_FIELD"/>
  </Match>

  <!-- FormRecognizerException fields re serializable -->
  <Match>
    <Class name="com.azure.ai.formrecognizer.models.FormRecognizerException"/>
    <Field name="errorInformationList"/>
    <Bug pattern="SE_BAD_FIELD"/>
  </Match>

  <!-- TextAnalyticsException fields re serializable -->
  <Match>
    <Class name="com.azure.ai.textanalytics.models.TextAnalyticsException"/>
    <Field name="errors"/>
    <Bug pattern="SE_BAD_FIELD"/>
  </Match>

  <!-- Exception is required to catch, ref: code comment in the OrderbyRowComparer::compare() method  -->
  <Match>
    <Class name="com.azure.cosmos.implementation.query.orderbyquery.OrderbyRowComparer"/>
    <Method name="compare"/>
    <Bug pattern="REC_CATCH_EXCEPTION"/>
  </Match>

  <!-- Exception is required to handle null location names, malformed endpoint, ref: code comment  -->
  <Match>
    <Class name="com.azure.cosmos.implementation.routing.LocationCache"/>
    <Method name="getEndpointByLocation"/>
    <Bug pattern="REC_CATCH_EXCEPTION"/>
  </Match>

  <!-- Code has a TODO to handle Exception case  -->
  <Match>
    <Class name="~com\.azure\.cosmos\.implementation\.directconnectivity\.StoreReader(.*)"/>
    <Method name="~(.*)\$(readFromReplicas|null)\$(.*)"/>
    <Bug pattern="REC_CATCH_EXCEPTION"/>
  </Match>

  <!-- Exception is required to handle when parsing system information  -->
  <Match>
    <Class name="com.azure.cosmos.implementation.ClientSideRequestStatistics$ClientSideRequestStatisticsSerializer"/>
    <Method name="serialize"/>
    <Bug pattern="REC_CATCH_EXCEPTION"/>
  </Match>

  <!-- Exception is required to handle when getting java version  -->
  <Match>
    <Class name="com.azure.cosmos.implementation.Utils"/>
    <Method name="getJavaVersion"/>
    <Bug pattern="REC_CATCH_EXCEPTION"/>
  </Match>

  <!-- Exception is required to handle and fallback to default pair  -->
  <Match>
    <Class name="com.azure.cosmos.implementation.ResourceId"/>
    <Method name="tryParse"/>
    <Bug pattern="REC_CATCH_EXCEPTION"/>
  </Match>

  <!-- This is a false positive. Exception is getting caught in init method-->
  <Match>
    <Class name="com.azure.cosmos.implementation.RxDocumentClientImpl"/>
    <Method name="init"/>
    <Bug pattern="REC_CATCH_EXCEPTION"/>
  </Match>

  <Match>
    <Class name="com.azure.cosmos.encryption.EncryptionCosmosAsyncContainer"/>
    <Method name="decryptResponseAsync"/>
    <Bug pattern="PZLA_PREFER_ZERO_LENGTH_ARRAYS"/>
  </Match>

  <!-- Bug: https://github.com/Azure/azure-sdk-for-java/issues/9089 -->
  <Match>
    <Class name="com.azure.cosmos.implementation.PathsHelper"/>
    <Method name="getResourcePathArray"/>
    <Bug pattern="PZLA_PREFER_ZERO_LENGTH_ARRAYS"/>
  </Match>

  <!-- Bug: https://github.com/Azure/azure-sdk-for-java/issues/9089 -->
  <Match>
    <Class name="com.azure.cosmos.implementation.RxDocumentServiceRequest"/>
    <Method name="toByteArray"/>
    <Bug pattern="PZLA_PREFER_ZERO_LENGTH_ARRAYS"/>
  </Match>

  <!-- Bug: https://github.com/Azure/azure-sdk-for-java/issues/9089 -->
  <Match>
    <Class name="com.azure.cosmos.implementation.Utils"/>
    <Method name="getUTF8BytesOrNull"/>
    <Bug pattern="PZLA_PREFER_ZERO_LENGTH_ARRAYS"/>
  </Match>

  <!-- Bug: https://github.com/Azure/azure-sdk-for-java/issues/9089 -->
  <Match>
    <Class name="com.azure.cosmos.implementation.directconnectivity.rntbd.RntbdResponse"/>
    <Method name="toByteArray"/>
    <Bug pattern="PZLA_PREFER_ZERO_LENGTH_ARRAYS"/>
  </Match>

  <!-- Bug: https://github.com/Azure/azure-sdk-for-java/issues/9090 -->
  <Match>
    <Class name="com.azure.cosmos.implementation.directconnectivity.ServiceConfig"/>
    <Field name="systemReplicationPolicy"/>
    <Bug pattern="URF_UNREAD_PUBLIC_OR_PROTECTED_FIELD"/>
  </Match>

  <!-- Bug: https://github.com/Azure/azure-sdk-for-java/issues/9090 -->
  <Match>
    <Class name="com.azure.cosmos.implementation.directconnectivity.ServiceConfig"/>
    <Field name="userReplicationPolicy"/>
    <Bug pattern="URF_UNREAD_PUBLIC_OR_PROTECTED_FIELD"/>
  </Match>

  <!-- Bug: https://github.com/Azure/azure-sdk-for-java/issues/9090 -->
  <Match>
    <Class name="com.azure.cosmos.implementation.query.ParallelDocumentQueryExecutionContextBase"/>
    <Field name="pageSize"/>
    <Bug pattern="URF_UNREAD_PUBLIC_OR_PROTECTED_FIELD"/>
  </Match>


  <!-- Bug: https://github.com/Azure/azure-sdk-for-java/issues/9090 -->
  <Match>
    <Class name="com.azure.cosmos.implementation.query.ParallelDocumentQueryExecutionContextBase"/>
    <Field name="partitionKeyRanges"/>
    <Bug pattern="URF_UNREAD_PUBLIC_OR_PROTECTED_FIELD"/>
  </Match>

  <!-- Bug: https://github.com/Azure/azure-sdk-for-java/issues/9090 -->
  <Match>
    <Class name="com.azure.cosmos.implementation.QueryMetrics"/>
    <Field name="ZERO"/>
    <Bug pattern="URF_UNREAD_PUBLIC_OR_PROTECTED_FIELD"/>
  </Match>

  <!--  ChannelHandlerContext::fireUserEventTriggered is fluent method and return ref can be ignored -->
  <Match>
    <Class name="com.azure.cosmos.implementation.directconnectivity.rntbd.RntbdContextDecoder"/>
    <Method name="decode"/>
    <Bug pattern="RV_RETURN_VALUE_IGNORED_NO_SIDE_EFFECT"/>
  </Match>

  <!--  ChannelHandlerContext::channelRead is fluent method and return ref can be ignored -->
  <Match>
    <Class name="com.azure.cosmos.implementation.directconnectivity.rntbd.RntbdContextRequestDecoder"/>
    <Method name="channelRead"/>
    <Bug pattern="RV_RETURN_VALUE_IGNORED_NO_SIDE_EFFECT"/>
  </Match>

  <!--  ChannelHandlerContext::fireChannelActive is fluent method and return ref can be ignored -->
  <Match>
    <Class name="com.azure.cosmos.implementation.directconnectivity.rntbd.RntbdRequestManager"/>
    <Method name="channelActive"/>
    <Bug pattern="RV_RETURN_VALUE_IGNORED_NO_SIDE_EFFECT"/>
  </Match>

  <!--  ChannelHandlerContext::fireChannelInactive is fluent method and return ref can be ignored -->
  <Match>
    <Class name="com.azure.cosmos.implementation.directconnectivity.rntbd.RntbdRequestManager"/>
    <Method name="channelInactive"/>
    <Bug pattern="RV_RETURN_VALUE_IGNORED_NO_SIDE_EFFECT"/>
  </Match>

  <Match>
    <Class name="com.azure.cosmos.implementation.directconnectivity.rntbd.RntbdRequestManager"/>
    <Method name="channelReadComplete"/>
    <Bug pattern="RV_RETURN_VALUE_IGNORED_NO_SIDE_EFFECT"/>
  </Match>

  <!--  ChannelHandlerContext::fireChannelRegistered is fluent method and return ref can be ignored -->
  <Match>
    <Class name="com.azure.cosmos.implementation.directconnectivity.rntbd.RntbdRequestManager"/>
    <Method name="channelRegistered"/>
    <Bug pattern="RV_RETURN_VALUE_IGNORED_NO_SIDE_EFFECT"/>
  </Match>

  <!--  ChannelHandlerContext::fireChannelUnregistered is fluent method and return ref can be ignored -->
  <Match>
    <Class name="com.azure.cosmos.implementation.directconnectivity.rntbd.RntbdRequestManager"/>
    <Method name="channelUnregistered"/>
    <Bug pattern="RV_RETURN_VALUE_IGNORED_NO_SIDE_EFFECT"/>
  </Match>

  <!--  ChannelHandlerContext::fireChannelWritabilityChanged is fluent method and return ref can be ignored -->
  <Match>
    <Class name="com.azure.cosmos.implementation.directconnectivity.rntbd.RntbdRequestManager"/>
    <Method name="channelWritabilityChanged"/>
    <Bug pattern="RV_RETURN_VALUE_IGNORED_NO_SIDE_EFFECT"/>
  </Match>

  <!--  ChannelHandlerContext::flush is fluent method and return ref can be ignored -->
  <Match>
    <Class name="com.azure.cosmos.implementation.directconnectivity.rntbd.RntbdRequestManager"/>
    <Method name="flush"/>
    <Bug pattern="RV_RETURN_VALUE_IGNORED_NO_SIDE_EFFECT"/>
  </Match>

  <!--  ChannelHandlerContext::read is fluent method and return ref can be ignored -->
  <Match>
    <Class name="com.azure.cosmos.implementation.directconnectivity.rntbd.RntbdRequestManager"/>
    <Method name="read"/>
    <Bug pattern="RV_RETURN_VALUE_IGNORED_NO_SIDE_EFFECT"/>
  </Match>

  <!--  ChannelHandlerContext::flush is fluent method and return ref can be ignored -->
  <Match>
    <Class name="com.azure.cosmos.implementation.directconnectivity.rntbd.RntbdRequestManager"/>
    <Method name="removeContextNegotiatorAndFlushPendingWrites"/>
    <Bug pattern="RV_RETURN_VALUE_IGNORED_NO_SIDE_EFFECT"/>
  </Match>

  <!--  ChannelHandlerContext::fireUserEventTriggered is fluent method and return ref can be ignored -->
  <Match>
    <Class name="com.azure.cosmos.implementation.directconnectivity.rntbd.RntbdRequestManager"/>
    <Method name="userEventTriggered"/>
    <Bug pattern="RV_RETURN_VALUE_IGNORED_NO_SIDE_EFFECT"/>
  </Match>

  <!--  ChannelHandlerContext::fireChannelRead is fluent method and return ref can be ignored -->
  <Match>
    <Class name="com.azure.cosmos.implementation.directconnectivity.rntbd.RntbdRequestDecoder"/>
    <Method name="channelRead"/>
    <Bug pattern="RV_RETURN_VALUE_IGNORED_NO_SIDE_EFFECT"/>
  </Match>

  <!-- CompletableFuture.getNow(null) is valid (null param), suppressing false positive
        https://github.com/spotbugs/spotbugs/issues/1001 -->
  <Match>
    <Class name="com.azure.cosmos.implementation.directconnectivity.rntbd.RntbdRequestManager"/>
    <Method name="hasRequestedRntbdContext"/>
    <Bug pattern="NP_NONNULL_PARAM_VIOLATION"/>
  </Match>

  <!-- CompletableFuture.getNow(null) is valid (null param), suppressing false positive
      https://github.com/spotbugs/spotbugs/issues/1001 -->
  <Match>
    <Class name="com.azure.cosmos.implementation.directconnectivity.rntbd.RntbdRequestManager"/>
    <Method name="hasRntbdContext"/>
    <Bug pattern="NP_NONNULL_PARAM_VIOLATION"/>
  </Match>

  <!-- CompletableFuture.getNow(null) is valid (null param), suppressing false positive
      https://github.com/spotbugs/spotbugs/issues/1001 -->
  <Match>
    <Class name="com.azure.cosmos.implementation.directconnectivity.rntbd.RntbdRequestManager"/>
    <Method name="messageReceived"/>
    <Bug pattern="NP_NONNULL_PARAM_VIOLATION"/>
  </Match>

  <!-- CompletableFuture.getNow(null) is valid (null param), suppressing false positive
      https://github.com/spotbugs/spotbugs/issues/1001 -->
  <Match>
    <Class name="com.azure.cosmos.implementation.directconnectivity.rntbd.RntbdRequestManager"/>
    <Method name="rntbdContext"/>
    <Bug pattern="NP_NONNULL_PARAM_VIOLATION"/>
  </Match>

  <!-- Exception is needed to catch a SslException masked as a RuntimeException by Netty -->
  <Match>
    <Class name="com.azure.cosmos.implementation.directconnectivity.rntbd.RntbdRequestManager"/>
    <Method name="close"/>
    <Bug pattern="BC_IMPOSSIBLE_INSTANCEOF"/>
  </Match>

  <!-- Bug: https://github.com/Azure/azure-sdk-for-java/issues/9093 -->
  <Match>
    <Class name="com.azure.cosmos.implementation.PathsHelper"/>
    <Method name="tryParsePathSegments"/>
    <Bug pattern="DLS_DEAD_LOCAL_STORE_OF_NULL"/>
  </Match>

  <Match>
    <Class name="com.azure.cosmos.implementation.encryption.AeadAes256CbcHmac256Algorithm"/>
    <Method name="encryptData"/>
    <Bug pattern="DLS_DEAD_LOCAL_STORE"/>
  </Match>

  <!-- Bug: https://github.com/Azure/azure-sdk-for-java/issues/9093 -->
  <Match>
    <Class name="com.azure.cosmos.implementation.QueryMetrics"/>
    <Method name="createFromDelimitedString"/>
    <Bug pattern="DLS_DEAD_LOCAL_STORE"/>
  </Match>

  <!-- Bug: https://github.com/Azure/azure-sdk-for-java/issues/9093 -->
  <Match>
    <Class name="com.azure.cosmos.implementation.ReplicationPolicy"/>
    <Method name="setMaxReplicaSetSize"/>
    <Bug pattern="DLS_DEAD_LOCAL_STORE"/>
  </Match>

  <!-- Bug: https://github.com/Azure/azure-sdk-for-java/issues/9093 -->
  <Match>
    <Class name="com.azure.cosmos.implementation.ResourceThrottleRetryPolicy"/>
    <Method name="shouldRetry"/>
    <Bug pattern="DLS_DEAD_LOCAL_STORE"/>
  </Match>

  <!-- Bug: https://github.com/Azure/azure-sdk-for-java/issues/9093 -->
  <Match>
    <Class name="com.azure.cosmos.implementation.ResourceTokenAuthorizationHelper"/>
    <Method name="getAuthorizationTokenUsingResourceTokens"/>
    <Bug pattern="DLS_DEAD_LOCAL_STORE"/>
  </Match>

  <!-- Bug: https://github.com/Azure/azure-sdk-for-java/issues/9093 -->
  <Match>
    <Class name="com.azure.cosmos.implementation.directconnectivity.GoneAndRetryWithRetryPolicy"/>
    <Method name="shouldRetry"/>
    <Bug pattern="DLS_DEAD_LOCAL_STORE"/>
  </Match>

  <!-- Bug: https://github.com/Azure/azure-sdk-for-java/issues/9093 -->
  <Match>
    <Class name="com.azure.cosmos.implementation.directconnectivity.StoreReader"/>
    <Method name="readFromStoreAsync"/>
    <Bug pattern="DLS_DEAD_LOCAL_STORE"/>
  </Match>

  <!-- Bug: https://github.com/Azure/azure-sdk-for-java/issues/9093 -->
  <Match>
    <Class name="com.azure.cosmos.implementation.routing.LocationCache"/>
    <Method name="anyEndpointsAvailable"/>
    <Bug pattern="DLS_DEAD_LOCAL_STORE"/>
  </Match>

  <!-- Bug: https://github.com/Azure/azure-sdk-for-java/issues/9093 -->
  <Match>
    <Class name="com.azure.cosmos.models.JsonSerializable"/>
    <Method name="getObjectByPath"/>
    <Bug pattern="DLS_DEAD_LOCAL_STORE"/>
  </Match>

  <!-- Bug: https://github.com/Azure/azure-sdk-for-java/issues/9094 -->
  <Match>
    <Class name="com.azure.cosmos.implementation.caches.AsyncCache"/>
    <Method name="getAsync"/>
    <Bug pattern="NP_LOAD_OF_KNOWN_NULL_VALUE"/>
  </Match>

  <!-- Bug: https://github.com/Azure/azure-sdk-for-java/issues/9050 -->
  <Match>
    <Class name="com.azure.cosmos.implementation.directconnectivity.rntbd.RntbdClientChannelPool"/>
    <Bug pattern="NP_LOAD_OF_KNOWN_NULL_VALUE"/>
  </Match>

  <!-- The static field sharedTransportClient is cleared using synchronized ref count mechanism -->
  <Match>
    <Class name="com.azure.cosmos.implementation.directconnectivity.SharedTransportClient"/>
    <Field name="sharedTransportClient"/>
    <Bug pattern="ST_WRITE_TO_STATIC_FROM_INSTANCE_METHOD"/>
  </Match>

  <!-- Bug: https://github.com/Azure/azure-sdk-for-java/issues/9095 -->
  <Match>
    <Class name="com.azure.cosmos.implementation.RxDocumentServiceRequest"/>
    <Field name="resourceFullName"/>
    <Bug pattern="UUF_UNUSED_FIELD"/>
  </Match>

  <!-- Bug: https://github.com/Azure/azure-sdk-for-java/issues/9095 -->
  <Match>
    <Class name="com.azure.cosmos.implementation.directconnectivity.AddressResolver$RefreshState"/>
    <Field name="resolutionResult"/>
    <Bug pattern="UUF_UNUSED_FIELD"/>
  </Match>

  <!-- Bug: https://github.com/Azure/azure-sdk-for-java/issues/9095 -->
  <Match>
    <Class name="com.azure.cosmos.implementation.directconnectivity.GlobalAddressResolver"/>
    <Field name="addressResolver"/>
    <Bug pattern="UUF_UNUSED_FIELD"/>
  </Match>

  <!-- Bug: https://github.com/Azure/azure-sdk-for-java/issues/9095 -->
  <Match>
    <Class name="com.azure.cosmos.implementation.directconnectivity.GlobalAddressResolver"/>
    <Field name="gatewayAddressCache"/>
    <Bug pattern="UUF_UNUSED_FIELD"/>
  </Match>

  <!-- Bug: https://github.com/Azure/azure-sdk-for-java/issues/9096 -->
  <Match>
    <Class name="com.azure.cosmos.models.SqlParameterList"/>
    <Method name="listIterator"/>
    <Bug pattern="IL_INFINITE_RECURSIVE_LOOP"/>
  </Match>

  <!-- False positive, IPartitionKeyComponent does not extend from Comparable -->
  <Match>
    <Class name="com.azure.cosmos.implementation.routing.IPartitionKeyComponent"/>
    <Bug pattern="CO_ABSTRACT_SELF"/>
  </Match>

  <!--Bug: https://github.com/Azure/azure-sdk-for-java/issues/9097 -->
  <Match>
    <Class name="com.azure.cosmos.implementation.directconnectivity.ConsistencyReader"/>
    <Method name="readAsync"/>
    <Bug pattern="DB_DUPLICATE_SWITCH_CLAUSES"/>
  </Match>

  <!--Bug: https://github.com/Azure/azure-sdk-for-java/issues/9097 -->
  <Match>
    <Class name="com.azure.cosmos.implementation.directconnectivity.HttpTransportClient"/>
    <Method name="prepareHttpMessage"/>
    <Bug pattern="DB_DUPLICATE_SWITCH_CLAUSES"/>
  </Match>

  <!-- Field is not initialized in Ctr but is set using setters -->
  <Match>
    <Class name="com.azure.cosmos.implementation.changefeed.ProcessorSettings"/>
    <Field name="maxItemCount"/>
    <Bug pattern="UWF_FIELD_NOT_INITIALIZED_IN_CONSTRUCTOR"/>
  </Match>


  <!-- Bug: https://github.com/Azure/azure-sdk-for-java/issues/9098 -->
  <Match>
    <Class name="com.azure.cosmos.implementation.directconnectivity.AddressResolver"/>
    <Method name="~(.*)\$(resolveAddressesAndIdentityAsync|null)\$(.*)"/>
    <Bug pattern="ES_COMPARING_STRINGS_WITH_EQ"/>
  </Match>

  <!-- Bug: https://github.com/Azure/azure-sdk-for-java/issues/9099 -->
  <Match>
    <Class name="com.azure.cosmos.implementation.RxDocumentServiceRequest"/>
    <Field name="entityId"/>
    <Bug pattern="UWF_UNWRITTEN_PUBLIC_OR_PROTECTED_FIELD"/>
  </Match>

  <!-- Bug: https://github.com/Azure/azure-sdk-for-java/issues/9100 -->
  <Match>
    <Class name="com.azure.cosmos.implementation.caches.RxPartitionKeyRangeCache"/>
    <Method name="~(.*)\$(tryGetRangeByPartitionKeyRangeId|null)\$(.*)"/>
    <Bug pattern="NP_NULL_PARAM_DEREF"/>
  </Match>

  <!-- Bug: https://github.com/Azure/azure-sdk-for-java/issues/9100 -->
  <Match>
    <Class name="com.azure.cosmos.implementation.directconnectivity.GatewayAddressCache"/>
    <Method name="getServerAddressesViaGatewayAsync"/>
    <Bug pattern="NP_NULL_PARAM_DEREF"/>
  </Match>

  <!-- Returning a new copy of the object is not necessary -->
  <Match>
    <Class name="com.azure.cosmos.implementation.RxDocumentServiceRequest"/>
    <Method name="getContentAsByteArray"/>
    <Bug pattern="EI_EXPOSE_REP"/>
  </Match>

  <!-- Returning a new copy of the object is not necessary -->
  <Match>
    <Class name="com.azure.cosmos.implementation.directconnectivity.StoreResponse"/>
    <Method name="getResponseBody"/>
    <Bug pattern="EI_EXPOSE_REP"/>
  </Match>

  <!-- Returning a new copy of the object is not necessary -->
  <Match>
    <Class name="com.azure.cosmos.implementation.directconnectivity.StoreResponse"/>
    <Method name="getResponseHeaderNames"/>
    <Bug pattern="EI_EXPOSE_REP"/>
  </Match>

  <!-- Returning a new copy of the object is not necessary -->
  <Match>
    <Class name="com.azure.cosmos.implementation.directconnectivity.StoreResponse"/>
    <Method name="getResponseHeaderValues"/>
    <Bug pattern="EI_EXPOSE_REP"/>
  </Match>

  <!-- Returning a new copy of the object is not necessary -->
  <Match>
    <Class name="com.azure.cosmos.encryption.EncryptionKeyUnwrapResult"/>
    <Method name="getDataEncryptionKey"/>
    <Bug pattern="EI_EXPOSE_REP"/>
  </Match>

  <!-- Returning a new copy of the object is not necessary -->
  <Match>
    <Class name="com.azure.cosmos.encryption.EncryptionKeyUnwrapResult"/>
    <Method name="getWrappedDataEncryptionKey"/>
    <Bug pattern="EI_EXPOSE_REP"/>
  </Match>

  <!-- Returning a new copy of the object is not necessary -->
  <Match>
    <Class name="com.azure.cosmos.encryption.DecryptionResult"/>
    <Method name="getEncryptedContent"/>
    <Bug pattern="EI_EXPOSE_REP"/>
  </Match>

  <!-- Returning a new copy of the object is not necessary -->
  <Match>
    <Class name="com.azure.cosmos.implementation.encryption.EncryptionProperties"/>
    <Method name="getEncryptedData"/>
    <Bug pattern="EI_EXPOSE_REP"/>
  </Match>

  <!-- Returning a new copy of the object is not necessary -->
  <Match>
    <Class name="com.azure.cosmos.implementation.encryption.EncryptionProperties"/>
    <Method name="&lt;init&gt;"/>
    <Bug pattern="EI_EXPOSE_REP2"/>
  </Match>

  <!-- Returning a new copy of the object is not necessary -->
  <Match>
    <Class name="com.azure.cosmos.encryption.EncryptionKeyUnwrapResult"/>
    <Method name="&lt;init&gt;"/>
    <Bug pattern="EI_EXPOSE_REP2"/>
  </Match>

  <!-- Returning a new copy of the object is not necessary -->
  <Match>
    <Class name="com.azure.cosmos.implementation.directconnectivity.StoreResponse"/>
    <Method name="&lt;init&gt;"/>
    <Bug pattern="EI_EXPOSE_REP2"/>
  </Match>

  <!-- Returning a new copy of the object is not necessary -->
  <Match>
    <Class name="com.azure.cosmos.encryption.EncryptionKeyWrapResult"/>
    <Method name="getWrappedDataEncryptionKey"/>
    <Bug pattern="EI_EXPOSE_REP2,EI_EXPOSE_REP"/>
  </Match>

  <!-- Returning a new copy of the object is not necessary -->
  <Match>
    <Class name="com.azure.cosmos.encryption.EncryptionKeyWrapResult"/>
    <Method name="getEncryptionKeyWrapMetadata"/>
    <Bug pattern="EI_EXPOSE_REP2,EI_EXPOSE_REP"/>
  </Match>

  <!-- Returning a new copy of the object is not necessary -->
  <Match>
    <Class name="com.azure.cosmos.encryption.EncryptionKeyWrapResult"/>
    <Method name="&lt;init&gt;"/>
    <Bug pattern="EI_EXPOSE_REP2"/>
  </Match>

  <!-- Returning a new copy of the object is not necessary -->
  <Match>
    <Class name="com.azure.cosmos.implementation.RxDocumentServiceRequest"/>
    <Method name="setContentBytes"/>
    <Bug pattern="EI_EXPOSE_REP2"/>
  </Match>

  <!-- Returning a new copy of the object is not necessary -->
  <Match>
    <Class name="com.azure.cosmos.implementation.ClientEncryptionKey"/>
    <Method name="getWrappedDataEncryptionKey"/>
    <Bug pattern="EI_EXPOSE_REP"/>
  </Match>

  <!-- Returning a new copy of the object is not necessary -->
  <Match>
    <Class name="com.azure.cosmos.implementation.ClientEncryptionKey"/>
    <Method name="setWrappedDataEncryptionKey"/>
    <Bug pattern="EI_EXPOSE_REP2"/>
  </Match>

  <!-- https://github.com/Azure/azure-sdk-for-java/issues/9102 -->
  <Match>
    <Class name="com.azure.cosmos.implementation.ItemOperations"/>
    <Method name="readManyAsync"/>
    <Bug pattern="UC_USELESS_OBJECT"/>
  </Match>

  <!-- https://github.com/Azure/azure-sdk-for-java/issues/9102 -->
  <Match>
    <Class name="com.azure.cosmos.implementation.RxDocumentClientImpl"/>
    <Method name="~(.*)\$(readMany|null)\$(.*)"/>
    <Bug pattern="UC_USELESS_OBJECT"/>
  </Match>

  <!-- Bug: https://github.com/Azure/azure-sdk-for-java/issues/9103 -->
  <Match>
    <Class name="com.azure.cosmos.implementation.directconnectivity.ServiceConfig"/>
    <Method name="&lt;init&gt;"/>
    <Bug pattern="ISC_INSTANTIATE_STATIC_CLASS"/>
  </Match>

  <!-- Super doesn't need to be cloned since it is Object -->
  <Match>
    <Class name="com.azure.cosmos.implementation.DocumentServiceRequestContext"/>
    <Bug pattern="CN_IDIOM_NO_SUPER_CALL"/>
  </Match>

  <!-- Super doesn't need to be cloned since it is Object -->
  <Match>
    <Class name="com.azure.cosmos.implementation.RxDocumentServiceRequest"/>
    <Bug pattern="CN_IDIOM_NO_SUPER_CALL"/>
  </Match>

  <!-- Exception is ignored by design which indicate that error while evaluating system information -->
  <Match>
    <Class name="com.azure.cosmos.implementation.ClientSideRequestStatistics$ClientSideRequestStatisticsSerializer"/>
    <Method name="serialize"/>
    <Bug pattern="DE_MIGHT_IGNORE"/>
  </Match>

  <!-- Exception in AutoCloseable.close is ignored -->
  <Match>
    <Class name="com.azure.core.tracing.opentelemetry.OpenTelemetryHttpPolicy$ScalarPropagatingMono"/>
    <Method name="subscribe"/>
    <Bug pattern="DE_MIGHT_IGNORE"/>
  </Match>
  <Match>
    <Class name="com.azure.cosmos.implementation.TracerProvider"/>
    <Method name="subscribe"/>
    <Bug pattern="DE_MIGHT_IGNORE"/>
  </Match>

  <!-- Exception is ignored by design which indicate that non-parsable id -->
  <Match>
    <Class name="com.azure.cosmos.implementation.ResourceId"/>
    <Method name="verify"/>
    <Bug pattern="DE_MIGHT_IGNORE"/>
  </Match>

  <!-- Bug: https://github.com/Azure/azure-sdk-for-java/issues/9104 -->
  <Match>
    <Class name="com.azure.cosmos.implementation.routing.StringPartitionKeyComponent"/>
    <Method name="writeForBinaryEncoding"/>
    <Bug pattern="INT_BAD_COMPARISON_WITH_SIGNED_BYTE"/>
  </Match>

  <!-- The Bug was reported because StringPartitionKeyComponent's hashCode() implementation is
        based only on the hashCode() method of it's member variable 'value'.
        This is valid since the StringPartitionKeyComponent has only one member variable so
        delegating to that member variable's hashCode is fine -->
  <Match>
    <Class name="com.azure.cosmos.implementation.routing.StringPartitionKeyComponent"/>
    <Bug pattern="HE_HASHCODE_USE_OBJECT_EQUALS"/>
  </Match>

  <!-- Bug: https://github.com/Azure/azure-sdk-for-java/issues/9046 -->
  <Match>
    <Class name="com.azure.cosmos.implementation.ResourceId"/>
    <Method name="equals"/>
    <Bug pattern="HE_EQUALS_USE_HASHCODE"/>
  </Match>

  <!-- Bug: https://github.com/Azure/azure-sdk-for-java/issues/9105 -->
  <Match>
    <Class name="com.azure.cosmos.implementation.ResourceId"/>
    <Method name="tryParse"/>
    <Bug pattern="BIT_SIGNED_CHECK"/>
  </Match>


  <!-- False positive, equals method is implemented correctly by using equality of member variables  -->
  <Match>
    <Class name="com.azure.cosmos.implementation.VectorSessionToken"/>
    <Method name="equals"/>
    <Bug pattern="EQ_UNUSUAL"/>
  </Match>

  <!-- False positive, equals method is implemented correctly by using equality of member variables  -->
  <Match>
    <Class name="com.azure.cosmos.implementation.routing.PartitionKeyInternal"/>
    <Method name="equals"/>
    <Bug pattern="EQ_UNUSUAL"/>
  </Match>

  <!-- False positive, equals method is implemented correctly by using equality of member variables  -->
  <Match>
    <Class name="com.azure.cosmos.implementation.clienttelemetry.ReportPayload"/>
    <Method name="equals"/>
    <Bug pattern="EQ_UNUSUAL"/>
  </Match>

  <!-- Bug: https://github.com/Azure/azure-sdk-for-java/issues/9106 -->
  <Match>
    <Class name="com.azure.cosmos.implementation.PathsHelper"/>
    <Method name="generatePathForNameBased"/>
    <Bug pattern="BC_VACUOUS_INSTANCEOF,SIO_SUPERFLUOUS_INSTANCEOF"/>
  </Match>

  <!-- Bug: https://github.com/Azure/azure-sdk-for-java/issues/9107 -->
  <Match>
    <Class name="com.azure.cosmos.ConnectionPolicy"/>
    <Field name="defaultPolicy"/>
    <Bug pattern="LI_LAZY_INIT_STATIC"/>
  </Match>

  <!-- Bug: https://github.com/Azure/azure-sdk-for-java/issues/9109 -->
  <Match>
    <Class name="com.azure.cosmos.implementation.query.orderbyquery.OrderbyRowComparer"/>
    <Method name="compare"/>
    <Bug pattern="RV_NEGATING_RESULT_OF_COMPARETO"/>
  </Match>


  <!-- Bug: https://github.com/Azure/azure-sdk-for-java/issues/9110 -->
  <Match>
    <Class name="com.azure.cosmos.implementation.directconnectivity.Address"/>
    <Method name="isPrimary"/>
    <Bug pattern="NP_NULL_ON_SOME_PATH_FROM_RETURN_VALUE"/>
  </Match>

  <!-- Bug: https://github.com/Azure/azure-sdk-for-java/issues/9110 -->
  <Match>
    <Class name="com.azure.cosmos.implementation.query.OrderByContinuationToken"/>
    <Method name="getInclusive"/>
    <Bug pattern="NP_NULL_ON_SOME_PATH_FROM_RETURN_VALUE"/>
  </Match>

  <!-- Bug: https://github.com/Azure/azure-sdk-for-java/issues/9110 -->
  <Match>
    <Class name="com.azure.cosmos.implementation.query.QueryInfo"/>
    <Method name="hasSelectValue"/>
    <Bug pattern="NP_NULL_ON_SOME_PATH_FROM_RETURN_VALUE"/>
  </Match>

  <!-- Bug: https://github.com/Azure/azure-sdk-for-java/issues/9110 -->
  <Match>
    <Class name="com.azure.cosmos.implementation.routing.Range"/>
    <Method name="isMaxInclusive"/>
    <Bug pattern="NP_NULL_ON_SOME_PATH_FROM_RETURN_VALUE"/>
  </Match>

  <!-- Bug: https://github.com/Azure/azure-sdk-for-java/issues/9110 -->
  <Match>
    <Class name="com.azure.cosmos.implementation.routing.Range"/>
    <Method name="isMinInclusive"/>
    <Bug pattern="NP_NULL_ON_SOME_PATH_FROM_RETURN_VALUE"/>
  </Match>

  <Match>
    <Class name="com.azure.cosmos.implementation.encryption.CosmosDataEncryptionKeyProvider"/>
    <Method name="initialize"/>
    <Bug pattern="NP_NULL_ON_SOME_PATH_FROM_RETURN_VALUE"/>
  </Match>

  <Match>
    <Class name="com.azure.cosmos.implementation.routing.UInt128"/>
    <Method name="compareTo"/>
    <Bug pattern="SA_FIELD_SELF_COMPARISON"/>
  </Match>

  <Match>
    <Class name="com.azure.cosmos.encryption.implementation.EncryptionProcessor"/>
    <Method name="decryptAndSerializeProperty"/>
    <Bug pattern="BC_UNCONFIRMED_CAST"/>
  </Match>

  <Match>
    <Class name="com.azure.cosmos.encryption.implementation.EncryptionProcessor"/>
    <Method name="encryptAndSerializeProperty"/>
    <Bug pattern="BC_UNCONFIRMED_CAST"/>
  </Match>
  <!-- Serializing a null value should return null to allow client to handle null cases
    consistently instead of injecting null payload behavior from the payload. -->
  <Match>
    <Class name="com.azure.data.schemaregistry.avro.SchemaRegistryAvroSerializer"/>
    <Method name="serialize"/>
    <Bug pattern="PZLA_PREFER_ZERO_LENGTH_ARRAYS"/>
  </Match>

  <!-- Exclude spotbug from non-shipping modules -->
  <Match>
    <Or>
      <Package name="com.azure.cosmos.benchmark"/>
      <Package name="com.azure.cosmos.examples"/>
      <Package name="com.azure.cosmos.examples.ChangeFeed"/>
      <Package name="com.azure.cosmos.rx.examples.multimaster"/>
      <Package name="com.azure.cosmos.rx.examples.multimaster.samples"/>
    </Or>
  </Match>

  <!-- Exclude vendor-ed apache-commons types from spotbug -->
  <Match>
    <Class name="~com\.azure\.cosmos\.implementation\.apachecommons(.+)"/>
  </Match>

  <!-- Exclude vendor-ed guava25 types from spotbug -->
  <Match>
    <Class name="~com\.azure\.cosmos\.implementation\.guava25(.+)"/>
  </Match>

  <!-- Exclude AAP source code types from spotbug -->
  <Match>
    <Class name="~com\.azure\.cosmos\.encryption\.implementation\.mdesrc(.+)"/>
  </Match>

  <!-- Exclude vendor-ed com.fasterxml.uuid:java-uuid-generator types from spotbug -->
  <Match>
    <Class name="~com\.azure\.cosmos\.implementation\.uuid(.+)"/>
  </Match>

  <Match>
    <Class name="~com.azure.cosmos.implementation.ImplementationBridgeHelpers(\$.*)?"/>
    <Bug pattern="DM_EXIT"/>
  </Match>

  <!-- Empty byte array is returned as null to reactor. Reactor transform null from Callable to downstream onComplete  -->
  <Match>
    <Class name="~com\.azure\.core\.http\.(okhttp|vertx)\.implementation\.(OkHttpAsyncResponse|VertxHttpAsyncResponse)(.*)"/>
    <Method name="~(.*)\$(getBodyAsByteArray|null)\$(.*)"/>
    <Bug pattern="PZLA_PREFER_ZERO_LENGTH_ARRAYS"/>
  </Match>

  <!-- Internal Avro Parser does read the blockCount field. Seems to be a false positive.  -->
  <Match>
    <Or>
      <Class name="com.azure.storage.internal.avro.implementation.schema.complex.AvroArraySchema"/>
      <Class name="com.azure.storage.internal.avro.implementation.schema.complex.AvroMapSchema"/>
      <Class name="com.azure.storage.internal.avro.implementation.schema.file.AvroBlockSchema"/>
    </Or>
    <Bug pattern="DLS_DEAD_LOCAL_STORE"/>
  </Match>

  <!-- Internal Avro Parser does check the types before casting. Seems to be a false positive.  -->
  <Match>
    <Class name="com.azure.storage.internal.avro.implementation.schema.AvroSchema"/>
    <Method name="getSchema"/>
    <Bug pattern="BC_UNCONFIRMED_CAST"/>
  </Match>

  <!-- FluxInputStream definitely throws an IOException since this.lastError is an IOException. -->
  <Match>
    <Class name="com.azure.storage.common.implementation.FluxInputStream"/>
    <Method name="read"/>
    <Bug pattern="BC_UNCONFIRMED_CAST_OF_RETURN_VALUE"/>
  </Match>

  <!-- This dead store is due to a deficiency in the Customization class. We need to reference the original return type but we have no use for it so we just comment it out -->
  <Match>
    <Class name="com.azure.storage.blob.models.Block"/>
    <Method name="getSize"/>
    <Bug pattern="DLS_DEAD_LOCAL_STORE"/>
  </Match>

  <!-- Exclude REC_CATCH_EXCEPTION and false positive error for management samples. All samples in management catch Exception instead of throw it. -->
  <Match>
    <Package name="~com\.azure\.resourcemanager(\.[^.]+)*\.samples(\.[^.]+)*"/>
    <Bug pattern="REC_CATCH_EXCEPTION,
                  RCN_REDUNDANT_NULLCHECK_WOULD_HAVE_BEEN_A_NPE,
                  RCN_REDUNDANT_NULLCHECK_OF_NONNULL_VALUE"/>
  </Match>

  <!-- Exclude BC_UNCONFIRMED_CAST_OF_RETURN_VALUE as false positive -->
  <Match>
    <Or>
      <Class name="com.azure.resourcemanager.resources.fluentcore.dag.TaskGroup"/>
      <Class name="com.azure.resourcemanager.resources.fluentcore.dag.TaskGroup$ProxyTaskGroupWrapper"/>
    </Or>
    <Bug pattern="BC_UNCONFIRMED_CAST_OF_RETURN_VALUE"/>
  </Match>

  <!-- Exclude NM_CLASS_NOT_EXCEPTION for all resource manager due to it is just naming -->
  <Match>
    <Class name="~com\.azure\.resourcemanager(\.[^.]+)*"/>
    <Bug pattern="NM_CLASS_NOT_EXCEPTION"/>
  </Match>

  <!-- Exclude for Resource Manager generated code -->
  <!-- NP_LOAD_OF_KNOWN_NULL_VALUE - Known issue in autorest of setting parameters when calling REST API -->
  <!-- SIC_INNER_SHOULD_BE_STATIC_ANON - Known issue in autorest of inner Enumeration for InputStream response -->
  <!-- UPM_UNCALLED_PRIVATE_METHOD - Known issue in autorest to generate method that might not be called -->
  <!-- SKIPPED_CLASS_TOO_BIG - Nothing we can do about this -->
  <!-- PZLA_PREFER_ZERO_LENGTH_ARRAYS - byte array will return null by generator -->
  <Match>
    <Or>
      <Class name="~com\.azure\.resourcemanager(\.[^.]+)*\.fluent\.([^.]+)Client"/>
      <Class name="~com\.azure\.resourcemanager(\.[^.]+)*\.implementation\.([^.]+)ClientImpl"/>
    </Or>
    <Bug pattern="NP_LOAD_OF_KNOWN_NULL_VALUE,SKIPPED_CLASS_TOO_BIG,UPM_UNCALLED_PRIVATE_METHOD"/>
  </Match>
  <Match>
    <Class name="~com\.azure\.resourcemanager(\.[^.]+)*\.fluent(\.[^.]+)*"/>
    <Bug pattern="PZLA_PREFER_ZERO_LENGTH_ARRAYS"/>
  </Match>
  <Match>
    <Class name="~com\.azure\.resourcemanager(\.[^.]+)*\.implementation\.([^.]+)ClientImpl([^.]*)"/>
    <Bug pattern="SIC_INNER_SHOULD_BE_STATIC_ANON"/>
  </Match>
  <Match>
    <And>
      <Class name="~com\.azure\.resourcemanager(\.[^.]+)*\.implementation\.([^.]+)Impl"/>
      <Or>
        <Method name="manager"/>
        <Method name="serviceClient"/>
      </Or>
    </And>
    <Bug pattern="UPM_UNCALLED_PRIVATE_METHOD"/>
  </Match>

  <!-- Exception needs to be caught here.-->
  <Match>
    <Class name="com.azure.spring.cloud.config.AppConfigurationPropertySourceLocator"/>
    <Bug pattern="REC_CATCH_EXCEPTION"/>
  </Match>

  <!-- Exclude from spring related classes -->
  <Match>
    <And>
      <Or>
        <Class name="com.azure.spring.cloud.core.implementation.credential.resolver.AzureKeyCredentialResolver"/>
        <Class name="com.azure.spring.cloud.core.implementation.credential.resolver.AzureNamedKeyCredentialResolver"/>
        <Class name="com.azure.spring.cloud.core.implementation.credential.resolver.AzureSasCredentialResolver"/>
        <Class name="com.azure.spring.cloud.service.implementation.storage.credential.StorageSharedKeyCredentialResolver"/>
      </Or>
      <Method name="resolve"/>
    </And>
    <Bug pattern="BC_UNCONFIRMED_CAST"/>
  </Match>

  <!-- This match should be removed after fixing https://github.com/Azure/azure-sdk-for-java/issues/26356 -->
  <Match>
    <Class name="com.azure.spring.cloud.autoconfigure.keyvault.environment.KeyVaultOperation"/>
    <Field name="timer"/>
    <Bug pattern="ST_WRITE_TO_STATIC_FROM_INSTANCE_METHOD"/>
  </Match>

  <Match>
    <Class name="com.azure.spring.cloud.autoconfigure.context.AzureTokenCredentialAutoConfiguration$AzureServiceClientBuilderFactoryPostProcessor"/>
    <Field name="beanFactory"/>
    <Bug pattern="UWF_FIELD_NOT_INITIALIZED_IN_CONSTRUCTOR"/>
  </Match>

  <Match>
    <Class name="com.azure.spring.messaging.config.AzureListenerEndpointRegistrar"/>
    <Bug pattern="NP_NULL_ON_SOME_PATH"/>
  </Match>

  <!-- Suppressing error for using anonymous inner classes. -->
  <Match>
    <Class name="com.azure.spring.cloud.autoconfigure.implementation.compatibility.AzureSpringBootVersionVerifier"/>
    <Method name="is2_6"/>
    <Bug pattern="SIC_INNER_SHOULD_BE_STATIC_ANON"/>
  </Match>

  <Match>
    <Class name="com.azure.spring.cloud.autoconfigure.implementation.compatibility.AzureSpringBootVersionVerifier"/>
    <Method name="is2_5"/>
    <Bug pattern="SIC_INNER_SHOULD_BE_STATIC_ANON"/>
  </Match>

  <!-- The transient fields are not used if deserialization happens. -->
  <Match>
    <Class name="com.azure.identity.implementation.MsalAuthenticationAccount"/>
    <Field name="authenticationRecord"/>
    <Bug pattern="SE_TRANSIENT_FIELD_NOT_RESTORED"/>
  </Match>

  <!-- These fields are designed to be not written. They are for deserializing. -->
  <Match>
    <Class name="com.azure.identity.implementation.LinuxKeyRingAccessor$GError"/>
    <Bug pattern="UWF_UNWRITTEN_FIELD"/>
  </Match>

  <!-- These fields use File Reader with default encoding, java 8 doesn't support passing in encoding type. -->
  <Match>
    <Class name="com.azure.identity.implementation.IntelliJCacheAccessor"/>
    <Or>
      <Method name="getIntellijServicePrincipalDetails"/>
      <Method name="getKdbxPassword"/>
      <Method name="getCredentialFromKdbx"/>
      <Method name="parseRefreshTokenFromJson"/>
      <Method name="getIntelliJCredentialsFromIdentityMsalCache"/>
    </Or>
    <Bug pattern="DM_DEFAULT_ENCODING,
    REC_CATCH_EXCEPTION"/>
  </Match>

  <!-- The field is designed to be unread and for serialization purpose. -->
  <Match>
    <Class name="~com\.azure\.search\.documents\.indexes\.models\.(EdgeNGramTokenFilter|KeywordTokenizer|LuceneStandardTokenizer|NGramTokenFilter|SynonymMap)"/>
    <Bug pattern="URF_UNREAD_FIELD"/>
  </Match>

  <!-- Use static final ObjectMapper property to save the cost of ObjectMapper initialization. -->
  <Match>
    <Class name="com.azure.search.documents.SearchAsyncClient"/>
    <Bug pattern="SIC_INNER_SHOULD_BE_STATIC_ANON"/>
  </Match>

  <Match>
    <Class name="com.azure.core.experimental.serializer.JsonSerializer"/>
    <Bug pattern="NM_SAME_SIMPLE_NAME_AS_INTERFACE"/>
  </Match>

  <!-- Use the property to take the custom serializer from SearchClient. -->
  <Match>
    <Class name="~com\.azure\.search\.documents\.models\.(SearchResult|SuggestResult)"/>
    <Bug pattern="UWF_FIELD_NOT_INITIALIZED_IN_CONSTRUCTOR,SIC_INNER_SHOULD_BE_STATIC_ANON"/>
  </Match>

  <Match>
    <Or>
      <Class name="com.azure.core.serializer.json.jackson.JacksonJsonSerializer"/>
      <Class name="com.azure.core.serializer.json.gson.GsonJsonSerializer"/>
    </Or>
    <Bug pattern="SIC_INNER_SHOULD_BE_STATIC_ANON"/>
  </Match>
  <!-- Setup in Identity Test classes, required for the tests to work properly.-->
  <Match>
    <Class name="com.azure.identity.ClientCertificateCredentialTest"/>
    <Bug pattern="DMI_HARDCODED_ABSOLUTE_FILENAME"/>
  </Match>

  <Match>
    <Or>
      <Class name="com.azure.identity.implementation.IdentityClientTests"/>
      <Class name="com.azure.identity.implementation.SynchronizedAccessorTests"/>
    </Or>
    <Or>
      <Bug pattern="NP_NULL_ON_SOME_PATH_FROM_RETURN_VALUE"/> <!-- false positive -->
      <Bug pattern="UI_INHERITANCE_UNSAFE_GETRESOURCE"/>
    </Or>
  </Match>

  <Match>
    <Bug pattern="EI_EXPOSE_REP"/>
    <Or>
      <Class name="com.azure.core.implementation.AccessibleByteArrayOutputStream"/>
      <Class name="com.azure.core.implementation.ByteBufferCollector"/>
    </Or>
  </Match>

  <!-- EventGrid swagger naming -->
  <Match>
    <Or>
      <Class name="com.azure.messaging.eventgrid.implementation.models.CloudEvent"/>
      <Class name="com.azure.messaging.eventgrid.systemevents.AppConfigurationKeyValueDeletedEventData"/>
    </Or>
  </Match>
  <Bug pattern="NM_CONFUSING"/>

  <Match>
    <Class name="com.azure.ai.metricsadvisor.implementation.models.InfluxDBParameter"/>
    <Method name="getUserName"/>
    <Bug pattern="NM_CONFUSING"/>
  </Match>

  <!-- Disabling false positives in azure-core -->
  <!-- This Issue has been resolved as per spotbugs's recommended solution but the static checker still flags it, its a known issue with this rule. -->
  <Match>
    <Class name="com.azure.core.util.logging.ClientLogger"/>
    <Bug pattern="CRLF_INJECTION_LOGS"/>
  </Match>
  <Match>
    <Class name="com.azure.core.util.logging.LoggingEventBuilder"/>
    <Bug pattern="CRLF_INJECTION_LOGS"/>
  </Match>

  <!-- The predictable randomness doesn't expose any crucial detail in this case. -->
  <Match>
    <Class name="com.azure.core.http.policy.ExponentialBackoff"/>
    <Bug pattern="PREDICTABLE_RANDOM"/>
  </Match>

  <!-- In the default log level azure-core will not print the stack trace, but when the user opt-in for the lowest level log (DEBUG) we'll print it, which is expected. -->
  <Match>
    <Class name="com.azure.core.implementation.logging.DefaultLogger"/>
    <Bug pattern="INFORMATION_EXPOSURE_THROUGH_AN_ERROR_MESSAGE"/>
  </Match>

  <!-- False positives -->
  <Match>
    <Or>
      <And>
        <Class name="com.azure.security.keyvault.jca.KeyVaultKeyStore"/>
        <Method name="getFilenames"/>
      </And>
      <And>
        <Class name="com.azure.core.implementation.http.rest.SwaggerMethodParser"/>
        <Method name="serialize"/>
      </And>
    </Or>
    <Bug pattern="RCN_REDUNDANT_NULLCHECK_OF_NONNULL_VALUE"/>
  </Match>
  <Match>
    <Class name="com.azure.security.keyvault.jca.implementation.utils.HttpUtil"/>
    <Method name="~(get|post)"/>
    <Bug pattern="RCN_REDUNDANT_NULLCHECK_WOULD_HAVE_BEEN_A_NPE"/>
  </Match>
  <Match>
    <Class name="com.azure.security.keyvault.jca.implementation.KeyVaultPrivateKey"/>
    <Bug pattern="SE_BAD_FIELD"/>
  </Match>

  <!-- Returning a new copy of the object is not necessary for queuing system use cases.
  Client do not change content of message once message is created. Array copy would degrade the performance.
  https://github.com/Azure/azure-sdk-for-java/blob/master/sdk/core/azure-core-amqp/src/main/java/com/azure/core/amqp/models/AmqpMessageBody.java#L115 -->
  <Match>
    <Class name="com.azure.core.amqp.models.AmqpMessageBody"/>
    <Field name="data"/>
    <Bug pattern="EI_EXPOSE_REP"/>
  </Match>

  <!-- The DispositionWork doesn't need to be serializable -->
  <Match>
    <Class
        name="~com\.azure\.core\.amqp\.implementation\.handler\.ReceiverUnsettledDeliveries\$DispositionWork"/>
    <Bug pattern="SE_NO_SERIALVERSIONID"/>
  </Match>
  <Match>
    <Class
        name="~com\.azure\.core\.amqp\.implementation\.handler\.ReceiverUnsettledDeliveries\$DispositionWork"/>
    <Or>
      <Field name="desiredState"/>
      <Field name="mono"/>
    </Or>
    <Bug pattern="SE_BAD_FIELD"/>
  </Match>

  <!-- For BinaryData, copying array contents degrades performance. The data returned as byte array from BinaryData is expected to be copied by the call if mutability is desired. -->
  <Match>
    <Class name="com.azure.core.implementation.util.ByteArrayContent"/>
    <Field name="content"/>
    <Bug pattern="EI_EXPOSE_REP"/>
  </Match>


  <!-- Buffered responses are only used when we know the response body will be deserialized into a POJO. -->
  <!-- Given that we don't want to waste resources copying the array when we return it. -->
  <!-- Additionally, we don't need to copy the array when receiving it as the process to convert the response into an array -->
  <!-- it will be deeply copied. -->
  <Match>
    <Or>
      <Class name="com.azure.core.http.netty.implementation.NettyAsyncHttpBufferedResponse"/>
      <Class name="com.azure.core.http.okhttp.implementation.OkHttpAsyncBufferedResponse"/>
    </Or>
    <Bug pattern="EI_EXPOSE_REP2"/>
  </Match>

  <!-- This is an internal type used to hold the request body which will not be mutated outside this class -->
  <Match>
    <Or>
      <Class name="com.azure.monitor.ingestion.implementation.LogsIngestionRequest"/>
    </Or>
    <Bug pattern="EI_EXPOSE_REP2,EI_EXPOSE_REP"/>
  </Match>

  <!-- Machine generated classes for MAA service generate spotBugs errors -->
  <Match>
    <Or>
      <Class name="~com.azure.security.attestation.implementation.models.*"/>
      <Class name="~com.azure.security.attestation.models.*+"/>
    </Or>
    <Or>
      <Bug pattern="PZLA_PREFER_ZERO_LENGTH_ARRAYS"/>
      <Bug pattern="UWF_FIELD_NOT_INITIALIZED_IN_CONSTRUCTOR"/>
    </Or>
  </Match>

  <!-- Generated implementation of Anomaly Detector is using an inline class -->
  <Match>
    <Class name="com.azure.ai.anomalydetector.implementation.AnomalyDetectorClientImpl"/>
    <Bug pattern="SIC_INNER_SHOULD_BE_STATIC_ANON"/>
  </Match>

  <!-- Generated implementation of Personalizer is using an inline class -->
  <Match>
    <Class name="com.azure.ai.personalizer.implementation.ModelsImpl"/>
    <Bug pattern="SIC_INNER_SHOULD_BE_STATIC_ANON"/>
  </Match>

  <!-- Some generated base clients in Purview Catalog do not send api-version -->
  <Match>
    <Class name="~com\.azure\.analytics\.purview\.catalog\.\w+BaseClient"/>
    <Bug pattern="URF_UNREAD_FIELD"/>
  </Match>

  <!-- Two clients in Confidential Ledger share the same builder resulting unused field in each  -->
  <Match>
    <Class name="~com\.azure\.security\.confidentialledger\.\w+BaseClient"/>
    <Bug pattern="URF_UNREAD_FIELD"/>
  </Match>

  <!-- This is a false positive. The type of TOptions is known because it is set
       in the constructor of the concrete class. -->
  <Match>
    <Class name="~com\.azure\.messaging\.eventhubs\.perf\.[\w]+Test"/>
    <Bug pattern="BC_UNCONFIRMED_CAST"/>
  </Match>

  <!-- We shouldn't return a zero-length array if null is provided to serialization/deserialization and clone methods. -->
  <Match>
    <Class name="com.azure.security.keyvault.keys.models.Base64UrlJsonDeserializer"/>
    <Method name="deserialize"/>
    <Bug pattern="PZLA_PREFER_ZERO_LENGTH_ARRAYS"/>
  </Match>
  <Match>
    <Class name="com.azure.security.keyvault.keys.models.ByteExtensions"/>
    <Method name="clone"/>
    <Bug pattern="PZLA_PREFER_ZERO_LENGTH_ARRAYS"/>
  </Match>

  <!-- If the ServiceVersion type doesn't implement Enum it would have already thrown an exception. -->
  <Match>
    <Class name="com.azure.core.test.implementation.AzureMethodSourceArgumentsProvider"/>
    <Method name="getServiceVersions"/>
    <Bug pattern="BC_UNCONFIRMED_CAST_OF_RETURN_VALUE"/>
  </Match>

  <!-- This is inside Azure Maps Implementation package (codegen), and cannot be modified via a customization. -->
  <Match>
    <Class name="com.azure.maps.render.implementation.RenderV2sImpl"/>
    <Method name="~getMap.*+"/>
    <Bug pattern="SIC_INNER_SHOULD_BE_STATIC_ANON"/>
  </Match>

  <Match>
    <Class name="~com\.azure\.search.*"/>
    <Or>
      <Field name="odataType"/>
      <Field name="type"/>
    </Or>
    <Bug pattern="URF_UNREAD_FIELD"/>
  </Match>


  <Match>
    <Or>
      <Class name="com.azure.aot.graalvm.support.netty.implementation.features.TargetIoNettyHandlerSslJdkAlpnApplicationProtocolNegotiatorAlpnWrapper"/>
      <Class name="com.azure.aot.graalvm.support.netty.implementation.features.TargetIoNettyHandlerSslJdkAlpnApplicationProtocolNegotiatorAlpnWrapperJava8"/>
      <Class name="com.azure.aot.graalvm.support.netty.implementation.features.TargetIoNettyHandlerSslJdkSslContext"/>
      <Class name="com.azure.aot.graalvm.support.netty.implementation.features.TargetIoNettyHandlerSslSslContext"/>
    </Or>
    <Bug pattern="BC_IMPOSSIBLE_CAST"/>
  </Match>
  <Match>
    <Or>
      <Class name="com.azure.aot.graalvm.support.netty.implementation.features.TargetIoNettyHandlerCodecHttpHttpContentDecompressor"/>
    </Or>
    <Bug pattern="CI_CONFUSED_INHERITANCE"/>
  </Match>
  <Match>
    <Or>
      <Class name="com.azure.aot.graalvm.support.netty.implementation.features.TargetIoNettyHandlerSslOpenSsl"/>
    </Or>
    <Bug pattern="URF_UNREAD_FIELD"/>
  </Match>

  <!-- False-positive when using ClientLogger.logThrowableAsError/Warning -->
  <Match>
    <Or>
      <Class name="com.azure.core.implementation.jackson.FlatteningSerializer"/>
      <Class name="com.azure.core.serializer.json.jackson.implementation.FlatteningSerializer"/>
    </Or>
    <Method name="propertyOnlyFlattenSerialize"/>
    <Bug pattern="BC_UNCONFIRMED_CAST_OF_RETURN_VALUE"/>
  </Match>

  <!-- False-positive when using ClientLogger.logThrowableAsError/Warning -->
  <Match>
    <Or>
      <Class name="com.azure.core.http.okhttp.implementation.OkHttpFluxRequestBody"/>
      <Class name="com.azure.core.http.okhttp.implementation.OkHttpInputStreamRequestBody"/>
    </Or>
    <Method name="writeTo"/>
    <Bug pattern="BC_UNCONFIRMED_CAST_OF_RETURN_VALUE"/>
  </Match>

  <Match>
    <Class name="com.azure.core.implementation.http.rest.ResponseExceptionConstructorCache"/>
    <Method name="locateExceptionConstructor"/>
    <Bug pattern="REC_CATCH_EXCEPTION"/>
  </Match>

  <!-- Shaded code shouldn't run Spotbugs -->
  <Match>
    <Package name="~com\.azure\.json\.implementation\.jackson\.core.*"/>
  </Match>

  <Match>
    <Class name="com.azure.xml.implementation.DefaultXmlReader"/>
    <Bug pattern="XXE_XMLSTREAMREADER"/>
  </Match>

  <!-- This is intentional when calculating the Jenkins' lookup3 hash. -->
  <Match>
    <Class name="com.azure.messaging.eventhubs.PartitionResolver"/>
    <Method name="computeHash"/>
    <Bug pattern="SF_SWITCH_FALLTHROUGH"/>
  </Match>

  <!-- Non Shipped code -->
  <Match>
    <Package name="~com\.azure\.(jedis|lettuce|redisson).*"/>
    <Bug pattern="UL_UNRELEASED_LOCK_EXCEPTION_PATH,
                  NP_NULL_ON_SOME_PATH_FROM_RETURN_VALUE,
                  BC_UNCONFIRMED_CAST_OF_RETURN_VALUE,
                  UWF_FIELD_NOT_INITIALIZED_IN_CONSTRUCTOR,
                  UPM_UNCALLED_PRIVATE_METHOD,
                  DLS_DEAD_LOCAL_STORE,
                  DM_STRING_TOSTRING"/>
  </Match>

  <!-- Implementations of BinaryDataContent were transitioned from AtomicReference<byte[]> to volatile byte[] and AtomicReferenceFieldUpdater to reduce object size. -->
  <!-- Spotbugs raises a VO_VOLATILE_REFERENCE_TO_ARRAY now but this has the same issue as before where the array elements aren't volatile. -->
  <Match>
    <Bug pattern="VO_VOLATILE_REFERENCE_TO_ARRAY"/>
    <Class name="~com\.azure\.core\.implementation\.util\.(.*)Content"/>
    <Field name="bytes"/>
  </Match>

  <!-- Test classes that create clients in setup instead of constructor. -->
  <Match>
    <Bug pattern="UWF_FIELD_NOT_INITIALIZED_IN_CONSTRUCTOR"/>
    <Or>
      <Class name="com.azure.search.documents.GeographyPointTests"/>
      <Field name="searchAsyncClient"/>
    </Or>
    <Or>
      <Class name="com.azure.search.documents.GeographyPointTests"/>
      <Field name="searchClient"/>
    </Or>
  </Match>
<<<<<<< HEAD

<!-- Derived type changes this field as a marker. -->
  <Match>
    <Class name="com.azure.core.test.TestBase"/>
    <Field name="enableTestProxy"/>
    <Bug pattern="MS_SHOULD_BE_FINAL"/>
  </Match>

=======
>>>>>>> 77036c28
</FindBugsFilter><|MERGE_RESOLUTION|>--- conflicted
+++ resolved
@@ -2566,15 +2566,11 @@
       <Field name="searchClient"/>
     </Or>
   </Match>
-<<<<<<< HEAD
-
-<!-- Derived type changes this field as a marker. -->
+  <!-- Derived type changes this field as a marker. -->
   <Match>
     <Class name="com.azure.core.test.TestBase"/>
     <Field name="enableTestProxy"/>
     <Bug pattern="MS_SHOULD_BE_FINAL"/>
   </Match>
 
-=======
->>>>>>> 77036c28
 </FindBugsFilter>