<?xml version="1.0" encoding="UTF-8"?>

<FindBugsFilter>
  <!-- These existing KeyVault Attribute APIs return their super class rather than the actual type. -->
  <Match>
    <Class name="~com\.microsoft\.azure\.keyvault\.requests\.\w+Request"/>
    <Bug pattern="BC_UNCONFIRMED_CAST_OF_RETURN_VALUE"/>
  </Match>

  <!-- These keyvault models are already publicly released APIs with name matching the simple name of superclass -->
  <Match>
    <Class
      name="~com\.microsoft\.azure\.keyvault\.models\.(CertificateBundle|CertificateOperation|IssuerBundle|KeyBundle|SecretBundle)"/>
    <Bug pattern="NM_SAME_SIMPLE_NAME_AS_SUPERCLASS"/>
  </Match>

  <!-- Cryptographic algorithms are publicly released APIs with incorrect name casing. -->
  <Match>
    <Or>
      <Class name="~com\.microsoft\.azure\.keyvault\.cryptography\.algorithms\.(Aes|Rsa)(.+)"/>
      <Class name="~com\.microsoft\.azure\.keyvault\.cryptography\.(.+)Algorithm"/>
    </Or>
    <Method name="~(CreateDecryptor|CreateEncryptor)"/>
    <Bug pattern="NM_METHOD_NAMING_CONVENTION"/>
  </Match>

  <!-- KeyVaultKey.DecryptResultTransform and SignResultTransform were not created with the
  intention that a null could be passed in. In the original code, it would have thrown a
  NullReferenceException. -->
  <Match>
    <Class name="~com\.microsoft\.azure\.keyvault\.extensions\.KeyVaultKey\$[\w]+"/>
    <Bug pattern="NP_PARAMETER_MUST_BE_NONNULL_BUT_MARKED_AS_NULLABLE"/>
  </Match>

  <!-- Ignoring dropped exception and catch Exception because it existed in current SDK when migrated. -->
  <Match>
    <Class name="~com\.microsoft\.azure\.keyvault\.extensions\.CachingKeyResolver\$[0-9]+"/>
    <Method name="run"/>
    <Bug pattern="DE_MIGHT_IGNORE"/>
  </Match>

  <!-- Protected field already exists in the public API surface area even though it is unused. -->
  <Match>
    <Class name="com.microsoft.azure.keyvault.cryptography.EcKey"/>
    <Field name="defaultEncryptionAlgorithm"/>
    <Bug pattern="UUF_UNUSED_PUBLIC_OR_PROTECTED_FIELD"/>
  </Match>

  <!-- Defines native api, doesn't follow java style.-->
  <Match>
    <Class name="~com\.azure\.identity\.implementation\.WindowsCredentialApi(.+)"/>
    <Bug pattern="UUF_UNUSED_PUBLIC_OR_PROTECTED_FIELD,
      UWF_UNWRITTEN_PUBLIC_OR_PROTECTED_FIELD,
      NM_FIELD_NAMING_CONVENTION"/>
  </Match>

  <!-- Exception needs to be caught here.-->
  <Match>
    <Class name="~com\.azure\.identity\.implementation\.VisualStudioCacheAccessor"/>
    <Bug pattern="REC_CATCH_EXCEPTION"/>
  </Match>

  <!-- Exception needs to be caught here.-->
  <Match>
    <Class name="~com\.azure\.identity\.IntelliJCredential"/>
    <Bug pattern="REC_CATCH_EXCEPTION"/>
  </Match>

  <!-- Accesses native api, doesn't follow java style.-->
  <Match>
    <Class name="~com\.azure\.identity\.implementation\.LinuxKeyRingAccessor(.+)"/>
    <Bug pattern="UWF_UNWRITTEN_FIELD"/>
  </Match>

  <!-- Accesses native api, doesn't follow java style.-->
  <Match>
    <Class name="com.azure.identity.implementation.WindowsCredentialAccessor"/>
    <Bug pattern="NP_UNWRITTEN_PUBLIC_OR_PROTECTED_FIELD"/>
  </Match>

  <!-- Public field already exists in the public API surface. -->
  <Match>
    <Class name="com.microsoft.azure.batch.auth.BatchUserTokenCredentials"/>
    <Method name="username"/>
    <Bug pattern="NM_CONFUSING"/>
  </Match>

  <!-- These KeyVault classes are publicly released APIs that intentionally return null rather than an empty array. -->
  <Match>
    <Class name="~com\.microsoft\.azure\.keyvault\.(cryptography|models|webkey)\.[\w]+"/>
    <Bug pattern="PZLA_PREFER_ZERO_LENGTH_ARRAYS"/>
  </Match>

  <!-- Cases where null arrays should return null instead of empty arrays -->
  <Match>
    <Or>
      <Class name="com.azure.core.util.Base64Url"/>
      <Class name="com.azure.core.util.CoreUtils"/>
      <Class name="com.azure.core.implementation.serializer.HttpResponseDecodeData"/>
      <Class name="com.azure.core.util.serializer.JacksonAdapter"/>
      <And>
        <Class name="com.microsoft.azure.servicebus.Utils"/>
        <Method name="getDataFromMessageBody"/>
      </And>
      <And>
        <Class name="com.azure.security.keyvault.keys.models.Base64UrlJsonDeserializer"/>
        <Method name="deserialize"/>
      </And>
      <And>
        <Class name="com.azure.security.keyvault.keys.models.ByteExtensions"/>
        <Method name="clone"/>
      </And>
      <And>
        <Class name="com.azure.security.keyvault.keys.models.KeyProperties"/>
        <Method name="decode"/>
      </And>
      <And>
        <Class name="com.azure.security.keyvault.certificates.models.webkey.Base64UrlJsonDeserializer"/>
        <Method name="deserialize"/>
      </And>
      <And>
        <Class name="com.azure.security.keyvault.certificates.models.webkey.ByteExtensions"/>
        <Method name="clone"/>
      </And>
      <And>
        <Class name="com.azure.security.keyvault.certificates.models.CertificateProperties"/>
        <Method name="getX509Thumbprint"/>
      </And>
    </Or>
    <Bug pattern="PZLA_PREFER_ZERO_LENGTH_ARRAYS"/>
  </Match>

  <!-- Suppress non-null warning in the case that we change the code and it is possible for
  KeyVaultCredentials.getAuthenticationCredentials to return null. -->
  <Match>
    <Or>
      <Class name="com.azure.core.util.CoreUtils"/> <!-- false positive -->
      <Class name="com.microsoft.azure.keyvault.authentication.KeyVaultCredentials"/>
      <Class name="com.azure.storage.blob.FileTransferExample"/>
    </Or>
    <Bug pattern="RCN_REDUNDANT_NULLCHECK_OF_NONNULL_VALUE"/>
  </Match>

  <Match>
    <Or>
      <Class name="com.azure.core.util.CoreUtils"/> <!-- false positive -->
    </Or>
    <Bug pattern="RCN_REDUNDANT_NULLCHECK_OF_NULL_VALUE"/>
  </Match>

  <!-- These KeyVaultClientBase methods are made synchronous by blocking and waiting for a result. They do not return
  anything, so it can be ignored. -->
  <Match>
    <Class name="com.microsoft.azure.keyvault.implementation.KeyVaultClientBaseImpl"/>
    <Method name="~(purgeDeletedCertificate|purgeDeletedKey|purgeDeletedSecret|purgeDeletedStorageAccount)"/>
    <Bug pattern="RV_RETURN_VALUE_IGNORED_NO_SIDE_EFFECT"/>
  </Match>

  <!-- These autorest generated APIs for existing Azure SDK components supports Java 7. Suppressing error for using
  anonymous inner classes. -->
  <Match>
    <Class name="~com\.microsoft\.azure\.(.+)Impl"/>
    <Bug pattern="SIC_INNER_SHOULD_BE_STATIC_ANON"/>
  </Match>

  <!-- KeyVaultCredential values manipulated do not need to be localised. They are base64 encoded or URL encoded.-->
  <Match>
    <Class name="com.microsoft.azure.keyvault.authentication.KeyVaultCredentials"/>
    <Method name="~(extractChallenge|isValidChallenge|supportsMessageProtection)"/>
    <Bug pattern="DM_CONVERT_CASE"/>
  </Match>

  <!-- HTTP header, "content-type" is not localised. -->
  <Match>
    <Class name="com.microsoft.azure.keyvault.messagesecurity.HttpMessageSecurity"/>
    <Method name="unprotectResponse"/>
    <Bug pattern="DM_CONVERT_CASE"/>
  </Match>

  <!-- HTTP header, "ocp-date" is not localised. -->
  <Match>
    <Class name="com.microsoft.azure.batch.auth.BatchSharedKeyCredentialsInterceptor"/>
    <Method name="signHeader"/>
    <Bug pattern="DM_CONVERT_CASE"/>
  </Match>

  <!-- Known issue in autorest where it will generate a variable with a value of null.
  https://github.com/Azure/autorest.java/issues/324 -->
  <Match>
    <Or>
      <Class name="~com\.microsoft\.azure\.(.+)Impl"/>
      <Class name="~com\.azure\.(.+)Impl"/>
      <Class name="com.azure.core.util.CoreUtils"/>
    </Or>
    <Bug pattern="NP_LOAD_OF_KNOWN_NULL_VALUE"/>
  </Match>

  <!-- Public field already exists in the public API surface area even though no writes were seen to this public field.
    https://github.com/Azure/azure-sdk-for-java/blob/master/sdk/eventhubs/microsoft-azure-eventhubs/src/main/java/com/microsoft/azure/eventhubs/BatchOptions.java#L50
    https://github.com/Azure/azure-sdk-for-java/blob/master/sdk/eventhubs/microsoft-azure-eventhubs/src/main/java/com/microsoft/azure/eventhubs/BatchOptions.java#L57 -->
  <Match>
    <Class name="com.microsoft.azure.eventhubs.BatchOptions"/>
    <Field name="~(maxMessageSize|partitionKey)"/>
    <Bug pattern="UWF_UNWRITTEN_PUBLIC_OR_PROTECTED_FIELD"/>
  </Match>

  <!-- Public method already exists in the public API surface area even though it has confusing name.
    https://github.com/Azure/azure-sdk-for-java/blob/master/sdk/eventhubs/microsoft-azure-eventhubs/src/main/java/com/microsoft/azure/eventhubs/impl/MessageReceiver.java#L247
    https://github.com/Azure/azure-sdk-for-java/blob/master/sdk/eventhubs/microsoft-azure-eventhubs/src/main/java/com/microsoft/azure/eventhubs/impl/MessageReceiver.java#L251
    https://github.com/Azure/azure-sdk-for-java/blob/master/sdk/eventhubs/microsoft-azure-eventhubs/src/main/java/com/microsoft/azure/eventhubs/impl/MessagingFactory.java#L146 -->
  <Match>
    <Class name="~com\.microsoft\.azure\.eventhubs\.impl\.(MessageReceiver|MessagingFactory)"/>
    <Bug pattern="NM_CONFUSING"/>
  </Match>

  <!-- Returning a new copy of the object is not necessary
    https://github.com/Azure/azure-sdk-for-java/blob/master/sdk/eventhubs/microsoft-azure-eventhubs/src/main/java/com/microsoft/azure/eventhubs/EventHubRuntimeInformation.java#L62 -->
  <Match>
    <Class name="com.microsoft.azure.eventhubs.EventHubRuntimeInformation"/>
    <Method name="~(getPartitionIds|onConnectionInit)"/>
    <Bug pattern="EI_EXPOSE_REP,EI_EXPOSE_REP2"/>
  </Match>

  <!-- EventHubRuntimeInformation is populated by the service. There is no user input. Copying partitionId contents is
    not necessary.
    https://github.com/Azure/azure-sdk-for-java/blob/master/sdk/eventhubs/microsoft-azure-eventhubs/src/main/java/com/microsoft/azure/eventhubs/EventHubRuntimeInformation.java#L27 -->
  <Match>
    <Class name="com.microsoft.azure.eventhubs.EventHubRuntimeInformation"/>
    <Field name="partitionIds"/>
    <Bug pattern="EI_EXPOSE_REP2"/>
  </Match>

  <!-- Public field already exists in the public API surface area even though it should be final.
    https://github.com/Azure/azure-sdk-for-java/blob/master/sdk/eventhubs/microsoft-azure-eventhubs/src/main/java/com/microsoft/azure/eventhubs/impl/EventHubClientImpl.java#L41 -->
  <Match>
    <Class name="com.microsoft.azure.eventhubs.impl.EventHubClientImpl"/>
    <Field name="USER_AGENT"/>
    <Bug pattern="MS_SHOULD_BE_FINAL,UWF_NULL_FIELD"/>
  </Match>

  <!-- Values are initialized at runtime
    https://github.com/Azure/azure-sdk-for-java/blob/master/sdk/eventhubs/microsoft-azure-eventhubs/src/main/java/com/microsoft/azure/eventhubs/impl/EventHubClientImpl.java#L47 -->
  <Match>
    <Class name="com.microsoft.azure.eventhubs.impl.EventHubClientImpl"/>
    <Field name="~(sender|timer|underlyingFactory)"/>
    <Bug pattern="UWF_FIELD_NOT_INITIALIZED_IN_CONSTRUCTOR"/>
  </Match>

  <!-- Returning a new copy of the object is not necessary
    https://github.com/Azure/azure-sdk-for-java/blob/master/sdk/eventhubs/microsoft-azure-eventhubs/src/main/java/com/microsoft/azure/eventhubs/impl/ReplayableWorkItem.java#L35 -->
  <Match>
    <Class name="com.microsoft.azure.eventhubs.impl.ReplayableWorkItem"/>
    <Field name="amqpMessage"/>
    <Bug pattern="EI_EXPOSE_REP"/>
  </Match>

  <!-- Return value is fine to not check, if add, it will be a redundant step
    https://github.com/Azure/azure-sdk-for-java/blob/master/sdk/eventhubs/microsoft-azure-eventhubs/src/main/java/com/microsoft/azure/eventhubs/impl/FaultTolerantObject.java#L80
    https://github.com/Azure/azure-sdk-for-java/blob/master/sdk/eventhubs/microsoft-azure-eventhubs/src/main/java/com/microsoft/azure/eventhubs/impl/FaultTolerantObject.java#L123 -->
  <Match>
    <Class name="~com\.microsoft\.azure\.eventhubs\.impl\.FaultTolerantObject(\$(1|2))?"/>
    <Method name="~(onEvent|runOnOpenedObject|close)"/>
    <Bug pattern="RV_RETURN_VALUE_IGNORED_BAD_PRACTICE"/>
  </Match>

  <!-- Bytes array are designed to return null if it is null
    https://github.com/Azure/azure-sdk-for-java/blob/master/sdk/eventhubs/microsoft-azure-eventhubs/src/main/java/com/microsoft/azure/eventhubs/impl/EventDataImpl.java#L150
    https://github.com/Azure/azure-sdk-for-java/blob/master/sdk/eventhubs/microsoft-azure-eventhubs/src/main/java/com/microsoft/azure/eventhubs/impl/PartitionReceiverImpl.java#L278 -->
  <Match>
    <Class name="~com\.microsoft\.azure\.eventhubs\.impl\.(EventDataImpl|PartitionReceiverImpl)"/>
    <Method name="~(getBytes|getDesiredCapabilities)"/>
    <Bug pattern="PZLA_PREFER_ZERO_LENGTH_ARRAYS"/>
  </Match>

  <!-- EventHubClientImpl.USER_AGENT is public and can be set by consumers of the SDK to not be null.
  https://github.com/Azure/azure-sdk-for-java/blob/master/sdk/eventhubs/microsoft-azure-eventhubs/src/main/java/com/microsoft/azure/eventhubs/impl/ConnectionHandler.java#L88 -->
  <Match>
    <Class name="com.microsoft.azure.eventhubs.impl.ConnectionHandler"/>
    <Method name="onConnectionInit"/>
    <Bug pattern="UWF_NULL_FIELD"/>
  </Match>

  <!-- Unchecked cast already exists as inner class of a public class but they are logically correct so it can be ignored.
    https://github.com/Azure/azure-sdk-for-java/blob/master/eventhubs/data-plane/azure-eventhubs-eph/src/main/java/com/microsoft/azure/eventprocessorhost/PartitionManager.java#L323 -->
  <Match>
    <Class name="com.microsoft.azure.eventprocessorhost.PartitionManager$FinalException"/>
    <Method name="getInner"/>
    <Bug pattern="BC_UNCONFIRMED_CAST_OF_RETURN_VALUE"/>
  </Match>

  <!-- Even though volatile reference to an array exists in protected API surface area changing it will cause another public API surface to change.
    https://github.com/Azure/azure-sdk-for-java/blob/master/eventhubs/data-plane/azure-eventhubs-eph/src/main/java/com/microsoft/azure/eventprocessorhost/PartitionManager.java#L29 -->
  <Match>
    <Class name="com.microsoft.azure.eventprocessorhost.PartitionManager"/>
    <Field name="partitionIds"/>
    <Bug pattern="VO_VOLATILE_REFERENCE_TO_ARRAY"/>
  </Match>

  <!-- Unchecked cast already exists in the public API surface area, they are logically right, so it can be ignored.
    At AzureStorageCheckpointLeaseManager.java:[line 180,430,446,542,574]
      https://github.com/Azure/azure-sdk-for-java/blob/master/eventhubs/data-plane/azure-eventhubs-eph/src/main/java/com/microsoft/azure/eventprocessorhost/AzureStorageCheckpointLeaseManager.java#L180
    At InMemoryLeaseManager.java:[line 148,155,209,241,268]
      https://github.com/Azure/azure-sdk-for-java/blob/master/eventhubs/data-plane/azure-eventhubs-eph/src/main/java/com/microsoft/azure/eventprocessorhost/InMemoryLeaseManager.java#L155 -->
  <Match>
    <Class
      name="~com\.microsoft\.azure\.eventprocessorhost\.(AzureStorageCheckpointLeaseManager|InMemoryLeaseManager)"/>
    <Bug pattern="BC_UNCONFIRMED_CAST"/>
  </Match>

  <!-- Public inner class already exists in the public API surface area even though it should be static.
    At EventProcessorOptions.java:[lines 234-237]
      https://github.com/Azure/azure-sdk-for-java/blob/master/eventhubs/data-plane/azure-eventhubs-eph/src/main/java/com/microsoft/azure/eventprocessorhost/EventProcessorOptions.java#L234 -->
  <Match>
    <Class
      name="~com\.microsoft.azure\.eventprocessorhost\.EventProcessorOptions\$(EndOfStreamInitialPositionProvider|StartOfStreamInitialPositionProvider)"/>
    <Bug pattern="SIC_INNER_SHOULD_BE_STATIC"/>
  </Match>

  <!-- EventProcessorHost and ExceptionReceivedEventArgs are shipped with method in its public surface area.
    https://github.com/Azure/azure-sdk-for-java/blob/master/eventhubs/data-plane/azure-eventhubs-eph/src/main/java/com/microsoft/azure/eventprocessorhost/EventProcessorHost.java#L346 -->
  <Match>
    <Class name="com.microsoft.azure.eventprocessorhost.EventProcessorHost"/>
    <Method name="getHostName"/>
    <Bug pattern="NM_CONFUSING"/>
  </Match>

  <!-- Known issue in autorest where it will generate a variable with a value of null then use it in a not null check.
  https://github.com/Azure/autorest.java/issues/328 -->
  <Match>
    <Or>
      <Class name="~com\.microsoft\.azure\.batch\.protocol\.implementation\.[\w]+Impl"/>
    </Or>
    <Bug pattern="RCN_REDUNDANT_NULLCHECK_OF_NULL_VALUE"/>
  </Match>

  <Match>
    <Class name="com.microsoft.azure.batch.CreateTasksErrorException"/>
    <Or>
      <Field name="failureTaskList"/>
      <Field name="pendingTaskList"/>
    </Or>
    <Bug pattern="SE_BAD_FIELD"/>
  </Match>

  <!-- No need to implements cloneable. -->
  <Match>
    <Or>
      <Class name="com.azure.core.http.HttpPipelineNextPolicy"/>
      <Class name="com.azure.core.http.HttpRequest"/>
    </Or>
    <Bug pattern="CN_IMPLEMENTS_CLONE_BUT_NOT_CLONEABLE"/>
  </Match>

  <!-- Uninitialized subscription property will be initialized on onSubscribe(). Spotbugs is unaware of reactor execution orders. -->
  <Match>
    <Class name="com.azure.core.util.FluxUtil"/>
    <Bug pattern="UWF_FIELD_NOT_INITIALIZED_IN_CONSTRUCTOR"/>
  </Match>

  <!-- There is no need to make serializer or deserializer classes serializable. Suppress bugs related to these classes.
  -->
  <Match>
    <Class
      name="~com\.azure\.core\.implementation\.serializer\.jackson\.(AdditionalPropertiesDeserializer|AdditionalPropertiesSerializer|FlatteningDeserializer|FlatteningSerializer)"/>
    <Bug pattern="SE_NO_SERIALVERSIONID"/>
  </Match>

  <!-- The casting problems do not exist in Azure use cases -->
  <Match>
    <Class name="com.azure.core.implementation.TypeUtil"/>
    <Bug pattern="BC_UNCONFIRMED_CAST"/>
  </Match>

  <!-- The fields are checked for null in the build method and throw exceptions if values for fields are not specified. -->
  <Match>
    <Class name="com.azure.identity.InteractiveBrowserCredentialBuilder"/>
    <Field name="port"/>
    <Bug pattern="UWF_FIELD_NOT_INITIALIZED_IN_CONSTRUCTOR"/>
  </Match>

  <!-- The major fields of poll strategy data subclass are non-serializable, and there is another design for serializing
  the class proposed. Suppress the warning for current design. -->
  <Match>
    <Class
      name="~com\.azure\.core\.management\.(CompletedPollStrategy\$CompletedPollStrategyData|ProvisioningStatePollStrategy\$ProvisioningStatePollStrategyData)"/>
    <Bug pattern="SE_NO_SERIALVERSIONID"/>
  </Match>

  <!-- The major fields of poll strategy data subclass are non-serializable, and there is another design for serializing
  the class proposed. Suppress the warning for current design. -->
  <Match>
    <Class
      name="~com\.azure\.core\.management\.implementation\.(CompletedPollStrategy\$CompletedPollStrategyData|ProvisioningStatePollStrategy\$ProvisioningStatePollStrategyData)"/>
    <Bug pattern="SE_BAD_FIELD"/>
  </Match>

  <!-- The checked field is always not null. -->
  <Match>
    <Class name="com.azure.core.management.implementation.AzureProxy"/>
    <Bug pattern="NP_NULL_PARAM_DEREF"/>
  </Match>

  <!-- The switch cases are encoded version of all SAS query parameters, which will further be appended to a request URL it seems like. A default case wouldn't make sense -->
  <Match>
    <Class name="com.microsoft.azure.storage.blob.SASQueryParameters"/>
    <Bug pattern="SF_SWITCH_NO_DEFAULT"/>
  </Match>

  <!-- The field is used in public Constructor. -->
  <Match>
    <Class name="com.microsoft.azure.storage.blob.RequestIDFactory$RequestIDPolicy"/>
    <Bug pattern="URF_UNREAD_FIELD"/>
  </Match>

  <!-- Exclude the files generated by auto rest -->
  <Match>
    <Package name="~com\.microsoft\.azure\.storage\.blob\.model(.+)"/>
  </Match>

  <!-- Exclude the confusing name bugs as it is designed to name the same as autorest. -->
  <Match>
    <Or>
      <Class name="com.azure.storage.blob.HttpGetterInfo"/>
      <Class name="com.azure.storage.blob.BlobProperties"/>
      <Class name="com.azure.storage.blob.BlobContainerProperties"/>
      <Class name="com.azure.storage.file.share.implementation.models.DirectoryCreateHeaders"/>
      <Class name="com.azure.storage.blob.implementation.models.BlobDownloadHeaders"/>
      <Class name="com.azure.storage.blob.models.BlobQueryHeaders"/>
    </Or>
    <Bug pattern="NM_CONFUSING"/>
  </Match>

  <!-- The public field already exists in the public API surface area -->
  <Match>
    <Class name="~com\.microsoft\.azure\.servicebus\.(TransactionContext|management\.ManagementClientConstants)"/>
    <Field name="~(MAX_DURATION|NULL_TXN)"/>
    <Bug pattern="MS_SHOULD_BE_FINAL"/>
  </Match>

  <!-- The HttpRequest fields are serializable. Flux<T> and HttpHeaders are able to serialize and deserialize. -->
  <Match>
    <Class name="com.azure.core.http.HttpRequest"/>
    <Bug pattern="SE_BAD_FIELD"/>
  </Match>

  <!-- The two values can still change in the future. Change it will be a breaking code change.-->
  <Match>
    <Class name="com.microsoft.azure.servicebus.MessageReceiver"/>
    <Bug pattern="DB_DUPLICATE_BRANCHES"/>
  </Match>

  <!-- The return value is ignored for purpose -->
  <Match>
    <Class name="~com\.microsoft\.azure\.servicebus\.primitives\.(AsyncUtil|RequestResponseLink\$InternalReceiver)"/>
    <Method name="~(completeFuture|completeFutureExceptionally|run|onReceiveComplete)"/>
    <Bug pattern="RV_RETURN_VALUE_IGNORED_BAD_PRACTICE"/>
  </Match>

  <!-- Unreachable Path -->
  <Match>
    <Class name="com.microsoft.azure.servicebus.primitives.RequestResponseLink$InternalSender"/>
    <Local name="encodedPair"/>
    <Bug pattern="NP_NULL_ON_SOME_PATH_EXCEPTION"/>
  </Match>

  <!-- The casting is correct, it is beyond the SpotBugs's ability to determine the correctness -->
  <Match>
    <Class name="com.microsoft.azure.servicebus.primitives.RequestResponseUtils"/>
    <Method name="encodeRuleDescriptionToMap"/>
    <Bug pattern="BC_UNCONFIRMED_CAST_OF_RETURN_VALUE"/>
  </Match>

  <!-- Unstable implementation. It is in Service team's to-do-list -->
  <Match>
    <Class name="com.microsoft.azure.servicebus.primitives.CoreMessageReceiver"/>
    <Method name="onReceiveComplete"/>
    <Bug pattern="AT_OPERATION_SEQUENCE_ON_CONCURRENT_ABSTRACTION"/>
  </Match>

  <!-- Incorrect flagging, the surrounding hasValue() checks that get() isn't null -->
  <Match>
    <Class name="com.azure.core.http.rest.RestProxy"/>
    <Method name="endTracingSpan"/>
    <Bug pattern="NP_NULL_ON_SOME_PATH_FROM_RETURN_VALUE"/>
  </Match>

  <!-- Incorrect flagging, error will be thrown if value is null -->
  <Match>
    <Class name="com.azure.endtoend.identity.WebJobsIdentityTest"/>
    <Or>
      <Method name="testMSIEndpointWithSystemAssigned"/>
      <Method name="testMSIEndpointWithUserAssigned"/>
    </Or>
    <Bug pattern="NP_NULL_ON_SOME_PATH_FROM_RETURN_VALUE"/>
  </Match>

  <!-- Incorrect flagging, if the response is null a StorageException would have been thrown -->
  <Match>
    <Or>
      <Class name="com.azure.storage.blob.specialized.BlobInputStream"/>
      <Class name="com.azure.storage.file.share.StorageFileInputStream"/>
      <Class name="com.azure.storage.blob.specialized.BlobOutputStream$AppendBlobOutputStream"/>
      <Class name="com.azure.storage.queue.QueueServiceClient"/>
    </Or>
    <Bug pattern="NP_NULL_ON_SOME_PATH_FROM_RETURN_VALUE"/>
  </Match>

  <!-- Incorrect flagging, all the optional values can be null -->
  <Match>
    <Class name="com.azure.storage.blob.BlobClient"/>
    <Method name="downloadToFile"/>
    <Bug pattern="NP_NULL_PARAM_DEREF_ALL_TARGETS_DANGEROUS"/>
  </Match>

  <!-- Super doesn't need to be cloned since it is Object -->
  <Match>
    <Class name="com.azure.core.util.Configuration"/>
    <Bug pattern="CN_IDIOM_NO_SUPER_CALL"/>
  </Match>

  <!-- Jackson property setter method is private -->
  <Match>
    <Or>
      <Class name="com.azure.security.keyvault.secrets.models.DeletedSecret"/>
      <Class name="com.azure.security.keyvault.secrets.models.KeyVaultSecret"/>
      <Class name="com.azure.security.keyvault.secrets.models.SecretProperties"/>
      <Class name="com.azure.security.keyvault.keys.models.DeletedKey"/>
      <Class name="com.azure.security.keyvault.keys.cryptography.SecretKey"/>
      <Class name="com.azure.security.keyvault.keys.models.KeyVaultKey"/>
      <Class name="com.azure.security.keyvault.keys.models.KeyProperties"/>
      <Class name="com.azure.security.keyvault.certificates.models.DeletedCertificate"/>
      <Class name="com.azure.security.keyvault.certificates.models.Certificate"/>
      <Class name="com.azure.security.keyvault.certificates.models.CertificateProperties"/>
      <Class name="com.azure.security.keyvault.certificates.models.IssuerProperties"/>
      <Class name="com.azure.security.keyvault.certificates.models.CertificateIssuer"/>
      <Class name="com.azure.security.keyvault.certificates.models.CertificatePolicy"/>
      <Class name="com.azure.security.keyvault.certificates.models.LifetimeAction"/>
      <Class name="com.azure.security.keyvault.certificates.models.CertificateOperation"/>
    </Or>
    <Bug pattern="UPM_UNCALLED_PRIVATE_METHOD"/>
  </Match>

  <Match>
    <Or>
      <Class name="com.azure.core.util.polling.PollResponseJavaDocCodeSnippets"/>
      <Class name="com.azure.core.util.polling.PollerJavaDocCodeSnippets"/>
    </Or>
    <Bug pattern="NP_LOAD_OF_KNOWN_NULL_VALUE,NP_ALWAYS_NULL,UPM_UNCALLED_PRIVATE_METHOD"/>
  </Match>

  <!-- Field initialized by jackson property annotation -->
  <Match>
    <Class name="com.azure.security.keyvault.keys.models.webkey.JsonWebKey"/>
    <Bug pattern="UWF_FIELD_NOT_INITIALIZED_IN_CONSTRUCTOR"/>
  </Match>

  <!-- It is fine to have un-used variables, unread fields, anonymous static inner classes in javadoc code samples. -->
  <Match>
    <Or>
      <Class name="~.*JavaDoc(CodeSnippets|CodeSamples|Samples)"/>
      <Class name="~.*ReadmeSamples"/>
      <Class name="com.azure.storage.blob.batch.ReadmeCodeSamples"/>
      <Class name="com.azure.storage.file.datalake.GetSetAccessControlExample"/>
    </Or>
    <Bug pattern="DLS_DEAD_LOCAL_STORE,
                  URF_UNREAD_FIELD,
                  SIC_INNER_SHOULD_BE_STATIC_ANON,
                  DLS_DEAD_LOCAL_STORE_SHADOWS_FIELD,
                  NP_NULL_PARAM_DEREF_ALL_TARGETS_DANGEROUS,
                  NP_NULL_ON_SOME_PATH_FROM_RETURN_VALUE"/>
  </Match>

  <!-- These methods are called, SpotBugs just can't see through the specific lambda and static class code -->
  <Match>
    <Or>
      <Class
        name="com.azure.data.appconfiguration.credentials.ConfigurationClientCredentials$AuthorizationHeaderProvider"/>
      <Class name="com.azure.messaging.eventhubs.EventData$SystemProperties"/>
      <Class name="com.azure.messaging.eventhubs.implementation.ReactorSender$WeightedDeliveryTag"/>
    </Or>
    <Bug pattern="UPM_UNCALLED_PRIVATE_METHOD"/>
  </Match>

  <!-- This is a false positive. Exception is thrown and caught to map to a different type of exception-->
  <Match>
    <Or>
      <Class name="com.azure.messaging.eventhubs.PartitionPumpManager"/>
    </Or>
    <Bug pattern="REC_CATCH_EXCEPTION"/>
  </Match>

  <!-- Names defined in the service. -->
  <Match>
    <Class name="com.azure.data.appconfiguration.models.ConfigurationSetting"/>
    <Bug pattern="NM_CONFUSING"/>
  </Match>

  <!-- This is a false positive, it is possible for usingUserDelegation to be false. -->
  <Match>
    <Class name="com.azure.storage.blob.specialized.BlobServiceSasSignatureValues"/>
    <Bug pattern="UC_USELESS_CONDITION"/>
  </Match>

  <!-- This is a false positive, the subscribe method will be called before onNext, onCancelled, or onError. -->
  <Match>
    <Class name="com.azure.core.util.FluxUtil$1"/>
    <Bug pattern="UWF_FIELD_NOT_INITIALIZED_IN_CONSTRUCTOR"/>
  </Match>

  <!-- Retry thus does not throw.
    SharedTokenCacheCredential needs to catch any catch exception that gets thrown.-->
  <Match>
    <Or>
      <Class name="com.azure.identity.SharedTokenCacheCredential"/>
      <Class name="com.azure.identity.implementation.msalextensions.CacheLock"/>
    </Or>
    <Bug pattern="REC_CATCH_EXCEPTION"/>
  </Match>
  <!-- Return value not needed -->
  <Match>
    <Class name="com.azure.identity.implementation.msalextensions.cachepersister.windows.WindowsDPAPICacheProtector"/>
    <Bug pattern="RV_RETURN_VALUE_IGNORED_BAD_PRACTICE"/>
  </Match>

  <!-- Serializers define non-transient non-serializable instance field -->
  <Match>
    <Or>
      <Class name="com.azure.core.util.serializer.FlatteningSerializer"/>
      <Class name="com.azure.core.util.serializer.FlatteningDeserializer"/>
      <Class name="com.azure.core.util.serializer.AdditionalPropertiesSerializer"/>
      <Class name="com.azure.core.util.serializer.AdditionalPropertiesDeserializer"/>
    </Or>
    <Bug pattern="SE_BAD_FIELD"/>
  </Match>

  <!-- FIXME: spotbugs issues in core test packages -->
  <Match>
    <Or>
      <Package name="com.azure.core.test"/>
      <Package name="com.azure.core.test.implementation"/>
      <Package name="com.azure.core.test.http"/>
    </Or>
    <Bug pattern="DM_BOXED_PRIMITIVE_FOR_PARSING,
                  DM_CONVERT_CASE,
                  EC_UNRELATED_TYPES,
                  REC_CATCH_EXCEPTION,
                  DM_DEFAULT_ENCODING,
                  NP_NULL_ON_SOME_PATH_FROM_RETURN_VALUE,
                  RCN_REDUNDANT_NULLCHECK_WOULD_HAVE_BEEN_A_NPE,
                  UPM_UNCALLED_PRIVATE_METHOD"/>
  </Match>


  <!-- The field is read by parent class StorageOutputStream methods. -->
  <Match>
    <Class name="com.azure.storage.file.share.StorageFileOutputStream"/>
    <Bug pattern="URF_UNREAD_FIELD"/>
  </Match>

  <!-- Initial implementation of Storage Blob Batch is using an inline class -->
  <Match>
    <Class name="com.azure.storage.blob.batch.BlobBatchAsyncClient"/>
    <Bug pattern="SIC_INNER_SHOULD_BE_STATIC_ANON"/>
  </Match>

  <!-- Implementation name confusing with public API name and non-public API -->
  <Match>
    <Or>
      <Class name="com.azure.core.implementation.http.UrlBuilder"/>
      <Class name="com.azure.storage.blob.implementation.models.AppendBlobAppendBlockFromUrlHeaders"/>
      <Class name="com.azure.storage.file.share.implementation.models.FileGetPropertiesHeaders"/>
      <Class name="com.azure.storage.file.datalake.implementation.models.PathAppendDataHeaders"/>
    </Or>
    <Bug pattern="NM_CONFUSING"/>
  </Match>

  <!-- Incorrect flagging, there is already switchIfEmpty operator applied in the upstream to throw error on empty -->
  <Match>
    <Class name="com.azure.core.util.polling.DefaultSyncPoller"/>
    <Method name="getFinalResult"/>
    <Bug pattern="NP_NULL_ON_SOME_PATH_FROM_RETURN_VALUE"/>
  </Match>

  <!-- Incorrect flagging, there is already switchIfEmpty operator applied in the upstream to throw error on empty -->
  <Match>
    <Class name="com.azure.core.util.polling.DefaultSyncPoller"/>
    <Method name="poll"/>
    <Bug pattern="NP_NULL_ON_SOME_PATH_FROM_RETURN_VALUE"/>
  </Match>

  <!-- Incorrect flagging, there is already switchIfEmpty operator applied in the upstream to throw error on empty -->
  <Match>
    <Class name="com.azure.core.util.polling.DefaultSyncPoller"/>
    <Method name="waitForCompletion"/>
    <Bug pattern="NP_NULL_ON_SOME_PATH_FROM_RETURN_VALUE"/>
  </Match>

  <!-- Incorrect flagging, there is already switchIfEmpty operator applied in the upstream to throw error on empty -->
  <Match>
    <Class name="com.azure.core.util.polling.DefaultSyncPoller"/>
    <Method name="waitUntil"/>
    <Bug pattern="NP_NULL_ON_SOME_PATH_FROM_RETURN_VALUE"/>
  </Match>

  <!-- Incorrect flagging, there is already switchIfEmpty operator applied in the upstream to throw error on empty -->
  <Match>
    <Class name="com.azure.core.util.polling.PollingContext"/>
    <Method name="clone"/>
    <Bug pattern="CN_IMPLEMENTS_CLONE_BUT_NOT_CLONEABLE"/>
  </Match>

  <Match>
    <Or>
      <Class name="com.azure.core.util.paging.PagedFluxCoreJavaDocCodeSnippets"/>
    </Or>
    <Bug pattern="NP_LOAD_OF_KNOWN_NULL_VALUE,
    SIC_INNER_SHOULD_BE_STATIC_ANON,
    UMAC_UNCALLABLE_METHOD_OF_ANONYMOUS_CLASS,
    NP_BOOLEAN_RETURN_NULL"/>
  </Match>

  <!-- Disable some spotbugs rules on perf-tests -->
  <Match>
    <Or>
      <Package name="com.azure.storage.blob.perf"/>
      <Package name="com.azure.storage.blob.perf.core"/>
    </Or>
    <Bug pattern="BC_UNCONFIRMED_CAST, DM_EXIT, RCN_REDUNDANT_NULLCHECK_WOULD_HAVE_BEEN_A_NPE"/>
  </Match>

  <Match>
    <Package name="com.azure.sdk.template.perf"/>
    <Bug pattern="RV_RETURN_VALUE_IGNORED_NO_SIDE_EFFECT"/>
  </Match>

  <!-- StringUtils.strip can return NULL so the NULL check is required -->
  <Match>
    <Class name="com.azure.cosmos.implementation.PathsHelper"/>
    <Method name="parsePathSegments"/>
    <Bug pattern="RCN_REDUNDANT_NULLCHECK_OF_NONNULL_VALUE"/>
  </Match>

  <Match>
    <Class name="com.azure.cosmos.implementation.encryption.AeadAes256CbcHmac256Algorithm"/>
    <Method name="decryptData"/>
    <Bug pattern="RCN_REDUNDANT_NULLCHECK_OF_NONNULL_VALUE"/>
  </Match>

  <Match>
    <Class name="com.azure.cosmos.implementation.encryption.AeadAes256CbcHmac256Algorithm"/>
    <Method name="encryptData"/>
    <Bug pattern="RCN_REDUNDANT_NULLCHECK_OF_NONNULL_VALUE"/>
  </Match>

  <Match>
    <Class name="com.azure.cosmos.implementation.BaseAuthorizationTokenProvider"/>
    <Method name="reInitializeIfPossible"/>
    <Bug pattern="ES_COMPARING_STRINGS_WITH_EQ"/>
  </Match>

  <Match>
    <Class name="com.azure.cosmos.implementation.encryption.SecurityUtility"/>
    <Method name="getSHA256Hash"/>
    <Bug pattern="RCN_REDUNDANT_NULLCHECK_OF_NONNULL_VALUE"/>
  </Match>

  <!-- Suppress false positive, there is no null in the flagged code -->
  <Match>
    <Class name="com.azure.cosmos.implementation.TestConfigurations"/>
    <Method name="loadFromPathIfExists"/>
    <Bug pattern="RCN_REDUNDANT_NULLCHECK_OF_NONNULL_VALUE,REC_CATCH_EXCEPTION"/>
  </Match>

  <!-- ClassLoader::getResourceAsStream can return null, ref: https://docs.oracle.com/javase/8/docs/technotes/guides/lang/resources.html -->
  <Match>
    <Class name="com.azure.cosmos.implementation.directconnectivity.RntbdTransportClient$Options$Builder"/>
    <Bug pattern="RCN_REDUNDANT_NULLCHECK_OF_NONNULL_VALUE"/>
  </Match>

  <!-- Tracking work-item: https://github.com/Azure/azure-sdk-for-java/issues/9037 -->
  <Match>
    <Or>
      <Class name="com.azure.cosmos.implementation.ClientSideRequestStatistics"/>
      <Class name="com.azure.cosmos.models.CosmosItemResponse"/>
    </Or>
    <Bug pattern="IS2_INCONSISTENT_SYNC"/>
  </Match>

  <!-- The following two suggestion for _static_ inner class is suppressed,
       first method is 1 line and second one is ~4 lines, doesn't worth a dedicated class.
    -->
  <Match>
    <Class name="com.azure.cosmos.implementation.routing.LocationCache"/>
    <Method name="markEndpointUnavailable"/>
    <Bug pattern="SIC_INNER_SHOULD_BE_STATIC_ANON"/>
  </Match>

  <Match>
    <Class name="com.azure.cosmos.implementation.DatabaseAccount"/>
    <Method name="getQueryEngineConfiguration"/>
    <Bug pattern="SIC_INNER_SHOULD_BE_STATIC_ANON"/>
  </Match>

  <!-- This code smells, created an issue: https://github.com/Azure/azure-sdk-for-java/issues/9039 -->
  <Match>
    <Class name="com.azure.cosmos.implementation.directconnectivity.GoneAndRetryWithRetryPolicy"/>
    <Method name="shouldRetry"/>
    <Bug pattern="RCN_REDUNDANT_NULLCHECK_WOULD_HAVE_BEEN_A_NPE"/>
  </Match>

  <Match>
    <Class name="com.azure.cosmos.encryption.KeyVaultAccessClient"/>
    <Method name="unwrapKeyAsync"/>
    <Bug pattern="NP_NULL_ON_SOME_PATH_FROM_RETURN_VALUE"/>
  </Match>

  <Match>
    <Class name="com.azure.cosmos.encryption.KeyVaultAccessClient"/>
    <Method name="wrapKeyAsync"/>
    <Bug pattern="NP_NULL_ON_SOME_PATH_FROM_RETURN_VALUE"/>
  </Match>

  <Match>
    <Class name="com.azure.cosmos.encryption.AzureKeyVaultKeyWrapProvider"/>
    <Method name="unwrapKey"/>
    <Bug pattern="NP_NULL_ON_SOME_PATH_FROM_RETURN_VALUE"/>
  </Match>

  <Match>
    <Class name="com.azure.cosmos.encryption.AzureKeyVaultKeyWrapProvider"/>
    <Method name="wrapKey"/>
    <Bug pattern="NP_NULL_ON_SOME_PATH_FROM_RETURN_VALUE"/>
  </Match>

  <!-- DB is retrieved synchronously (Flux::block()) after creating it, so no chance of null  -->
  <Match>
    <Class name="com.azure.cosmos.implementation.DatabaseForTest"/>
    <Method name="create"/>
    <Bug pattern="NP_NULL_ON_SOME_PATH_FROM_RETURN_VALUE"/>
  </Match>

  <!-- Issue: https://github.com/Azure/azure-sdk-for-java/issues/9041 -->
  <Match>
    <Class name="com.azure.cosmos.implementation.RxGatewayStoreModel"/>
    <Bug pattern="NP_NULL_ON_SOME_PATH"/>
  </Match>

  <!-- Issue: https://github.com/Azure/azure-sdk-for-java/issues/9044 -->
  <Match>
    <Class name="com.azure.cosmos.implementation.RxGatewayStoreModel"/>
    <Method name="validateOrThrow"/>
    <Bug pattern="DM_DEFAULT_ENCODING"/>
  </Match>

  <!-- The in-memory map is not serializable, given value is of type IServerIdentity which is not serializable -->
  <Match>
    <Class name="com.azure.cosmos.implementation.routing.InMemoryCollectionRoutingMap$MinPartitionKeyPairComparator"/>
    <Bug pattern="SE_COMPARATOR_SHOULD_BE_SERIALIZABLE"/>
  </Match>

  <!-- The following 3 suppression are valid, the types uses default value if parse fails  -->
  <Match>
    <Class name="com.azure.cosmos.implementation.Configs"/>
    <Method name="getIntValue"/>
    <Bug pattern="DM_BOXED_PRIMITIVE_FOR_PARSING"/>
  </Match>

  <Match>
    <Class name="com.azure.cosmos.implementation.Integers"/>
    <Method name="tryParse"/>
    <Bug pattern="DM_BOXED_PRIMITIVE_FOR_PARSING"/>
  </Match>

  <Match>
    <Class name="com.azure.cosmos.implementation.Longs"/>
    <Method name="tryParse"/>
    <Bug pattern="DM_BOXED_PRIMITIVE_FOR_PARSING"/>
  </Match>

  <!-- Issue: https://github.com/Azure/azure-sdk-for-java/issues/9048 -->
  <Match>
    <Class name="com.azure.cosmos.models.ModelBridgeInternal"/>
    <Method name="toDatabaseAccount"/>
    <Bug pattern="DM_BOXED_PRIMITIVE_FOR_PARSING"/>
  </Match>


  <!-- Extra null check is for assertion -->
  <Match>
    <Class name="com.azure.cosmos.implementation.directconnectivity.AddressResolver"/>
    <Method name="~(.*)\$(resolveAddressesAndIdentityAsync|null)\$(.*)"/>
    <Bug pattern="RCN_REDUNDANT_NULLCHECK_OF_NULL_VALUE"/>
  </Match>

  <!-- Issue: https://github.com/Azure/azure-sdk-for-java/issues/9050 -->
  <Match>
    <Class name="com.azure.cosmos.implementation.directconnectivity.rntbd.RntbdClientChannelPool"/>
    <Bug pattern="RCN_REDUNDANT_NULLCHECK_OF_NULL_VALUE"/>
  </Match>

  <!-- Code is doing DCL, this needs to be evaluated
   https://www.cs.umd.edu/~pugh/java/memoryModel/DoubleCheckedLocking.html
   Issue: https://github.com/Azure/azure-sdk-for-java/issues/9054
   -->
  <Match>
    <Class name="com.azure.cosmos.models.CosmosItemResponse"/>
    <Method name="getItem"/>
    <Bug pattern="RCN_REDUNDANT_NULLCHECK_OF_NULL_VALUE"/>
  </Match>

  <!-- Fallthrough is by design -->
  <Match>
    <Class name="com.azure.cosmos.implementation.routing.MurmurHash3_32"/>
    <Method name="hash"/>
    <Bug pattern="SF_SWITCH_FALLTHROUGH"/>
  </Match>

  <!-- Suppress URF_UNREAD_FIELD, the fields are read but during serialization -->
  <Match>
    <Class name="com.azure.cosmos.implementation.ClientSideRequestStatistics$AddressResolutionStatistics"/>
    <Field name="endTimeUTC"/>
    <Bug pattern="URF_UNREAD_FIELD"/>
  </Match>

  <!-- Suppress URF_UNREAD_FIELD, the fields are read but during serialization -->
  <Match>
    <Class name="com.azure.cosmos.implementation.ClientSideRequestStatistics$AddressResolutionStatistics"/>
    <Field name="startTimeUTC"/>
    <Bug pattern="URF_UNREAD_FIELD"/>
  </Match>

  <!-- Suppress URF_UNREAD_FIELD, the fields are read but during serialization -->
  <Match>
    <Class name="com.azure.cosmos.implementation.ClientSideRequestStatistics$AddressResolutionStatistics"/>
    <Field name="targetEndpoint"/>
    <Bug pattern="URF_UNREAD_FIELD"/>
  </Match>

  <!-- Suppress URF_UNREAD_FIELD, the fields are read but during serialization -->
  <Match>
    <Class name="com.azure.cosmos.implementation.ClientSideRequestStatistics$AddressResolutionStatistics"/>
    <Field name="errorMessage"/>
    <Bug pattern="URF_UNREAD_FIELD"/>
  </Match>

  <!-- Suppress URF_UNREAD_FIELD, the fields are read but during serialization -->
  <Match>
    <Class name="com.azure.cosmos.implementation.ClientSideRequestStatistics$AddressResolutionStatistics"/>
    <Field name="inflightRequest"/>
    <Bug pattern="URF_UNREAD_FIELD"/>
  </Match>

  <!-- Suppress URF_UNREAD_FIELD, the fields are read but during serialization -->
  <Match>
    <Class name="com.azure.cosmos.implementation.ClientSideRequestStatistics$StoreResponseStatistics"/>
    <Field name="requestResourceType"/>
    <Bug pattern="URF_UNREAD_FIELD"/>
  </Match>

  <!-- Suppress URF_UNREAD_FIELD, the field is read but during serialization -->
  <Match>
    <Class name="com.azure.cosmos.implementation.ClientSideRequestStatistics$StoreResponseStatistics"/>
    <Field name="requestResponseTimeUTC"/>
    <Bug pattern="URF_UNREAD_FIELD"/>
  </Match>

  <!-- Suppress URF_UNREAD_FIELD, the field is read but during serialization -->
  <Match>
    <Class name="com.azure.cosmos.implementation.ClientSideRequestStatistics$StoreResponseStatistics"/>
    <Field name="storeResult"/>
    <Bug pattern="URF_UNREAD_FIELD"/>
  </Match>

  <!-- Suppress URF_UNREAD_FIELD, the field is read but during serialization -->
  <Match>
    <Class name="com.azure.cosmos.implementation.RequestTimeline$Event"/>
    <Field name="durationInMicroSec"/>
    <Bug pattern="URF_UNREAD_FIELD"/>
  </Match>

  <!-- The entire class is unused. Bug: https://github.com/Azure/azure-sdk-for-java/issues/9075 -->
  <Match>
    <Class name="com.azure.cosmos.implementation.changefeed.implementation.RemainingWorkEstimatorImpl"/>
    <Bug pattern="URF_UNREAD_FIELD"/>
  </Match>

  <!-- serviceConfigReader type is not used, but comment seems this is be used in future updates -->
  <Match>
    <Class name="com.azure.cosmos.implementation.directconnectivity.GlobalAddressResolver"/>
    <Field name="serviceConfigReader"/>
    <Bug pattern="URF_UNREAD_FIELD"/>
  </Match>

  <!-- gatewayAddressCache also seems associated with serviceConfigReader suppressed previously -->
  <Match>
    <Class name="com.azure.cosmos.implementation.directconnectivity.GlobalAddressResolver"/>
    <Field name="gatewayAddressCache"/>
    <Bug pattern="URF_UNREAD_FIELD"/>
  </Match>

  <!-- addressResolver also seems associated with serviceConfigReader suppressed previously -->
  <Match>
    <Class name="com.azure.cosmos.implementation.directconnectivity.GlobalAddressResolver"/>
    <Field name="addressResolver"/>
    <Bug pattern="URF_UNREAD_FIELD"/>
  </Match>

  <!-- Bug: https://github.com/Azure/azure-sdk-for-java/issues/9076 -->
  <Match>
    <Class name="com.azure.cosmos.implementation.directconnectivity.StoreClientFactory"/>
    <Field name="maxConcurrentConnectionOpenRequests"/>
    <Bug pattern="URF_UNREAD_FIELD"/>
  </Match>

  <!-- Bug: https://github.com/Azure/azure-sdk-for-java/issues/9076 -->
  <Match>
    <Class name="com.azure.cosmos.implementation.directconnectivity.StoreClientFactory"/>
    <Field name="requestTimeout"/>
    <Bug pattern="URF_UNREAD_FIELD"/>
  </Match>

  <!-- Bug: https://github.com/Azure/azure-sdk-for-java/issues/9076 -->
  <Match>
    <Class name="com.azure.cosmos.implementation.directconnectivity.StoreClientFactory"/>
    <Field name="enableTransportClientSharing"/>
    <Bug pattern="URF_UNREAD_FIELD"/>
  </Match>

  <!-- Suppress URF_UNREAD_FIELD, the field is read but during serialization -->
  <Match>
    <Class name="com.azure.cosmos.implementation.directconnectivity.rntbd.RntbdResponseHeaders"/>
    <Field name="indexTermsGenerated"/>
    <Bug pattern="URF_UNREAD_FIELD"/>
  </Match>

  <!-- Suppress URF_UNREAD_FIELD, the field is read but during serialization -->
  <Match>
    <Class name="com.azure.cosmos.implementation.directconnectivity.rntbd.RntbdResponseHeaders"/>
    <Field name="queriesPerformed"/>
    <Bug pattern="URF_UNREAD_FIELD"/>
  </Match>

  <!-- Suppress URF_UNREAD_FIELD, the field is read but during serialization -->
  <Match>
    <Class name="com.azure.cosmos.implementation.directconnectivity.rntbd.RntbdResponseHeaders"/>
    <Field name="readsPerformed"/>
    <Bug pattern="URF_UNREAD_FIELD"/>
  </Match>

  <!-- Suppress URF_UNREAD_FIELD, the field is read but during serialization -->
  <Match>
    <Class name="com.azure.cosmos.implementation.directconnectivity.rntbd.RntbdResponseHeaders"/>
    <Field name="scriptsExecuted"/>
    <Bug pattern="URF_UNREAD_FIELD"/>
  </Match>

  <!-- Suppress URF_UNREAD_FIELD, the field is read but during serialization -->
  <Match>
    <Class name="com.azure.cosmos.implementation.directconnectivity.rntbd.RntbdResponseHeaders"/>
    <Field name="writesPerformed"/>
    <Bug pattern="URF_UNREAD_FIELD"/>
  </Match>

  <!-- This field is set to false as of today, looks like the field it left for future enhancement -->
  <Match>
    <Class name="com.azure.cosmos.implementation.query.DefaultDocumentQueryExecutionContext"/>
    <Field name="isContinuationExpected"/>
    <Bug pattern="URF_UNREAD_FIELD"/>
  </Match>

  <!-- Bug: https://github.com/Azure/azure-sdk-for-java/issues/9077 -->
  <Match>
    <Class name="com.azure.cosmos.implementation.query.PipelinedDocumentQueryExecutionContext"/>
    <Field name="correlatedActivityId"/>
    <Bug pattern="URF_UNREAD_FIELD"/>
  </Match>

  <!-- Bug: https://github.com/Azure/azure-sdk-for-java/issues/9078 -->
  <Match>
    <Class name="com.azure.cosmos.implementation.directconnectivity.rntbd.RntbdRequestHeaders"/>
    <Method name="addResourceIdOrPathHeaders"/>
    <Bug pattern="SF_SWITCH_NO_DEFAULT"/>
  </Match>

  <!-- Bug: https://github.com/Azure/azure-sdk-for-java/issues/9078 -->
  <Match>
    <Class name="com.azure.cosmos.implementation.routing.MurmurHash3_32"/>
    <Method name="hash"/>
    <Bug pattern="SF_SWITCH_NO_DEFAULT"/>
  </Match>

  <!-- Bug: https://github.com/Azure/azure-sdk-for-java/issues/9078 -->
  <Match>
    <Class name="com.azure.cosmos.implementation.routing.PartitionKeyInternal"/>
    <Method name="fromObjectArray"/>
    <Bug pattern="SF_SWITCH_NO_DEFAULT"/>
  </Match>

  <!-- Bug: https://github.com/Azure/azure-sdk-for-java/issues/9082 -->
  <Match>
    <Class name="com.azure.cosmos.implementation.changefeed.ServiceItemLease"/>
    <Field name="ContinuationToken"/>
    <Bug pattern="NM_FIELD_NAMING_CONVENTION"/>
  </Match>

  <!-- Bug: https://github.com/Azure/azure-sdk-for-java/issues/9082 -->
  <Match>
    <Class name="com.azure.cosmos.implementation.changefeed.ServiceItemLease"/>
    <Field name="LeaseToken"/>
    <Bug pattern="NM_FIELD_NAMING_CONVENTION"/>
  </Match>

  <!-- Bug: https://github.com/Azure/azure-sdk-for-java/issues/9082 -->
  <Match>
    <Class name="com.azure.cosmos.implementation.changefeed.ServiceItemLease"/>
    <Field name="Owner"/>
    <Bug pattern="NM_FIELD_NAMING_CONVENTION"/>
  </Match>

  <!-- Bug: https://github.com/Azure/azure-sdk-for-java/issues/9082 -->
  <Match>
    <Class name="com.azure.cosmos.implementation.routing.LocationCache$LocationUnavailabilityInfo"/>
    <Field name="LastUnavailabilityCheckTimeStamp"/>
    <Bug pattern="NM_FIELD_NAMING_CONVENTION"/>
  </Match>

  <!-- Bug: https://github.com/Azure/azure-sdk-for-java/issues/9082 -->
  <Match>
    <Class name="com.azure.cosmos.implementation.routing.LocationCache$LocationUnavailabilityInfo"/>
    <Field name="UnavailableOperations"/>
    <Bug pattern="NM_FIELD_NAMING_CONVENTION"/>
  </Match>

  <!-- Bug: https://github.com/Azure/azure-sdk-for-java/issues/9082 -->
  <Match>
    <Class name="com.azure.cosmos.implementation.RxDocumentServiceRequest"/>
    <Field name="UseGatewayMode"/>
    <Bug pattern="NM_FIELD_NAMING_CONVENTION"/>
  </Match>

  <!-- The static field sharedGatewayHttpClient is cleared using synchronized ref count mechanism -->
  <Match>
    <Class name="com.azure.cosmos.implementation.http.SharedGatewayHttpClient"/>
    <Field name="sharedGatewayHttpClient"/>
    <Bug pattern="ST_WRITE_TO_STATIC_FROM_INSTANCE_METHOD"/>
  </Match>

  <!-- Bug: https://github.com/Azure/azure-sdk-for-java/issues/9087 -->
  <Match>
    <Class name="com.azure.cosmos.implementation.RetryPolicyWithDiagnostics"/>
    <Field name="retriesCountForDiagnostics"/>
    <Bug pattern="VO_VOLATILE_INCREMENT"/>
  </Match>

  <!-- Bug: https://github.com/Azure/azure-sdk-for-java/issues/9087 -->
  <Match>
    <Class name="com.azure.cosmos.implementation.changefeed.implementation.AutoCheckpointer"/>
    <Field name="processedDocCount"/>
    <Bug pattern="VO_VOLATILE_INCREMENT"/>
  </Match>

  <!-- Bug: https://github.com/Azure/azure-sdk-for-java/issues/9087 -->
  <Match>
    <Class name="com.azure.cosmos.implementation.query.DefaultDocumentQueryExecutionContext"/>
    <Field name="retries"/>
    <Bug pattern="VO_VOLATILE_INCREMENT"/>
  </Match>

  <!-- Bug: https://github.com/Azure/azure-sdk-for-java/issues/9054 -->
  <Match>
    <Class name="com.azure.cosmos.models.CosmosItemResponse"/>
    <Field name="item"/>
    <Bug pattern="DC_DOUBLECHECK"/>
  </Match>

  <!-- Bug: https://github.com/Azure/azure-sdk-for-java/issues/9088 -->
  <Match>
    <Class name="com.azure.cosmos.CosmosException"/>
    <Field name="cosmosError"/>
    <Bug pattern="SE_BAD_FIELD"/>
  </Match>

  <!-- Bug: https://github.com/Azure/azure-sdk-for-java/issues/9088 -->
  <Match>
    <Class name="com.azure.cosmos.CosmosException"/>
    <Field name="cosmosDiagnostics"/>
    <Bug pattern="SE_BAD_FIELD"/>
  </Match>

  <!-- Bug: https://github.com/Azure/azure-sdk-for-java/issues/9088 -->
  <Match>
    <Class name="com.azure.cosmos.CosmosException"/>
    <Field name="requestTimeline"/>
    <Bug pattern="SE_BAD_FIELD"/>
  </Match>

  <!-- Bug: https://github.com/Azure/azure-sdk-for-java/issues/9088 -->
  <Match>
    <Class name="com.azure.cosmos.CosmosException"/>
    <Field name="requestUri"/>
    <Bug pattern="SE_BAD_FIELD"/>
  </Match>

  <!-- Bug: https://github.com/Azure/azure-sdk-for-java/issues/9088 -->
  <Match>
    <Class name="com.azure.cosmos.implementation.directconnectivity.rntbd.RntbdContextException"/>
    <Field name="cosmosError"/>
    <Bug pattern="SE_BAD_FIELD"/>
  </Match>

  <!-- Bug: https://github.com/Azure/azure-sdk-for-java/issues/9088 -->
  <Match>
    <Class name="com.azure.cosmos.implementation.directconnectivity.rntbd.RntbdContextException"/>
    <Field name="status"/>
    <Bug pattern="SE_BAD_FIELD"/>
  </Match>

  <!-- FormRecognizerException fields re serializable -->
  <Match>
    <Class name="com.azure.ai.formrecognizer.models.FormRecognizerException"/>
    <Field name="errorInformationList"/>
    <Bug pattern="SE_BAD_FIELD"/>
  </Match>

  <Match>
    <Class name="com.azure.ai.formrecognizer.training.models.CustomFormModel"/>
    <Field name="modelName"/>
    <Bug pattern="UWF_UNWRITTEN_FIELD"/>
  </Match>

  <Match>
    <Class name="com.azure.ai.formrecognizer.training.models.CustomFormModel"/>
    <Field name="customFormModelProperties"/>
    <Bug pattern="UWF_UNWRITTEN_FIELD"/>
  </Match>

  <Match>
    <Class name="com.azure.ai.formrecognizer.training.models.CustomFormModelInfo"/>
    <Field name="modelName"/>
    <Bug pattern="UWF_UNWRITTEN_FIELD"/>
  </Match>

  <Match>
    <Class name="com.azure.ai.formrecognizer.training.models.CustomFormModelInfo"/>
    <Field name="customFormModelProperties"/>
    <Bug pattern="UWF_UNWRITTEN_FIELD"/>
  </Match>

  <Match>
    <Class name="com.azure.ai.formrecognizer.training.models.CustomFormSubmodel"/>
    <Field name="modelId"/>
    <Bug pattern="UWF_UNWRITTEN_FIELD"/>
  </Match>

  <Match>
    <Class name="com.azure.ai.formrecognizer.training.models.CustomFormModelProperties"/>
    <Field name="isComposed"/>
    <Bug pattern="UWF_UNWRITTEN_FIELD"/>
  </Match>

  <Match>
    <Class name="com.azure.ai.formrecognizer.training.models.TrainingDocumentInfo"/>
    <Field name="modelId"/>
    <Bug pattern="UWF_UNWRITTEN_FIELD"/>
  </Match>

  <Match>
    <Class name="com.azure.ai.formrecognizer.models.RecognizedForm"/>
    <Field name="formTypeConfidence"/>
    <Bug pattern="UWF_UNWRITTEN_FIELD"/>
  </Match>

  <Match>
    <Class name="com.azure.ai.formrecognizer.models.RecognizedForm"/>
    <Field name="modelId"/>
    <Bug pattern="UWF_UNWRITTEN_FIELD"/>
  </Match>

  <Match>
    <Class name="com.azure.ai.formrecognizer.models.FormSelectionMark"/>
    <Field name="confidence"/>
    <Bug pattern="UWF_UNWRITTEN_FIELD"/>
  </Match>

  <Match>
    <Class name="com.azure.ai.formrecognizer.models.FormSelectionMark"/>
    <Field name="state"/>
    <Bug pattern="UWF_UNWRITTEN_FIELD"/>
  </Match>

  <Match>
    <Class name="com.azure.ai.formrecognizer.models.FormPage"/>
    <Field name="selectionMarks"/>
    <Bug pattern="UWF_UNWRITTEN_FIELD"/>
  </Match>

  <!-- TextAnalyticsException fields re serializable -->
  <Match>
    <Class name="com.azure.ai.textanalytics.models.TextAnalyticsException"/>
    <Field name="errors"/>
    <Bug pattern="SE_BAD_FIELD"/>
  </Match>

  <!-- Exception is required to catch, ref: code comment in the OrderbyRowComparer::compare() method  -->
  <Match>
    <Class name="com.azure.cosmos.implementation.query.orderbyquery.OrderbyRowComparer"/>
    <Method name="compare"/>
    <Bug pattern="REC_CATCH_EXCEPTION"/>
  </Match>

  <!-- Exception is required to handle null location names, malformed endpoint, ref: code comment  -->
  <Match>
    <Class name="com.azure.cosmos.implementation.routing.LocationCache"/>
    <Method name="getEndpointByLocation"/>
    <Bug pattern="REC_CATCH_EXCEPTION"/>
  </Match>

  <!-- Code has a TODO to handle Exception case  -->
  <Match>
    <Class name="~com\.azure\.cosmos\.implementation\.directconnectivity\.StoreReader(.*)"/>
    <Method name="~(.*)\$(readFromReplicas|null)\$(.*)"/>
    <Bug pattern="REC_CATCH_EXCEPTION"/>
  </Match>

  <!-- Exception is required to handle when parsing system information  -->
  <Match>
    <Class name="com.azure.cosmos.implementation.ClientSideRequestStatistics$ClientSideRequestStatisticsSerializer"/>
    <Method name="serialize"/>
    <Bug pattern="REC_CATCH_EXCEPTION"/>
  </Match>

  <!-- Exception is required to handle and fallback to default pair  -->
  <Match>
    <Class name="com.azure.cosmos.implementation.ResourceId"/>
    <Method name="tryParse"/>
    <Bug pattern="REC_CATCH_EXCEPTION"/>
  </Match>

  <Match>
    <Class name="com.azure.cosmos.encryption.EncryptionCosmosAsyncContainer"/>
    <Method name="decryptResponseAsync"/>
    <Bug pattern="PZLA_PREFER_ZERO_LENGTH_ARRAYS"/>
  </Match>

  <!-- Bug: https://github.com/Azure/azure-sdk-for-java/issues/9089 -->
  <Match>
    <Class name="com.azure.cosmos.implementation.PathsHelper"/>
    <Method name="getResourcePathArray"/>
    <Bug pattern="PZLA_PREFER_ZERO_LENGTH_ARRAYS"/>
  </Match>

  <!-- Bug: https://github.com/Azure/azure-sdk-for-java/issues/9089 -->
  <Match>
    <Class name="com.azure.cosmos.implementation.RxDocumentServiceRequest"/>
    <Method name="toByteArray"/>
    <Bug pattern="PZLA_PREFER_ZERO_LENGTH_ARRAYS"/>
  </Match>

  <!-- Bug: https://github.com/Azure/azure-sdk-for-java/issues/9089 -->
  <Match>
    <Class name="com.azure.cosmos.implementation.Utils"/>
    <Method name="getUTF8BytesOrNull"/>
    <Bug pattern="PZLA_PREFER_ZERO_LENGTH_ARRAYS"/>
  </Match>

  <!-- Bug: https://github.com/Azure/azure-sdk-for-java/issues/9089 -->
  <Match>
    <Class name="com.azure.cosmos.implementation.directconnectivity.rntbd.RntbdResponse"/>
    <Method name="toByteArray"/>
    <Bug pattern="PZLA_PREFER_ZERO_LENGTH_ARRAYS"/>
  </Match>

  <!-- Bug: https://github.com/Azure/azure-sdk-for-java/issues/9090 -->
  <Match>
    <Class name="com.azure.cosmos.implementation.directconnectivity.ServiceConfig"/>
    <Field name="systemReplicationPolicy"/>
    <Bug pattern="URF_UNREAD_PUBLIC_OR_PROTECTED_FIELD"/>
  </Match>

  <!-- Bug: https://github.com/Azure/azure-sdk-for-java/issues/9090 -->
  <Match>
    <Class name="com.azure.cosmos.implementation.directconnectivity.ServiceConfig"/>
    <Field name="userReplicationPolicy"/>
    <Bug pattern="URF_UNREAD_PUBLIC_OR_PROTECTED_FIELD"/>
  </Match>

  <!-- Bug: https://github.com/Azure/azure-sdk-for-java/issues/9090 -->
  <Match>
    <Class name="com.azure.cosmos.implementation.query.ParallelDocumentQueryExecutionContextBase"/>
    <Field name="pageSize"/>
    <Bug pattern="URF_UNREAD_PUBLIC_OR_PROTECTED_FIELD"/>
  </Match>


  <!-- Bug: https://github.com/Azure/azure-sdk-for-java/issues/9090 -->
  <Match>
    <Class name="com.azure.cosmos.implementation.query.ParallelDocumentQueryExecutionContextBase"/>
    <Field name="partitionKeyRanges"/>
    <Bug pattern="URF_UNREAD_PUBLIC_OR_PROTECTED_FIELD"/>
  </Match>

  <!-- Bug: https://github.com/Azure/azure-sdk-for-java/issues/9090 -->
  <Match>
    <Class name="com.azure.cosmos.implementation.QueryMetrics"/>
    <Field name="ZERO"/>
    <Bug pattern="URF_UNREAD_PUBLIC_OR_PROTECTED_FIELD"/>
  </Match>

  <!-- Bug: https://github.com/Azure/azure-sdk-for-java/issues/9091 -->
  <Match>
    <Class name="com.azure.cosmos.implementation.query.orderbyquery.OrderbyRowComparer"/>
    <Method name="compare"/>
    <Bug pattern="DC_PARTIALLY_CONSTRUCTED"/>
  </Match>

  <!--  ChannelHandlerContext::fireUserEventTriggered is fluent method and return ref can be ignored -->
  <Match>
    <Class name="com.azure.cosmos.implementation.directconnectivity.rntbd.RntbdContextDecoder"/>
    <Method name="decode"/>
    <Bug pattern="RV_RETURN_VALUE_IGNORED_NO_SIDE_EFFECT"/>
  </Match>

  <!--  ChannelHandlerContext::channelRead is fluent method and return ref can be ignored -->
  <Match>
    <Class name="com.azure.cosmos.implementation.directconnectivity.rntbd.RntbdContextRequestDecoder"/>
    <Method name="channelRead"/>
    <Bug pattern="RV_RETURN_VALUE_IGNORED_NO_SIDE_EFFECT"/>
  </Match>

  <!--  ChannelHandlerContext::fireChannelActive is fluent method and return ref can be ignored -->
  <Match>
    <Class name="com.azure.cosmos.implementation.directconnectivity.rntbd.RntbdRequestManager"/>
    <Method name="channelActive"/>
    <Bug pattern="RV_RETURN_VALUE_IGNORED_NO_SIDE_EFFECT"/>
  </Match>

  <!--  ChannelHandlerContext::fireChannelInactive is fluent method and return ref can be ignored -->
  <Match>
    <Class name="com.azure.cosmos.implementation.directconnectivity.rntbd.RntbdRequestManager"/>
    <Method name="channelInactive"/>
    <Bug pattern="RV_RETURN_VALUE_IGNORED_NO_SIDE_EFFECT"/>
  </Match>

  <Match>
    <Class name="com.azure.cosmos.implementation.directconnectivity.rntbd.RntbdRequestManager"/>
    <Method name="channelReadComplete"/>
    <Bug pattern="RV_RETURN_VALUE_IGNORED_NO_SIDE_EFFECT"/>
  </Match>

  <!--  ChannelHandlerContext::fireChannelRegistered is fluent method and return ref can be ignored -->
  <Match>
    <Class name="com.azure.cosmos.implementation.directconnectivity.rntbd.RntbdRequestManager"/>
    <Method name="channelRegistered"/>
    <Bug pattern="RV_RETURN_VALUE_IGNORED_NO_SIDE_EFFECT"/>
  </Match>

  <!--  ChannelHandlerContext::fireChannelUnregistered is fluent method and return ref can be ignored -->
  <Match>
    <Class name="com.azure.cosmos.implementation.directconnectivity.rntbd.RntbdRequestManager"/>
    <Method name="channelUnregistered"/>
    <Bug pattern="RV_RETURN_VALUE_IGNORED_NO_SIDE_EFFECT"/>
  </Match>

  <!--  ChannelHandlerContext::fireChannelWritabilityChanged is fluent method and return ref can be ignored -->
  <Match>
    <Class name="com.azure.cosmos.implementation.directconnectivity.rntbd.RntbdRequestManager"/>
    <Method name="channelWritabilityChanged"/>
    <Bug pattern="RV_RETURN_VALUE_IGNORED_NO_SIDE_EFFECT"/>
  </Match>

  <!--  ChannelHandlerContext::flush is fluent method and return ref can be ignored -->
  <Match>
    <Class name="com.azure.cosmos.implementation.directconnectivity.rntbd.RntbdRequestManager"/>
    <Method name="flush"/>
    <Bug pattern="RV_RETURN_VALUE_IGNORED_NO_SIDE_EFFECT"/>
  </Match>

  <!--  ChannelHandlerContext::read is fluent method and return ref can be ignored -->
  <Match>
    <Class name="com.azure.cosmos.implementation.directconnectivity.rntbd.RntbdRequestManager"/>
    <Method name="read"/>
    <Bug pattern="RV_RETURN_VALUE_IGNORED_NO_SIDE_EFFECT"/>
  </Match>

  <!--  ChannelHandlerContext::flush is fluent method and return ref can be ignored -->
  <Match>
    <Class name="com.azure.cosmos.implementation.directconnectivity.rntbd.RntbdRequestManager"/>
    <Method name="removeContextNegotiatorAndFlushPendingWrites"/>
    <Bug pattern="RV_RETURN_VALUE_IGNORED_NO_SIDE_EFFECT"/>
  </Match>

  <!--  ChannelHandlerContext::fireUserEventTriggered is fluent method and return ref can be ignored -->
  <Match>
    <Class name="com.azure.cosmos.implementation.directconnectivity.rntbd.RntbdRequestManager"/>
    <Method name="userEventTriggered"/>
    <Bug pattern="RV_RETURN_VALUE_IGNORED_NO_SIDE_EFFECT"/>
  </Match>

  <!--  ChannelHandlerContext::fireChannelRead is fluent method and return ref can be ignored -->
  <Match>
    <Class name="com.azure.cosmos.implementation.directconnectivity.rntbd.RntbdRequestDecoder"/>
    <Method name="channelRead"/>
    <Bug pattern="RV_RETURN_VALUE_IGNORED_NO_SIDE_EFFECT"/>
  </Match>

  <!-- CompletableFuture.getNow(null) is valid (null param), suppressing false positive
        https://github.com/spotbugs/spotbugs/issues/1001 -->
  <Match>
    <Class name="com.azure.cosmos.implementation.directconnectivity.rntbd.RntbdRequestManager"/>
    <Method name="hasRequestedRntbdContext"/>
    <Bug pattern="NP_NONNULL_PARAM_VIOLATION"/>
  </Match>

  <!-- CompletableFuture.getNow(null) is valid (null param), suppressing false positive
      https://github.com/spotbugs/spotbugs/issues/1001 -->
  <Match>
    <Class name="com.azure.cosmos.implementation.directconnectivity.rntbd.RntbdRequestManager"/>
    <Method name="hasRntbdContext"/>
    <Bug pattern="NP_NONNULL_PARAM_VIOLATION"/>
  </Match>

  <!-- CompletableFuture.getNow(null) is valid (null param), suppressing false positive
      https://github.com/spotbugs/spotbugs/issues/1001 -->
  <Match>
    <Class name="com.azure.cosmos.implementation.directconnectivity.rntbd.RntbdRequestManager"/>
    <Method name="messageReceived"/>
    <Bug pattern="NP_NONNULL_PARAM_VIOLATION"/>
  </Match>

  <!-- CompletableFuture.getNow(null) is valid (null param), suppressing false positive
      https://github.com/spotbugs/spotbugs/issues/1001 -->
  <Match>
    <Class name="com.azure.cosmos.implementation.directconnectivity.rntbd.RntbdRequestManager"/>
    <Method name="rntbdContext"/>
    <Bug pattern="NP_NONNULL_PARAM_VIOLATION"/>
  </Match>

  <!-- Exception is needed to catch a SslException masked as a RuntimeException by Netty -->
  <Match>
    <Class name="com.azure.cosmos.implementation.directconnectivity.rntbd.RntbdRequestManager"/>
    <Method name="close"/>
    <Bug pattern="BC_IMPOSSIBLE_INSTANCEOF"/>
  </Match>

  <!-- Bug: https://github.com/Azure/azure-sdk-for-java/issues/9092 -->
  <Match>
    <Class name="com.azure.cosmos.implementation.query.OrderByUtils$PageToItemTransformer"/>
    <Method name="~(.*)\$(apply|null)\$(.*)"/>
    <Bug pattern="RV_RETURN_VALUE_IGNORED_INFERRED"/>
  </Match>

  <!-- Bug: https://github.com/Azure/azure-sdk-for-java/issues/9092 -->
  <Match>
    <Class name="com.azure.cosmos.implementation.query.AggregateDocumentQueryExecutionContext"/>
    <Method name="~(.*)\$(drainAsync|null)\$(.*)"/>
    <Bug pattern="RV_RETURN_VALUE_IGNORED_INFERRED"/>
  </Match>

  <!-- Bug: https://github.com/Azure/azure-sdk-for-java/issues/9092 -->
  <Match>
    <Class name="com.azure.cosmos.implementation.QueryMetrics"/>
    <Method name="mergeQueryMetricsMap"/>
    <Bug pattern="RV_RETURN_VALUE_IGNORED_INFERRED"/>
  </Match>

  <!-- Bug: https://github.com/Azure/azure-sdk-for-java/issues/9093 -->
  <Match>
    <Class name="com.azure.cosmos.implementation.PathsHelper"/>
    <Method name="tryParsePathSegments"/>
    <Bug pattern="DLS_DEAD_LOCAL_STORE_OF_NULL"/>
  </Match>

  <Match>
    <Class name="com.azure.cosmos.implementation.encryption.AeadAes256CbcHmac256Algorithm"/>
    <Method name="encryptData"/>
    <Bug pattern="DLS_DEAD_LOCAL_STORE"/>
  </Match>

  <!-- Bug: https://github.com/Azure/azure-sdk-for-java/issues/9093 -->
  <Match>
    <Class name="com.azure.cosmos.implementation.QueryMetrics"/>
    <Method name="createFromDelimitedString"/>
    <Bug pattern="DLS_DEAD_LOCAL_STORE"/>
  </Match>

  <!-- Bug: https://github.com/Azure/azure-sdk-for-java/issues/9093 -->
  <Match>
    <Class name="com.azure.cosmos.implementation.ReplicationPolicy"/>
    <Method name="setMaxReplicaSetSize"/>
    <Bug pattern="DLS_DEAD_LOCAL_STORE"/>
  </Match>

  <!-- Bug: https://github.com/Azure/azure-sdk-for-java/issues/9093 -->
  <Match>
    <Class name="com.azure.cosmos.implementation.ResourceThrottleRetryPolicy"/>
    <Method name="shouldRetry"/>
    <Bug pattern="DLS_DEAD_LOCAL_STORE"/>
  </Match>

  <!-- Bug: https://github.com/Azure/azure-sdk-for-java/issues/9093 -->
  <Match>
    <Class name="com.azure.cosmos.implementation.ResourceTokenAuthorizationHelper"/>
    <Method name="getAuthorizationTokenUsingResourceTokens"/>
    <Bug pattern="DLS_DEAD_LOCAL_STORE"/>
  </Match>

  <!-- Bug: https://github.com/Azure/azure-sdk-for-java/issues/9093 -->
  <Match>
    <Class name="com.azure.cosmos.implementation.directconnectivity.GoneAndRetryWithRetryPolicy"/>
    <Method name="shouldRetry"/>
    <Bug pattern="DLS_DEAD_LOCAL_STORE"/>
  </Match>

  <!-- Bug: https://github.com/Azure/azure-sdk-for-java/issues/9093 -->
  <Match>
    <Class name="com.azure.cosmos.implementation.directconnectivity.StoreReader"/>
    <Method name="readFromStoreAsync"/>
    <Bug pattern="DLS_DEAD_LOCAL_STORE"/>
  </Match>

  <!-- Bug: https://github.com/Azure/azure-sdk-for-java/issues/9093 -->
  <Match>
    <Class name="com.azure.cosmos.implementation.routing.LocationCache"/>
    <Method name="anyEndpointsAvailable"/>
    <Bug pattern="DLS_DEAD_LOCAL_STORE"/>
  </Match>

  <!-- Bug: https://github.com/Azure/azure-sdk-for-java/issues/9093 -->
  <Match>
    <Class name="com.azure.cosmos.models.JsonSerializable"/>
    <Method name="getObjectByPath"/>
    <Bug pattern="DLS_DEAD_LOCAL_STORE"/>
  </Match>

  <!-- Bug: https://github.com/Azure/azure-sdk-for-java/issues/9094 -->
  <Match>
    <Class name="com.azure.cosmos.implementation.caches.AsyncCache"/>
    <Method name="getAsync"/>
    <Bug pattern="NP_LOAD_OF_KNOWN_NULL_VALUE"/>
  </Match>

  <!-- Bug: https://github.com/Azure/azure-sdk-for-java/issues/9050 -->
  <Match>
    <Class name="com.azure.cosmos.implementation.directconnectivity.rntbd.RntbdClientChannelPool"/>
    <Bug pattern="NP_LOAD_OF_KNOWN_NULL_VALUE"/>
  </Match>

  <!-- The static field sharedTransportClient is cleared using synchronized ref count mechanism -->
  <Match>
    <Class name="com.azure.cosmos.implementation.directconnectivity.SharedTransportClient"/>
    <Field name="sharedTransportClient"/>
    <Bug pattern="ST_WRITE_TO_STATIC_FROM_INSTANCE_METHOD"/>
  </Match>

  <!-- Bug: https://github.com/Azure/azure-sdk-for-java/issues/9095 -->
  <Match>
    <Class name="com.azure.cosmos.implementation.RxDocumentServiceRequest"/>
    <Field name="resourceFullName"/>
    <Bug pattern="UUF_UNUSED_FIELD"/>
  </Match>

  <!-- Bug: https://github.com/Azure/azure-sdk-for-java/issues/9095 -->
  <Match>
    <Class name="com.azure.cosmos.implementation.directconnectivity.AddressResolver$RefreshState"/>
    <Field name="resolutionResult"/>
    <Bug pattern="UUF_UNUSED_FIELD"/>
  </Match>

  <!-- Bug: https://github.com/Azure/azure-sdk-for-java/issues/9095 -->
  <Match>
    <Class name="com.azure.cosmos.implementation.directconnectivity.GlobalAddressResolver"/>
    <Field name="addressResolver"/>
    <Bug pattern="UUF_UNUSED_FIELD"/>
  </Match>

  <!-- Bug: https://github.com/Azure/azure-sdk-for-java/issues/9095 -->
  <Match>
    <Class name="com.azure.cosmos.implementation.directconnectivity.GlobalAddressResolver"/>
    <Field name="gatewayAddressCache"/>
    <Bug pattern="UUF_UNUSED_FIELD"/>
  </Match>

  <!-- Bug: https://github.com/Azure/azure-sdk-for-java/issues/9096 -->
  <Match>
    <Class name="com.azure.cosmos.models.SqlParameterList"/>
    <Method name="listIterator"/>
    <Bug pattern="IL_INFINITE_RECURSIVE_LOOP"/>
  </Match>

  <!-- False positive, IPartitionKeyComponent does not extend from Comparable -->
  <Match>
    <Class name="com.azure.cosmos.implementation.routing.IPartitionKeyComponent"/>
    <Bug pattern="CO_ABSTRACT_SELF"/>
  </Match>

  <!--Bug: https://github.com/Azure/azure-sdk-for-java/issues/9097 -->
  <Match>
    <Class name="com.azure.cosmos.implementation.directconnectivity.ConsistencyReader"/>
    <Method name="readAsync"/>
    <Bug pattern="DB_DUPLICATE_SWITCH_CLAUSES"/>
  </Match>

  <!--Bug: https://github.com/Azure/azure-sdk-for-java/issues/9097 -->
  <Match>
    <Class name="com.azure.cosmos.implementation.directconnectivity.HttpTransportClient"/>
    <Method name="prepareHttpMessage"/>
    <Bug pattern="DB_DUPLICATE_SWITCH_CLAUSES"/>
  </Match>

  <!-- Field is not initialized in Ctr but is set using setters -->
  <Match>
    <Class name="com.azure.cosmos.implementation.changefeed.ProcessorSettings"/>
    <Field name="maxItemCount"/>
    <Bug pattern="UWF_FIELD_NOT_INITIALIZED_IN_CONSTRUCTOR"/>
  </Match>


  <!-- Bug: https://github.com/Azure/azure-sdk-for-java/issues/9098 -->
  <Match>
    <Class name="com.azure.cosmos.implementation.directconnectivity.AddressResolver"/>
    <Method name="~(.*)\$(resolveAddressesAndIdentityAsync|null)\$(.*)"/>
    <Bug pattern="ES_COMPARING_STRINGS_WITH_EQ"/>
  </Match>

  <!-- Bug: https://github.com/Azure/azure-sdk-for-java/issues/9099 -->
  <Match>
    <Class name="com.azure.cosmos.implementation.RxDocumentServiceRequest"/>
    <Field name="entityId"/>
    <Bug pattern="UWF_UNWRITTEN_PUBLIC_OR_PROTECTED_FIELD"/>
  </Match>

  <!-- Bug: https://github.com/Azure/azure-sdk-for-java/issues/9100 -->
  <Match>
    <Class name="com.azure.cosmos.implementation.caches.RxPartitionKeyRangeCache"/>
    <Method name="~(.*)\$(tryGetRangeByPartitionKeyRangeId|null)\$(.*)"/>
    <Bug pattern="NP_NULL_PARAM_DEREF"/>
  </Match>

  <!-- Bug: https://github.com/Azure/azure-sdk-for-java/issues/9100 -->
  <Match>
    <Class name="com.azure.cosmos.implementation.directconnectivity.GatewayAddressCache"/>
    <Method name="getServerAddressesViaGatewayAsync"/>
    <Bug pattern="NP_NULL_PARAM_DEREF"/>
  </Match>

  <!-- Returning a new copy of the object is not necessary -->
  <Match>
    <Class name="com.azure.cosmos.implementation.RxDocumentServiceRequest"/>
    <Method name="getContentAsByteArray"/>
    <Bug pattern="EI_EXPOSE_REP"/>
  </Match>

  <!-- Returning a new copy of the object is not necessary -->
  <Match>
    <Class name="com.azure.cosmos.implementation.directconnectivity.StoreResponse"/>
    <Method name="getResponseBody"/>
    <Bug pattern="EI_EXPOSE_REP"/>
  </Match>

  <!-- Returning a new copy of the object is not necessary -->
  <Match>
    <Class name="com.azure.cosmos.implementation.directconnectivity.StoreResponse"/>
    <Method name="getResponseHeaderNames"/>
    <Bug pattern="EI_EXPOSE_REP"/>
  </Match>

  <!-- Returning a new copy of the object is not necessary -->
  <Match>
    <Class name="com.azure.cosmos.implementation.directconnectivity.StoreResponse"/>
    <Method name="getResponseHeaderValues"/>
    <Bug pattern="EI_EXPOSE_REP"/>
  </Match>

  <!-- Returning a new copy of the object is not necessary -->
  <Match>
    <Class name="com.azure.cosmos.encryption.EncryptionKeyUnwrapResult"/>
    <Method name="getDataEncryptionKey"/>
    <Bug pattern="EI_EXPOSE_REP"/>
  </Match>

  <!-- Returning a new copy of the object is not necessary -->
  <Match>
    <Class name="com.azure.cosmos.encryption.EncryptionKeyUnwrapResult"/>
    <Method name="getWrappedDataEncryptionKey"/>
    <Bug pattern="EI_EXPOSE_REP"/>
  </Match>

  <!-- Returning a new copy of the object is not necessary -->
  <Match>
    <Class name="com.azure.cosmos.encryption.DecryptionResult"/>
    <Method name="getEncryptedContent"/>
    <Bug pattern="EI_EXPOSE_REP"/>
  </Match>

  <!-- Returning a new copy of the object is not necessary -->
  <Match>
    <Class name="com.azure.cosmos.implementation.encryption.EncryptionProperties"/>
    <Method name="getEncryptedData"/>
    <Bug pattern="EI_EXPOSE_REP"/>
  </Match>

  <!-- Returning a new copy of the object is not necessary -->
  <Match>
    <Class name="com.azure.cosmos.implementation.encryption.EncryptionProperties"/>
    <Method name="&lt;init&gt;"/>
    <Bug pattern="EI_EXPOSE_REP2"/>
  </Match>

  <!-- Returning a new copy of the object is not necessary -->
  <Match>
    <Class name="com.azure.cosmos.encryption.EncryptionKeyUnwrapResult"/>
    <Method name="&lt;init&gt;"/>
    <Bug pattern="EI_EXPOSE_REP2"/>
  </Match>

  <!-- Returning a new copy of the object is not necessary -->
  <Match>
    <Class name="com.azure.cosmos.implementation.directconnectivity.StoreResponse"/>
    <Method name="&lt;init&gt;"/>
    <Bug pattern="EI_EXPOSE_REP2"/>
  </Match>

  <!-- Returning a new copy of the object is not necessary -->
  <Match>
    <Class name="com.azure.cosmos.encryption.EncryptionKeyWrapResult"/>
    <Method name="getWrappedDataEncryptionKey"/>
    <Bug pattern="EI_EXPOSE_REP2,EI_EXPOSE_REP"/>
  </Match>

  <!-- Returning a new copy of the object is not necessary -->
  <Match>
    <Class name="com.azure.cosmos.encryption.EncryptionKeyWrapResult"/>
    <Method name="getEncryptionKeyWrapMetadata"/>
    <Bug pattern="EI_EXPOSE_REP2,EI_EXPOSE_REP"/>
  </Match>

  <!-- Returning a new copy of the object is not necessary -->
  <Match>
    <Class name="com.azure.cosmos.encryption.EncryptionKeyWrapResult"/>
    <Method name="&lt;init&gt;"/>
    <Bug pattern="EI_EXPOSE_REP2"/>
  </Match>

  <!-- Returning a new copy of the object is not necessary -->
  <Match>
    <Class name="com.azure.cosmos.implementation.RxDocumentServiceRequest"/>
    <Method name="setContentBytes"/>
    <Bug pattern="EI_EXPOSE_REP2"/>
  </Match>

<<<<<<< HEAD
   <!-- Returning a new copy of the object is not necessary -->
=======
  <!-- Returning a new copy of the object is not necessary -->
>>>>>>> a175fe40
  <Match>
    <Class name="com.azure.cosmos.implementation.ClientEncryptionKey"/>
    <Method name="getWrappedDataEncryptionKey"/>
    <Bug pattern="EI_EXPOSE_REP"/>
  </Match>

<<<<<<< HEAD
   <!-- Returning a new copy of the object is not necessary -->
=======
  <!-- Returning a new copy of the object is not necessary -->
>>>>>>> a175fe40
  <Match>
    <Class name="com.azure.cosmos.implementation.ClientEncryptionKey"/>
    <Method name="setWrappedDataEncryptionKey"/>
    <Bug pattern="EI_EXPOSE_REP2"/>
  </Match>

  <!-- https://github.com/Azure/azure-sdk-for-java/issues/9102 -->
  <Match>
    <Class name="com.azure.cosmos.implementation.ItemOperations"/>
    <Method name="readManyAsync"/>
    <Bug pattern="UC_USELESS_OBJECT"/>
  </Match>

  <!-- https://github.com/Azure/azure-sdk-for-java/issues/9102 -->
  <Match>
    <Class name="com.azure.cosmos.implementation.RxDocumentClientImpl"/>
    <Method name="~(.*)\$(readMany|null)\$(.*)"/>
    <Bug pattern="UC_USELESS_OBJECT"/>
  </Match>

  <!-- Bug: https://github.com/Azure/azure-sdk-for-java/issues/9103 -->
  <Match>
    <Class name="com.azure.cosmos.implementation.directconnectivity.ServiceConfig"/>
    <Method name="&lt;init&gt;"/>
    <Bug pattern="ISC_INSTANTIATE_STATIC_CLASS"/>
  </Match>

  <!-- Super doesn't need to be cloned since it is Object -->
  <Match>
    <Class name="com.azure.cosmos.implementation.DocumentServiceRequestContext"/>
    <Bug pattern="CN_IDIOM_NO_SUPER_CALL"/>
  </Match>

  <!-- Super doesn't need to be cloned since it is Object -->
  <Match>
    <Class name="com.azure.cosmos.implementation.RxDocumentServiceRequest"/>
    <Bug pattern="CN_IDIOM_NO_SUPER_CALL"/>
  </Match>

  <!-- Exception is ignored by design which indicate that error while evaluating system information -->
  <Match>
    <Class name="com.azure.cosmos.implementation.ClientSideRequestStatistics$ClientSideRequestStatisticsSerializer"/>
    <Method name="serialize"/>
    <Bug pattern="DE_MIGHT_IGNORE"/>
  </Match>

  <!-- Exception is ignored by design which indicate that non-parsable id -->
  <Match>
    <Class name="com.azure.cosmos.implementation.ResourceId"/>
    <Method name="verify"/>
    <Bug pattern="DE_MIGHT_IGNORE"/>
  </Match>

  <!-- Bug: https://github.com/Azure/azure-sdk-for-java/issues/9104 -->
  <Match>
    <Class name="com.azure.cosmos.implementation.routing.StringPartitionKeyComponent"/>
    <Method name="writeForBinaryEncoding"/>
    <Bug pattern="INT_BAD_COMPARISON_WITH_SIGNED_BYTE"/>
  </Match>

  <!-- The Bug was reported because StringPartitionKeyComponent's hashCode() implementation is
        based only on the hashCode() method of it's member variable 'value'.
        This is valid since the StringPartitionKeyComponent has only one member variable so
        delegating to that member variable's hashCode is fine -->
  <Match>
    <Class name="com.azure.cosmos.implementation.routing.StringPartitionKeyComponent"/>
    <Bug pattern="HE_HASHCODE_USE_OBJECT_EQUALS"/>
  </Match>

  <!-- Bug: https://github.com/Azure/azure-sdk-for-java/issues/9046 -->
  <Match>
    <Class name="com.azure.cosmos.implementation.ResourceId"/>
    <Method name="equals"/>
    <Bug pattern="HE_EQUALS_USE_HASHCODE"/>
  </Match>

  <!-- Bug: https://github.com/Azure/azure-sdk-for-java/issues/9105 -->
  <Match>
    <Class name="com.azure.cosmos.implementation.ResourceId"/>
    <Method name="tryParse"/>
    <Bug pattern="BIT_SIGNED_CHECK"/>
  </Match>


  <!-- False positive, equals method is implemented correctly by using equality of member variables  -->
  <Match>
    <Class name="com.azure.cosmos.implementation.VectorSessionToken"/>
    <Method name="equals"/>
    <Bug pattern="EQ_UNUSUAL"/>
  </Match>

  <!-- False positive, equals method is implemented correctly by using equality of member variables  -->
  <Match>
    <Class name="com.azure.cosmos.implementation.routing.PartitionKeyInternal"/>
    <Method name="equals"/>
    <Bug pattern="EQ_UNUSUAL"/>
  </Match>

  <!-- False positive, equals method is implemented correctly by using equality of member variables  -->
  <Match>
    <Class name="com.azure.cosmos.implementation.clientTelemetry.ReportPayload"/>
    <Method name="equals"/>
    <Bug pattern="EQ_UNUSUAL"/>
  </Match>

  <!-- Bug: https://github.com/Azure/azure-sdk-for-java/issues/9106 -->
  <Match>
    <Class name="com.azure.cosmos.implementation.PathsHelper"/>
    <Method name="generatePathForNameBased"/>
    <Bug pattern="BC_VACUOUS_INSTANCEOF,SIO_SUPERFLUOUS_INSTANCEOF"/>
  </Match>

  <!-- Bug: https://github.com/Azure/azure-sdk-for-java/issues/9107 -->
  <Match>
    <Class name="com.azure.cosmos.ConnectionPolicy"/>
    <Field name="defaultPolicy"/>
    <Bug pattern="LI_LAZY_INIT_STATIC"/>
  </Match>

  <!-- Bug: https://github.com/Azure/azure-sdk-for-java/issues/9108 -->
  <Match>
    <Class name="com.azure.cosmos.implementation.changefeed.CancellationTokenSource"/>
    <Method name="close"/>
    <Bug pattern="UC_USELESS_VOID_METHOD"/>
  </Match>

  <!-- Bug: https://github.com/Azure/azure-sdk-for-java/issues/9109 -->
  <Match>
    <Class name="com.azure.cosmos.implementation.query.orderbyquery.OrderbyRowComparer"/>
    <Method name="compare"/>
    <Bug pattern="RV_NEGATING_RESULT_OF_COMPARETO"/>
  </Match>


  <!-- Bug: https://github.com/Azure/azure-sdk-for-java/issues/9110 -->
  <Match>
    <Class name="com.azure.cosmos.implementation.directconnectivity.Address"/>
    <Method name="isPrimary"/>
    <Bug pattern="NP_NULL_ON_SOME_PATH_FROM_RETURN_VALUE"/>
  </Match>

  <!-- Bug: https://github.com/Azure/azure-sdk-for-java/issues/9110 -->
  <Match>
    <Class name="com.azure.cosmos.implementation.query.OrderByContinuationToken"/>
    <Method name="getInclusive"/>
    <Bug pattern="NP_NULL_ON_SOME_PATH_FROM_RETURN_VALUE"/>
  </Match>

  <!-- Bug: https://github.com/Azure/azure-sdk-for-java/issues/9110 -->
  <Match>
    <Class name="com.azure.cosmos.implementation.query.QueryInfo"/>
    <Method name="hasSelectValue"/>
    <Bug pattern="NP_NULL_ON_SOME_PATH_FROM_RETURN_VALUE"/>
  </Match>

  <!-- Bug: https://github.com/Azure/azure-sdk-for-java/issues/9110 -->
  <Match>
    <Class name="com.azure.cosmos.implementation.routing.Range"/>
    <Method name="isMaxInclusive"/>
    <Bug pattern="NP_NULL_ON_SOME_PATH_FROM_RETURN_VALUE"/>
  </Match>

  <!-- Bug: https://github.com/Azure/azure-sdk-for-java/issues/9110 -->
  <Match>
    <Class name="com.azure.cosmos.implementation.routing.Range"/>
    <Method name="isMinInclusive"/>
    <Bug pattern="NP_NULL_ON_SOME_PATH_FROM_RETURN_VALUE"/>
  </Match>

  <Match>
    <Class name="com.azure.cosmos.implementation.encryption.CosmosDataEncryptionKeyProvider"/>
    <Method name="initialize"/>
    <Bug pattern="NP_NULL_ON_SOME_PATH_FROM_RETURN_VALUE"/>
  </Match>

  <!-- https://github.com/Azure/azure-sdk-for-java/issues/9179 -->
  <Match>
    <Class name="com.azure.cosmos.implementation.SessionContainer"/>
    <Method name="setSessionToken"/>
    <Bug pattern="RCN_REDUNDANT_NULLCHECK_WOULD_HAVE_BEEN_A_NPE"/>
  </Match>

  <!-- https://github.com/Azure/azure-sdk-for-java/issues/9179 -->
  <Match>
    <Class name="com.azure.cosmos.implementation.SessionContainer"/>
    <Method name="shouldUpdateSessionToken"/>
    <Bug pattern="RCN_REDUNDANT_NULLCHECK_WOULD_HAVE_BEEN_A_NPE"/>
  </Match>

  <!-- https://github.com/Azure/azure-sdk-for-java/issues/9179 -->
  <Match>
    <Class name="com.azure.cosmos.implementation.routing.MurmurHash3_128"/>
    <Method name="rotateLeft32"/>
    <Bug pattern="UPM_UNCALLED_PRIVATE_METHOD"/>
  </Match>


  <Match>
    <Class name="com.azure.cosmos.implementation.routing.UInt128"/>
    <Method name="compareTo"/>
    <Bug pattern="SA_FIELD_SELF_COMPARISON"/>
  </Match>

  <Match>
    <Class name="com.azure.cosmos.encryption.implementation.EncryptionProcessor"/>
    <Method name="decryptAndSerializeProperty"/>
    <Bug pattern="BC_UNCONFIRMED_CAST"/>
  </Match>

  <Match>
    <Class name="com.azure.cosmos.encryption.implementation.EncryptionProcessor"/>
    <Method name="encryptAndSerializeProperty"/>
    <Bug pattern="BC_UNCONFIRMED_CAST"/>
  </Match>
  <!-- Serializing a null value should return null to allow client to handle null cases
    consistently instead of injecting null payload behavior from the payload. -->
  <Match>
    <Class name="com.azure.data.schemaregistry.avro.SchemaRegistryAvroSerializer"/>
    <Method name="serialize"/>
    <Bug pattern="PZLA_PREFER_ZERO_LENGTH_ARRAYS"/>
  </Match>

  <!-- Exclude spotbug from non-shipping modules -->
  <Match>
    <Or>
      <Package name="com.azure.cosmos.benchmark"/>
      <Package name="com.azure.cosmos.examples"/>
      <Package name="com.azure.cosmos.examples.ChangeFeed"/>
      <Package name="com.azure.cosmos.rx.examples.multimaster"/>
      <Package name="com.azure.cosmos.rx.examples.multimaster.samples"/>
    </Or>
    <Bug pattern="JLM_JSR166_UTILCONCURRENT_MONITORENTER,
    NP_NULL_ON_SOME_PATH_FROM_RETURN_VALUE,
    NO_NOTIFY_NOT_NOTIFYALL,
    UC_USELESS_OBJECT,
    SIC_INNER_SHOULD_BE_STATIC,
    SIC_INNER_SHOULD_BE_STATIC_ANON,
    UWF_FIELD_NOT_INITIALIZED_IN_CONSTRUCTOR,
    NP_NULL_ON_SOME_PATH_FROM_RETURN_VALUE,
    BX_UNBOXING_IMMEDIATELY_REBOXED,
    MS_SHOULD_BE_FINAL,
    REC_CATCH_EXCEPTION,
    WA_NOT_IN_LOOP,
    MS_SHOULD_BE_FINAL,
    BC_UNCONFIRMED_CAST_OF_RETURN_VALUE,
    DLS_DEAD_LOCAL_STORE,
    IM_BAD_CHECK_FOR_ODD,
    RC_REF_COMPARISON,
    REC_CATCH_EXCEPTION"/>
  </Match>

  <!-- Exclude vendor-ed apache-commons types from spotbug -->
  <Match>
    <Class name="~com\.azure\.cosmos\.implementation\.apachecommons(.+)"/>
    <Bug pattern="BC_UNCONFIRMED_CAST_OF_RETURN_VALUE,
    IS2_INCONSISTENT_SYNC,
    BC_UNCONFIRMED_CAST_OF_RETURN_VALUE,
    SE_BAD_FIELD,
    SE_TRANSIENT_FIELD_NOT_RESTORED,
    ES_COMPARING_PARAMETER_STRING_WITH_EQ,
    PZLA_PREFER_ZERO_LENGTH_ARRAYS,
    DM_CONVERT_CASE"/>
  </Match>

  <!-- Exclude vendor-ed guava25 types from spotbug -->
  <Match>
    <Class name="~com\.azure\.cosmos\.implementation\.guava25(.+)"/>
    <Bug pattern="BC_BAD_CAST_TO_ABSTRACT_COLLECTION,
    BC_UNCONFIRMED_CAST,
    BC_UNCONFIRMED_CAST_OF_RETURN_VALUE,
    DLS_DEAD_LOCAL_STORE,
    DLS_DEAD_LOCAL_STORE_IN_RETURN,
    DMI_NONSERIALIZABLE_OBJECT_WRITTEN,
    DP_CREATE_CLASSLOADER_INSIDE_DO_PRIVILEGED,
    EQ_DOESNT_OVERRIDE_EQUALS,
    HE_EQUALS_NO_HASHCODE,
    HE_EQUALS_USE_HASHCODE,
    HE_HASHCODE_NO_EQUALS,
    HE_INHERITS_EQUALS_USE_HASHCODE,
    IA_AMBIGUOUS_INVOCATION_OF_INHERITED_OR_OUTER_METHOD,
    IS2_INCONSISTENT_SYNC,
    IT_NO_SUCH_ELEMENT,
    NM_SAME_SIMPLE_NAME_AS_INTERFACE,
    NP_LOAD_OF_KNOWN_NULL_VALUE,
    NP_NULL_ON_SOME_PATH_FROM_RETURN_VALUE,
    NS_NON_SHORT_CIRCUIT,
    PZLA_PREFER_ZERO_LENGTH_ARRAYS,
    RI_REDUNDANT_INTERFACES,
    RV_RETURN_VALUE_IGNORED_NO_SIDE_EFFECT,
    SA_FIELD_SELF_ASSIGNMENT,
    SE_BAD_FIELD,
    SE_COMPARATOR_SHOULD_BE_SERIALIZABLE,
    SE_INNER_CLASS,
    SE_NO_SERIALVERSIONID,
    SE_TRANSIENT_FIELD_NOT_RESTORED,
    SF_SWITCH_FALLTHROUGH,
    UC_USELESS_CONDITION,
    UMAC_UNCALLABLE_METHOD_OF_ANONYMOUS_CLASS,
    UWF_FIELD_NOT_INITIALIZED_IN_CONSTRUCTOR,
    UWF_UNWRITTEN_FIELD"/>
  </Match>

  <!-- Exclude vendor-ed com.fasterxml.uuid:java-uuid-generator types from spotbug -->
  <Match>
    <Class name="~com\.azure\.cosmos\.implementation\.uuid(.+)"/>
    <Bug pattern="CN_IDIOM_NO_SUPER_CALL,
    MS_PKGPROTECT,
    DM_CONVERT_CASE,
    MS_MUTABLE_COLLECTION_PKGPROTECT,
    RCN_REDUNDANT_NULLCHECK_OF_NONNULL_VALUE,
    SF_SWITCH_NO_DEFAULT,
    UCF_USELESS_CONTROL_FLOW,
    SE_COMPARATOR_SHOULD_BE_SERIALIZABLE,
    CI_CONFUSED_INHERITANCE,
    MS_SHOULD_BE_FINAL"/>
  </Match>

  <!-- Empty byte array is returned as null to reactor. Reactor transform null from Callable to downstream onComplete  -->
  <Match>
    <Class name="~com\.azure\.core\.http\.okhttp\.implementation\.OkHttpAsyncResponse(.*)"/>
    <Method name="~(.*)\$(getBodyAsByteArray|null)\$(.*)"/>
    <Bug pattern="PZLA_PREFER_ZERO_LENGTH_ARRAYS"/>
  </Match>

  <!-- Internal Avro Parser does read the blockCount field. Seems to be a false positive.  -->
  <Match>
    <Or>
      <Class name="com.azure.storage.internal.avro.implementation.schema.complex.AvroArraySchema"/>
      <Class name="com.azure.storage.internal.avro.implementation.schema.complex.AvroMapSchema"/>
      <Class name="com.azure.storage.internal.avro.implementation.schema.file.AvroBlockSchema"/>
    </Or>
    <Bug pattern="DLS_DEAD_LOCAL_STORE"/>
  </Match>

  <!-- Internal Avro Parser does check the types before casting. Seems to be a false positive.  -->
  <Match>
    <Class name="com.azure.storage.internal.avro.implementation.schema.AvroSchema"/>
    <Method name="getSchema"/>
    <Bug pattern="BC_UNCONFIRMED_CAST"/>
  </Match>

  <!-- FluxInputStream definitely throws an IOException since this.lastError is an IOException. -->
  <Match>
    <Class name="com.azure.storage.common.implementation.FluxInputStream"/>
    <Method name="read"/>
    <Bug pattern="BC_UNCONFIRMED_CAST_OF_RETURN_VALUE"/>
  </Match>

  <!-- This dead store is due to a deficiency in the Customization class. We need to reference the original return type but we have no use for it so we just comment it out -->
  <Match>
    <Class name="com.azure.storage.blob.models.Block"/>
    <Method name="getSize"/>
    <Bug pattern="DLS_DEAD_LOCAL_STORE"/>
  </Match>

  <!-- Exclude REC_CATCH_EXCEPTION and false positive error for management samples. All samples in management catch Exception instead of throw it. -->
  <Match>
    <Package name="~com\.azure\.resourcemanager(\.[^.]+)*\.samples(\.[^.]+)*"/>
    <Bug pattern="REC_CATCH_EXCEPTION,
                  RCN_REDUNDANT_NULLCHECK_WOULD_HAVE_BEEN_A_NPE,
                  RCN_REDUNDANT_NULLCHECK_OF_NONNULL_VALUE"/>
  </Match>

  <!-- Exclude BC_UNCONFIRMED_CAST_OF_RETURN_VALUE as false positive -->
  <Match>
    <Or>
      <Class name="com.azure.resourcemanager.resources.fluentcore.dag.TaskGroup"/>
      <Class name="com.azure.resourcemanager.resources.fluentcore.dag.TaskGroup$ProxyTaskGroupWrapper"/>
    </Or>
    <Bug pattern="BC_UNCONFIRMED_CAST_OF_RETURN_VALUE"/>
  </Match>

  <!-- Exclude NM_CLASS_NOT_EXCEPTION for all resource manager due to it is just naming -->
  <Match>
    <Class name="~com\.azure\.resourcemanager(\.[^.]+)*"/>
    <Bug pattern="NM_CLASS_NOT_EXCEPTION"/>
  </Match>

  <!-- Exclude for Resource Manager generated code -->
  <!-- NP_LOAD_OF_KNOWN_NULL_VALUE - Known issue in autorest of setting parameters when calling REST API -->
  <!-- SIC_INNER_SHOULD_BE_STATIC_ANON - Known issue in autorest of inner Enumeration for InputStream response -->
  <!-- UPM_UNCALLED_PRIVATE_METHOD - Known issue in autorest to generate method that might not be called -->
  <!-- SKIPPED_CLASS_TOO_BIG - Nothing we can do about this -->
  <!-- PZLA_PREFER_ZERO_LENGTH_ARRAYS - byte array will return null by generator -->
  <Match>
    <Or>
      <Class name="~com\.azure\.resourcemanager(\.[^.]+)*\.fluent\.([^.]+)Client"/>
      <Class name="~com\.azure\.resourcemanager(\.[^.]+)*\.implementation\.([^.]+)ClientImpl"/>
    </Or>
    <Bug pattern="NP_LOAD_OF_KNOWN_NULL_VALUE,SKIPPED_CLASS_TOO_BIG,UPM_UNCALLED_PRIVATE_METHOD"/>
  </Match>
  <Match>
    <Class name="~com\.azure\.resourcemanager(\.[^.]+)*\.fluent(\.[^.]+)*"/>
    <Bug pattern="PZLA_PREFER_ZERO_LENGTH_ARRAYS"/>
  </Match>
  <Match>
    <Class name="~com\.azure\.resourcemanager(\.[^.]+)*\.implementation\.([^.]+)ClientImpl([^.]*)"/>
    <Bug pattern="SIC_INNER_SHOULD_BE_STATIC_ANON"/>
  </Match>
  <Match>
    <And>
      <Class name="~com\.azure\.resourcemanager(\.[^.]+)*\.implementation\.([^.]+)Impl"/>
      <Or>
        <Method name="manager"/>
        <Method name="serviceClient"/>
      </Or>
    </And>
    <Bug pattern="UPM_UNCALLED_PRIVATE_METHOD"/>
  </Match>

  <!-- Exclude from spring related classes -->
  <Match>
    <Or>
      <Class name="com.azure.spring.utils.GetHashMac"/> <!-- false positive -->
      <Class name="com.azure.spring.utils.PropertyLoader"/> <!-- false positive -->
      <Class name="com.azure.spring.cloud.telemetry.GetHashMac"/> <!-- false positive -->
    </Or>
    <Bug pattern="RCN_REDUNDANT_NULLCHECK_WOULD_HAVE_BEEN_A_NPE,
                  NP_LOAD_OF_KNOWN_NULL_VALUE,
                  RCN_REDUNDANT_NULLCHECK_OF_NONNULL_VALUE,
                  RCN_REDUNDANT_NULLCHECK_OF_NULL_VALUE"/>
  </Match>

  <Match>
    <Or>
      <Class name="com.azure.spring.telemetry.TelemetryEventData$EventData$CustomData"/> <!-- false positive -->
    </Or>
    <Bug pattern="UPM_UNCALLED_PRIVATE_METHOD"/>
  </Match>

  <Match>
    <Or>
      <Class name="com.azure.spring.integration.servicebus.queue.ServiceBusQueueTemplate$QueueMessageHandler"/> <!-- false positive -->
      <Class name="com.azure.spring.integration.servicebus.topic.ServiceBusTopicTemplate$TopicMessageHandler"/> <!-- false positive -->
    </Or>
    <Method name="OnCloseSessionAsync"/>
    <Bug pattern="NM_METHOD_NAMING_CONVENTION"/>
  </Match>

  <Match>
    <Class name="com.azure.spring.messaging.config.AzureListenerEndpointRegistrar"/>
    <Bug pattern="NP_NULL_ON_SOME_PATH"/>
  </Match>

  <!-- The transient fields are not used if deserialization happens. -->
  <Match>
    <Class name="com.azure.identity.implementation.MsalAuthenticationAccount"/>
    <Field name="authenticationRecord"/>
    <Bug pattern="SE_TRANSIENT_FIELD_NOT_RESTORED"/>
  </Match>

  <!-- These fields are designed to be not written. They are for deserializing. -->
  <Match>
    <Class name="com.azure.identity.implementation.LinuxKeyRingAccessor$GError"/>
    <Bug pattern="UWF_UNWRITTEN_FIELD"/>
  </Match>

  <!-- These fields use File Reader with default encoding, java 8 doesn't support passing in encoding type. -->
  <Match>
    <Class name="com.azure.identity.implementation.IntelliJCacheAccessor"/>
    <Or>
      <Method name="getIntellijServicePrincipalDetails"/>
      <Method name="getKdbxPassword"/>
    </Or>
    <Bug pattern="DM_DEFAULT_ENCODING"/>
  </Match>

  <!-- The field is designed to be unread and for serialization purpose. -->
  <Match>
    <Class name="~com\.azure\.search\.documents\.indexes\.models\.(EdgeNGramTokenFilter|KeywordTokenizer|LuceneStandardTokenizer|NGramTokenFilter)"/>
    <Bug pattern="URF_UNREAD_FIELD"/>
  </Match>

  <!-- Use static final ObjectMapper property to save the cost of ObjectMapper initialization. -->
  <Match>
    <Class name="com.azure.search.documents.SearchAsyncClient"/>
    <Bug pattern="SIC_INNER_SHOULD_BE_STATIC_ANON"/>
  </Match>
  <Match>
    <Class name="~com\.azure\.search\.documents\.indexes\.implementation\.models\.(Suggester|SynonymMap)"/>
    <Bug pattern="IP_PARAMETER_IS_DEAD_BUT_OVERWRITTEN"/>
  </Match>

  <Match>
    <Class name="com.azure.core.experimental.serializer.JsonSerializer"/>
    <Bug pattern="NM_SAME_SIMPLE_NAME_AS_INTERFACE"/>
  </Match>

  <!-- Use the property to take the custom serializer from SearchClient. -->
  <Match>
    <Class name="~com\.azure\.search\.documents\.models\.(SearchResult|SuggestResult)"/>
    <Bug pattern="UWF_FIELD_NOT_INITIALIZED_IN_CONSTRUCTOR"/>
  </Match>

  <!-- Use abstract TypeReference class for serialize and deserialize API. -->
  <Match>
    <Class name="~com\.azure\.search\.documents\.models\.(SearchResult|SuggestResult)"/>
    <Bug pattern="SIC_INNER_SHOULD_BE_STATIC_ANON"/>
  </Match>

  <Match>
    <Or>
      <Class name="com.azure.core.serializer.json.jackson.JacksonJsonSerializer"/>
      <Class name="com.azure.core.serializer.json.gson.GsonJsonSerializer"/>
    </Or>
    <Bug pattern="SIC_INNER_SHOULD_BE_STATIC_ANON"/>
  </Match>
  <!-- Setup in Identity Test classes, required for the tests to work properly.-->
  <Match>
    <Class name="com.azure.identity.ClientCertificateCredentialTest"/>
    <Bug pattern="DMI_HARDCODED_ABSOLUTE_FILENAME"/>
  </Match>

  <Match>
    <Or>
      <Class name="com.azure.identity.implementation.IdentityClientTests"/>
      <Class name="com.azure.identity.implementation.SynchronizedAccessorTests"/>
    </Or>
    <Or>
      <Bug pattern="NP_NULL_ON_SOME_PATH_FROM_RETURN_VALUE"/> <!-- false positive -->
      <Bug pattern="UI_INHERITANCE_UNSAFE_GETRESOURCE"/>
    </Or>
  </Match>

  <Match>
    <Bug pattern="EI_EXPOSE_REP"/>
    <Class name="com.azure.core.implementation.AccessibleByteArrayOutputStream"/>
  </Match>

  <!-- EventGrid swagger naming -->
  <Match>
    <Or>
      <Class name="com.azure.messaging.eventgrid.implementation.models.CloudEvent"/>
      <Class name="com.azure.messaging.eventgrid.systemevents.AppConfigurationKeyValueDeletedEventData"/>
    </Or>
  </Match>
  <Bug pattern="NM_CONFUSING"/>

  <Match>
    <Class name="com.azure.ai.metricsadvisor.implementation.models.InfluxDBParameter"/>
    <Method name="getUserName"/>
    <Bug pattern="NM_CONFUSING"/>
  </Match>

  <!-- Disabling false positives in azure-core -->
  <!-- This Issue has been resolved as per spotbugs's recommended solution but the static checker still flags it, its a known issue with this rule. -->
  <Match>
    <Class name="com.azure.core.util.logging.ClientLogger"/>
    <Bug pattern="CRLF_INJECTION_LOGS"/>
  </Match>

  <!-- The predictable randomness doesn't expose any crucial detail in this case. -->
  <Match>
    <Class name="com.azure.core.http.policy.ExponentialBackoff"/>
    <Bug pattern="PREDICTABLE_RANDOM"/>
  </Match>

  <!-- In the default log level azure-core will not print the stack trace, but when the user opt-in for the lowest level log (DEBUG) we'll print it, which is expected. -->
  <Match>
    <Class name="com.azure.core.implementation.logging.DefaultLogger"/>
    <Bug pattern="INFORMATION_EXPOSURE_THROUGH_AN_ERROR_MESSAGE"/>
  </Match>

  <!-- False positives -->
  <Match>
    <Class name="com.azure.security.keyvault.jca.KeyVaultKeyStore"/>
    <Method name="getFilenames"/>
    <Bug pattern="RCN_REDUNDANT_NULLCHECK_OF_NONNULL_VALUE"/>
  </Match>
  <Match>
    <Class name="com.azure.security.keyvault.jca.LegacyRestClient"/>
    <Method name="~(get|post)"/>
    <Bug pattern="RCN_REDUNDANT_NULLCHECK_WOULD_HAVE_BEEN_A_NPE"/>
  </Match>

  <!-- Conflicting APIs have already been GA'd with incorrect capitalization  -->
  <Match>
    <Or>
      <Class name="com.azure.security.keyvault.keys.cryptography.DecryptParameters"/>
      <Class name="com.azure.security.keyvault.keys.cryptography.EncryptParameters"/>
    </Or>
    <Bug pattern="NM_CONFUSING"/>
  </Match>
  <!-- Returning a new copy of the object is not necessary for queuing system use cases.
  Client do not change content of message once message is created. Array copy would degrade the performance.
  https://github.com/Azure/azure-sdk-for-java/blob/master/sdk/core/azure-core-amqp/src/main/java/com/azure/core/amqp/models/AmqpMessageBody.java#L115 -->
  <Match>
    <Class name="com.azure.core.amqp.models.AmqpMessageBody"/>
    <Field name="data"/>
    <Bug pattern="EI_EXPOSE_REP"/>
  </Match>

  <!-- Buffered responses are only used when we know the response body will be deserialized into a POJO. -->
  <!-- Given that we don't want to waste resources copying the array when we return it. -->
  <!-- Additionally, we don't need to copy the array when receiving it as the process to convert the response into an array -->
  <!-- it will be deeply copied. -->
  <Match>
    <Or>
      <Class name="com.azure.core.http.netty.implementation.NettyAsyncHttpBufferedResponse"/>
      <Class name="com.azure.core.http.okhttp.implementation.OkHttpAsyncBufferedResponse"/>
    </Or>
    <Bug pattern="EI_EXPOSE_REP2"/>
  </Match>

  <!-- Machine generated classes for MAA service generate spotBugs errors -->
  <Match>
    <Class name="~com.azure.security.attestation.models\.[\w]+"/>
    <Bug pattern="PZLA_PREFER_ZERO_LENGTH_ARRAYS"/>
  </Match>
</FindBugsFilter><|MERGE_RESOLUTION|>--- conflicted
+++ resolved
@@ -1848,22 +1848,14 @@
     <Bug pattern="EI_EXPOSE_REP2"/>
   </Match>
 
-<<<<<<< HEAD
-   <!-- Returning a new copy of the object is not necessary -->
-=======
   <!-- Returning a new copy of the object is not necessary -->
->>>>>>> a175fe40
   <Match>
     <Class name="com.azure.cosmos.implementation.ClientEncryptionKey"/>
     <Method name="getWrappedDataEncryptionKey"/>
     <Bug pattern="EI_EXPOSE_REP"/>
   </Match>
 
-<<<<<<< HEAD
-   <!-- Returning a new copy of the object is not necessary -->
-=======
   <!-- Returning a new copy of the object is not necessary -->
->>>>>>> a175fe40
   <Match>
     <Class name="com.azure.cosmos.implementation.ClientEncryptionKey"/>
     <Method name="setWrappedDataEncryptionKey"/>
