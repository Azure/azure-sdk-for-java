--- conflicted
+++ resolved
@@ -2776,7 +2776,11 @@
     <Method name="getRecognizePiiEntitiesResponse"/>
     <Bug pattern="BC_UNCONFIRMED_CAST_OF_RETURN_VALUE"/>
   </Match>
-<<<<<<< HEAD
+  <Match>
+    <Class name="com.azure.core.implementation.http.rest.ResponseExceptionConstructorCache"/>
+    <Method name="locateExceptionConstructor"/>
+    <Bug pattern="REC_CATCH_EXCEPTION"/>
+  </Match>
 
   <Match>
     <Class name="com.azure.search.documents.indexes.models.EntityRecognitionSkill"/>
@@ -2789,11 +2793,5 @@
   </Match>
   <Match>
     <Package name="~com\.azure\.json\.implementation\.jackson\.core.*"/>
-=======
- <Match>
-    <Class name="com.azure.core.implementation.http.rest.ResponseExceptionConstructorCache"/>
-    <Method name="locateExceptionConstructor"/>
-    <Bug pattern="REC_CATCH_EXCEPTION"/>
->>>>>>> 605530cd
   </Match>
 </FindBugsFilter>