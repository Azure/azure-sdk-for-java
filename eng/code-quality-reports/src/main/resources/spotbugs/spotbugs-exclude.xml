--- conflicted
+++ resolved
@@ -2061,11 +2061,8 @@
   <Match>
     <Or>
       <Class name="~com.azure.cosmos.implementation.ImplementationBridgeHelpers(\$.*)?"/>
-<<<<<<< HEAD
       <Class name="~com.azure.cosmos.implementation.DiagnosticsProvider(\$.*)?"/>
-=======
       <Class name="~com.azure.cosmos.test.implementation.ImplementationBridgeHelpers(\$.*)?"/>
->>>>>>> 36336c0f
     </Or>
     <Bug pattern="DM_EXIT"/>
   </Match>
