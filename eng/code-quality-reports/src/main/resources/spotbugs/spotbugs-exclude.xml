--- conflicted
+++ resolved
@@ -2792,11 +2792,11 @@
     <Package name="~com\.azure\.json\.implementation\.jackson\.core.*"/>
   </Match>
 
-<<<<<<< HEAD
   <Match>
     <Class name="com.azure.xml.DefaultXmlReader"/>
     <Bug pattern="XXE_XMLSTREAMREADER"/>
-=======
+  </Match>
+
   <!-- Non Shipped code -->
   <Match>
     <Or>
@@ -2811,6 +2811,5 @@
                   UPM_UNCALLED_PRIVATE_METHOD,
                   DLS_DEAD_LOCAL_STORE,
                   DM_STRING_TOSTRING"/>
->>>>>>> 12d0c569
   </Match>
 </FindBugsFilter>