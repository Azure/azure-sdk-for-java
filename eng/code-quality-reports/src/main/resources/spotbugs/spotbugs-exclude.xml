--- conflicted
+++ resolved
@@ -2792,13 +2792,13 @@
     <Package name="~com\.azure\.json\.implementation\.jackson\.core.*"/>
   </Match>
 
-<<<<<<< HEAD
   <!-- This is intentional when calculating the Jenkins' lookup3 hash. -->
   <Match>
     <Class name="com.azure.messaging.eventhubs.PartitionResolver"/>
     <Method name="computeHash"/>
     <Bug pattern="SF_SWITCH_FALLTHROUGH"/>
-=======
+  </Match>
+
   <!-- Non Shipped code -->
   <Match>
     <Or>
@@ -2813,6 +2813,5 @@
                   UPM_UNCALLED_PRIVATE_METHOD,
                   DLS_DEAD_LOCAL_STORE,
                   DM_STRING_TOSTRING"/>
->>>>>>> b42e4180
   </Match>
 </FindBugsFilter>