<?xml version="1.0" encoding="UTF-8"?>

<FindBugsFilter>
  <!-- These existing KeyVault Attribute APIs return their super class rather than the actual type. -->
  <Match>
    <Class name="~com\.microsoft\.azure\.keyvault\.requests\.\w+Request"/>
    <Bug pattern="BC_UNCONFIRMED_CAST_OF_RETURN_VALUE"/>
  </Match>

  <!-- These keyvault models are already publicly released APIs with name matching the simple name of superclass -->
  <Match>
    <Class
        name="~com\.microsoft\.azure\.keyvault\.models\.(CertificateBundle|CertificateOperation|IssuerBundle|KeyBundle|SecretBundle)"/>
    <Bug pattern="NM_SAME_SIMPLE_NAME_AS_SUPERCLASS"/>
  </Match>

  <!-- Cryptographic algorithms are publicly released APIs with incorrect name casing. -->
  <Match>
    <Or>
      <Class name="~com\.microsoft\.azure\.keyvault\.cryptography\.algorithms\.(Aes|Rsa)(.+)"/>
      <Class name="~com\.microsoft\.azure\.keyvault\.cryptography\.(.+)Algorithm"/>
    </Or>
    <Method name="~(CreateDecryptor|CreateEncryptor)"/>
    <Bug pattern="NM_METHOD_NAMING_CONVENTION"/>
  </Match>

  <!-- KeyVaultKey.DecryptResultTransform and SignResultTransform were not created with the
  intention that a null could be passed in. In the original code, it would have thrown a
  NullReferenceException. -->
  <Match>
    <Class name="~com\.microsoft\.azure\.keyvault\.extensions\.KeyVaultKey\$[\w]+"/>
    <Bug pattern="NP_PARAMETER_MUST_BE_NONNULL_BUT_MARKED_AS_NULLABLE"/>
  </Match>

  <!-- Ignoring dropped exception and catch Exception because it existed in current SDK when migrated. -->
  <Match>
    <Class name="~com\.microsoft\.azure\.keyvault\.extensions\.CachingKeyResolver\$[0-9]+"/>
    <Method name="run"/>
    <Bug pattern="DE_MIGHT_IGNORE"/>
  </Match>

  <!-- Protected field already exists in the public API surface area even though it is unused. -->
  <Match>
    <Class name="com.microsoft.azure.keyvault.cryptography.EcKey"/>
    <Field name="defaultEncryptionAlgorithm"/>
    <Bug pattern="UUF_UNUSED_PUBLIC_OR_PROTECTED_FIELD"/>
  </Match>

  <!-- Public field already exists in the public API surface. -->
  <Match>
    <Class name="com.microsoft.azure.batch.auth.BatchUserTokenCredentials"/>
    <Method name="username"/>
    <Bug pattern="NM_CONFUSING"/>
  </Match>

  <!-- These KeyVault classes are publicly released APIs that intentionally return null rather than an empty array. -->
  <Match>
    <Class name="~com\.microsoft\.azure\.keyvault\.(cryptography|models|webkey)\.[\w]+"/>
    <Bug pattern="PZLA_PREFER_ZERO_LENGTH_ARRAYS"/>
  </Match>

  <!-- Suppress non-null warning in the case that we change the code and it is possible for
  KeyVaultCredentials.getAuthenticationCredentials to return null. -->
  <Match>
    <Or>
      <Class name="com.microsoft.azure.keyvault.authentication.KeyVaultCredentials"/>
      <Class name="com.azure.storage.blob.implementation.AzureBlobStorageBuilder"/>
      <Class name="com.azure.storage.file.implementation.AzureFileStorageBuilder"/>
      <Class name="com.azure.storage.queue.implementation.AzureQueueStorageBuilder"/>
      <Class name="com.azure.storage.blob.FileTransferExample"/>
    </Or>
    <Bug pattern="RCN_REDUNDANT_NULLCHECK_OF_NONNULL_VALUE"/>
  </Match>

  <!-- These KeyVaultClientBase methods are made synchronous by blocking and waiting for a result. They do not return
  anything, so it can be ignored. -->
  <Match>
    <Class name="com.microsoft.azure.keyvault.implementation.KeyVaultClientBaseImpl"/>
    <Method name="~(purgeDeletedCertificate|purgeDeletedKey|purgeDeletedSecret|purgeDeletedStorageAccount)"/>
    <Bug pattern="RV_RETURN_VALUE_IGNORED_NO_SIDE_EFFECT"/>
  </Match>

  <!-- These autorest generated APIs for existing Azure SDK components supports Java 7. Suppressing error for using
  anonymous inner classes. -->
  <Match>
    <Class name="~com\.microsoft\.azure\.(.+)Impl"/>
    <Bug pattern="SIC_INNER_SHOULD_BE_STATIC_ANON"/>
  </Match>

  <!-- KeyVaultCredential values manipulated do not need to be localised. They are base64 encoded or URL encoded.-->
  <Match>
    <Class name="com.microsoft.azure.keyvault.authentication.KeyVaultCredentials"/>
    <Method name="~(extractChallenge|isValidChallenge|supportsMessageProtection)"/>
    <Bug pattern="DM_CONVERT_CASE"/>
  </Match>

  <!-- HTTP header, "content-type" is not localised. -->
  <Match>
    <Class name="com.microsoft.azure.keyvault.messagesecurity.HttpMessageSecurity"/>
    <Method name="unprotectResponse"/>
    <Bug pattern="DM_CONVERT_CASE"/>
  </Match>

  <!-- HTTP header, "ocp-date" is not localised. -->
  <Match>
    <Class name="com.microsoft.azure.batch.auth.BatchSharedKeyCredentialsInterceptor"/>
    <Method name="signHeader"/>
    <Bug pattern="DM_CONVERT_CASE"/>
  </Match>

  <!-- Known issue in autorest where it will generate a variable with a value of null.
  https://github.com/Azure/autorest.java/issues/324 -->
  <Match>
    <Or>
      <Class name="~com\.microsoft\.azure\.(.+)Impl"/>
      <Class name="~com\.azure\.(.+)Impl"/>
    </Or>
    <Bug pattern="NP_LOAD_OF_KNOWN_NULL_VALUE"/>
  </Match>

  <!-- Public field already exists in the public API surface area even though no writes were seen to this public field.
    https://github.com/Azure/azure-sdk-for-java/blob/master/sdk/eventhubs/microsoft-azure-eventhubs/src/main/java/com/microsoft/azure/eventhubs/BatchOptions.java#L50
    https://github.com/Azure/azure-sdk-for-java/blob/master/sdk/eventhubs/microsoft-azure-eventhubs/src/main/java/com/microsoft/azure/eventhubs/BatchOptions.java#L57 -->
  <Match>
    <Class name="com.microsoft.azure.eventhubs.BatchOptions"/>
    <Field name="~(maxMessageSize|partitionKey)"/>
    <Bug pattern="UWF_UNWRITTEN_PUBLIC_OR_PROTECTED_FIELD"/>
  </Match>

  <!-- Public method already exists in the public API surface area even though it has confusing name.
    https://github.com/Azure/azure-sdk-for-java/blob/master/sdk/eventhubs/microsoft-azure-eventhubs/src/main/java/com/microsoft/azure/eventhubs/impl/MessageReceiver.java#L247
    https://github.com/Azure/azure-sdk-for-java/blob/master/sdk/eventhubs/microsoft-azure-eventhubs/src/main/java/com/microsoft/azure/eventhubs/impl/MessageReceiver.java#L251
    https://github.com/Azure/azure-sdk-for-java/blob/master/sdk/eventhubs/microsoft-azure-eventhubs/src/main/java/com/microsoft/azure/eventhubs/impl/MessagingFactory.java#L146 -->
  <Match>
    <Class name="~com\.microsoft\.azure\.eventhubs\.impl\.(MessageReceiver|MessagingFactory)"/>
    <Bug pattern="NM_CONFUSING"/>
  </Match>

  <!-- Returning a new copy of the object is not necessary
    https://github.com/Azure/azure-sdk-for-java/blob/master/sdk/eventhubs/microsoft-azure-eventhubs/src/main/java/com/microsoft/azure/eventhubs/EventHubRuntimeInformation.java#L62 -->
  <Match>
    <Class name="com.microsoft.azure.eventhubs.EventHubRuntimeInformation"/>
    <Method name="~(getPartitionIds|onConnectionInit)"/>
    <Bug pattern="EI_EXPOSE_REP,EI_EXPOSE_REP2"/>
  </Match>

  <!-- EventHubRuntimeInformation is populated by the service. There is no user input. Copying partitionId contents is
    not necessary.
    https://github.com/Azure/azure-sdk-for-java/blob/master/sdk/eventhubs/microsoft-azure-eventhubs/src/main/java/com/microsoft/azure/eventhubs/EventHubRuntimeInformation.java#L27 -->
  <Match>
    <Class name="com.microsoft.azure.eventhubs.EventHubRuntimeInformation"/>
    <Field name="partitionIds"/>
    <Bug pattern="EI_EXPOSE_REP2"/>
  </Match>

  <!-- Public field already exists in the public API surface area even though it should be final.
    https://github.com/Azure/azure-sdk-for-java/blob/master/sdk/eventhubs/microsoft-azure-eventhubs/src/main/java/com/microsoft/azure/eventhubs/impl/EventHubClientImpl.java#L41 -->
  <Match>
    <Class name="com.microsoft.azure.eventhubs.impl.EventHubClientImpl"/>
    <Field name="USER_AGENT"/>
    <Bug pattern="MS_SHOULD_BE_FINAL,UWF_NULL_FIELD"/>
  </Match>

  <!-- Values are initialized at runtime
    https://github.com/Azure/azure-sdk-for-java/blob/master/sdk/eventhubs/microsoft-azure-eventhubs/src/main/java/com/microsoft/azure/eventhubs/impl/EventHubClientImpl.java#L47 -->
  <Match>
    <Class name="com.microsoft.azure.eventhubs.impl.EventHubClientImpl"/>
    <Field name="~(sender|timer|underlyingFactory)"/>
    <Bug pattern="UWF_FIELD_NOT_INITIALIZED_IN_CONSTRUCTOR"/>
  </Match>

  <!-- Returning a new copy of the object is not necessary
    https://github.com/Azure/azure-sdk-for-java/blob/master/sdk/eventhubs/microsoft-azure-eventhubs/src/main/java/com/microsoft/azure/eventhubs/impl/ReplayableWorkItem.java#L35 -->
  <Match>
    <Class name="com.microsoft.azure.eventhubs.impl.ReplayableWorkItem"/>
    <Field name="amqpMessage"/>
    <Bug pattern="EI_EXPOSE_REP"/>
  </Match>

  <!-- Return value is fine to not check, if add, it will be a redundant step
    https://github.com/Azure/azure-sdk-for-java/blob/master/sdk/eventhubs/microsoft-azure-eventhubs/src/main/java/com/microsoft/azure/eventhubs/impl/FaultTolerantObject.java#L80
    https://github.com/Azure/azure-sdk-for-java/blob/master/sdk/eventhubs/microsoft-azure-eventhubs/src/main/java/com/microsoft/azure/eventhubs/impl/FaultTolerantObject.java#L123 -->
  <Match>
    <Class name="~com\.microsoft\.azure\.eventhubs\.impl\.FaultTolerantObject(\$(1|2))?"/>
    <Method name="~(onEvent|runOnOpenedObject|close)"/>
    <Bug pattern="RV_RETURN_VALUE_IGNORED_BAD_PRACTICE"/>
  </Match>

  <!-- Bytes array are designed to return null if it is null
    https://github.com/Azure/azure-sdk-for-java/blob/master/sdk/eventhubs/microsoft-azure-eventhubs/src/main/java/com/microsoft/azure/eventhubs/impl/EventDataImpl.java#L150
    https://github.com/Azure/azure-sdk-for-java/blob/master/sdk/eventhubs/microsoft-azure-eventhubs/src/main/java/com/microsoft/azure/eventhubs/impl/PartitionReceiverImpl.java#L278 -->
  <Match>
    <Class name="~com\.microsoft\.azure\.eventhubs\.impl\.(EventDataImpl|PartitionReceiverImpl)"/>
    <Method name="~(getBytes|getDesiredCapabilities)"/>
    <Bug pattern="PZLA_PREFER_ZERO_LENGTH_ARRAYS"/>
  </Match>

  <!-- EventHubClientImpl.USER_AGENT is public and can be set by consumers of the SDK to not be null.
  https://github.com/Azure/azure-sdk-for-java/blob/master/sdk/eventhubs/microsoft-azure-eventhubs/src/main/java/com/microsoft/azure/eventhubs/impl/ConnectionHandler.java#L88 -->
  <Match>
    <Class name="com.microsoft.azure.eventhubs.impl.ConnectionHandler"/>
    <Method name="onConnectionInit"/>
    <Bug pattern="UWF_NULL_FIELD"/>
  </Match>

  <!-- Unchecked cast already exists as inner class of a public class but they are logically correct so it can be ignored.
    https://github.com/Azure/azure-sdk-for-java/blob/master/eventhubs/data-plane/azure-eventhubs-eph/src/main/java/com/microsoft/azure/eventprocessorhost/PartitionManager.java#L323 -->
  <Match>
    <Class name="com.microsoft.azure.eventprocessorhost.PartitionManager$FinalException"/>
    <Method name="getInner"/>
    <Bug pattern="BC_UNCONFIRMED_CAST_OF_RETURN_VALUE"/>
  </Match>

  <!-- Even though volatile reference to an array exists in protected API surface area changing it will cause another public API surface to change.
    https://github.com/Azure/azure-sdk-for-java/blob/master/eventhubs/data-plane/azure-eventhubs-eph/src/main/java/com/microsoft/azure/eventprocessorhost/PartitionManager.java#L29 -->
  <Match>
    <Class name="com.microsoft.azure.eventprocessorhost.PartitionManager"/>
    <Field name="partitionIds"/>
    <Bug pattern="VO_VOLATILE_REFERENCE_TO_ARRAY"/>
  </Match>

  <!-- Unchecked cast already exists in the public API surface area, they are logically right, so it can be ignored.
    At AzureStorageCheckpointLeaseManager.java:[line 180,430,446,542,574]
      https://github.com/Azure/azure-sdk-for-java/blob/master/eventhubs/data-plane/azure-eventhubs-eph/src/main/java/com/microsoft/azure/eventprocessorhost/AzureStorageCheckpointLeaseManager.java#L180
    At InMemoryLeaseManager.java:[line 148,155,209,241,268]
      https://github.com/Azure/azure-sdk-for-java/blob/master/eventhubs/data-plane/azure-eventhubs-eph/src/main/java/com/microsoft/azure/eventprocessorhost/InMemoryLeaseManager.java#L155 -->
  <Match>
    <Class
        name="~com\.microsoft\.azure\.eventprocessorhost\.(AzureStorageCheckpointLeaseManager|InMemoryLeaseManager)"/>
    <Bug pattern="BC_UNCONFIRMED_CAST"/>
  </Match>

  <!-- Public inner class already exists in the public API surface area even though it should be static.
    At EventProcessorOptions.java:[lines 234-237]
      https://github.com/Azure/azure-sdk-for-java/blob/master/eventhubs/data-plane/azure-eventhubs-eph/src/main/java/com/microsoft/azure/eventprocessorhost/EventProcessorOptions.java#L234 -->
  <Match>
    <Class
        name="~com\.microsoft.azure\.eventprocessorhost\.EventProcessorOptions\$(EndOfStreamInitialPositionProvider|StartOfStreamInitialPositionProvider)"/>
    <Bug pattern="SIC_INNER_SHOULD_BE_STATIC"/>
  </Match>

  <!-- EventProcessorHost and ExceptionReceivedEventArgs are shipped with method in its public surface area.
    https://github.com/Azure/azure-sdk-for-java/blob/master/eventhubs/data-plane/azure-eventhubs-eph/src/main/java/com/microsoft/azure/eventprocessorhost/EventProcessorHost.java#L346 -->
  <Match>
    <Class name="com.microsoft.azure.eventprocessorhost.EventProcessorHost"/>
    <Method name="getHostName"/>
    <Bug pattern="NM_CONFUSING"/>
  </Match>

  <!-- Known issue in autorest where it will generate a variable with a value of null then use it in a not null check.
  https://github.com/Azure/autorest.java/issues/328 -->
  <Match>
    <Or>
      <Class name="~com\.microsoft\.azure\.batch\.protocol\.implementation\.[\w]+Impl"/>
      <Class name="com.azure.storage.blob.implementation.AzureBlobStorageBuilder"/>
    </Or>
    <Bug pattern="RCN_REDUNDANT_NULLCHECK_OF_NULL_VALUE"/>
  </Match>

  <Match>
    <Class name="com.microsoft.azure.batch.CreateTasksErrorException"/>
    <Or>
      <Field name="failureTaskList"/>
      <Field name="pendingTaskList"/>
    </Or>
    <Bug pattern="SE_BAD_FIELD"/>
  </Match>

  <!-- No need to implements cloneable. -->
  <Match>
    <Class name="com.azure.core.http.HttpPipelineNextPolicy"/>
    <Bug pattern="CN_IMPLEMENTS_CLONE_BUT_NOT_CLONEABLE"/>
  </Match>

  <!-- Uninitialized subscription property will be initialized on onSubscribe(). Spotbugs is unaware of reactor execution orders. -->
  <Match>
    <Class name="com.azure.core.implementation.util.FluxUtil"/>
    <Bug pattern="UWF_FIELD_NOT_INITIALIZED_IN_CONSTRUCTOR"/>
  </Match>

  <Match>
    <Class
        name="~com\.azure\.core\.auth\.credentials\.(MSIConfigurationForAppService|MSIConfigurationForVirtualMachine)"/>
    <Bug pattern="CN_IMPLEMENTS_CLONE_BUT_NOT_CLONEABLE"/>
  </Match>

  <!-- The BaseURl and REST API treat NULL and EMPTY as different things. Necessary to keep NULL value. -->
  <Match>
    <Class name="~com\.azure\.core\.implementation\.(Base64Url|util\.ImplUtils|serializer\.HttpResponseDecodeData)"/>
    <Bug pattern="PZLA_PREFER_ZERO_LENGTH_ARRAYS"/>
  </Match>

  <!-- There is no need to make serializer or deserializer classes serializable. Suppress bugs related to these classes.
  -->
  <Match>
    <Class
        name="~com\.azure\.core\.implementation\.serializer\.jackson\.(AdditionalPropertiesDeserializer|AdditionalPropertiesSerializer|FlatteningDeserializer|FlatteningSerializer)"/>
    <Bug pattern="SE_NO_SERIALVERSIONID"/>
  </Match>

  <!-- The casting problems do not exist in Azure use cases -->
  <Match>
    <Class name="com.azure.core.implementation.util.TypeUtil"/>
    <Bug pattern="BC_UNCONFIRMED_CAST"/>
  </Match>

  <!-- These fields are designed to be not written. They are for deserializing. -->
  <Match>
    <Class name="com.azure.core.auth.credentials.AzureCliSubscription$UserInfo"/>
    <Bug pattern="UWF_UNWRITTEN_FIELD"/>
  </Match>

  <!-- These fields are designed to be not read. They are for deserializing. -->
  <Match>
    <Class name="com.azure.core.auth.credentials.AzureCliToken"/>
    <Bug pattern="URF_UNREAD_FIELD"/>
  </Match>

  <!-- These fields are designed to be not used. They are for deserializing. -->
  <Match>
    <Class name="~com\.azure\.core\.auth\.credentials\.(AzureCliToken|AzureCliSubscription)"/>
    <Bug pattern="UUF_UNUSED_FIELD"/>
  </Match>

  <!-- These fields are designed to be anonymous and not static. They are for letting the jackson serializer know what
  type to use. -->
  <Match>
    <Class name="com.azure.core.auth.credentials.AzureCliCredentials"/>
    <Bug pattern="SIC_INNER_SHOULD_BE_STATIC_ANON"/>
  </Match>

  <!-- These fields has checked null and initialized in the constructor. -->
  <Match>
    <Class name="com.azure.core.auth.credentials.AzureCliCredentials"/>
    <Bug pattern="UWF_FIELD_NOT_INITIALIZED_IN_CONSTRUCTOR"/>
  </Match>

  <!-- The major fields of poll strategy data subclass are non-serializable, and there is another design for serializing
  the class proposed. Suppress the warning for current design. -->
  <Match>
    <Class
        name="~com\.azure\.core\.management\.(CompletedPollStrategy\$CompletedPollStrategyData|ProvisioningStatePollStrategy\$ProvisioningStatePollStrategyData)"/>
    <Bug pattern="SE_NO_SERIALVERSIONID"/>
  </Match>

  <!-- The major fields of poll strategy data subclass are non-serializable, and there is another design for serializing
  the class proposed. Suppress the warning for current design. -->
  <Match>
    <Class
        name="~com\.azure\.core\.management\.implementation\.(CompletedPollStrategy\$CompletedPollStrategyData|ProvisioningStatePollStrategy\$ProvisioningStatePollStrategyData)"/>
    <Bug pattern="SE_BAD_FIELD"/>
  </Match>

  <!-- The checked field is always not null. -->
  <Match>
    <Class name="com.azure.core.management.implementation.AzureProxy"/>
    <Bug pattern="NP_NULL_PARAM_DEREF"/>
  </Match>

  <!-- The switch cases are encoded version of all SAS query parameters, which will further be appended to a request URL it seems like. A default case wouldn't make sense -->
  <Match>
    <Class name="com.microsoft.azure.storage.blob.SASQueryParameters"/>
    <Bug pattern="SF_SWITCH_NO_DEFAULT"/>
  </Match>

  <!-- The field is used in public Constructor. -->
  <Match>
    <Class name="com.microsoft.azure.storage.blob.RequestIDFactory$RequestIDPolicy"/>
    <Bug pattern="URF_UNREAD_FIELD"/>
  </Match>

  <!-- Exclude the files generated by auto rest -->
  <Match>
    <Package name="~com\.microsoft\.azure\.storage\.blob\.model(.+)"/>
  </Match>

  <!-- Exclude the confusing name bugs as it is designed to name the same as autorest. -->
  <Match>
    <Or>
      <Package name="com.microsoft.azure.storage.blob"/>
      <Package name="com.azure.storage.file.models"/>
      <Class name="com.azure.storage.blob.HTTPGetterInfo"/>
    </Or>
    <Bug pattern="NM_CONFUSING"/>
  </Match>

  <!-- The public field already exists in the public API surface area -->
  <Match>
    <Class name="~com\.microsoft\.azure\.servicebus\.(TransactionContext|management\.ManagementClientConstants)"/>
    <Field name="~(MAX_DURATION|NULL_TXN)"/>
    <Bug pattern="MS_SHOULD_BE_FINAL"/>
  </Match>

  <!-- The HttpRequest fields are serializable. Flux<T> and HttpHeaders are able to serialize and deserialize. -->
  <Match>
    <Class name="com.azure.core.http.HttpRequest"/>
    <Bug pattern="SE_BAD_FIELD"/>
  </Match>

  <!-- The two values can still change in the future. Change it will be a breaking code change.-->
  <Match>
    <Class name="com.microsoft.azure.servicebus.MessageReceiver"/>
    <Bug pattern="DB_DUPLICATE_BRANCHES"/>
  </Match>

  <!-- The return value is ignored for purpose -->
  <Match>
    <Class name="~com\.microsoft\.azure\.servicebus\.primitives\.(AsyncUtil|RequestResponseLink\$InternalReceiver)"/>
    <Method name="~(completeFuture|completeFutureExceptionally|run|onReceiveComplete)"/>
    <Bug pattern="RV_RETURN_VALUE_IGNORED_BAD_PRACTICE"/>
  </Match>

  <!-- Unreachable Path -->
  <Match>
    <Class name="com.microsoft.azure.servicebus.primitives.RequestResponseLink$InternalSender"/>
    <Local name="encodedPair"/>
    <Bug pattern="NP_NULL_ON_SOME_PATH_EXCEPTION"/>
  </Match>

  <!-- The casting is correct, it is beyond the SpotBugs's ability to determine the correctness -->
  <Match>
    <Class name="com.microsoft.azure.servicebus.primitives.RequestResponseUtils"/>
    <Method name="encodeRuleDescriptionToMap"/>
    <Bug pattern="BC_UNCONFIRMED_CAST_OF_RETURN_VALUE"/>
  </Match>

  <!-- Bytes array are designed to return null if it is null -->
  <Match>
    <Class name="com.microsoft.azure.servicebus.Utils"/>
    <Method name="getDataFromMessageBody"/>
    <Bug pattern="PZLA_PREFER_ZERO_LENGTH_ARRAYS"/>
  </Match>

  <!-- Unstable implementation. It is in Service team's to-do-list -->
  <Match>
    <Class name="com.microsoft.azure.servicebus.primitives.CoreMessageReceiver"/>
    <Method name="onReceiveComplete"/>
    <Bug pattern="AT_OPERATION_SEQUENCE_ON_CONCURRENT_ABSTRACTION"/>
  </Match>

  <!-- Incorrect flagging, the surrounding hasValue() checks that get() isn't null -->
  <Match>
    <Class name="com.azure.core.implementation.RestProxy"/>
    <Method name="endTracingSpan"/>
    <Bug pattern="NP_NULL_ON_SOME_PATH_FROM_RETURN_VALUE"/>
  </Match>

  <!-- Incorrect flagging, if the response is null a StorageException would have been thrown -->
  <Match>
    <Or>
      <Class name="com.azure.storage.blob.BlobInputStream"/>
      <Class name="com.azure.storage.blob.BlobOutputStream$AppendBlobOutputStream"/>
      <Class name="com.azure.storage.queue.QueueServiceClient"/>
    </Or>
    <Bug pattern="NP_NULL_ON_SOME_PATH_FROM_RETURN_VALUE"/>
  </Match>

  <!-- Incorrect flagging, all the optional values can be null -->
  <Match>
    <Class name="com.azure.storage.blob.BlobClient"/>
    <Method name="downloadToFile"/>
    <Bug pattern="NP_NULL_PARAM_DEREF_ALL_TARGETS_DANGEROUS"/>
  </Match>

  <!-- Incorrect flagging, if the response is null a HttpResponseException should be thrown
  https://github.com/azure/azure-sdk-for-java/issues/4556 -->
  <Match>
    <Or>
      <Class name="com.azure.security.keyvault.keys.KeyClient"/>
      <Class name="com.azure.security.keyvault.secrets.SecretClient"/>
    </Or>
    <Bug pattern="NP_NULL_ON_SOME_PATH_FROM_RETURN_VALUE"/>
  </Match>

  <!-- Super doesn't need to be cloned since it is Object -->
  <Match>
    <Class name="com.azure.core.util.configuration.Configuration"/>
    <Bug pattern="CN_IDIOM_NO_SUPER_CALL"/>
  </Match>

  <!-- Jackson property setter method is private -->
  <Match>
    <Or>
      <Class name="com.azure.security.keyvault.secrets.models.DeletedSecret"/>
      <Class name="com.azure.security.keyvault.secrets.models.SecretBase"/>
      <Class name="com.azure.security.keyvault.keys.models.DeletedKey"/>
      <Class name="com.azure.security.keyvault.keys.models.Key"/>
      <Class name="com.azure.security.keyvault.keys.models.KeyBase"/>
    </Or>
    <Bug pattern="UPM_UNCALLED_PRIVATE_METHOD"/>
  </Match>

  <Match>
    <Or>
      <Class name="com.azure.core.util.polling.PollResponseJavaDocCodeSnippets"/>
      <Class name="com.azure.core.util.polling.PollerJavaDocCodeSnippets"/>
    </Or>
    <Bug pattern="NP_LOAD_OF_KNOWN_NULL_VALUE,NP_ALWAYS_NULL,UPM_UNCALLED_PRIVATE_METHOD"/>
  </Match>

  <!-- Field initialized by jackson property annotation -->
  <Match>
    <Class name="com.azure.security.keyvault.keys.models.webkey.JsonWebKey"/>
    <Bug pattern="UWF_FIELD_NOT_INITIALIZED_IN_CONSTRUCTOR"/>
  </Match>

  <!-- Bytes array are designed to return null if it is null -->
  <Match>
    <Or>
      <And>
        <Class name="com.azure.security.keyvault.keys.models.webkey.Base64UrlJsonDeserializer"/>
        <Method name="deserialize"/>
      </And>
      <And>
        <Class name="com.azure.security.keyvault.keys.models.webkey.ByteExtensions"/>
        <Method name="clone"/>
      </And>
    </Or>
    <Bug pattern="PZLA_PREFER_ZERO_LENGTH_ARRAYS"/>
  </Match>

  <!-- It is fine to have un-used variables, unread fields, anonymous static inner classes in javadoc code samples. -->
  <Match>
    <Class name="~.*JavaDoc(CodeSnippets|CodeSamples)"/>
    <Bug pattern="DLS_DEAD_LOCAL_STORE,
                  URF_UNREAD_FIELD,
                  SIC_INNER_SHOULD_BE_STATIC_ANON,
                  DLS_DEAD_LOCAL_STORE_SHADOWS_FIELD,
                  NP_NULL_PARAM_DEREF_ALL_TARGETS_DANGEROUS,
                  NP_NULL_ON_SOME_PATH_FROM_RETURN_VALUE"/>
  </Match>

  <!-- These methods are called, SpotBugs just can't see through the specific lambda and static class code -->
  <Match>
    <Or>
      <Class
          name="com.azure.data.appconfiguration.credentials.ConfigurationClientCredentials$AuthorizationHeaderProvider"/>
      <Class name="com.azure.messaging.eventhubs.EventData$SystemProperties"/>
      <Class name="com.azure.messaging.eventhubs.implementation.ReactorSender$WeightedDeliveryTag"/>
      <Class name="com.azure.identity.implementation.AuthorizationCodeListener"/>
    </Or>
    <Bug pattern="UPM_UNCALLED_PRIVATE_METHOD"/>
  </Match>

  <!-- Names defined in the service. -->
  <Match>
    <Class name="com.azure.data.appconfiguration.models.ConfigurationSetting"/>
    <Bug pattern="NM_CONFUSING"/>
  </Match>

  <!-- This is a false positive, it is possible for usingUserDelegation to be false. -->
  <Match>
    <Class name="com.azure.storage.blob.BlobServiceSASSignatureValues"/>
    <Bug pattern="UC_USELESS_CONDITION"/>
  </Match>

  <!-- This is a false positive, the subscribe method will be called before onNext, onCancelled, or onError. -->
  <Match>
    <Class name="com.azure.core.implementation.util.FluxUtil$1"/>
    <Bug pattern="UWF_FIELD_NOT_INITIALIZED_IN_CONSTRUCTOR"/>
  </Match>

  <Match>
    <Or>
      <Class name="com.azure.storage.blob.models.StorageException"/>
      <Class name="com.azure.storage.file.models.StorageException"/>
      <Class name="com.azure.storage.queue.models.StorageException"/>
    </Or>
    <Bug pattern="SE_BAD_FIELD"/>
  </Match>

<<<<<<< HEAD
  <!-- Retry thus does not throw -->
  <Match>
    <Class name="com.azure.identity.implementation.msalextensions.CacheLock"/>
    <Bug pattern="REC_CATCH_EXCEPTION"/>
  </Match>
  <Match>
    <Class name="com.azure.identity.implementation.msalextensions.cachepersister.windows.WindowsDPAPICacheProtector"/>
    <Bug pattern="RV_RETURN_VALUE_IGNORED_BAD_PRACTICE"/>
=======
  <!-- FlatteningSerializer defines non-transient non-serializable instance field logger,
  but logger is required for logging-->
  <Match>
    <Class name="com.azure.core.implementation.serializer.jackson.FlatteningSerializer"/>
    <Bug pattern="SE_BAD_FIELD"/>
>>>>>>> a749b659
  </Match>
</FindBugsFilter><|MERGE_RESOLUTION|>--- conflicted
+++ resolved
@@ -569,21 +569,21 @@
     <Bug pattern="SE_BAD_FIELD"/>
   </Match>
 
-<<<<<<< HEAD
   <!-- Retry thus does not throw -->
   <Match>
     <Class name="com.azure.identity.implementation.msalextensions.CacheLock"/>
     <Bug pattern="REC_CATCH_EXCEPTION"/>
   </Match>
+  <!-- Return value not needed -->
   <Match>
     <Class name="com.azure.identity.implementation.msalextensions.cachepersister.windows.WindowsDPAPICacheProtector"/>
     <Bug pattern="RV_RETURN_VALUE_IGNORED_BAD_PRACTICE"/>
-=======
+  </Match>
+
   <!-- FlatteningSerializer defines non-transient non-serializable instance field logger,
   but logger is required for logging-->
   <Match>
     <Class name="com.azure.core.implementation.serializer.jackson.FlatteningSerializer"/>
     <Bug pattern="SE_BAD_FIELD"/>
->>>>>>> a749b659
   </Match>
 </FindBugsFilter>