<?xml version="1.0" encoding="UTF-8"?>

<FindBugsFilter>
  <!-- These existing KeyVault Attribute APIs return their super class rather than the actual type. -->
  <Match>
    <Class name="~com\.microsoft\.azure\.keyvault\.requests\.\w+Request"/>
    <Bug pattern="BC_UNCONFIRMED_CAST_OF_RETURN_VALUE"/>
  </Match>

  <!-- These keyvault models are already publicly released APIs with name matching the simple name of superclass -->
  <Match>
    <Class
      name="~com\.microsoft\.azure\.keyvault\.models\.(CertificateBundle|CertificateOperation|IssuerBundle|KeyBundle|SecretBundle)"/>
    <Bug pattern="NM_SAME_SIMPLE_NAME_AS_SUPERCLASS"/>
  </Match>

  <!-- Cryptographic algorithms are publicly released APIs with incorrect name casing. -->
  <Match>
    <Or>
      <Class name="~com\.microsoft\.azure\.keyvault\.cryptography\.algorithms\.(Aes|Rsa)(.+)"/>
      <Class name="~com\.microsoft\.azure\.keyvault\.cryptography\.(.+)Algorithm"/>
    </Or>
    <Method name="~(CreateDecryptor|CreateEncryptor)"/>
    <Bug pattern="NM_METHOD_NAMING_CONVENTION"/>
  </Match>

  <!-- KeyVaultKey.DecryptResultTransform and SignResultTransform were not created with the
  intention that a null could be passed in. In the original code, it would have thrown a
  NullReferenceException. -->
  <Match>
    <Class name="~com\.microsoft\.azure\.keyvault\.extensions\.KeyVaultKey\$[\w]+"/>
    <Bug pattern="NP_PARAMETER_MUST_BE_NONNULL_BUT_MARKED_AS_NULLABLE"/>
  </Match>

  <!-- Ignoring dropped exception and catch Exception because it existed in current SDK when migrated. -->
  <Match>
    <Class name="~com\.microsoft\.azure\.keyvault\.extensions\.CachingKeyResolver\$[0-9]+"/>
    <Method name="run"/>
    <Bug pattern="DE_MIGHT_IGNORE"/>
  </Match>

  <!-- Protected field already exists in the public API surface area even though it is unused. -->
  <Match>
    <Class name="com.microsoft.azure.keyvault.cryptography.EcKey"/>
    <Field name="defaultEncryptionAlgorithm"/>
    <Bug pattern="UUF_UNUSED_PUBLIC_OR_PROTECTED_FIELD"/>
  </Match>

  <!-- Defines native api, doesn't follow java style.-->
  <Match>
    <Class name="~com\.azure\.identity\.implementation\.WindowsCredentialApi(.+)"/>
    <Bug pattern="UUF_UNUSED_PUBLIC_OR_PROTECTED_FIELD,
      UWF_UNWRITTEN_PUBLIC_OR_PROTECTED_FIELD,
      NM_FIELD_NAMING_CONVENTION"/>
  </Match>

  <!-- Internal implementation details, not at risk.-->
  <Match>
    <Class name="~com\.azure\.identity\.implementation\.intellij\.IntelliJKdbxMetadata"/>
    <Bug pattern="EI_EXPOSE_REP,
      EI_EXPOSE_REP2"/>
  </Match>

  <Match>
    <Class name="~com\.azure\.identity\.implementation\.intellij\.IntelliJKdbxDatabase"/>
    <Bug pattern="NP_NULL_ON_SOME_PATH"/>
  </Match>

  <!-- Third party source code files, kept as it is.-->
  <Match>
    <Class name="~com\.azure\.identity\.implementation\.intellij\.LittleEndianDataInputStream"/>
    <Bug pattern="RV_RETURN_VALUE_IGNORED_NO_SIDE_EFFECT"/>
  </Match>

  <Match>
    <Class name="~com\.azure\.identity\.implementation\.intellij\.Salsa20"/>
    <Bug pattern="DM_DEFAULT_ENCODING"/>
  </Match>

  <!-- Exception needs to be caught here.-->
  <Match>
    <Class name="~com\.azure\.identity\.implementation\.VisualStudioCacheAccessor"/>
    <Bug pattern="REC_CATCH_EXCEPTION"/>
  </Match>

  <!-- Exception needs to be caught here.-->
  <Match>
    <Class name="~com\.azure\.identity\.IntelliJCredential"/>
    <Bug pattern="REC_CATCH_EXCEPTION"/>
  </Match>

  <!-- Accesses native api, doesn't follow java style.-->
  <Match>
    <Class name="~com\.azure\.identity\.implementation\.LinuxKeyRingAccessor(.+)"/>
    <Bug pattern="UWF_UNWRITTEN_FIELD"/>
  </Match>

  <!-- Accesses native api, doesn't follow java style.-->
  <Match>
    <Class name="com.azure.identity.implementation.WindowsCredentialAccessor"/>
    <Bug pattern="NP_UNWRITTEN_PUBLIC_OR_PROTECTED_FIELD"/>
  </Match>

  <!-- Public field already exists in the public API surface. -->
  <Match>
    <Class name="com.microsoft.azure.batch.auth.BatchUserTokenCredentials"/>
    <Method name="username"/>
    <Bug pattern="NM_CONFUSING"/>
  </Match>

  <!-- These KeyVault classes are publicly released APIs that intentionally return null rather than an empty array. -->
  <Match>
    <Class name="~com\.microsoft\.azure\.keyvault\.(cryptography|models|webkey)\.[\w]+"/>
    <Bug pattern="PZLA_PREFER_ZERO_LENGTH_ARRAYS"/>
  </Match>

  <!-- Cases where null arrays should return null instead of empty arrays -->
  <Match>
    <Or>
      <Class name="com.azure.core.util.Base64Url"/>
      <Class name="com.azure.core.util.CoreUtils"/>
      <Class name="com.azure.core.implementation.serializer.HttpResponseDecodeData"/>
      <Class name="com.azure.core.util.serializer.JacksonAdapter"/>
      <And>
        <Class name="com.microsoft.azure.servicebus.Utils"/>
        <Method name="getDataFromMessageBody"/>
      </And>
      <And>
        <Class name="com.azure.security.keyvault.keys.implementation.Base64UrlJsonDeserializer"/>
        <Method name="deserialize"/>
      </And>
      <And>
        <Class name="com.azure.security.keyvault.keys.implementation.ByteExtensions"/>
        <Method name="clone"/>
      </And>
      <And>
        <Class name="com.azure.security.keyvault.keys.models.KeyProperties"/>
        <Method name="decode"/>
      </And>
      <And>
        <Class name="com.azure.security.keyvault.certificates.models.webkey.Base64UrlJsonDeserializer"/>
        <Method name="deserialize"/>
      </And>
      <And>
        <Class name="com.azure.security.keyvault.certificates.models.webkey.ByteExtensions"/>
        <Method name="clone"/>
      </And>
      <And>
        <Class name="com.azure.security.keyvault.certificates.models.CertificateProperties"/>
        <Method name="getX509Thumbprint"/>
      </And>
    </Or>
    <Bug pattern="PZLA_PREFER_ZERO_LENGTH_ARRAYS"/>
  </Match>

  <!-- Suppress non-null warning in the case that we change the code and it is possible for
  KeyVaultCredentials.getAuthenticationCredentials to return null. -->
  <Match>
    <Or>
      <Class name="com.azure.core.util.CoreUtils"/> <!-- false positive -->
      <Class name="com.microsoft.azure.keyvault.authentication.KeyVaultCredentials"/>
      <Class name="com.azure.storage.blob.FileTransferExample"/>
    </Or>
    <Bug pattern="RCN_REDUNDANT_NULLCHECK_OF_NONNULL_VALUE"/>
  </Match>

  <!-- Suppress Redundant nullcheck error for JreCertificates$JREKeyStore.loadKeyStore(KeyStore). -->
  <Match>
    <Or>
      <Class name="com.azure.security.keyvault.jca.implementation.JREKeyStoreFactory"/> <!-- false positive -->
    </Or>
    <Bug pattern="RCN_REDUNDANT_NULLCHECK_OF_NONNULL_VALUE"/>
  </Match>


  <Match>
    <Or>
      <Class name="com.azure.core.util.CoreUtils"/> <!-- false positive -->
    </Or>
    <Bug pattern="RCN_REDUNDANT_NULLCHECK_OF_NULL_VALUE"/>
  </Match>

  <!-- These KeyVaultClientBase methods are made synchronous by blocking and waiting for a result. They do not return
  anything, so it can be ignored. -->
  <Match>
    <Class name="com.microsoft.azure.keyvault.implementation.KeyVaultClientBaseImpl"/>
    <Method name="~(purgeDeletedCertificate|purgeDeletedKey|purgeDeletedSecret|purgeDeletedStorageAccount)"/>
    <Bug pattern="RV_RETURN_VALUE_IGNORED_NO_SIDE_EFFECT"/>
  </Match>

  <!-- These autorest generated APIs for existing Azure SDK components supports Java 7. Suppressing error for using
  anonymous inner classes. -->
  <Match>
    <Class name="~com\.microsoft\.azure\.(.+)Impl"/>
    <Bug pattern="SIC_INNER_SHOULD_BE_STATIC_ANON"/>
  </Match>

  <!-- KeyVaultCredential values manipulated do not need to be localised. They are base64 encoded or URL encoded.-->
  <Match>
    <Class name="com.microsoft.azure.keyvault.authentication.KeyVaultCredentials"/>
    <Method name="~(extractChallenge|isValidChallenge|supportsMessageProtection)"/>
    <Bug pattern="DM_CONVERT_CASE"/>
  </Match>

  <!-- HTTP header, "content-type" is not localised. -->
  <Match>
    <Class name="com.microsoft.azure.keyvault.messagesecurity.HttpMessageSecurity"/>
    <Method name="unprotectResponse"/>
    <Bug pattern="DM_CONVERT_CASE"/>
  </Match>

  <!-- HTTP header, "ocp-date" is not localised. -->
  <Match>
    <Class name="com.microsoft.azure.batch.auth.BatchSharedKeyCredentialsInterceptor"/>
    <Method name="signHeader"/>
    <Bug pattern="DM_CONVERT_CASE"/>
  </Match>

  <!-- Known issue in autorest where it will generate a variable with a value of null.
  https://github.com/Azure/autorest.java/issues/324 -->
  <Match>
    <Or>
      <Class name="~com\.microsoft\.azure\.(.+)Impl"/>
      <Class name="~com\.azure\.(.+)Impl"/>
      <Class name="com.azure.core.util.CoreUtils"/>
    </Or>
    <Bug pattern="NP_LOAD_OF_KNOWN_NULL_VALUE"/>
  </Match>

  <!-- Public field already exists in the public API surface area even though no writes were seen to this public field.
    https://github.com/Azure/azure-sdk-for-java/blob/master/sdk/eventhubs/microsoft-azure-eventhubs/src/main/java/com/microsoft/azure/eventhubs/BatchOptions.java#L50
    https://github.com/Azure/azure-sdk-for-java/blob/master/sdk/eventhubs/microsoft-azure-eventhubs/src/main/java/com/microsoft/azure/eventhubs/BatchOptions.java#L57 -->
  <Match>
    <Class name="com.microsoft.azure.eventhubs.BatchOptions"/>
    <Field name="~(maxMessageSize|partitionKey)"/>
    <Bug pattern="UWF_UNWRITTEN_PUBLIC_OR_PROTECTED_FIELD"/>
  </Match>

  <!-- Public method already exists in the public API surface area even though it has confusing name.
    https://github.com/Azure/azure-sdk-for-java/blob/master/sdk/eventhubs/microsoft-azure-eventhubs/src/main/java/com/microsoft/azure/eventhubs/impl/MessageReceiver.java#L247
    https://github.com/Azure/azure-sdk-for-java/blob/master/sdk/eventhubs/microsoft-azure-eventhubs/src/main/java/com/microsoft/azure/eventhubs/impl/MessageReceiver.java#L251
    https://github.com/Azure/azure-sdk-for-java/blob/master/sdk/eventhubs/microsoft-azure-eventhubs/src/main/java/com/microsoft/azure/eventhubs/impl/MessagingFactory.java#L146 -->
  <Match>
    <Class name="~com\.microsoft\.azure\.eventhubs\.impl\.(MessageReceiver|MessagingFactory)"/>
    <Bug pattern="NM_CONFUSING"/>
  </Match>

  <!-- Returning a new copy of the object is not necessary
    https://github.com/Azure/azure-sdk-for-java/blob/master/sdk/eventhubs/microsoft-azure-eventhubs/src/main/java/com/microsoft/azure/eventhubs/EventHubRuntimeInformation.java#L62 -->
  <Match>
    <Class name="com.microsoft.azure.eventhubs.EventHubRuntimeInformation"/>
    <Method name="~(getPartitionIds|onConnectionInit)"/>
    <Bug pattern="EI_EXPOSE_REP,EI_EXPOSE_REP2"/>
  </Match>

  <!-- EventHubRuntimeInformation is populated by the service. There is no user input. Copying partitionId contents is
    not necessary.
    https://github.com/Azure/azure-sdk-for-java/blob/master/sdk/eventhubs/microsoft-azure-eventhubs/src/main/java/com/microsoft/azure/eventhubs/EventHubRuntimeInformation.java#L27 -->
  <Match>
    <Class name="com.microsoft.azure.eventhubs.EventHubRuntimeInformation"/>
    <Field name="partitionIds"/>
    <Bug pattern="EI_EXPOSE_REP2"/>
  </Match>

  <!-- Public field already exists in the public API surface area even though it should be final.
    https://github.com/Azure/azure-sdk-for-java/blob/master/sdk/eventhubs/microsoft-azure-eventhubs/src/main/java/com/microsoft/azure/eventhubs/impl/EventHubClientImpl.java#L41 -->
  <Match>
    <Class name="com.microsoft.azure.eventhubs.impl.EventHubClientImpl"/>
    <Field name="USER_AGENT"/>
    <Bug pattern="MS_SHOULD_BE_FINAL,UWF_NULL_FIELD"/>
  </Match>

  <!-- Values are initialized at runtime
    https://github.com/Azure/azure-sdk-for-java/blob/master/sdk/eventhubs/microsoft-azure-eventhubs/src/main/java/com/microsoft/azure/eventhubs/impl/EventHubClientImpl.java#L47 -->
  <Match>
    <Class name="com.microsoft.azure.eventhubs.impl.EventHubClientImpl"/>
    <Field name="~(sender|timer|underlyingFactory)"/>
    <Bug pattern="UWF_FIELD_NOT_INITIALIZED_IN_CONSTRUCTOR"/>
  </Match>

  <!-- Returning a new copy of the object is not necessary
    https://github.com/Azure/azure-sdk-for-java/blob/master/sdk/eventhubs/microsoft-azure-eventhubs/src/main/java/com/microsoft/azure/eventhubs/impl/ReplayableWorkItem.java#L35 -->
  <Match>
    <Class name="com.microsoft.azure.eventhubs.impl.ReplayableWorkItem"/>
    <Field name="amqpMessage"/>
    <Bug pattern="EI_EXPOSE_REP"/>
  </Match>

  <!-- Return value is fine to not check, if add, it will be a redundant step
    https://github.com/Azure/azure-sdk-for-java/blob/master/sdk/eventhubs/microsoft-azure-eventhubs/src/main/java/com/microsoft/azure/eventhubs/impl/FaultTolerantObject.java#L80
    https://github.com/Azure/azure-sdk-for-java/blob/master/sdk/eventhubs/microsoft-azure-eventhubs/src/main/java/com/microsoft/azure/eventhubs/impl/FaultTolerantObject.java#L123 -->
  <Match>
    <Class name="~com\.microsoft\.azure\.eventhubs\.impl\.FaultTolerantObject(\$(1|2))?"/>
    <Method name="~(onEvent|runOnOpenedObject|close)"/>
    <Bug pattern="RV_RETURN_VALUE_IGNORED_BAD_PRACTICE"/>
  </Match>

  <!-- Bytes array are designed to return null if it is null
    https://github.com/Azure/azure-sdk-for-java/blob/master/sdk/eventhubs/microsoft-azure-eventhubs/src/main/java/com/microsoft/azure/eventhubs/impl/EventDataImpl.java#L150
    https://github.com/Azure/azure-sdk-for-java/blob/master/sdk/eventhubs/microsoft-azure-eventhubs/src/main/java/com/microsoft/azure/eventhubs/impl/PartitionReceiverImpl.java#L278 -->
  <Match>
    <Class name="~com\.microsoft\.azure\.eventhubs\.impl\.(EventDataImpl|PartitionReceiverImpl)"/>
    <Method name="~(getBytes|getDesiredCapabilities)"/>
    <Bug pattern="PZLA_PREFER_ZERO_LENGTH_ARRAYS"/>
  </Match>

  <!-- EventHubClientImpl.USER_AGENT is public and can be set by consumers of the SDK to not be null.
  https://github.com/Azure/azure-sdk-for-java/blob/master/sdk/eventhubs/microsoft-azure-eventhubs/src/main/java/com/microsoft/azure/eventhubs/impl/ConnectionHandler.java#L88 -->
  <Match>
    <Class name="com.microsoft.azure.eventhubs.impl.ConnectionHandler"/>
    <Method name="onConnectionInit"/>
    <Bug pattern="UWF_NULL_FIELD"/>
  </Match>

  <!-- Unchecked cast already exists as inner class of a public class but they are logically correct so it can be ignored.
    https://github.com/Azure/azure-sdk-for-java/blob/master/eventhubs/data-plane/azure-eventhubs-eph/src/main/java/com/microsoft/azure/eventprocessorhost/PartitionManager.java#L323 -->
  <Match>
    <Class name="com.microsoft.azure.eventprocessorhost.PartitionManager$FinalException"/>
    <Method name="getInner"/>
    <Bug pattern="BC_UNCONFIRMED_CAST_OF_RETURN_VALUE"/>
  </Match>

  <!-- Even though volatile reference to an array exists in protected API surface area changing it will cause another public API surface to change.
    https://github.com/Azure/azure-sdk-for-java/blob/master/eventhubs/data-plane/azure-eventhubs-eph/src/main/java/com/microsoft/azure/eventprocessorhost/PartitionManager.java#L29 -->
  <Match>
    <Class name="com.microsoft.azure.eventprocessorhost.PartitionManager"/>
    <Field name="partitionIds"/>
    <Bug pattern="VO_VOLATILE_REFERENCE_TO_ARRAY"/>
  </Match>

  <!-- Unchecked cast already exists in the public API surface area, they are logically right, so it can be ignored.
    At AzureStorageCheckpointLeaseManager.java:[line 180,430,446,542,574]
      https://github.com/Azure/azure-sdk-for-java/blob/master/eventhubs/data-plane/azure-eventhubs-eph/src/main/java/com/microsoft/azure/eventprocessorhost/AzureStorageCheckpointLeaseManager.java#L180
    At InMemoryLeaseManager.java:[line 148,155,209,241,268]
      https://github.com/Azure/azure-sdk-for-java/blob/master/eventhubs/data-plane/azure-eventhubs-eph/src/main/java/com/microsoft/azure/eventprocessorhost/InMemoryLeaseManager.java#L155 -->
  <Match>
    <Class
      name="~com\.microsoft\.azure\.eventprocessorhost\.(AzureStorageCheckpointLeaseManager|InMemoryLeaseManager)"/>
    <Bug pattern="BC_UNCONFIRMED_CAST"/>
  </Match>

  <!-- Public inner class already exists in the public API surface area even though it should be static.
    At EventProcessorOptions.java:[lines 234-237]
      https://github.com/Azure/azure-sdk-for-java/blob/master/eventhubs/data-plane/azure-eventhubs-eph/src/main/java/com/microsoft/azure/eventprocessorhost/EventProcessorOptions.java#L234 -->
  <Match>
    <Class
      name="~com\.microsoft.azure\.eventprocessorhost\.EventProcessorOptions\$(EndOfStreamInitialPositionProvider|StartOfStreamInitialPositionProvider)"/>
    <Bug pattern="SIC_INNER_SHOULD_BE_STATIC"/>
  </Match>

  <!-- EventProcessorHost and ExceptionReceivedEventArgs are shipped with method in its public surface area.
    https://github.com/Azure/azure-sdk-for-java/blob/master/eventhubs/data-plane/azure-eventhubs-eph/src/main/java/com/microsoft/azure/eventprocessorhost/EventProcessorHost.java#L346 -->
  <Match>
    <Class name="com.microsoft.azure.eventprocessorhost.EventProcessorHost"/>
    <Method name="getHostName"/>
    <Bug pattern="NM_CONFUSING"/>
  </Match>

  <!-- Known issue in autorest where it will generate a variable with a value of null then use it in a not null check.
  https://github.com/Azure/autorest.java/issues/328 -->
  <Match>
    <Or>
      <Class name="~com\.microsoft\.azure\.batch\.protocol\.implementation\.[\w]+Impl"/>
    </Or>
    <Bug pattern="RCN_REDUNDANT_NULLCHECK_OF_NULL_VALUE"/>
  </Match>

  <Match>
    <Class name="com.microsoft.azure.batch.CreateTasksErrorException"/>
    <Or>
      <Field name="failureTaskList"/>
      <Field name="pendingTaskList"/>
    </Or>
    <Bug pattern="SE_BAD_FIELD"/>
  </Match>

  <!-- No need to implements cloneable. -->
  <Match>
    <Or>
      <Class name="com.azure.core.http.HttpPipelineNextPolicy"/>
      <Class name="com.azure.core.http.HttpRequest"/>
    </Or>
    <Bug pattern="CN_IMPLEMENTS_CLONE_BUT_NOT_CLONEABLE"/>
  </Match>

  <!-- Uninitialized subscription property will be initialized on onSubscribe(). Spotbugs is unaware of reactor execution orders. -->
  <Match>
    <Or>
      <Class name="com.azure.core.util.FluxUtil"/>
      <Class name="com.azure.core.util.FluxUtil$1"/>
      <Class name="com.azure.core.implementation.FileWriteSubscriber"/>
    </Or>
    <Bug pattern="UWF_FIELD_NOT_INITIALIZED_IN_CONSTRUCTOR"/>
  </Match>

  <!-- There is no need to make serializer or deserializer classes serializable. Suppress bugs related to these classes.
  -->
  <Match>
    <Class
      name="~com\.azure\.core\.implementation\.serializer\.jackson\.(AdditionalPropertiesDeserializer|AdditionalPropertiesSerializer|FlatteningDeserializer|FlatteningSerializer)"/>
    <Bug pattern="SE_NO_SERIALVERSIONID"/>
  </Match>

  <!-- The casting problems do not exist in Azure use cases -->
  <Match>
    <Class name="com.azure.core.implementation.TypeUtil"/>
    <Bug pattern="BC_UNCONFIRMED_CAST"/>
  </Match>

  <!-- The fields are checked for null in the build method and throw exceptions if values for fields are not specified. -->
  <Match>
    <Class name="com.azure.identity.InteractiveBrowserCredentialBuilder"/>
    <Field name="port"/>
    <Bug pattern="UWF_FIELD_NOT_INITIALIZED_IN_CONSTRUCTOR"/>
  </Match>

  <!-- The major fields of poll strategy data subclass are non-serializable, and there is another design for serializing
  the class proposed. Suppress the warning for current design. -->
  <Match>
    <Class
      name="~com\.azure\.core\.management\.(CompletedPollStrategy\$CompletedPollStrategyData|ProvisioningStatePollStrategy\$ProvisioningStatePollStrategyData)"/>
    <Bug pattern="SE_NO_SERIALVERSIONID"/>
  </Match>

  <!-- The major fields of poll strategy data subclass are non-serializable, and there is another design for serializing
  the class proposed. Suppress the warning for current design. -->
  <Match>
    <Class
      name="~com\.azure\.core\.management\.implementation\.(CompletedPollStrategy\$CompletedPollStrategyData|ProvisioningStatePollStrategy\$ProvisioningStatePollStrategyData)"/>
    <Bug pattern="SE_BAD_FIELD"/>
  </Match>

  <!-- The checked field is always not null. -->
  <Match>
    <Class name="com.azure.core.management.implementation.AzureProxy"/>
    <Bug pattern="NP_NULL_PARAM_DEREF"/>
  </Match>

  <!-- The switch cases are encoded version of all SAS query parameters, which will further be appended to a request URL it seems like. A default case wouldn't make sense -->
  <Match>
    <Class name="com.microsoft.azure.storage.blob.SASQueryParameters"/>
    <Bug pattern="SF_SWITCH_NO_DEFAULT"/>
  </Match>

  <!-- The field is used in public Constructor. -->
  <Match>
    <Class name="com.microsoft.azure.storage.blob.RequestIDFactory$RequestIDPolicy"/>
    <Bug pattern="URF_UNREAD_FIELD"/>
  </Match>

  <!-- Exclude the files generated by auto rest -->
  <Match>
    <Package name="~com\.microsoft\.azure\.storage\.blob\.model(.+)"/>
  </Match>

  <!-- Exclude the confusing name bugs as it is designed to name the same as autorest. -->
  <Match>
    <Or>
      <Class name="com.azure.storage.blob.HttpGetterInfo"/>
      <Class name="com.azure.storage.blob.BlobProperties"/>
      <Class name="com.azure.storage.blob.BlobContainerProperties"/>
      <Class name="com.azure.storage.file.share.implementation.models.DirectoryCreateHeaders"/>
      <Class name="com.azure.storage.blob.implementation.models.BlobDownloadHeaders"/>
      <Class name="com.azure.storage.blob.models.BlobQueryHeaders"/>
    </Or>
    <Bug pattern="NM_CONFUSING"/>
  </Match>

  <!-- The public field already exists in the public API surface area -->
  <Match>
    <Class name="~com\.microsoft\.azure\.servicebus\.(TransactionContext|management\.ManagementClientConstants)"/>
    <Field name="~(MAX_DURATION|NULL_TXN)"/>
    <Bug pattern="MS_SHOULD_BE_FINAL"/>
  </Match>

  <!-- The HttpRequest fields are serializable. Flux<T> and HttpHeaders are able to serialize and deserialize. -->
  <Match>
    <Class name="com.azure.core.http.HttpRequest"/>
    <Bug pattern="SE_BAD_FIELD"/>
  </Match>

  <!-- Storing HttpResponseError as the Object value is not required to be serializable or transient -->
  <Match>
    <Class name="com.azure.core.exception.HttpResponseException"/>
    <Bug pattern="SE_BAD_FIELD_STORE"/>
  </Match>

  <!-- The two values can still change in the future. Change it will be a breaking code change.-->
  <Match>
    <Class name="com.microsoft.azure.servicebus.MessageReceiver"/>
    <Bug pattern="DB_DUPLICATE_BRANCHES"/>
  </Match>

  <!-- The return value is ignored for purpose -->
  <Match>
    <Class name="~com\.microsoft\.azure\.servicebus\.primitives\.(AsyncUtil|RequestResponseLink\$InternalReceiver)"/>
    <Method name="~(completeFuture|completeFutureExceptionally|run|onReceiveComplete)"/>
    <Bug pattern="RV_RETURN_VALUE_IGNORED_BAD_PRACTICE"/>
  </Match>

  <!-- Unreachable Path -->
  <Match>
    <Class name="com.microsoft.azure.servicebus.primitives.RequestResponseLink$InternalSender"/>
    <Local name="encodedPair"/>
    <Bug pattern="NP_NULL_ON_SOME_PATH_EXCEPTION"/>
  </Match>

  <!-- The casting is correct, it is beyond the SpotBugs's ability to determine the correctness -->
  <Match>
    <Class name="com.microsoft.azure.servicebus.primitives.RequestResponseUtils"/>
    <Method name="encodeRuleDescriptionToMap"/>
    <Bug pattern="BC_UNCONFIRMED_CAST_OF_RETURN_VALUE"/>
  </Match>

  <!-- Unstable implementation. It is in Service team's to-do-list -->
  <Match>
    <Class name="com.microsoft.azure.servicebus.primitives.CoreMessageReceiver"/>
    <Method name="onReceiveComplete"/>
    <Bug pattern="AT_OPERATION_SEQUENCE_ON_CONCURRENT_ABSTRACTION"/>
  </Match>

  <!-- Incorrect flagging, the surrounding hasValue() checks that get() isn't null -->
  <Match>
    <Class name="com.azure.core.http.rest.RestProxy"/>
    <Method name="endTracingSpan"/>
    <Bug pattern="NP_NULL_ON_SOME_PATH_FROM_RETURN_VALUE"/>
  </Match>

  <!-- Incorrect flagging, error will be thrown if value is null -->
  <Match>
    <Class name="com.azure.endtoend.identity.WebJobsIdentityTest"/>
    <Or>
      <Method name="testMSIEndpointWithSystemAssigned"/>
      <Method name="testMSIEndpointWithUserAssigned"/>
    </Or>
    <Bug pattern="NP_NULL_ON_SOME_PATH_FROM_RETURN_VALUE"/>
  </Match>

  <!-- Incorrect flagging, if the response is null a StorageException would have been thrown -->
  <Match>
    <Or>
      <Class name="com.azure.storage.blob.specialized.BlobInputStream"/>
      <Class name="com.azure.storage.file.share.StorageFileInputStream"/>
      <Class name="com.azure.storage.blob.specialized.BlobOutputStream$AppendBlobOutputStream"/>
      <Class name="com.azure.storage.queue.QueueServiceClient"/>
    </Or>
    <Bug pattern="NP_NULL_ON_SOME_PATH_FROM_RETURN_VALUE"/>
  </Match>

  <!-- Incorrect flagging, all the optional values can be null -->
  <Match>
    <Class name="com.azure.storage.blob.BlobClient"/>
    <Method name="downloadToFile"/>
    <Bug pattern="NP_NULL_PARAM_DEREF_ALL_TARGETS_DANGEROUS"/>
  </Match>

  <!-- Super doesn't need to be cloned since it is Object -->
  <Match>
    <Class name="com.azure.core.util.Configuration"/>
    <Bug pattern="CN_IDIOM_NO_SUPER_CALL"/>
  </Match>

  <!-- Jackson property setter method is private -->
  <Match>
    <Or>
      <Class name="com.azure.security.keyvault.secrets.models.DeletedSecret"/>
      <Class name="com.azure.security.keyvault.secrets.models.KeyVaultSecret"/>
      <Class name="com.azure.security.keyvault.secrets.models.SecretProperties"/>
      <Class name="com.azure.security.keyvault.keys.models.DeletedKey"/>
      <Class name="com.azure.security.keyvault.keys.cryptography.SecretKey"/>
      <Class name="com.azure.security.keyvault.keys.models.KeyVaultKey"/>
      <Class name="com.azure.security.keyvault.keys.models.KeyProperties"/>
      <Class name="com.azure.security.keyvault.certificates.models.DeletedCertificate"/>
      <Class name="com.azure.security.keyvault.certificates.models.Certificate"/>
      <Class name="com.azure.security.keyvault.certificates.models.CertificateProperties"/>
      <Class name="com.azure.security.keyvault.certificates.models.IssuerProperties"/>
      <Class name="com.azure.security.keyvault.certificates.models.CertificateIssuer"/>
      <Class name="com.azure.security.keyvault.certificates.models.CertificatePolicy"/>
      <Class name="com.azure.security.keyvault.certificates.models.LifetimeAction"/>
      <Class name="com.azure.security.keyvault.certificates.models.CertificateOperation"/>
    </Or>
    <Bug pattern="UPM_UNCALLED_PRIVATE_METHOD"/>
  </Match>

  <Match>
    <Or>
      <Class name="com.azure.core.util.polling.PollResponseJavaDocCodeSnippets"/>
      <Class name="com.azure.core.util.polling.PollerJavaDocCodeSnippets"/>
    </Or>
    <Bug pattern="NP_LOAD_OF_KNOWN_NULL_VALUE,NP_ALWAYS_NULL,UPM_UNCALLED_PRIVATE_METHOD"/>
  </Match>

  <!-- Field initialized by jackson property annotation -->
  <Match>
    <Class name="com.azure.security.keyvault.keys.models.webkey.JsonWebKey"/>
    <Bug pattern="UWF_FIELD_NOT_INITIALIZED_IN_CONSTRUCTOR"/>
  </Match>

  <!-- It is fine to have un-used variables, unread fields, anonymous static inner classes in javadoc code samples. -->
  <Match>
    <Or>
      <Class name="~.*JavaDoc(CodeSnippets|CodeSamples|Samples)"/>
      <Class name="~.*ReadmeSamples"/>
      <Class name="com.azure.storage.blob.batch.ReadmeCodeSamples"/>
      <Class name="com.azure.storage.file.datalake.GetSetAccessControlExample"/>
    </Or>
    <Bug pattern="DLS_DEAD_LOCAL_STORE,
                  URF_UNREAD_FIELD,
                  SIC_INNER_SHOULD_BE_STATIC_ANON,
                  DLS_DEAD_LOCAL_STORE_SHADOWS_FIELD,
                  NP_NULL_PARAM_DEREF_ALL_TARGETS_DANGEROUS,
                  NP_NULL_ON_SOME_PATH_FROM_RETURN_VALUE"/>
  </Match>

  <!-- These methods are called, SpotBugs just can't see through the specific lambda and static class code -->
  <Match>
    <Or>
      <Class
        name="com.azure.data.appconfiguration.credentials.ConfigurationClientCredentials$AuthorizationHeaderProvider"/>
      <Class name="com.azure.messaging.eventhubs.EventData$SystemProperties"/>
      <Class name="com.azure.messaging.eventhubs.implementation.ReactorSender$WeightedDeliveryTag"/>
    </Or>
    <Bug pattern="UPM_UNCALLED_PRIVATE_METHOD"/>
  </Match>

  <!-- This is a false positive. Exception is thrown and caught to map to a different type of exception-->
  <Match>
    <Or>
      <Class name="com.azure.messaging.eventhubs.PartitionPumpManager"/>
    </Or>
    <Bug pattern="REC_CATCH_EXCEPTION"/>
  </Match>

  <!-- Names defined in the service. -->
  <Match>
    <Class name="com.azure.data.appconfiguration.models.ConfigurationSetting"/>
    <Bug pattern="NM_CONFUSING"/>
  </Match>

  <!-- This is a false positive, it is possible for usingUserDelegation to be false. -->
  <Match>
    <Class name="com.azure.storage.blob.specialized.BlobServiceSasSignatureValues"/>
    <Bug pattern="UC_USELESS_CONDITION"/>
  </Match>

  <!-- Retry thus does not throw.
    SharedTokenCacheCredential needs to catch any catch exception that gets thrown.-->
  <Match>
    <Or>
      <Class name="com.azure.identity.SharedTokenCacheCredential"/>
      <Class name="com.azure.identity.implementation.msalextensions.CacheLock"/>
    </Or>
    <Bug pattern="REC_CATCH_EXCEPTION"/>
  </Match>
  <!-- Return value not needed -->
  <Match>
    <Class name="com.azure.identity.implementation.msalextensions.cachepersister.windows.WindowsDPAPICacheProtector"/>
    <Bug pattern="RV_RETURN_VALUE_IGNORED_BAD_PRACTICE"/>
  </Match>

  <!-- Serializers define non-transient non-serializable instance field -->
  <Match>
    <Or>
      <Class name="com.azure.core.implementation.jackson.FlatteningSerializer"/>
      <Class name="com.azure.core.implementation.jackson.FlatteningDeserializer"/>
      <Class name="com.azure.core.implementation.jackson.AdditionalPropertiesSerializer"/>
      <Class name="com.azure.core.implementation.jackson.AdditionalPropertiesDeserializer"/>
    </Or>
    <Bug pattern="SE_BAD_FIELD"/>
  </Match>

  <!-- FIXME: spotbugs issues in core test packages -->
  <Match>
    <Or>
      <Package name="com.azure.core.test"/>
      <Package name="com.azure.core.test.implementation"/>
      <Package name="com.azure.core.test.http"/>
    </Or>
    <Bug pattern="DM_BOXED_PRIMITIVE_FOR_PARSING,
                  DM_CONVERT_CASE,
                  EC_UNRELATED_TYPES,
                  REC_CATCH_EXCEPTION,
                  DM_DEFAULT_ENCODING,
                  NP_NULL_ON_SOME_PATH_FROM_RETURN_VALUE,
                  RCN_REDUNDANT_NULLCHECK_WOULD_HAVE_BEEN_A_NPE,
                  UPM_UNCALLED_PRIVATE_METHOD"/>
  </Match>


  <!-- The field is read by parent class StorageOutputStream methods. -->
  <Match>
    <Class name="com.azure.storage.file.share.StorageFileOutputStream"/>
    <Bug pattern="URF_UNREAD_FIELD"/>
  </Match>

  <!-- Initial implementation of Storage Blob Batch is using an inline class -->
  <Match>
    <Class name="com.azure.storage.blob.batch.BlobBatchAsyncClient"/>
    <Bug pattern="SIC_INNER_SHOULD_BE_STATIC_ANON"/>
  </Match>

  <!-- Implementation name confusing with public API name and non-public API -->
  <Match>
    <Or>
      <Class name="com.azure.core.implementation.http.UrlBuilder"/>
      <Class name="com.azure.storage.blob.implementation.models.AppendBlobAppendBlockFromUrlHeaders"/>
      <Class name="com.azure.storage.file.share.implementation.models.FileGetPropertiesHeaders"/>
      <Class name="com.azure.storage.file.datalake.implementation.models.PathAppendDataHeaders"/>
    </Or>
    <Bug pattern="NM_CONFUSING"/>
  </Match>

  <!-- Incorrect flagging, there is already switchIfEmpty operator applied in the upstream to throw error on empty -->
  <Match>
    <Class name="com.azure.core.util.polling.DefaultSyncPoller"/>
    <Method name="getFinalResult"/>
    <Bug pattern="NP_NULL_ON_SOME_PATH_FROM_RETURN_VALUE"/>
  </Match>

  <!-- Incorrect flagging, there is already switchIfEmpty operator applied in the upstream to throw error on empty -->
  <Match>
    <Class name="com.azure.core.util.polling.DefaultSyncPoller"/>
    <Method name="poll"/>
    <Bug pattern="NP_NULL_ON_SOME_PATH_FROM_RETURN_VALUE"/>
  </Match>

  <!-- Incorrect flagging, there is already switchIfEmpty operator applied in the upstream to throw error on empty -->
  <Match>
    <Class name="com.azure.core.util.polling.DefaultSyncPoller"/>
    <Method name="waitForCompletion"/>
    <Bug pattern="NP_NULL_ON_SOME_PATH_FROM_RETURN_VALUE"/>
  </Match>

  <!-- Incorrect flagging, there is already switchIfEmpty operator applied in the upstream to throw error on empty -->
  <Match>
    <Class name="com.azure.core.util.polling.DefaultSyncPoller"/>
    <Method name="waitUntil"/>
    <Bug pattern="NP_NULL_ON_SOME_PATH_FROM_RETURN_VALUE"/>
  </Match>

  <!-- Incorrect flagging, there is already switchIfEmpty operator applied in the upstream to throw error on empty -->
  <Match>
    <Class name="com.azure.core.util.polling.PollingContext"/>
    <Method name="clone"/>
    <Bug pattern="CN_IMPLEMENTS_CLONE_BUT_NOT_CLONEABLE"/>
  </Match>

  <Match>
    <Or>
      <Class name="com.azure.core.util.paging.PagedFluxCoreJavaDocCodeSnippets"/>
    </Or>
    <Bug pattern="NP_LOAD_OF_KNOWN_NULL_VALUE,
    SIC_INNER_SHOULD_BE_STATIC_ANON,
    UMAC_UNCALLABLE_METHOD_OF_ANONYMOUS_CLASS,
    NP_BOOLEAN_RETURN_NULL"/>
  </Match>

  <!-- Disable some spotbugs rules on perf-tests -->
  <Match>
    <Or>
      <Package name="com.azure.storage.blob.perf"/>
      <Package name="com.azure.storage.blob.perf.core"/>
      <Package name="com.azure.storage.file.datalake.perf"/>
      <Package name="com.azure.storage.file.datalake.perf.core"/>
      <Package name="com.azure.storage.file.share.perf"/>
      <Package name="com.azure.storage.file.share.perf.core"/>
    </Or>
    <Bug pattern="BC_UNCONFIRMED_CAST, DM_EXIT, RCN_REDUNDANT_NULLCHECK_WOULD_HAVE_BEEN_A_NPE"/>
  </Match>

  <Match>
    <Package name="com.azure.sdk.template.perf"/>
    <Bug pattern="RV_RETURN_VALUE_IGNORED_NO_SIDE_EFFECT"/>
  </Match>

  <!-- StringUtils.strip can return NULL so the NULL check is required -->
  <Match>
    <Class name="com.azure.cosmos.implementation.PathsHelper"/>
    <Method name="parsePathSegments"/>
    <Bug pattern="RCN_REDUNDANT_NULLCHECK_OF_NONNULL_VALUE"/>
  </Match>

  <Match>
    <Class name="com.azure.cosmos.implementation.encryption.AeadAes256CbcHmac256Algorithm"/>
    <Method name="decryptData"/>
    <Bug pattern="RCN_REDUNDANT_NULLCHECK_OF_NONNULL_VALUE"/>
  </Match>

  <Match>
    <Class name="com.azure.cosmos.implementation.encryption.AeadAes256CbcHmac256Algorithm"/>
    <Method name="encryptData"/>
    <Bug pattern="RCN_REDUNDANT_NULLCHECK_OF_NONNULL_VALUE"/>
  </Match>

  <Match>
    <Class name="com.azure.cosmos.implementation.BaseAuthorizationTokenProvider"/>
    <Method name="reInitializeIfPossible"/>
    <Bug pattern="ES_COMPARING_STRINGS_WITH_EQ"/>
  </Match>

  <Match>
    <Class name="com.azure.cosmos.implementation.encryption.SecurityUtility"/>
    <Method name="getSHA256Hash"/>
    <Bug pattern="RCN_REDUNDANT_NULLCHECK_OF_NONNULL_VALUE"/>
  </Match>

  <!-- Suppress false positive, there is no null in the flagged code -->
  <Match>
    <Class name="com.azure.cosmos.implementation.TestConfigurations"/>
    <Method name="loadFromPathIfExists"/>
    <Bug pattern="RCN_REDUNDANT_NULLCHECK_OF_NONNULL_VALUE,REC_CATCH_EXCEPTION"/>
  </Match>

  <!-- ClassLoader::getResourceAsStream can return null, ref: https://docs.oracle.com/javase/8/docs/technotes/guides/lang/resources.html -->
  <Match>
    <Class name="com.azure.cosmos.implementation.directconnectivity.RntbdTransportClient$Options$Builder"/>
    <Bug pattern="RCN_REDUNDANT_NULLCHECK_OF_NONNULL_VALUE"/>
  </Match>

  <!-- Tracking work-item: https://github.com/Azure/azure-sdk-for-java/issues/9037 -->
  <Match>
    <Or>
      <Class name="com.azure.cosmos.implementation.ClientSideRequestStatistics"/>
      <Class name="com.azure.cosmos.models.CosmosItemResponse"/>
    </Or>
    <Bug pattern="IS2_INCONSISTENT_SYNC"/>
  </Match>

  <!-- The following two suggestion for _static_ inner class is suppressed,
       first method is 1 line and second one is ~4 lines, doesn't worth a dedicated class.
    -->
  <Match>
    <Class name="com.azure.cosmos.implementation.routing.LocationCache"/>
    <Method name="markEndpointUnavailable"/>
    <Bug pattern="SIC_INNER_SHOULD_BE_STATIC_ANON"/>
  </Match>

  <Match>
    <Class name="com.azure.cosmos.implementation.DatabaseAccount"/>
    <Method name="getQueryEngineConfiguration"/>
    <Bug pattern="SIC_INNER_SHOULD_BE_STATIC_ANON"/>
  </Match>

  <!-- This code smells, created an issue: https://github.com/Azure/azure-sdk-for-java/issues/9039 -->
  <Match>
    <Class name="com.azure.cosmos.implementation.directconnectivity.GoneAndRetryWithRetryPolicy"/>
    <Method name="shouldRetry"/>
    <Bug pattern="RCN_REDUNDANT_NULLCHECK_WOULD_HAVE_BEEN_A_NPE"/>
  </Match>

  <Match>
    <Class name="com.azure.cosmos.encryption.KeyVaultAccessClient"/>
    <Method name="unwrapKeyAsync"/>
    <Bug pattern="NP_NULL_ON_SOME_PATH_FROM_RETURN_VALUE"/>
  </Match>

  <Match>
    <Class name="com.azure.cosmos.encryption.KeyVaultAccessClient"/>
    <Method name="wrapKeyAsync"/>
    <Bug pattern="NP_NULL_ON_SOME_PATH_FROM_RETURN_VALUE"/>
  </Match>

  <Match>
    <Class name="com.azure.cosmos.encryption.AzureKeyVaultKeyWrapProvider"/>
    <Method name="unwrapKey"/>
    <Bug pattern="NP_NULL_ON_SOME_PATH_FROM_RETURN_VALUE"/>
  </Match>

  <Match>
    <Class name="com.azure.cosmos.encryption.AzureKeyVaultKeyWrapProvider"/>
    <Method name="wrapKey"/>
    <Bug pattern="NP_NULL_ON_SOME_PATH_FROM_RETURN_VALUE"/>
  </Match>

  <!-- DB is retrieved synchronously (Flux::block()) after creating it, so no chance of null  -->
  <Match>
    <Class name="com.azure.cosmos.implementation.DatabaseForTest"/>
    <Method name="create"/>
    <Bug pattern="NP_NULL_ON_SOME_PATH_FROM_RETURN_VALUE"/>
  </Match>

  <!-- Issue: https://github.com/Azure/azure-sdk-for-java/issues/9041 -->
  <Match>
    <Class name="com.azure.cosmos.implementation.RxGatewayStoreModel"/>
    <Bug pattern="NP_NULL_ON_SOME_PATH"/>
  </Match>

  <!-- Issue: https://github.com/Azure/azure-sdk-for-java/issues/9044 -->
  <Match>
    <Class name="com.azure.cosmos.implementation.RxGatewayStoreModel"/>
    <Method name="validateOrThrow"/>
    <Bug pattern="DM_DEFAULT_ENCODING"/>
  </Match>

  <!-- The in-memory map is not serializable, given value is of type IServerIdentity which is not serializable -->
  <Match>
    <Class name="com.azure.cosmos.implementation.routing.InMemoryCollectionRoutingMap$MinPartitionKeyPairComparator"/>
    <Bug pattern="SE_COMPARATOR_SHOULD_BE_SERIALIZABLE"/>
  </Match>

  <!-- The following 3 suppression are valid, the types uses default value if parse fails  -->
  <Match>
    <Class name="com.azure.cosmos.implementation.Configs"/>
    <Method name="getIntValue"/>
    <Bug pattern="DM_BOXED_PRIMITIVE_FOR_PARSING"/>
  </Match>

  <Match>
    <Class name="com.azure.cosmos.implementation.Integers"/>
    <Method name="tryParse"/>
    <Bug pattern="DM_BOXED_PRIMITIVE_FOR_PARSING"/>
  </Match>

  <Match>
    <Class name="com.azure.cosmos.implementation.Longs"/>
    <Method name="tryParse"/>
    <Bug pattern="DM_BOXED_PRIMITIVE_FOR_PARSING"/>
  </Match>

  <!-- Issue: https://github.com/Azure/azure-sdk-for-java/issues/9048 -->
  <Match>
    <Class name="com.azure.cosmos.models.ModelBridgeInternal"/>
    <Method name="toDatabaseAccount"/>
    <Bug pattern="DM_BOXED_PRIMITIVE_FOR_PARSING"/>
  </Match>


  <!-- Extra null check is for assertion -->
  <Match>
    <Class name="com.azure.cosmos.implementation.directconnectivity.AddressResolver"/>
    <Method name="~(.*)\$(resolveAddressesAndIdentityAsync|null)\$(.*)"/>
    <Bug pattern="RCN_REDUNDANT_NULLCHECK_OF_NULL_VALUE"/>
  </Match>

  <!-- Issue: https://github.com/Azure/azure-sdk-for-java/issues/9050 -->
  <Match>
    <Class name="com.azure.cosmos.implementation.directconnectivity.rntbd.RntbdClientChannelPool"/>
    <Bug pattern="RCN_REDUNDANT_NULLCHECK_OF_NULL_VALUE"/>
  </Match>

  <!-- Code is doing DCL, this needs to be evaluated
   https://www.cs.umd.edu/~pugh/java/memoryModel/DoubleCheckedLocking.html
   Issue: https://github.com/Azure/azure-sdk-for-java/issues/9054
   -->
  <Match>
    <Class name="com.azure.cosmos.models.CosmosItemResponse"/>
    <Method name="getItem"/>
    <Bug pattern="RCN_REDUNDANT_NULLCHECK_OF_NULL_VALUE"/>
  </Match>

  <!-- Fallthrough is by design -->
  <Match>
    <Class name="com.azure.cosmos.implementation.routing.MurmurHash3_32"/>
    <Method name="hash"/>
    <Bug pattern="SF_SWITCH_FALLTHROUGH"/>
  </Match>

  <!-- Suppress URF_UNREAD_FIELD, the fields are read but during serialization -->
  <Match>
    <Class name="com.azure.cosmos.implementation.ClientSideRequestStatistics$AddressResolutionStatistics"/>
    <Field name="endTimeUTC"/>
    <Bug pattern="URF_UNREAD_FIELD"/>
  </Match>

  <!-- Suppress URF_UNREAD_FIELD, the fields are read but during serialization -->
  <Match>
    <Class name="com.azure.cosmos.implementation.ClientSideRequestStatistics$AddressResolutionStatistics"/>
    <Field name="startTimeUTC"/>
    <Bug pattern="URF_UNREAD_FIELD"/>
  </Match>

  <!-- Suppress URF_UNREAD_FIELD, the fields are read but during serialization -->
  <Match>
    <Class name="com.azure.cosmos.implementation.ClientSideRequestStatistics$AddressResolutionStatistics"/>
    <Field name="targetEndpoint"/>
    <Bug pattern="URF_UNREAD_FIELD"/>
  </Match>

  <!-- Suppress URF_UNREAD_FIELD, the fields are read but during serialization -->
  <Match>
    <Class name="com.azure.cosmos.implementation.ClientSideRequestStatistics$AddressResolutionStatistics"/>
    <Field name="errorMessage"/>
    <Bug pattern="URF_UNREAD_FIELD"/>
  </Match>

  <!-- Suppress URF_UNREAD_FIELD, the fields are read but during serialization -->
  <Match>
    <Class name="com.azure.cosmos.implementation.ClientSideRequestStatistics$AddressResolutionStatistics"/>
    <Field name="inflightRequest"/>
    <Bug pattern="URF_UNREAD_FIELD"/>
  </Match>

  <!-- Suppress URF_UNREAD_FIELD, the fields are read but during serialization -->
  <Match>
    <Class name="com.azure.cosmos.implementation.ClientSideRequestStatistics$StoreResponseStatistics"/>
    <Field name="requestResourceType"/>
    <Bug pattern="URF_UNREAD_FIELD"/>
  </Match>

  <!-- Suppress URF_UNREAD_FIELD, the field is read but during serialization -->
  <Match>
    <Class name="com.azure.cosmos.implementation.ClientSideRequestStatistics$StoreResponseStatistics"/>
    <Field name="requestResponseTimeUTC"/>
    <Bug pattern="URF_UNREAD_FIELD"/>
  </Match>

  <!-- Suppress URF_UNREAD_FIELD, the field is read but during serialization -->
  <Match>
    <Class name="com.azure.cosmos.implementation.ClientSideRequestStatistics$StoreResponseStatistics"/>
    <Field name="storeResult"/>
    <Bug pattern="URF_UNREAD_FIELD"/>
  </Match>

  <!-- Suppress URF_UNREAD_FIELD, the field is read but during serialization -->
  <Match>
    <Class name="com.azure.cosmos.implementation.RequestTimeline$Event"/>
    <Field name="durationInMicroSec"/>
    <Bug pattern="URF_UNREAD_FIELD"/>
  </Match>

  <!-- The entire class is unused. Bug: https://github.com/Azure/azure-sdk-for-java/issues/9075 -->
  <Match>
    <Class name="com.azure.cosmos.implementation.changefeed.implementation.RemainingWorkEstimatorImpl"/>
    <Bug pattern="URF_UNREAD_FIELD"/>
  </Match>

  <!-- serviceConfigReader type is not used, but comment seems this is be used in future updates -->
  <Match>
    <Class name="com.azure.cosmos.implementation.directconnectivity.GlobalAddressResolver"/>
    <Field name="serviceConfigReader"/>
    <Bug pattern="URF_UNREAD_FIELD"/>
  </Match>

  <!-- gatewayAddressCache also seems associated with serviceConfigReader suppressed previously -->
  <Match>
    <Class name="com.azure.cosmos.implementation.directconnectivity.GlobalAddressResolver"/>
    <Field name="gatewayAddressCache"/>
    <Bug pattern="URF_UNREAD_FIELD"/>
  </Match>

  <!-- addressResolver also seems associated with serviceConfigReader suppressed previously -->
  <Match>
    <Class name="com.azure.cosmos.implementation.directconnectivity.GlobalAddressResolver"/>
    <Field name="addressResolver"/>
    <Bug pattern="URF_UNREAD_FIELD"/>
  </Match>

  <!-- Bug: https://github.com/Azure/azure-sdk-for-java/issues/9076 -->
  <Match>
    <Class name="com.azure.cosmos.implementation.directconnectivity.StoreClientFactory"/>
    <Field name="maxConcurrentConnectionOpenRequests"/>
    <Bug pattern="URF_UNREAD_FIELD"/>
  </Match>

  <!-- Bug: https://github.com/Azure/azure-sdk-for-java/issues/9076 -->
  <Match>
    <Class name="com.azure.cosmos.implementation.directconnectivity.StoreClientFactory"/>
    <Field name="requestTimeout"/>
    <Bug pattern="URF_UNREAD_FIELD"/>
  </Match>

  <!-- Bug: https://github.com/Azure/azure-sdk-for-java/issues/9076 -->
  <Match>
    <Class name="com.azure.cosmos.implementation.directconnectivity.StoreClientFactory"/>
    <Field name="enableTransportClientSharing"/>
    <Bug pattern="URF_UNREAD_FIELD"/>
  </Match>

  <!-- Suppress URF_UNREAD_FIELD, the field is read but during serialization -->
  <Match>
    <Class name="com.azure.cosmos.implementation.directconnectivity.rntbd.RntbdResponseHeaders"/>
    <Field name="indexTermsGenerated"/>
    <Bug pattern="URF_UNREAD_FIELD"/>
  </Match>

  <!-- Suppress URF_UNREAD_FIELD, the field is read but during serialization -->
  <Match>
    <Class name="com.azure.cosmos.implementation.directconnectivity.rntbd.RntbdResponseHeaders"/>
    <Field name="queriesPerformed"/>
    <Bug pattern="URF_UNREAD_FIELD"/>
  </Match>

  <!-- Suppress URF_UNREAD_FIELD, the field is read but during serialization -->
  <Match>
    <Class name="com.azure.cosmos.implementation.directconnectivity.rntbd.RntbdResponseHeaders"/>
    <Field name="readsPerformed"/>
    <Bug pattern="URF_UNREAD_FIELD"/>
  </Match>

  <!-- Suppress URF_UNREAD_FIELD, the field is read but during serialization -->
  <Match>
    <Class name="com.azure.cosmos.implementation.directconnectivity.rntbd.RntbdResponseHeaders"/>
    <Field name="scriptsExecuted"/>
    <Bug pattern="URF_UNREAD_FIELD"/>
  </Match>

  <!-- Suppress URF_UNREAD_FIELD, the field is read but during serialization -->
  <Match>
    <Class name="com.azure.cosmos.implementation.directconnectivity.rntbd.RntbdResponseHeaders"/>
    <Field name="writesPerformed"/>
    <Bug pattern="URF_UNREAD_FIELD"/>
  </Match>

  <!-- This field is set to false as of today, looks like the field it left for future enhancement -->
  <Match>
    <Class name="com.azure.cosmos.implementation.query.DefaultDocumentQueryExecutionContext"/>
    <Field name="isContinuationExpected"/>
    <Bug pattern="URF_UNREAD_FIELD"/>
  </Match>

  <!-- Bug: https://github.com/Azure/azure-sdk-for-java/issues/9077 -->
  <Match>
    <Class name="com.azure.cosmos.implementation.query.PipelinedDocumentQueryExecutionContext"/>
    <Field name="correlatedActivityId"/>
    <Bug pattern="URF_UNREAD_FIELD"/>
  </Match>

  <!-- Bug: https://github.com/Azure/azure-sdk-for-java/issues/9078 -->
  <Match>
    <Class name="com.azure.cosmos.implementation.directconnectivity.rntbd.RntbdRequestHeaders"/>
    <Method name="addResourceIdOrPathHeaders"/>
    <Bug pattern="SF_SWITCH_NO_DEFAULT"/>
  </Match>

  <!-- Bug: https://github.com/Azure/azure-sdk-for-java/issues/9078 -->
  <Match>
    <Class name="com.azure.cosmos.implementation.routing.MurmurHash3_32"/>
    <Method name="hash"/>
    <Bug pattern="SF_SWITCH_NO_DEFAULT"/>
  </Match>

  <!-- Bug: https://github.com/Azure/azure-sdk-for-java/issues/9078 -->
  <Match>
    <Class name="com.azure.cosmos.implementation.routing.PartitionKeyInternal"/>
    <Method name="fromObjectArray"/>
    <Bug pattern="SF_SWITCH_NO_DEFAULT"/>
  </Match>

  <!-- Bug: https://github.com/Azure/azure-sdk-for-java/issues/9082 -->
  <Match>
    <Class name="com.azure.cosmos.implementation.changefeed.ServiceItemLease"/>
    <Field name="ContinuationToken"/>
    <Bug pattern="NM_FIELD_NAMING_CONVENTION"/>
  </Match>

  <!-- Bug: https://github.com/Azure/azure-sdk-for-java/issues/9082 -->
  <Match>
    <Class name="com.azure.cosmos.implementation.changefeed.ServiceItemLease"/>
    <Field name="LeaseToken"/>
    <Bug pattern="NM_FIELD_NAMING_CONVENTION"/>
  </Match>

  <!-- Bug: https://github.com/Azure/azure-sdk-for-java/issues/9082 -->
  <Match>
    <Class name="com.azure.cosmos.implementation.changefeed.ServiceItemLease"/>
    <Field name="Owner"/>
    <Bug pattern="NM_FIELD_NAMING_CONVENTION"/>
  </Match>

  <!-- Bug: https://github.com/Azure/azure-sdk-for-java/issues/9082 -->
  <Match>
    <Class name="com.azure.cosmos.implementation.routing.LocationCache$LocationUnavailabilityInfo"/>
    <Field name="LastUnavailabilityCheckTimeStamp"/>
    <Bug pattern="NM_FIELD_NAMING_CONVENTION"/>
  </Match>

  <!-- Bug: https://github.com/Azure/azure-sdk-for-java/issues/9082 -->
  <Match>
    <Class name="com.azure.cosmos.implementation.routing.LocationCache$LocationUnavailabilityInfo"/>
    <Field name="UnavailableOperations"/>
    <Bug pattern="NM_FIELD_NAMING_CONVENTION"/>
  </Match>

  <!-- Bug: https://github.com/Azure/azure-sdk-for-java/issues/9082 -->
  <Match>
    <Class name="com.azure.cosmos.implementation.RxDocumentServiceRequest"/>
    <Field name="UseGatewayMode"/>
    <Bug pattern="NM_FIELD_NAMING_CONVENTION"/>
  </Match>

  <!-- The static field sharedGatewayHttpClient is cleared using synchronized ref count mechanism -->
  <Match>
    <Class name="com.azure.cosmos.implementation.http.SharedGatewayHttpClient"/>
    <Field name="sharedGatewayHttpClient"/>
    <Bug pattern="ST_WRITE_TO_STATIC_FROM_INSTANCE_METHOD"/>
  </Match>

  <!-- Bug: https://github.com/Azure/azure-sdk-for-java/issues/9087 -->
  <Match>
    <Class name="com.azure.cosmos.implementation.RetryPolicyWithDiagnostics"/>
    <Field name="retriesCountForDiagnostics"/>
    <Bug pattern="VO_VOLATILE_INCREMENT"/>
  </Match>

  <!-- Bug: https://github.com/Azure/azure-sdk-for-java/issues/9087 -->
  <Match>
    <Class name="com.azure.cosmos.implementation.changefeed.implementation.AutoCheckpointer"/>
    <Field name="processedDocCount"/>
    <Bug pattern="VO_VOLATILE_INCREMENT"/>
  </Match>

  <!-- Bug: https://github.com/Azure/azure-sdk-for-java/issues/9087 -->
  <Match>
    <Class name="com.azure.cosmos.implementation.query.DefaultDocumentQueryExecutionContext"/>
    <Field name="retries"/>
    <Bug pattern="VO_VOLATILE_INCREMENT"/>
  </Match>

  <!-- Bug: https://github.com/Azure/azure-sdk-for-java/issues/9054 -->
  <Match>
    <Class name="com.azure.cosmos.models.CosmosItemResponse"/>
    <Field name="item"/>
    <Bug pattern="DC_DOUBLECHECK"/>
  </Match>

  <!-- Bug: https://github.com/Azure/azure-sdk-for-java/issues/9088 -->
  <Match>
    <Class name="com.azure.cosmos.CosmosException"/>
    <Field name="cosmosError"/>
    <Bug pattern="SE_BAD_FIELD"/>
  </Match>

  <!-- Bug: https://github.com/Azure/azure-sdk-for-java/issues/9088 -->
  <Match>
    <Class name="com.azure.cosmos.CosmosException"/>
    <Field name="cosmosDiagnostics"/>
    <Bug pattern="SE_BAD_FIELD"/>
  </Match>

  <!-- Bug: https://github.com/Azure/azure-sdk-for-java/issues/9088 -->
  <Match>
    <Class name="com.azure.cosmos.CosmosException"/>
    <Field name="requestTimeline"/>
    <Bug pattern="SE_BAD_FIELD"/>
  </Match>

  <!-- Bug: https://github.com/Azure/azure-sdk-for-java/issues/9088 -->
  <Match>
    <Class name="com.azure.cosmos.CosmosException"/>
    <Field name="requestUri"/>
    <Bug pattern="SE_BAD_FIELD"/>
  </Match>

  <Match>
    <Class name="com.azure.cosmos.CosmosException"/>
    <Field name="channelAcquisitionTimeline"/>
    <Bug pattern="SE_BAD_FIELD"/>
  </Match>

  <!-- Bug: https://github.com/Azure/azure-sdk-for-java/issues/9088 -->
  <Match>
    <Class name="com.azure.cosmos.implementation.directconnectivity.rntbd.RntbdContextException"/>
    <Field name="cosmosError"/>
    <Bug pattern="SE_BAD_FIELD"/>
  </Match>

  <!-- Bug: https://github.com/Azure/azure-sdk-for-java/issues/9088 -->
  <Match>
    <Class name="com.azure.cosmos.implementation.directconnectivity.rntbd.RntbdContextException"/>
    <Field name="status"/>
    <Bug pattern="SE_BAD_FIELD"/>
  </Match>

  <!-- FormRecognizerException fields re serializable -->
  <Match>
    <Class name="com.azure.ai.formrecognizer.models.FormRecognizerException"/>
    <Field name="errorInformationList"/>
    <Bug pattern="SE_BAD_FIELD"/>
  </Match>

  <Match>
    <Class name="com.azure.ai.formrecognizer.training.models.CustomFormModel"/>
    <Field name="modelName"/>
    <Bug pattern="UWF_UNWRITTEN_FIELD"/>
  </Match>

  <Match>
    <Class name="com.azure.ai.formrecognizer.training.models.CustomFormModel"/>
    <Field name="customFormModelProperties"/>
    <Bug pattern="UWF_UNWRITTEN_FIELD"/>
  </Match>

  <Match>
    <Class name="com.azure.ai.formrecognizer.training.models.CustomFormModelInfo"/>
    <Field name="modelName"/>
    <Bug pattern="UWF_UNWRITTEN_FIELD"/>
  </Match>

  <Match>
    <Class name="com.azure.ai.formrecognizer.training.models.CustomFormModelInfo"/>
    <Field name="customFormModelProperties"/>
    <Bug pattern="UWF_UNWRITTEN_FIELD"/>
  </Match>

  <Match>
    <Class name="com.azure.ai.formrecognizer.training.models.CustomFormSubmodel"/>
    <Field name="modelId"/>
    <Bug pattern="UWF_UNWRITTEN_FIELD"/>
  </Match>

  <Match>
    <Class name="com.azure.ai.formrecognizer.training.models.CustomFormModelProperties"/>
    <Field name="isComposed"/>
    <Bug pattern="UWF_UNWRITTEN_FIELD"/>
  </Match>

  <Match>
    <Class name="com.azure.ai.formrecognizer.training.models.TrainingDocumentInfo"/>
    <Field name="modelId"/>
    <Bug pattern="UWF_UNWRITTEN_FIELD"/>
  </Match>

  <Match>
    <Class name="com.azure.ai.formrecognizer.models.RecognizedForm"/>
    <Field name="formTypeConfidence"/>
    <Bug pattern="UWF_UNWRITTEN_FIELD"/>
  </Match>

  <Match>
    <Class name="com.azure.ai.formrecognizer.models.RecognizedForm"/>
    <Field name="modelId"/>
    <Bug pattern="UWF_UNWRITTEN_FIELD"/>
  </Match>

  <Match>
    <Class name="com.azure.ai.formrecognizer.models.FormSelectionMark"/>
    <Field name="confidence"/>
    <Bug pattern="UWF_UNWRITTEN_FIELD"/>
  </Match>

  <Match>
    <Class name="com.azure.ai.formrecognizer.models.FormSelectionMark"/>
    <Field name="state"/>
    <Bug pattern="UWF_UNWRITTEN_FIELD"/>
  </Match>

  <Match>
    <Class name="com.azure.ai.formrecognizer.models.FormPage"/>
    <Field name="selectionMarks"/>
    <Bug pattern="UWF_UNWRITTEN_FIELD"/>
  </Match>

  <!-- TextAnalyticsException fields re serializable -->
  <Match>
    <Class name="com.azure.ai.textanalytics.models.TextAnalyticsException"/>
    <Field name="errors"/>
    <Bug pattern="SE_BAD_FIELD"/>
  </Match>

  <!-- Exception is required to catch, ref: code comment in the OrderbyRowComparer::compare() method  -->
  <Match>
    <Class name="com.azure.cosmos.implementation.query.orderbyquery.OrderbyRowComparer"/>
    <Method name="compare"/>
    <Bug pattern="REC_CATCH_EXCEPTION"/>
  </Match>

  <!-- Exception is required to handle null location names, malformed endpoint, ref: code comment  -->
  <Match>
    <Class name="com.azure.cosmos.implementation.routing.LocationCache"/>
    <Method name="getEndpointByLocation"/>
    <Bug pattern="REC_CATCH_EXCEPTION"/>
  </Match>

  <!-- Code has a TODO to handle Exception case  -->
  <Match>
    <Class name="~com\.azure\.cosmos\.implementation\.directconnectivity\.StoreReader(.*)"/>
    <Method name="~(.*)\$(readFromReplicas|null)\$(.*)"/>
    <Bug pattern="REC_CATCH_EXCEPTION"/>
  </Match>

  <!-- Exception is required to handle when parsing system information  -->
  <Match>
    <Class name="com.azure.cosmos.implementation.ClientSideRequestStatistics$ClientSideRequestStatisticsSerializer"/>
    <Method name="serialize"/>
    <Bug pattern="REC_CATCH_EXCEPTION"/>
  </Match>

  <!-- Exception is required to handle and fallback to default pair  -->
  <Match>
    <Class name="com.azure.cosmos.implementation.ResourceId"/>
    <Method name="tryParse"/>
    <Bug pattern="REC_CATCH_EXCEPTION"/>
  </Match>

  <Match>
    <Class name="com.azure.cosmos.encryption.EncryptionCosmosAsyncContainer"/>
    <Method name="decryptResponseAsync"/>
    <Bug pattern="PZLA_PREFER_ZERO_LENGTH_ARRAYS"/>
  </Match>

  <!-- Bug: https://github.com/Azure/azure-sdk-for-java/issues/9089 -->
  <Match>
    <Class name="com.azure.cosmos.implementation.PathsHelper"/>
    <Method name="getResourcePathArray"/>
    <Bug pattern="PZLA_PREFER_ZERO_LENGTH_ARRAYS"/>
  </Match>

  <!-- Bug: https://github.com/Azure/azure-sdk-for-java/issues/9089 -->
  <Match>
    <Class name="com.azure.cosmos.implementation.RxDocumentServiceRequest"/>
    <Method name="toByteArray"/>
    <Bug pattern="PZLA_PREFER_ZERO_LENGTH_ARRAYS"/>
  </Match>

  <!-- Bug: https://github.com/Azure/azure-sdk-for-java/issues/9089 -->
  <Match>
    <Class name="com.azure.cosmos.implementation.Utils"/>
    <Method name="getUTF8BytesOrNull"/>
    <Bug pattern="PZLA_PREFER_ZERO_LENGTH_ARRAYS"/>
  </Match>

  <!-- Bug: https://github.com/Azure/azure-sdk-for-java/issues/9089 -->
  <Match>
    <Class name="com.azure.cosmos.implementation.directconnectivity.rntbd.RntbdResponse"/>
    <Method name="toByteArray"/>
    <Bug pattern="PZLA_PREFER_ZERO_LENGTH_ARRAYS"/>
  </Match>

  <!-- Bug: https://github.com/Azure/azure-sdk-for-java/issues/9090 -->
  <Match>
    <Class name="com.azure.cosmos.implementation.directconnectivity.ServiceConfig"/>
    <Field name="systemReplicationPolicy"/>
    <Bug pattern="URF_UNREAD_PUBLIC_OR_PROTECTED_FIELD"/>
  </Match>

  <!-- Bug: https://github.com/Azure/azure-sdk-for-java/issues/9090 -->
  <Match>
    <Class name="com.azure.cosmos.implementation.directconnectivity.ServiceConfig"/>
    <Field name="userReplicationPolicy"/>
    <Bug pattern="URF_UNREAD_PUBLIC_OR_PROTECTED_FIELD"/>
  </Match>

  <!-- Bug: https://github.com/Azure/azure-sdk-for-java/issues/9090 -->
  <Match>
    <Class name="com.azure.cosmos.implementation.query.ParallelDocumentQueryExecutionContextBase"/>
    <Field name="pageSize"/>
    <Bug pattern="URF_UNREAD_PUBLIC_OR_PROTECTED_FIELD"/>
  </Match>


  <!-- Bug: https://github.com/Azure/azure-sdk-for-java/issues/9090 -->
  <Match>
    <Class name="com.azure.cosmos.implementation.query.ParallelDocumentQueryExecutionContextBase"/>
    <Field name="partitionKeyRanges"/>
    <Bug pattern="URF_UNREAD_PUBLIC_OR_PROTECTED_FIELD"/>
  </Match>

  <!-- Bug: https://github.com/Azure/azure-sdk-for-java/issues/9090 -->
  <Match>
    <Class name="com.azure.cosmos.implementation.QueryMetrics"/>
    <Field name="ZERO"/>
    <Bug pattern="URF_UNREAD_PUBLIC_OR_PROTECTED_FIELD"/>
  </Match>

  <!-- Bug: https://github.com/Azure/azure-sdk-for-java/issues/9091 -->
  <Match>
    <Class name="com.azure.cosmos.implementation.query.orderbyquery.OrderbyRowComparer"/>
    <Method name="compare"/>
    <Bug pattern="DC_PARTIALLY_CONSTRUCTED"/>
  </Match>

  <!--  ChannelHandlerContext::fireUserEventTriggered is fluent method and return ref can be ignored -->
  <Match>
    <Class name="com.azure.cosmos.implementation.directconnectivity.rntbd.RntbdContextDecoder"/>
    <Method name="decode"/>
    <Bug pattern="RV_RETURN_VALUE_IGNORED_NO_SIDE_EFFECT"/>
  </Match>

  <!--  ChannelHandlerContext::channelRead is fluent method and return ref can be ignored -->
  <Match>
    <Class name="com.azure.cosmos.implementation.directconnectivity.rntbd.RntbdContextRequestDecoder"/>
    <Method name="channelRead"/>
    <Bug pattern="RV_RETURN_VALUE_IGNORED_NO_SIDE_EFFECT"/>
  </Match>

  <!--  ChannelHandlerContext::fireChannelActive is fluent method and return ref can be ignored -->
  <Match>
    <Class name="com.azure.cosmos.implementation.directconnectivity.rntbd.RntbdRequestManager"/>
    <Method name="channelActive"/>
    <Bug pattern="RV_RETURN_VALUE_IGNORED_NO_SIDE_EFFECT"/>
  </Match>

  <!--  ChannelHandlerContext::fireChannelInactive is fluent method and return ref can be ignored -->
  <Match>
    <Class name="com.azure.cosmos.implementation.directconnectivity.rntbd.RntbdRequestManager"/>
    <Method name="channelInactive"/>
    <Bug pattern="RV_RETURN_VALUE_IGNORED_NO_SIDE_EFFECT"/>
  </Match>

  <Match>
    <Class name="com.azure.cosmos.implementation.directconnectivity.rntbd.RntbdRequestManager"/>
    <Method name="channelReadComplete"/>
    <Bug pattern="RV_RETURN_VALUE_IGNORED_NO_SIDE_EFFECT"/>
  </Match>

  <!--  ChannelHandlerContext::fireChannelRegistered is fluent method and return ref can be ignored -->
  <Match>
    <Class name="com.azure.cosmos.implementation.directconnectivity.rntbd.RntbdRequestManager"/>
    <Method name="channelRegistered"/>
    <Bug pattern="RV_RETURN_VALUE_IGNORED_NO_SIDE_EFFECT"/>
  </Match>

  <!--  ChannelHandlerContext::fireChannelUnregistered is fluent method and return ref can be ignored -->
  <Match>
    <Class name="com.azure.cosmos.implementation.directconnectivity.rntbd.RntbdRequestManager"/>
    <Method name="channelUnregistered"/>
    <Bug pattern="RV_RETURN_VALUE_IGNORED_NO_SIDE_EFFECT"/>
  </Match>

  <!--  ChannelHandlerContext::fireChannelWritabilityChanged is fluent method and return ref can be ignored -->
  <Match>
    <Class name="com.azure.cosmos.implementation.directconnectivity.rntbd.RntbdRequestManager"/>
    <Method name="channelWritabilityChanged"/>
    <Bug pattern="RV_RETURN_VALUE_IGNORED_NO_SIDE_EFFECT"/>
  </Match>

  <!--  ChannelHandlerContext::flush is fluent method and return ref can be ignored -->
  <Match>
    <Class name="com.azure.cosmos.implementation.directconnectivity.rntbd.RntbdRequestManager"/>
    <Method name="flush"/>
    <Bug pattern="RV_RETURN_VALUE_IGNORED_NO_SIDE_EFFECT"/>
  </Match>

  <!--  ChannelHandlerContext::read is fluent method and return ref can be ignored -->
  <Match>
    <Class name="com.azure.cosmos.implementation.directconnectivity.rntbd.RntbdRequestManager"/>
    <Method name="read"/>
    <Bug pattern="RV_RETURN_VALUE_IGNORED_NO_SIDE_EFFECT"/>
  </Match>

  <!--  ChannelHandlerContext::flush is fluent method and return ref can be ignored -->
  <Match>
    <Class name="com.azure.cosmos.implementation.directconnectivity.rntbd.RntbdRequestManager"/>
    <Method name="removeContextNegotiatorAndFlushPendingWrites"/>
    <Bug pattern="RV_RETURN_VALUE_IGNORED_NO_SIDE_EFFECT"/>
  </Match>

  <!--  ChannelHandlerContext::fireUserEventTriggered is fluent method and return ref can be ignored -->
  <Match>
    <Class name="com.azure.cosmos.implementation.directconnectivity.rntbd.RntbdRequestManager"/>
    <Method name="userEventTriggered"/>
    <Bug pattern="RV_RETURN_VALUE_IGNORED_NO_SIDE_EFFECT"/>
  </Match>

  <!--  ChannelHandlerContext::fireChannelRead is fluent method and return ref can be ignored -->
  <Match>
    <Class name="com.azure.cosmos.implementation.directconnectivity.rntbd.RntbdRequestDecoder"/>
    <Method name="channelRead"/>
    <Bug pattern="RV_RETURN_VALUE_IGNORED_NO_SIDE_EFFECT"/>
  </Match>

  <!-- CompletableFuture.getNow(null) is valid (null param), suppressing false positive
        https://github.com/spotbugs/spotbugs/issues/1001 -->
  <Match>
    <Class name="com.azure.cosmos.implementation.directconnectivity.rntbd.RntbdRequestManager"/>
    <Method name="hasRequestedRntbdContext"/>
    <Bug pattern="NP_NONNULL_PARAM_VIOLATION"/>
  </Match>

  <!-- CompletableFuture.getNow(null) is valid (null param), suppressing false positive
      https://github.com/spotbugs/spotbugs/issues/1001 -->
  <Match>
    <Class name="com.azure.cosmos.implementation.directconnectivity.rntbd.RntbdRequestManager"/>
    <Method name="hasRntbdContext"/>
    <Bug pattern="NP_NONNULL_PARAM_VIOLATION"/>
  </Match>

  <!-- CompletableFuture.getNow(null) is valid (null param), suppressing false positive
      https://github.com/spotbugs/spotbugs/issues/1001 -->
  <Match>
    <Class name="com.azure.cosmos.implementation.directconnectivity.rntbd.RntbdRequestManager"/>
    <Method name="messageReceived"/>
    <Bug pattern="NP_NONNULL_PARAM_VIOLATION"/>
  </Match>

  <!-- CompletableFuture.getNow(null) is valid (null param), suppressing false positive
      https://github.com/spotbugs/spotbugs/issues/1001 -->
  <Match>
    <Class name="com.azure.cosmos.implementation.directconnectivity.rntbd.RntbdRequestManager"/>
    <Method name="rntbdContext"/>
    <Bug pattern="NP_NONNULL_PARAM_VIOLATION"/>
  </Match>

  <!-- Exception is needed to catch a SslException masked as a RuntimeException by Netty -->
  <Match>
    <Class name="com.azure.cosmos.implementation.directconnectivity.rntbd.RntbdRequestManager"/>
    <Method name="close"/>
    <Bug pattern="BC_IMPOSSIBLE_INSTANCEOF"/>
  </Match>

  <!-- Bug: https://github.com/Azure/azure-sdk-for-java/issues/9092 -->
  <Match>
    <Class name="com.azure.cosmos.implementation.query.OrderByUtils$PageToItemTransformer"/>
    <Method name="~(.*)\$(apply|null)\$(.*)"/>
    <Bug pattern="RV_RETURN_VALUE_IGNORED_INFERRED"/>
  </Match>

  <!-- Bug: https://github.com/Azure/azure-sdk-for-java/issues/9092 -->
  <Match>
    <Class name="com.azure.cosmos.implementation.query.AggregateDocumentQueryExecutionContext"/>
    <Method name="~(.*)\$(drainAsync|null)\$(.*)"/>
    <Bug pattern="RV_RETURN_VALUE_IGNORED_INFERRED"/>
  </Match>

  <!-- Bug: https://github.com/Azure/azure-sdk-for-java/issues/9092 -->
  <Match>
    <Class name="com.azure.cosmos.implementation.QueryMetrics"/>
    <Method name="mergeQueryMetricsMap"/>
    <Bug pattern="RV_RETURN_VALUE_IGNORED_INFERRED"/>
  </Match>

  <!-- Bug: https://github.com/Azure/azure-sdk-for-java/issues/9093 -->
  <Match>
    <Class name="com.azure.cosmos.implementation.PathsHelper"/>
    <Method name="tryParsePathSegments"/>
    <Bug pattern="DLS_DEAD_LOCAL_STORE_OF_NULL"/>
  </Match>

  <Match>
    <Class name="com.azure.cosmos.implementation.encryption.AeadAes256CbcHmac256Algorithm"/>
    <Method name="encryptData"/>
    <Bug pattern="DLS_DEAD_LOCAL_STORE"/>
  </Match>

  <!-- Bug: https://github.com/Azure/azure-sdk-for-java/issues/9093 -->
  <Match>
    <Class name="com.azure.cosmos.implementation.QueryMetrics"/>
    <Method name="createFromDelimitedString"/>
    <Bug pattern="DLS_DEAD_LOCAL_STORE"/>
  </Match>

  <!-- Bug: https://github.com/Azure/azure-sdk-for-java/issues/9093 -->
  <Match>
    <Class name="com.azure.cosmos.implementation.ReplicationPolicy"/>
    <Method name="setMaxReplicaSetSize"/>
    <Bug pattern="DLS_DEAD_LOCAL_STORE"/>
  </Match>

  <!-- Bug: https://github.com/Azure/azure-sdk-for-java/issues/9093 -->
  <Match>
    <Class name="com.azure.cosmos.implementation.ResourceThrottleRetryPolicy"/>
    <Method name="shouldRetry"/>
    <Bug pattern="DLS_DEAD_LOCAL_STORE"/>
  </Match>

  <!-- Bug: https://github.com/Azure/azure-sdk-for-java/issues/9093 -->
  <Match>
    <Class name="com.azure.cosmos.implementation.ResourceTokenAuthorizationHelper"/>
    <Method name="getAuthorizationTokenUsingResourceTokens"/>
    <Bug pattern="DLS_DEAD_LOCAL_STORE"/>
  </Match>

  <!-- Bug: https://github.com/Azure/azure-sdk-for-java/issues/9093 -->
  <Match>
    <Class name="com.azure.cosmos.implementation.directconnectivity.GoneAndRetryWithRetryPolicy"/>
    <Method name="shouldRetry"/>
    <Bug pattern="DLS_DEAD_LOCAL_STORE"/>
  </Match>

  <!-- Bug: https://github.com/Azure/azure-sdk-for-java/issues/9093 -->
  <Match>
    <Class name="com.azure.cosmos.implementation.directconnectivity.StoreReader"/>
    <Method name="readFromStoreAsync"/>
    <Bug pattern="DLS_DEAD_LOCAL_STORE"/>
  </Match>

  <!-- Bug: https://github.com/Azure/azure-sdk-for-java/issues/9093 -->
  <Match>
    <Class name="com.azure.cosmos.implementation.routing.LocationCache"/>
    <Method name="anyEndpointsAvailable"/>
    <Bug pattern="DLS_DEAD_LOCAL_STORE"/>
  </Match>

  <!-- Bug: https://github.com/Azure/azure-sdk-for-java/issues/9093 -->
  <Match>
    <Class name="com.azure.cosmos.models.JsonSerializable"/>
    <Method name="getObjectByPath"/>
    <Bug pattern="DLS_DEAD_LOCAL_STORE"/>
  </Match>

  <!-- Bug: https://github.com/Azure/azure-sdk-for-java/issues/9094 -->
  <Match>
    <Class name="com.azure.cosmos.implementation.caches.AsyncCache"/>
    <Method name="getAsync"/>
    <Bug pattern="NP_LOAD_OF_KNOWN_NULL_VALUE"/>
  </Match>

  <!-- Bug: https://github.com/Azure/azure-sdk-for-java/issues/9050 -->
  <Match>
    <Class name="com.azure.cosmos.implementation.directconnectivity.rntbd.RntbdClientChannelPool"/>
    <Bug pattern="NP_LOAD_OF_KNOWN_NULL_VALUE"/>
  </Match>

  <!-- The static field sharedTransportClient is cleared using synchronized ref count mechanism -->
  <Match>
    <Class name="com.azure.cosmos.implementation.directconnectivity.SharedTransportClient"/>
    <Field name="sharedTransportClient"/>
    <Bug pattern="ST_WRITE_TO_STATIC_FROM_INSTANCE_METHOD"/>
  </Match>

  <!-- Bug: https://github.com/Azure/azure-sdk-for-java/issues/9095 -->
  <Match>
    <Class name="com.azure.cosmos.implementation.RxDocumentServiceRequest"/>
    <Field name="resourceFullName"/>
    <Bug pattern="UUF_UNUSED_FIELD"/>
  </Match>

  <!-- Bug: https://github.com/Azure/azure-sdk-for-java/issues/9095 -->
  <Match>
    <Class name="com.azure.cosmos.implementation.directconnectivity.AddressResolver$RefreshState"/>
    <Field name="resolutionResult"/>
    <Bug pattern="UUF_UNUSED_FIELD"/>
  </Match>

  <!-- Bug: https://github.com/Azure/azure-sdk-for-java/issues/9095 -->
  <Match>
    <Class name="com.azure.cosmos.implementation.directconnectivity.GlobalAddressResolver"/>
    <Field name="addressResolver"/>
    <Bug pattern="UUF_UNUSED_FIELD"/>
  </Match>

  <!-- Bug: https://github.com/Azure/azure-sdk-for-java/issues/9095 -->
  <Match>
    <Class name="com.azure.cosmos.implementation.directconnectivity.GlobalAddressResolver"/>
    <Field name="gatewayAddressCache"/>
    <Bug pattern="UUF_UNUSED_FIELD"/>
  </Match>

  <!-- Bug: https://github.com/Azure/azure-sdk-for-java/issues/9096 -->
  <Match>
    <Class name="com.azure.cosmos.models.SqlParameterList"/>
    <Method name="listIterator"/>
    <Bug pattern="IL_INFINITE_RECURSIVE_LOOP"/>
  </Match>

  <!-- False positive, IPartitionKeyComponent does not extend from Comparable -->
  <Match>
    <Class name="com.azure.cosmos.implementation.routing.IPartitionKeyComponent"/>
    <Bug pattern="CO_ABSTRACT_SELF"/>
  </Match>

  <!--Bug: https://github.com/Azure/azure-sdk-for-java/issues/9097 -->
  <Match>
    <Class name="com.azure.cosmos.implementation.directconnectivity.ConsistencyReader"/>
    <Method name="readAsync"/>
    <Bug pattern="DB_DUPLICATE_SWITCH_CLAUSES"/>
  </Match>

  <!--Bug: https://github.com/Azure/azure-sdk-for-java/issues/9097 -->
  <Match>
    <Class name="com.azure.cosmos.implementation.directconnectivity.HttpTransportClient"/>
    <Method name="prepareHttpMessage"/>
    <Bug pattern="DB_DUPLICATE_SWITCH_CLAUSES"/>
  </Match>

  <!-- Field is not initialized in Ctr but is set using setters -->
  <Match>
    <Class name="com.azure.cosmos.implementation.changefeed.ProcessorSettings"/>
    <Field name="maxItemCount"/>
    <Bug pattern="UWF_FIELD_NOT_INITIALIZED_IN_CONSTRUCTOR"/>
  </Match>


  <!-- Bug: https://github.com/Azure/azure-sdk-for-java/issues/9098 -->
  <Match>
    <Class name="com.azure.cosmos.implementation.directconnectivity.AddressResolver"/>
    <Method name="~(.*)\$(resolveAddressesAndIdentityAsync|null)\$(.*)"/>
    <Bug pattern="ES_COMPARING_STRINGS_WITH_EQ"/>
  </Match>

  <!-- Bug: https://github.com/Azure/azure-sdk-for-java/issues/9099 -->
  <Match>
    <Class name="com.azure.cosmos.implementation.RxDocumentServiceRequest"/>
    <Field name="entityId"/>
    <Bug pattern="UWF_UNWRITTEN_PUBLIC_OR_PROTECTED_FIELD"/>
  </Match>

  <!-- Bug: https://github.com/Azure/azure-sdk-for-java/issues/9100 -->
  <Match>
    <Class name="com.azure.cosmos.implementation.caches.RxPartitionKeyRangeCache"/>
    <Method name="~(.*)\$(tryGetRangeByPartitionKeyRangeId|null)\$(.*)"/>
    <Bug pattern="NP_NULL_PARAM_DEREF"/>
  </Match>

  <!-- Bug: https://github.com/Azure/azure-sdk-for-java/issues/9100 -->
  <Match>
    <Class name="com.azure.cosmos.implementation.directconnectivity.GatewayAddressCache"/>
    <Method name="getServerAddressesViaGatewayAsync"/>
    <Bug pattern="NP_NULL_PARAM_DEREF"/>
  </Match>

  <!-- Returning a new copy of the object is not necessary -->
  <Match>
    <Class name="com.azure.cosmos.implementation.RxDocumentServiceRequest"/>
    <Method name="getContentAsByteArray"/>
    <Bug pattern="EI_EXPOSE_REP"/>
  </Match>

  <!-- Returning a new copy of the object is not necessary -->
  <Match>
    <Class name="com.azure.cosmos.implementation.directconnectivity.StoreResponse"/>
    <Method name="getResponseBody"/>
    <Bug pattern="EI_EXPOSE_REP"/>
  </Match>

  <!-- Returning a new copy of the object is not necessary -->
  <Match>
    <Class name="com.azure.cosmos.implementation.directconnectivity.StoreResponse"/>
    <Method name="getResponseHeaderNames"/>
    <Bug pattern="EI_EXPOSE_REP"/>
  </Match>

  <!-- Returning a new copy of the object is not necessary -->
  <Match>
    <Class name="com.azure.cosmos.implementation.directconnectivity.StoreResponse"/>
    <Method name="getResponseHeaderValues"/>
    <Bug pattern="EI_EXPOSE_REP"/>
  </Match>

  <!-- Returning a new copy of the object is not necessary -->
  <Match>
    <Class name="com.azure.cosmos.encryption.EncryptionKeyUnwrapResult"/>
    <Method name="getDataEncryptionKey"/>
    <Bug pattern="EI_EXPOSE_REP"/>
  </Match>

  <!-- Returning a new copy of the object is not necessary -->
  <Match>
    <Class name="com.azure.cosmos.encryption.EncryptionKeyUnwrapResult"/>
    <Method name="getWrappedDataEncryptionKey"/>
    <Bug pattern="EI_EXPOSE_REP"/>
  </Match>

  <!-- Returning a new copy of the object is not necessary -->
  <Match>
    <Class name="com.azure.cosmos.encryption.DecryptionResult"/>
    <Method name="getEncryptedContent"/>
    <Bug pattern="EI_EXPOSE_REP"/>
  </Match>

  <!-- Returning a new copy of the object is not necessary -->
  <Match>
    <Class name="com.azure.cosmos.implementation.encryption.EncryptionProperties"/>
    <Method name="getEncryptedData"/>
    <Bug pattern="EI_EXPOSE_REP"/>
  </Match>

  <!-- Returning a new copy of the object is not necessary -->
  <Match>
    <Class name="com.azure.cosmos.implementation.encryption.EncryptionProperties"/>
    <Method name="&lt;init&gt;"/>
    <Bug pattern="EI_EXPOSE_REP2"/>
  </Match>

  <!-- Returning a new copy of the object is not necessary -->
  <Match>
    <Class name="com.azure.cosmos.encryption.EncryptionKeyUnwrapResult"/>
    <Method name="&lt;init&gt;"/>
    <Bug pattern="EI_EXPOSE_REP2"/>
  </Match>

  <!-- Returning a new copy of the object is not necessary -->
  <Match>
    <Class name="com.azure.cosmos.implementation.directconnectivity.StoreResponse"/>
    <Method name="&lt;init&gt;"/>
    <Bug pattern="EI_EXPOSE_REP2"/>
  </Match>

  <!-- Returning a new copy of the object is not necessary -->
  <Match>
    <Class name="com.azure.cosmos.encryption.EncryptionKeyWrapResult"/>
    <Method name="getWrappedDataEncryptionKey"/>
    <Bug pattern="EI_EXPOSE_REP2,EI_EXPOSE_REP"/>
  </Match>

  <!-- Returning a new copy of the object is not necessary -->
  <Match>
    <Class name="com.azure.cosmos.encryption.EncryptionKeyWrapResult"/>
    <Method name="getEncryptionKeyWrapMetadata"/>
    <Bug pattern="EI_EXPOSE_REP2,EI_EXPOSE_REP"/>
  </Match>

  <!-- Returning a new copy of the object is not necessary -->
  <Match>
    <Class name="com.azure.cosmos.encryption.EncryptionKeyWrapResult"/>
    <Method name="&lt;init&gt;"/>
    <Bug pattern="EI_EXPOSE_REP2"/>
  </Match>

  <!-- Returning a new copy of the object is not necessary -->
  <Match>
    <Class name="com.azure.cosmos.implementation.RxDocumentServiceRequest"/>
    <Method name="setContentBytes"/>
    <Bug pattern="EI_EXPOSE_REP2"/>
  </Match>

  <!-- Returning a new copy of the object is not necessary -->
  <Match>
    <Class name="com.azure.cosmos.implementation.ClientEncryptionKey"/>
    <Method name="getWrappedDataEncryptionKey"/>
    <Bug pattern="EI_EXPOSE_REP"/>
  </Match>

  <!-- Returning a new copy of the object is not necessary -->
  <Match>
    <Class name="com.azure.cosmos.implementation.ClientEncryptionKey"/>
    <Method name="setWrappedDataEncryptionKey"/>
    <Bug pattern="EI_EXPOSE_REP2"/>
  </Match>

  <!-- https://github.com/Azure/azure-sdk-for-java/issues/9102 -->
  <Match>
    <Class name="com.azure.cosmos.implementation.ItemOperations"/>
    <Method name="readManyAsync"/>
    <Bug pattern="UC_USELESS_OBJECT"/>
  </Match>

  <!-- https://github.com/Azure/azure-sdk-for-java/issues/9102 -->
  <Match>
    <Class name="com.azure.cosmos.implementation.RxDocumentClientImpl"/>
    <Method name="~(.*)\$(readMany|null)\$(.*)"/>
    <Bug pattern="UC_USELESS_OBJECT"/>
  </Match>

  <!-- Bug: https://github.com/Azure/azure-sdk-for-java/issues/9103 -->
  <Match>
    <Class name="com.azure.cosmos.implementation.directconnectivity.ServiceConfig"/>
    <Method name="&lt;init&gt;"/>
    <Bug pattern="ISC_INSTANTIATE_STATIC_CLASS"/>
  </Match>

  <!-- Super doesn't need to be cloned since it is Object -->
  <Match>
    <Class name="com.azure.cosmos.implementation.DocumentServiceRequestContext"/>
    <Bug pattern="CN_IDIOM_NO_SUPER_CALL"/>
  </Match>

  <!-- Super doesn't need to be cloned since it is Object -->
  <Match>
    <Class name="com.azure.cosmos.implementation.RxDocumentServiceRequest"/>
    <Bug pattern="CN_IDIOM_NO_SUPER_CALL"/>
  </Match>

  <!-- Exception is ignored by design which indicate that error while evaluating system information -->
  <Match>
    <Class name="com.azure.cosmos.implementation.ClientSideRequestStatistics$ClientSideRequestStatisticsSerializer"/>
    <Method name="serialize"/>
    <Bug pattern="DE_MIGHT_IGNORE"/>
  </Match>

  <!-- Exception is ignored by design which indicate that non-parsable id -->
  <Match>
    <Class name="com.azure.cosmos.implementation.ResourceId"/>
    <Method name="verify"/>
    <Bug pattern="DE_MIGHT_IGNORE"/>
  </Match>

  <!-- Bug: https://github.com/Azure/azure-sdk-for-java/issues/9104 -->
  <Match>
    <Class name="com.azure.cosmos.implementation.routing.StringPartitionKeyComponent"/>
    <Method name="writeForBinaryEncoding"/>
    <Bug pattern="INT_BAD_COMPARISON_WITH_SIGNED_BYTE"/>
  </Match>

  <!-- The Bug was reported because StringPartitionKeyComponent's hashCode() implementation is
        based only on the hashCode() method of it's member variable 'value'.
        This is valid since the StringPartitionKeyComponent has only one member variable so
        delegating to that member variable's hashCode is fine -->
  <Match>
    <Class name="com.azure.cosmos.implementation.routing.StringPartitionKeyComponent"/>
    <Bug pattern="HE_HASHCODE_USE_OBJECT_EQUALS"/>
  </Match>

  <!-- Bug: https://github.com/Azure/azure-sdk-for-java/issues/9046 -->
  <Match>
    <Class name="com.azure.cosmos.implementation.ResourceId"/>
    <Method name="equals"/>
    <Bug pattern="HE_EQUALS_USE_HASHCODE"/>
  </Match>

  <!-- Bug: https://github.com/Azure/azure-sdk-for-java/issues/9105 -->
  <Match>
    <Class name="com.azure.cosmos.implementation.ResourceId"/>
    <Method name="tryParse"/>
    <Bug pattern="BIT_SIGNED_CHECK"/>
  </Match>


  <!-- False positive, equals method is implemented correctly by using equality of member variables  -->
  <Match>
    <Class name="com.azure.cosmos.implementation.VectorSessionToken"/>
    <Method name="equals"/>
    <Bug pattern="EQ_UNUSUAL"/>
  </Match>

  <!-- False positive, equals method is implemented correctly by using equality of member variables  -->
  <Match>
    <Class name="com.azure.cosmos.implementation.routing.PartitionKeyInternal"/>
    <Method name="equals"/>
    <Bug pattern="EQ_UNUSUAL"/>
  </Match>

  <!-- False positive, equals method is implemented correctly by using equality of member variables  -->
  <Match>
    <Class name="com.azure.cosmos.implementation.clienttelemetry.ReportPayload"/>
    <Method name="equals"/>
    <Bug pattern="EQ_UNUSUAL"/>
  </Match>

  <!-- Bug: https://github.com/Azure/azure-sdk-for-java/issues/9106 -->
  <Match>
    <Class name="com.azure.cosmos.implementation.PathsHelper"/>
    <Method name="generatePathForNameBased"/>
    <Bug pattern="BC_VACUOUS_INSTANCEOF,SIO_SUPERFLUOUS_INSTANCEOF"/>
  </Match>

  <!-- Bug: https://github.com/Azure/azure-sdk-for-java/issues/9107 -->
  <Match>
    <Class name="com.azure.cosmos.ConnectionPolicy"/>
    <Field name="defaultPolicy"/>
    <Bug pattern="LI_LAZY_INIT_STATIC"/>
  </Match>

  <!-- Bug: https://github.com/Azure/azure-sdk-for-java/issues/9108 -->
  <Match>
    <Class name="com.azure.cosmos.implementation.changefeed.CancellationTokenSource"/>
    <Method name="close"/>
    <Bug pattern="UC_USELESS_VOID_METHOD"/>
  </Match>

  <!-- Bug: https://github.com/Azure/azure-sdk-for-java/issues/9109 -->
  <Match>
    <Class name="com.azure.cosmos.implementation.query.orderbyquery.OrderbyRowComparer"/>
    <Method name="compare"/>
    <Bug pattern="RV_NEGATING_RESULT_OF_COMPARETO"/>
  </Match>


  <!-- Bug: https://github.com/Azure/azure-sdk-for-java/issues/9110 -->
  <Match>
    <Class name="com.azure.cosmos.implementation.directconnectivity.Address"/>
    <Method name="isPrimary"/>
    <Bug pattern="NP_NULL_ON_SOME_PATH_FROM_RETURN_VALUE"/>
  </Match>

  <!-- Bug: https://github.com/Azure/azure-sdk-for-java/issues/9110 -->
  <Match>
    <Class name="com.azure.cosmos.implementation.query.OrderByContinuationToken"/>
    <Method name="getInclusive"/>
    <Bug pattern="NP_NULL_ON_SOME_PATH_FROM_RETURN_VALUE"/>
  </Match>

  <!-- Bug: https://github.com/Azure/azure-sdk-for-java/issues/9110 -->
  <Match>
    <Class name="com.azure.cosmos.implementation.query.QueryInfo"/>
    <Method name="hasSelectValue"/>
    <Bug pattern="NP_NULL_ON_SOME_PATH_FROM_RETURN_VALUE"/>
  </Match>

  <!-- Bug: https://github.com/Azure/azure-sdk-for-java/issues/9110 -->
  <Match>
    <Class name="com.azure.cosmos.implementation.routing.Range"/>
    <Method name="isMaxInclusive"/>
    <Bug pattern="NP_NULL_ON_SOME_PATH_FROM_RETURN_VALUE"/>
  </Match>

  <!-- Bug: https://github.com/Azure/azure-sdk-for-java/issues/9110 -->
  <Match>
    <Class name="com.azure.cosmos.implementation.routing.Range"/>
    <Method name="isMinInclusive"/>
    <Bug pattern="NP_NULL_ON_SOME_PATH_FROM_RETURN_VALUE"/>
  </Match>

  <Match>
    <Class name="com.azure.cosmos.implementation.encryption.CosmosDataEncryptionKeyProvider"/>
    <Method name="initialize"/>
    <Bug pattern="NP_NULL_ON_SOME_PATH_FROM_RETURN_VALUE"/>
  </Match>

  <!-- https://github.com/Azure/azure-sdk-for-java/issues/9179 -->
  <Match>
    <Class name="com.azure.cosmos.implementation.SessionContainer"/>
    <Method name="setSessionToken"/>
    <Bug pattern="RCN_REDUNDANT_NULLCHECK_WOULD_HAVE_BEEN_A_NPE"/>
  </Match>

  <!-- https://github.com/Azure/azure-sdk-for-java/issues/9179 -->
  <Match>
    <Class name="com.azure.cosmos.implementation.SessionContainer"/>
    <Method name="shouldUpdateSessionToken"/>
    <Bug pattern="RCN_REDUNDANT_NULLCHECK_WOULD_HAVE_BEEN_A_NPE"/>
  </Match>

  <!-- https://github.com/Azure/azure-sdk-for-java/issues/9179 -->
  <Match>
    <Class name="com.azure.cosmos.implementation.routing.MurmurHash3_128"/>
    <Method name="rotateLeft32"/>
    <Bug pattern="UPM_UNCALLED_PRIVATE_METHOD"/>
  </Match>


  <Match>
    <Class name="com.azure.cosmos.implementation.routing.UInt128"/>
    <Method name="compareTo"/>
    <Bug pattern="SA_FIELD_SELF_COMPARISON"/>
  </Match>

  <Match>
    <Class name="com.azure.cosmos.encryption.implementation.EncryptionProcessor"/>
    <Method name="decryptAndSerializeProperty"/>
    <Bug pattern="BC_UNCONFIRMED_CAST"/>
  </Match>

  <Match>
    <Class name="com.azure.cosmos.encryption.implementation.EncryptionProcessor"/>
    <Method name="encryptAndSerializeProperty"/>
    <Bug pattern="BC_UNCONFIRMED_CAST"/>
  </Match>
  <!-- Serializing a null value should return null to allow client to handle null cases
    consistently instead of injecting null payload behavior from the payload. -->
  <Match>
    <Class name="com.azure.data.schemaregistry.avro.SchemaRegistryAvroSerializer"/>
    <Method name="serialize"/>
    <Bug pattern="PZLA_PREFER_ZERO_LENGTH_ARRAYS"/>
  </Match>

  <!-- Exclude spotbug from non-shipping modules -->
  <Match>
    <Or>
      <Package name="com.azure.cosmos.benchmark"/>
      <Package name="com.azure.cosmos.examples"/>
      <Package name="com.azure.cosmos.examples.ChangeFeed"/>
      <Package name="com.azure.cosmos.rx.examples.multimaster"/>
      <Package name="com.azure.cosmos.rx.examples.multimaster.samples"/>
    </Or>
    <Bug pattern="JLM_JSR166_UTILCONCURRENT_MONITORENTER,
    NP_NULL_ON_SOME_PATH_FROM_RETURN_VALUE,
    NO_NOTIFY_NOT_NOTIFYALL,
    UC_USELESS_OBJECT,
    SIC_INNER_SHOULD_BE_STATIC,
    SIC_INNER_SHOULD_BE_STATIC_ANON,
    UWF_FIELD_NOT_INITIALIZED_IN_CONSTRUCTOR,
    NP_NULL_ON_SOME_PATH_FROM_RETURN_VALUE,
    BX_UNBOXING_IMMEDIATELY_REBOXED,
    MS_SHOULD_BE_FINAL,
    REC_CATCH_EXCEPTION,
    WA_NOT_IN_LOOP,
    MS_SHOULD_BE_FINAL,
    BC_UNCONFIRMED_CAST_OF_RETURN_VALUE,
    DLS_DEAD_LOCAL_STORE,
    IM_BAD_CHECK_FOR_ODD,
    RC_REF_COMPARISON,
    REC_CATCH_EXCEPTION"/>
  </Match>

  <!-- Exclude vendor-ed apache-commons types from spotbug -->
  <Match>
    <Class name="~com\.azure\.cosmos\.implementation\.apachecommons(.+)"/>
    <Bug pattern="BC_UNCONFIRMED_CAST_OF_RETURN_VALUE,
    IS2_INCONSISTENT_SYNC,
    BC_UNCONFIRMED_CAST_OF_RETURN_VALUE,
    SE_BAD_FIELD,
    SE_TRANSIENT_FIELD_NOT_RESTORED,
    ES_COMPARING_PARAMETER_STRING_WITH_EQ,
    PZLA_PREFER_ZERO_LENGTH_ARRAYS,
    DM_CONVERT_CASE"/>
  </Match>

  <!-- Exclude vendor-ed guava25 types from spotbug -->
  <Match>
    <Class name="~com\.azure\.cosmos\.implementation\.guava25(.+)"/>
    <Bug pattern="BC_BAD_CAST_TO_ABSTRACT_COLLECTION,
    BC_UNCONFIRMED_CAST,
    BC_UNCONFIRMED_CAST_OF_RETURN_VALUE,
    DLS_DEAD_LOCAL_STORE,
    DLS_DEAD_LOCAL_STORE_IN_RETURN,
    DMI_NONSERIALIZABLE_OBJECT_WRITTEN,
    DP_CREATE_CLASSLOADER_INSIDE_DO_PRIVILEGED,
    EQ_DOESNT_OVERRIDE_EQUALS,
    HE_EQUALS_NO_HASHCODE,
    HE_EQUALS_USE_HASHCODE,
    HE_HASHCODE_NO_EQUALS,
    HE_INHERITS_EQUALS_USE_HASHCODE,
    IA_AMBIGUOUS_INVOCATION_OF_INHERITED_OR_OUTER_METHOD,
    IS2_INCONSISTENT_SYNC,
    IT_NO_SUCH_ELEMENT,
    NM_SAME_SIMPLE_NAME_AS_INTERFACE,
    NP_LOAD_OF_KNOWN_NULL_VALUE,
    NP_NULL_ON_SOME_PATH_FROM_RETURN_VALUE,
    NS_NON_SHORT_CIRCUIT,
    PZLA_PREFER_ZERO_LENGTH_ARRAYS,
    RI_REDUNDANT_INTERFACES,
    RV_RETURN_VALUE_IGNORED_NO_SIDE_EFFECT,
    SA_FIELD_SELF_ASSIGNMENT,
    SE_BAD_FIELD,
    SE_COMPARATOR_SHOULD_BE_SERIALIZABLE,
    SE_INNER_CLASS,
    SE_NO_SERIALVERSIONID,
    SE_TRANSIENT_FIELD_NOT_RESTORED,
    SF_SWITCH_FALLTHROUGH,
    UC_USELESS_CONDITION,
    UMAC_UNCALLABLE_METHOD_OF_ANONYMOUS_CLASS,
    UWF_FIELD_NOT_INITIALIZED_IN_CONSTRUCTOR,
    UWF_UNWRITTEN_FIELD"/>
  </Match>

  <!-- Exclude vendor-ed com.fasterxml.uuid:java-uuid-generator types from spotbug -->
  <Match>
    <Class name="~com\.azure\.cosmos\.implementation\.uuid(.+)"/>
    <Bug pattern="CN_IDIOM_NO_SUPER_CALL,
    MS_PKGPROTECT,
    DM_CONVERT_CASE,
    MS_MUTABLE_COLLECTION_PKGPROTECT,
    RCN_REDUNDANT_NULLCHECK_OF_NONNULL_VALUE,
    SF_SWITCH_NO_DEFAULT,
    UCF_USELESS_CONTROL_FLOW,
    SE_COMPARATOR_SHOULD_BE_SERIALIZABLE,
    CI_CONFUSED_INHERITANCE,
    MS_SHOULD_BE_FINAL"/>
  </Match>

  <!-- Empty byte array is returned as null to reactor. Reactor transform null from Callable to downstream onComplete  -->
  <Match>
    <Class name="~com\.azure\.core\.http\.okhttp\.implementation\.OkHttpAsyncResponse(.*)"/>
    <Method name="~(.*)\$(getBodyAsByteArray|null)\$(.*)"/>
    <Bug pattern="PZLA_PREFER_ZERO_LENGTH_ARRAYS"/>
  </Match>

  <!-- Internal Avro Parser does read the blockCount field. Seems to be a false positive.  -->
  <Match>
    <Or>
      <Class name="com.azure.storage.internal.avro.implementation.schema.complex.AvroArraySchema"/>
      <Class name="com.azure.storage.internal.avro.implementation.schema.complex.AvroMapSchema"/>
      <Class name="com.azure.storage.internal.avro.implementation.schema.file.AvroBlockSchema"/>
    </Or>
    <Bug pattern="DLS_DEAD_LOCAL_STORE"/>
  </Match>

  <!-- Internal Avro Parser does check the types before casting. Seems to be a false positive.  -->
  <Match>
    <Class name="com.azure.storage.internal.avro.implementation.schema.AvroSchema"/>
    <Method name="getSchema"/>
    <Bug pattern="BC_UNCONFIRMED_CAST"/>
  </Match>

  <!-- FluxInputStream definitely throws an IOException since this.lastError is an IOException. -->
  <Match>
    <Class name="com.azure.storage.common.implementation.FluxInputStream"/>
    <Method name="read"/>
    <Bug pattern="BC_UNCONFIRMED_CAST_OF_RETURN_VALUE"/>
  </Match>

  <!-- This dead store is due to a deficiency in the Customization class. We need to reference the original return type but we have no use for it so we just comment it out -->
  <Match>
    <Class name="com.azure.storage.blob.models.Block"/>
    <Method name="getSize"/>
    <Bug pattern="DLS_DEAD_LOCAL_STORE"/>
  </Match>

  <!-- Exclude REC_CATCH_EXCEPTION and false positive error for management samples. All samples in management catch Exception instead of throw it. -->
  <Match>
    <Package name="~com\.azure\.resourcemanager(\.[^.]+)*\.samples(\.[^.]+)*"/>
    <Bug pattern="REC_CATCH_EXCEPTION,
                  RCN_REDUNDANT_NULLCHECK_WOULD_HAVE_BEEN_A_NPE,
                  RCN_REDUNDANT_NULLCHECK_OF_NONNULL_VALUE"/>
  </Match>

  <!-- Exclude BC_UNCONFIRMED_CAST_OF_RETURN_VALUE as false positive -->
  <Match>
    <Or>
      <Class name="com.azure.resourcemanager.resources.fluentcore.dag.TaskGroup"/>
      <Class name="com.azure.resourcemanager.resources.fluentcore.dag.TaskGroup$ProxyTaskGroupWrapper"/>
    </Or>
    <Bug pattern="BC_UNCONFIRMED_CAST_OF_RETURN_VALUE"/>
  </Match>

  <!-- Exclude NM_CLASS_NOT_EXCEPTION for all resource manager due to it is just naming -->
  <Match>
    <Class name="~com\.azure\.resourcemanager(\.[^.]+)*"/>
    <Bug pattern="NM_CLASS_NOT_EXCEPTION"/>
  </Match>

  <!-- Exclude for Resource Manager generated code -->
  <!-- NP_LOAD_OF_KNOWN_NULL_VALUE - Known issue in autorest of setting parameters when calling REST API -->
  <!-- SIC_INNER_SHOULD_BE_STATIC_ANON - Known issue in autorest of inner Enumeration for InputStream response -->
  <!-- UPM_UNCALLED_PRIVATE_METHOD - Known issue in autorest to generate method that might not be called -->
  <!-- SKIPPED_CLASS_TOO_BIG - Nothing we can do about this -->
  <!-- PZLA_PREFER_ZERO_LENGTH_ARRAYS - byte array will return null by generator -->
  <Match>
    <Or>
      <Class name="~com\.azure\.resourcemanager(\.[^.]+)*\.fluent\.([^.]+)Client"/>
      <Class name="~com\.azure\.resourcemanager(\.[^.]+)*\.implementation\.([^.]+)ClientImpl"/>
    </Or>
    <Bug pattern="NP_LOAD_OF_KNOWN_NULL_VALUE,SKIPPED_CLASS_TOO_BIG,UPM_UNCALLED_PRIVATE_METHOD"/>
  </Match>
  <Match>
    <Class name="~com\.azure\.resourcemanager(\.[^.]+)*\.fluent(\.[^.]+)*"/>
    <Bug pattern="PZLA_PREFER_ZERO_LENGTH_ARRAYS"/>
  </Match>
  <Match>
    <Class name="~com\.azure\.resourcemanager(\.[^.]+)*\.implementation\.([^.]+)ClientImpl([^.]*)"/>
    <Bug pattern="SIC_INNER_SHOULD_BE_STATIC_ANON"/>
  </Match>
  <Match>
    <And>
      <Class name="~com\.azure\.resourcemanager(\.[^.]+)*\.implementation\.([^.]+)Impl"/>
      <Or>
        <Method name="manager"/>
        <Method name="serviceClient"/>
      </Or>
    </And>
    <Bug pattern="UPM_UNCALLED_PRIVATE_METHOD"/>
  </Match>

  <!-- Exclude from spring related classes -->
  <Match>
    <And>
      <Or>
        <Class name="com.azure.spring.core.credential.resolver.AzureKeyCredentialResolver"/>
        <Class name="com.azure.spring.core.credential.resolver.AzureNamedKeyCredentialResolver"/>
        <Class name="com.azure.spring.core.credential.resolver.AzureSasCredentialResolver"/>
        <Class name="com.azure.spring.cloud.autoconfigure.storage.common.credential.StorageSharedKeyCredentialResolver" />
      </Or>
      <Method name="resolve"/>
    </And>
    <Bug pattern="BC_UNCONFIRMED_CAST"/>
  </Match>
  
  <Match>
    <Bug pattern="RCN_REDUNDANT_NULLCHECK_WOULD_HAVE_BEEN_A_NPE,
                  NP_LOAD_OF_KNOWN_NULL_VALUE,
                  RCN_REDUNDANT_NULLCHECK_OF_NONNULL_VALUE,
                  RCN_REDUNDANT_NULLCHECK_OF_NULL_VALUE"/>
  </Match>

  <Match>
<<<<<<< HEAD
    <Or>
      <Class name="com.azure.spring.integration.servicebus.queue.ServiceBusQueueTemplate$QueueMessageHandler"/> <!-- false positive -->
      <Class name="com.azure.spring.servicebus.core.topic.ServiceBusTopicTemplate$TopicMessageHandler"/> <!-- false positive -->
    </Or>
    <Method name="OnCloseSessionAsync"/>
    <Bug pattern="NM_METHOD_NAMING_CONVENTION"/>
  </Match>

  <Match>
=======
>>>>>>> 8c6650a2
    <Bug pattern="UWF_NULL_FIELD"/>
    <Class name="com.azure.spring.integration.endpoint.AbstractInboundChannelAdapter"/>
    <Or>
      <Field name="subscribeByGroupOperation"/>
      <Field name="subscribeOperation"/>
    </Or>
  </Match>

  <Match>
    <Class name="com.azure.spring.messaging.config.AzureListenerEndpointRegistrar"/>
    <Bug pattern="NP_NULL_ON_SOME_PATH"/>
  </Match>

  <Match>
    <Class name="com.azure.spring.integration.servicebus.com.azure.spring.eventhubs.support.converter.converter.ServiceBusMessageConverter"/>
    <Bug pattern="NP_NULL_ON_SOME_PATH_FROM_RETURN_VALUE"/>
  </Match>

  <Match>
    <Class name="com.azure.spring.autoconfigure.jms.AzureServiceBusJMSProperties"/>
    <Field name="pricingTier"/>
    <Bug pattern="UWF_FIELD_NOT_INITIALIZED_IN_CONSTRUCTOR"/>
  </Match>

  <Match>
    <Class name="com.azure.spring.keyvault.KeyVaultOperation" />
    <Field name="timer" />
    <Bug pattern="ST_WRITE_TO_STATIC_FROM_INSTANCE_METHOD"/>
  </Match>

  <!-- Field is initialized in postProcessEnvironment function -->
  <Match>
    <Class name="com.azure.spring.autoconfigure.unity.AbstractLegacyPropertyEnvironmentPostProcessor"/>
    <Field name="environment"/>
    <Bug pattern="UWF_FIELD_NOT_INITIALIZED_IN_CONSTRUCTOR"/>
  </Match>

  <!-- The transient fields are not used if deserialization happens. -->
  <Match>
    <Class name="com.azure.identity.implementation.MsalAuthenticationAccount"/>
    <Field name="authenticationRecord"/>
    <Bug pattern="SE_TRANSIENT_FIELD_NOT_RESTORED"/>
  </Match>

  <!-- These fields are designed to be not written. They are for deserializing. -->
  <Match>
    <Class name="com.azure.identity.implementation.LinuxKeyRingAccessor$GError"/>
    <Bug pattern="UWF_UNWRITTEN_FIELD"/>
  </Match>

  <!-- These fields use File Reader with default encoding, java 8 doesn't support passing in encoding type. -->
  <Match>
    <Class name="com.azure.identity.implementation.IntelliJCacheAccessor"/>
    <Or>
      <Method name="getIntellijServicePrincipalDetails"/>
      <Method name="getKdbxPassword"/>
      <Method name="getCredentialFromKdbx"/>
    </Or>
    <Bug pattern="DM_DEFAULT_ENCODING,
    REC_CATCH_EXCEPTION"/>
  </Match>

  <!-- The field is designed to be unread and for serialization purpose. -->
  <Match>
    <Class name="~com\.azure\.search\.documents\.indexes\.models\.(EdgeNGramTokenFilter|KeywordTokenizer|LuceneStandardTokenizer|NGramTokenFilter|SynonymMap)"/>
    <Bug pattern="URF_UNREAD_FIELD"/>
  </Match>

  <!-- Use static final ObjectMapper property to save the cost of ObjectMapper initialization. -->
  <Match>
    <Class name="com.azure.search.documents.SearchAsyncClient"/>
    <Bug pattern="SIC_INNER_SHOULD_BE_STATIC_ANON"/>
  </Match>

  <Match>
    <Class name="com.azure.core.experimental.serializer.JsonSerializer"/>
    <Bug pattern="NM_SAME_SIMPLE_NAME_AS_INTERFACE"/>
  </Match>

  <!-- Use the property to take the custom serializer from SearchClient. -->
  <Match>
    <Class name="~com\.azure\.search\.documents\.models\.(SearchResult|SuggestResult)"/>
    <Bug pattern="UWF_FIELD_NOT_INITIALIZED_IN_CONSTRUCTOR"/>
  </Match>

  <!-- Use abstract TypeReference class for serialize and deserialize API. -->
  <Match>
    <Class name="~com\.azure\.search\.documents\.models\.(SearchResult|SuggestResult)"/>
    <Bug pattern="SIC_INNER_SHOULD_BE_STATIC_ANON"/>
  </Match>

  <Match>
    <Or>
      <Class name="com.azure.core.serializer.json.jackson.JacksonJsonSerializer"/>
      <Class name="com.azure.core.serializer.json.gson.GsonJsonSerializer"/>
    </Or>
    <Bug pattern="SIC_INNER_SHOULD_BE_STATIC_ANON"/>
  </Match>
  <!-- Setup in Identity Test classes, required for the tests to work properly.-->
  <Match>
    <Class name="com.azure.identity.ClientCertificateCredentialTest"/>
    <Bug pattern="DMI_HARDCODED_ABSOLUTE_FILENAME"/>
  </Match>

  <Match>
    <Or>
      <Class name="com.azure.identity.implementation.IdentityClientTests"/>
      <Class name="com.azure.identity.implementation.SynchronizedAccessorTests"/>
    </Or>
    <Or>
      <Bug pattern="NP_NULL_ON_SOME_PATH_FROM_RETURN_VALUE"/> <!-- false positive -->
      <Bug pattern="UI_INHERITANCE_UNSAFE_GETRESOURCE"/>
    </Or>
  </Match>

  <Match>
    <Bug pattern="EI_EXPOSE_REP"/>
    <Class name="com.azure.core.implementation.AccessibleByteArrayOutputStream"/>
  </Match>

  <!-- EventGrid swagger naming -->
  <Match>
    <Or>
      <Class name="com.azure.messaging.eventgrid.implementation.models.CloudEvent"/>
      <Class name="com.azure.messaging.eventgrid.systemevents.AppConfigurationKeyValueDeletedEventData"/>
    </Or>
  </Match>
  <Bug pattern="NM_CONFUSING"/>

  <Match>
    <Class name="com.azure.ai.metricsadvisor.implementation.models.InfluxDBParameter"/>
    <Method name="getUserName"/>
    <Bug pattern="NM_CONFUSING"/>
  </Match>

  <!-- Disabling false positives in azure-core -->
  <!-- This Issue has been resolved as per spotbugs's recommended solution but the static checker still flags it, its a known issue with this rule. -->
  <Match>
    <Class name="com.azure.core.util.logging.ClientLogger"/>
    <Bug pattern="CRLF_INJECTION_LOGS"/>
  </Match>

  <!-- The predictable randomness doesn't expose any crucial detail in this case. -->
  <Match>
    <Class name="com.azure.core.http.policy.ExponentialBackoff"/>
    <Bug pattern="PREDICTABLE_RANDOM"/>
  </Match>

  <!-- In the default log level azure-core will not print the stack trace, but when the user opt-in for the lowest level log (DEBUG) we'll print it, which is expected. -->
  <Match>
    <Class name="com.azure.core.implementation.logging.DefaultLogger"/>
    <Bug pattern="INFORMATION_EXPOSURE_THROUGH_AN_ERROR_MESSAGE"/>
  </Match>

  <!-- False positives -->
  <Match>
    <Class name="com.azure.security.keyvault.jca.KeyVaultKeyStore"/>
    <Method name="getFilenames"/>
    <Bug pattern="RCN_REDUNDANT_NULLCHECK_OF_NONNULL_VALUE"/>
  </Match>
  <Match>
    <Class name="com.azure.security.keyvault.jca.implementation.utils.HttpUtil"/>
    <Method name="~(get|post)"/>
    <Bug pattern="RCN_REDUNDANT_NULLCHECK_WOULD_HAVE_BEEN_A_NPE"/>
  </Match>

  <!-- Returning a new copy of the object is not necessary for queuing system use cases.
  Client do not change content of message once message is created. Array copy would degrade the performance.
  https://github.com/Azure/azure-sdk-for-java/blob/master/sdk/core/azure-core-amqp/src/main/java/com/azure/core/amqp/models/AmqpMessageBody.java#L115 -->
  <Match>
    <Class name="com.azure.core.amqp.models.AmqpMessageBody"/>
    <Field name="data"/>
    <Bug pattern="EI_EXPOSE_REP"/>
  </Match>

   <!-- For BinaryData, copying array contents degrades performance. The data returned as byte array from BinaryData is expected to be copied by the call if mutability is desired. -->
  <Match>
    <Class name="com.azure.core.util.implementation.ByteArrayContent"/>
    <Field name="content"/>
    <Bug pattern="EI_EXPOSE_REP"/>
  </Match>


  <!-- Buffered responses are only used when we know the response body will be deserialized into a POJO. -->
  <!-- Given that we don't want to waste resources copying the array when we return it. -->
  <!-- Additionally, we don't need to copy the array when receiving it as the process to convert the response into an array -->
  <!-- it will be deeply copied. -->
  <Match>
    <Or>
      <Class name="com.azure.core.http.netty.implementation.NettyAsyncHttpBufferedResponse"/>
      <Class name="com.azure.core.http.okhttp.implementation.OkHttpAsyncBufferedResponse"/>
    </Or>
    <Bug pattern="EI_EXPOSE_REP2"/>
  </Match>

  <!-- Machine generated classes for MAA service generate spotBugs errors -->
  <Match>
    <Or>
      <Class name="~com.azure.security.attestation.implementation.models.*"/>
      <Class name="~com.azure.security.attestation.models.*+"/>
    </Or>
    <Or>
      <Bug pattern="PZLA_PREFER_ZERO_LENGTH_ARRAYS"/>
      <Bug pattern="UWF_FIELD_NOT_INITIALIZED_IN_CONSTRUCTOR"/>
    </Or>
  </Match>

  <!-- Generated implementation of Anomaly Detector is using an inline class -->
  <Match>
    <Class name="com.azure.ai.anomalydetector.implementation.AnomalyDetectorClientImpl"/>
    <Bug pattern="SIC_INNER_SHOULD_BE_STATIC_ANON"/>
  </Match>

  <!-- Some generated base clients in Purview Catalog do not send api-version -->
  <Match>
    <Class name="~com\.azure\.analytics\.purview\.catalog\.\w+BaseClient"/>
    <Bug pattern="URF_UNREAD_FIELD"/>
  </Match>

  <!-- Two clients in Confidential Ledger share the same builder resulting unused field in each  -->
  <Match>
    <Class name="~com\.azure\.security\.confidentialledger\.\w+BaseClient"/>
    <Bug pattern="URF_UNREAD_FIELD"/>
  </Match>

  <!-- This is a false positive. The type of TOptions is known because it is set
       in the constructor of the concrete class. -->
  <Match>
    <Class name="~com\.azure\.messaging\.eventhubs\.perf\.[\w]+Test"/>
    <Bug pattern="BC_UNCONFIRMED_CAST"/>
  </Match>

  <!-- We shouldn't return a zero-length array if null is provided to serialization/deserialization and clone methods. -->
  <Match>
    <Class name="com.azure.security.keyvault.keys.models.Base64UrlJsonDeserializer"/>
    <Method name="deserialize"/>
    <Bug pattern="PZLA_PREFER_ZERO_LENGTH_ARRAYS"/>
  </Match>
  <Match>
    <Class name="com.azure.security.keyvault.keys.models.ByteExtensions"/>
    <Method name="clone"/>
    <Bug pattern="PZLA_PREFER_ZERO_LENGTH_ARRAYS"/>
  </Match>

  <!-- If the ServiceVersion type doesn't implement Enum it would have already thrown an exception. -->
  <Match>
    <Class name="com.azure.core.test.implementation.AzureMethodSourceArgumentsProvider"/>
    <Method name="getServiceVersions"/>
    <Bug pattern="BC_UNCONFIRMED_CAST_OF_RETURN_VALUE"/>
  </Match>
</FindBugsFilter><|MERGE_RESOLUTION|>--- conflicted
+++ resolved
@@ -2334,7 +2334,6 @@
   </Match>
 
   <Match>
-<<<<<<< HEAD
     <Or>
       <Class name="com.azure.spring.integration.servicebus.queue.ServiceBusQueueTemplate$QueueMessageHandler"/> <!-- false positive -->
       <Class name="com.azure.spring.servicebus.core.topic.ServiceBusTopicTemplate$TopicMessageHandler"/> <!-- false positive -->
@@ -2344,8 +2343,6 @@
   </Match>
 
   <Match>
-=======
->>>>>>> 8c6650a2
     <Bug pattern="UWF_NULL_FIELD"/>
     <Class name="com.azure.spring.integration.endpoint.AbstractInboundChannelAdapter"/>
     <Or>
