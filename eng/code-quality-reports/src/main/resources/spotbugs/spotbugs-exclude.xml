<?xml version="1.0" encoding="UTF-8"?>

<FindBugsFilter>
  <!-- These existing KeyVault Attribute APIs return their super class rather than the actual type. -->
  <Match>
    <Class name="~com\.microsoft\.azure\.keyvault\.requests\.\w+Request"/>
    <Bug pattern="BC_UNCONFIRMED_CAST_OF_RETURN_VALUE"/>
  </Match>

  <!-- These keyvault models are already publicly released APIs with name matching the simple name of superclass -->
  <Match>
    <Class
        name="~com\.microsoft\.azure\.keyvault\.models\.(CertificateBundle|CertificateOperation|IssuerBundle|KeyBundle|SecretBundle)"/>
    <Bug pattern="NM_SAME_SIMPLE_NAME_AS_SUPERCLASS"/>
  </Match>

  <!-- Cryptographic algorithms are publicly released APIs with incorrect name casing. -->
  <Match>
    <Or>
      <Class name="~com\.microsoft\.azure\.keyvault\.cryptography\.algorithms\.(Aes|Rsa)(.+)"/>
      <Class name="~com\.microsoft\.azure\.keyvault\.cryptography\.(.+)Algorithm"/>
    </Or>
    <Method name="~(CreateDecryptor|CreateEncryptor)"/>
    <Bug pattern="NM_METHOD_NAMING_CONVENTION"/>
  </Match>

  <!-- KeyVaultKey.DecryptResultTransform and SignResultTransform were not created with the
  intention that a null could be passed in. In the original code, it would have thrown a
  NullReferenceException. -->
  <Match>
    <Class name="~com\.microsoft\.azure\.keyvault\.extensions\.KeyVaultKey\$[\w]+"/>
    <Bug pattern="NP_PARAMETER_MUST_BE_NONNULL_BUT_MARKED_AS_NULLABLE"/>
  </Match>

  <!-- Ignoring dropped exception and catch Exception because it existed in current SDK when migrated. -->
  <Match>
    <Class name="~com\.microsoft\.azure\.keyvault\.extensions\.CachingKeyResolver\$[0-9]+"/>
    <Method name="run"/>
    <Bug pattern="DE_MIGHT_IGNORE"/>
  </Match>

  <!-- Protected field already exists in the public API surface area even though it is unused. -->
  <Match>
    <Class name="com.microsoft.azure.keyvault.cryptography.EcKey"/>
    <Field name="defaultEncryptionAlgorithm"/>
    <Bug pattern="UUF_UNUSED_PUBLIC_OR_PROTECTED_FIELD"/>
  </Match>

  <!-- Defines native api, doesn't follow java style.-->
  <Match>
      <Class name="~com\.azure\.identity\.implementation\.WindowsCredentialApi(.+)"/>
      <Bug pattern="UUF_UNUSED_PUBLIC_OR_PROTECTED_FIELD,
      UWF_UNWRITTEN_PUBLIC_OR_PROTECTED_FIELD,
      NM_FIELD_NAMING_CONVENTION"/>
  </Match>

  <!-- Exception needs to be caught here.-->
  <Match>
      <Class name="~com\.azure\.identity\.implementation\.VisualStudioCacheAccessor"/>
      <Bug pattern="REC_CATCH_EXCEPTION"/>
  </Match>

  <!-- Exception needs to be caught here.-->
  <Match>
      <Class name="~com\.azure\.identity\.IntelliJCredential"/>
      <Bug pattern="REC_CATCH_EXCEPTION"/>
  </Match>

  <!-- Accesses native api, doesn't follow java style.-->
  <Match>
      <Class name="~com\.azure\.identity\.implementation\.LinuxKeyRingAccessor(.+)"/>
      <Bug pattern="UWF_UNWRITTEN_FIELD"/>
  </Match>

  <!-- Accesses native api, doesn't follow java style.-->
  <Match>
      <Class name="com.azure.identity.implementation.WindowsCredentialAccessor"/>
      <Bug pattern="NP_UNWRITTEN_PUBLIC_OR_PROTECTED_FIELD"/>
  </Match>

  <!-- Public field already exists in the public API surface. -->
  <Match>
    <Class name="com.microsoft.azure.batch.auth.BatchUserTokenCredentials"/>
    <Method name="username"/>
    <Bug pattern="NM_CONFUSING"/>
  </Match>

  <!-- These KeyVault classes are publicly released APIs that intentionally return null rather than an empty array. -->
  <Match>
    <Class name="~com\.microsoft\.azure\.keyvault\.(cryptography|models|webkey)\.[\w]+"/>
    <Bug pattern="PZLA_PREFER_ZERO_LENGTH_ARRAYS"/>
  </Match>

  <Match>
    <Class name="com.azure.core.util.Base64Url"/>
    <Bug pattern="PZLA_PREFER_ZERO_LENGTH_ARRAYS"/>
  </Match>

  <!-- Suppress non-null warning in the case that we change the code and it is possible for
  KeyVaultCredentials.getAuthenticationCredentials to return null. -->
  <Match>
    <Or>
      <Class name="com.azure.core.util.CoreUtils"/> <!-- false positive -->
      <Class name="com.microsoft.azure.keyvault.authentication.KeyVaultCredentials"/>
      <Class name="com.azure.storage.blob.FileTransferExample"/>
    </Or>
    <Bug pattern="RCN_REDUNDANT_NULLCHECK_OF_NONNULL_VALUE"/>
  </Match>

  <Match>
    <Or>
      <Class name="com.azure.core.util.CoreUtils"/> <!-- false positive -->
    </Or>
    <Bug pattern="RCN_REDUNDANT_NULLCHECK_OF_NULL_VALUE"/>
  </Match>

  <!-- These KeyVaultClientBase methods are made synchronous by blocking and waiting for a result. They do not return
  anything, so it can be ignored. -->
  <Match>
    <Class name="com.microsoft.azure.keyvault.implementation.KeyVaultClientBaseImpl"/>
    <Method name="~(purgeDeletedCertificate|purgeDeletedKey|purgeDeletedSecret|purgeDeletedStorageAccount)"/>
    <Bug pattern="RV_RETURN_VALUE_IGNORED_NO_SIDE_EFFECT"/>
  </Match>

  <!-- These autorest generated APIs for existing Azure SDK components supports Java 7. Suppressing error for using
  anonymous inner classes. -->
  <Match>
    <Class name="~com\.microsoft\.azure\.(.+)Impl"/>
    <Bug pattern="SIC_INNER_SHOULD_BE_STATIC_ANON"/>
  </Match>

  <!-- KeyVaultCredential values manipulated do not need to be localised. They are base64 encoded or URL encoded.-->
  <Match>
    <Class name="com.microsoft.azure.keyvault.authentication.KeyVaultCredentials"/>
    <Method name="~(extractChallenge|isValidChallenge|supportsMessageProtection)"/>
    <Bug pattern="DM_CONVERT_CASE"/>
  </Match>

  <!-- HTTP header, "content-type" is not localised. -->
  <Match>
    <Class name="com.microsoft.azure.keyvault.messagesecurity.HttpMessageSecurity"/>
    <Method name="unprotectResponse"/>
    <Bug pattern="DM_CONVERT_CASE"/>
  </Match>

  <!-- HTTP header, "ocp-date" is not localised. -->
  <Match>
    <Class name="com.microsoft.azure.batch.auth.BatchSharedKeyCredentialsInterceptor"/>
    <Method name="signHeader"/>
    <Bug pattern="DM_CONVERT_CASE"/>
  </Match>

  <!-- Known issue in autorest where it will generate a variable with a value of null.
  https://github.com/Azure/autorest.java/issues/324 -->
  <Match>
    <Or>
      <Class name="~com\.microsoft\.azure\.(.+)Impl"/>
      <Class name="~com\.azure\.(.+)Impl"/>
      <Class name="com.azure.core.util.CoreUtils"/>
    </Or>
    <Bug pattern="NP_LOAD_OF_KNOWN_NULL_VALUE"/>
  </Match>

  <!-- Public field already exists in the public API surface area even though no writes were seen to this public field.
    https://github.com/Azure/azure-sdk-for-java/blob/master/sdk/eventhubs/microsoft-azure-eventhubs/src/main/java/com/microsoft/azure/eventhubs/BatchOptions.java#L50
    https://github.com/Azure/azure-sdk-for-java/blob/master/sdk/eventhubs/microsoft-azure-eventhubs/src/main/java/com/microsoft/azure/eventhubs/BatchOptions.java#L57 -->
  <Match>
    <Class name="com.microsoft.azure.eventhubs.BatchOptions"/>
    <Field name="~(maxMessageSize|partitionKey)"/>
    <Bug pattern="UWF_UNWRITTEN_PUBLIC_OR_PROTECTED_FIELD"/>
  </Match>

  <!-- Public method already exists in the public API surface area even though it has confusing name.
    https://github.com/Azure/azure-sdk-for-java/blob/master/sdk/eventhubs/microsoft-azure-eventhubs/src/main/java/com/microsoft/azure/eventhubs/impl/MessageReceiver.java#L247
    https://github.com/Azure/azure-sdk-for-java/blob/master/sdk/eventhubs/microsoft-azure-eventhubs/src/main/java/com/microsoft/azure/eventhubs/impl/MessageReceiver.java#L251
    https://github.com/Azure/azure-sdk-for-java/blob/master/sdk/eventhubs/microsoft-azure-eventhubs/src/main/java/com/microsoft/azure/eventhubs/impl/MessagingFactory.java#L146 -->
  <Match>
    <Class name="~com\.microsoft\.azure\.eventhubs\.impl\.(MessageReceiver|MessagingFactory)"/>
    <Bug pattern="NM_CONFUSING"/>
  </Match>

  <!-- Returning a new copy of the object is not necessary
    https://github.com/Azure/azure-sdk-for-java/blob/master/sdk/eventhubs/microsoft-azure-eventhubs/src/main/java/com/microsoft/azure/eventhubs/EventHubRuntimeInformation.java#L62 -->
  <Match>
    <Class name="com.microsoft.azure.eventhubs.EventHubRuntimeInformation"/>
    <Method name="~(getPartitionIds|onConnectionInit)"/>
    <Bug pattern="EI_EXPOSE_REP,EI_EXPOSE_REP2"/>
  </Match>

  <!-- EventHubRuntimeInformation is populated by the service. There is no user input. Copying partitionId contents is
    not necessary.
    https://github.com/Azure/azure-sdk-for-java/blob/master/sdk/eventhubs/microsoft-azure-eventhubs/src/main/java/com/microsoft/azure/eventhubs/EventHubRuntimeInformation.java#L27 -->
  <Match>
    <Class name="com.microsoft.azure.eventhubs.EventHubRuntimeInformation"/>
    <Field name="partitionIds"/>
    <Bug pattern="EI_EXPOSE_REP2"/>
  </Match>

  <!-- Public field already exists in the public API surface area even though it should be final.
    https://github.com/Azure/azure-sdk-for-java/blob/master/sdk/eventhubs/microsoft-azure-eventhubs/src/main/java/com/microsoft/azure/eventhubs/impl/EventHubClientImpl.java#L41 -->
  <Match>
    <Class name="com.microsoft.azure.eventhubs.impl.EventHubClientImpl"/>
    <Field name="USER_AGENT"/>
    <Bug pattern="MS_SHOULD_BE_FINAL,UWF_NULL_FIELD"/>
  </Match>

  <!-- Values are initialized at runtime
    https://github.com/Azure/azure-sdk-for-java/blob/master/sdk/eventhubs/microsoft-azure-eventhubs/src/main/java/com/microsoft/azure/eventhubs/impl/EventHubClientImpl.java#L47 -->
  <Match>
    <Class name="com.microsoft.azure.eventhubs.impl.EventHubClientImpl"/>
    <Field name="~(sender|timer|underlyingFactory)"/>
    <Bug pattern="UWF_FIELD_NOT_INITIALIZED_IN_CONSTRUCTOR"/>
  </Match>

  <!-- Returning a new copy of the object is not necessary
    https://github.com/Azure/azure-sdk-for-java/blob/master/sdk/eventhubs/microsoft-azure-eventhubs/src/main/java/com/microsoft/azure/eventhubs/impl/ReplayableWorkItem.java#L35 -->
  <Match>
    <Class name="com.microsoft.azure.eventhubs.impl.ReplayableWorkItem"/>
    <Field name="amqpMessage"/>
    <Bug pattern="EI_EXPOSE_REP"/>
  </Match>

  <!-- Return value is fine to not check, if add, it will be a redundant step
    https://github.com/Azure/azure-sdk-for-java/blob/master/sdk/eventhubs/microsoft-azure-eventhubs/src/main/java/com/microsoft/azure/eventhubs/impl/FaultTolerantObject.java#L80
    https://github.com/Azure/azure-sdk-for-java/blob/master/sdk/eventhubs/microsoft-azure-eventhubs/src/main/java/com/microsoft/azure/eventhubs/impl/FaultTolerantObject.java#L123 -->
  <Match>
    <Class name="~com\.microsoft\.azure\.eventhubs\.impl\.FaultTolerantObject(\$(1|2))?"/>
    <Method name="~(onEvent|runOnOpenedObject|close)"/>
    <Bug pattern="RV_RETURN_VALUE_IGNORED_BAD_PRACTICE"/>
  </Match>

  <!-- Bytes array are designed to return null if it is null
    https://github.com/Azure/azure-sdk-for-java/blob/master/sdk/eventhubs/microsoft-azure-eventhubs/src/main/java/com/microsoft/azure/eventhubs/impl/EventDataImpl.java#L150
    https://github.com/Azure/azure-sdk-for-java/blob/master/sdk/eventhubs/microsoft-azure-eventhubs/src/main/java/com/microsoft/azure/eventhubs/impl/PartitionReceiverImpl.java#L278 -->
  <Match>
    <Class name="~com\.microsoft\.azure\.eventhubs\.impl\.(EventDataImpl|PartitionReceiverImpl)"/>
    <Method name="~(getBytes|getDesiredCapabilities)"/>
    <Bug pattern="PZLA_PREFER_ZERO_LENGTH_ARRAYS"/>
  </Match>

  <!-- TEMPORARY -->
  <Match>
    <Class name="com.azure.core.util.CoreUtils"/>
    <Bug pattern="PZLA_PREFER_ZERO_LENGTH_ARRAYS"/>
  </Match>

  <!-- EventHubClientImpl.USER_AGENT is public and can be set by consumers of the SDK to not be null.
  https://github.com/Azure/azure-sdk-for-java/blob/master/sdk/eventhubs/microsoft-azure-eventhubs/src/main/java/com/microsoft/azure/eventhubs/impl/ConnectionHandler.java#L88 -->
  <Match>
    <Class name="com.microsoft.azure.eventhubs.impl.ConnectionHandler"/>
    <Method name="onConnectionInit"/>
    <Bug pattern="UWF_NULL_FIELD"/>
  </Match>

  <!-- Unchecked cast already exists as inner class of a public class but they are logically correct so it can be ignored.
    https://github.com/Azure/azure-sdk-for-java/blob/master/eventhubs/data-plane/azure-eventhubs-eph/src/main/java/com/microsoft/azure/eventprocessorhost/PartitionManager.java#L323 -->
  <Match>
    <Class name="com.microsoft.azure.eventprocessorhost.PartitionManager$FinalException"/>
    <Method name="getInner"/>
    <Bug pattern="BC_UNCONFIRMED_CAST_OF_RETURN_VALUE"/>
  </Match>

  <!-- Even though volatile reference to an array exists in protected API surface area changing it will cause another public API surface to change.
    https://github.com/Azure/azure-sdk-for-java/blob/master/eventhubs/data-plane/azure-eventhubs-eph/src/main/java/com/microsoft/azure/eventprocessorhost/PartitionManager.java#L29 -->
  <Match>
    <Class name="com.microsoft.azure.eventprocessorhost.PartitionManager"/>
    <Field name="partitionIds"/>
    <Bug pattern="VO_VOLATILE_REFERENCE_TO_ARRAY"/>
  </Match>

  <!-- Unchecked cast already exists in the public API surface area, they are logically right, so it can be ignored.
    At AzureStorageCheckpointLeaseManager.java:[line 180,430,446,542,574]
      https://github.com/Azure/azure-sdk-for-java/blob/master/eventhubs/data-plane/azure-eventhubs-eph/src/main/java/com/microsoft/azure/eventprocessorhost/AzureStorageCheckpointLeaseManager.java#L180
    At InMemoryLeaseManager.java:[line 148,155,209,241,268]
      https://github.com/Azure/azure-sdk-for-java/blob/master/eventhubs/data-plane/azure-eventhubs-eph/src/main/java/com/microsoft/azure/eventprocessorhost/InMemoryLeaseManager.java#L155 -->
  <Match>
    <Class
        name="~com\.microsoft\.azure\.eventprocessorhost\.(AzureStorageCheckpointLeaseManager|InMemoryLeaseManager)"/>
    <Bug pattern="BC_UNCONFIRMED_CAST"/>
  </Match>

  <!-- Public inner class already exists in the public API surface area even though it should be static.
    At EventProcessorOptions.java:[lines 234-237]
      https://github.com/Azure/azure-sdk-for-java/blob/master/eventhubs/data-plane/azure-eventhubs-eph/src/main/java/com/microsoft/azure/eventprocessorhost/EventProcessorOptions.java#L234 -->
  <Match>
    <Class
        name="~com\.microsoft.azure\.eventprocessorhost\.EventProcessorOptions\$(EndOfStreamInitialPositionProvider|StartOfStreamInitialPositionProvider)"/>
    <Bug pattern="SIC_INNER_SHOULD_BE_STATIC"/>
  </Match>

  <!-- EventProcessorHost and ExceptionReceivedEventArgs are shipped with method in its public surface area.
    https://github.com/Azure/azure-sdk-for-java/blob/master/eventhubs/data-plane/azure-eventhubs-eph/src/main/java/com/microsoft/azure/eventprocessorhost/EventProcessorHost.java#L346 -->
  <Match>
    <Class name="com.microsoft.azure.eventprocessorhost.EventProcessorHost"/>
    <Method name="getHostName"/>
    <Bug pattern="NM_CONFUSING"/>
  </Match>

  <!-- Known issue in autorest where it will generate a variable with a value of null then use it in a not null check.
  https://github.com/Azure/autorest.java/issues/328 -->
  <Match>
    <Or>
      <Class name="~com\.microsoft\.azure\.batch\.protocol\.implementation\.[\w]+Impl"/>
    </Or>
    <Bug pattern="RCN_REDUNDANT_NULLCHECK_OF_NULL_VALUE"/>
  </Match>

  <Match>
    <Class name="com.microsoft.azure.batch.CreateTasksErrorException"/>
    <Or>
      <Field name="failureTaskList"/>
      <Field name="pendingTaskList"/>
    </Or>
    <Bug pattern="SE_BAD_FIELD"/>
  </Match>

  <!-- No need to implements cloneable. -->
  <Match>
    <Or>
      <Class name="com.azure.core.http.HttpPipelineNextPolicy"/>
      <Class name="com.azure.core.http.HttpRequest"/>
      <Class
          name="~com\.azure\.core\.auth\.credentials\.(MSIConfigurationForAppService|MSIConfigurationForVirtualMachine)"/>
    </Or>
    <Bug pattern="CN_IMPLEMENTS_CLONE_BUT_NOT_CLONEABLE"/>
  </Match>

  <!-- Uninitialized subscription property will be initialized on onSubscribe(). Spotbugs is unaware of reactor execution orders. -->
  <Match>
    <Class name="com.azure.core.util.FluxUtil"/>
    <Bug pattern="UWF_FIELD_NOT_INITIALIZED_IN_CONSTRUCTOR"/>
  </Match>

  <!-- The BaseURl and REST API treat NULL and EMPTY as different things. Necessary to keep NULL value. -->
  <Match>
    <Class name="~com\.azure\.core\.implementation\.(Base64Url|util\.CoreUtils|serializer\.HttpResponseDecodeData)"/>
    <Bug pattern="PZLA_PREFER_ZERO_LENGTH_ARRAYS"/>
  </Match>

  <!-- There is no need to make serializer or deserializer classes serializable. Suppress bugs related to these classes.
  -->
  <Match>
    <Class
        name="~com\.azure\.core\.implementation\.serializer\.jackson\.(AdditionalPropertiesDeserializer|AdditionalPropertiesSerializer|FlatteningDeserializer|FlatteningSerializer)"/>
    <Bug pattern="SE_NO_SERIALVERSIONID"/>
  </Match>

  <!-- The casting problems do not exist in Azure use cases -->
  <Match>
    <Class name="com.azure.core.implementation.TypeUtil"/>
    <Bug pattern="BC_UNCONFIRMED_CAST"/>
  </Match>

  <!-- These fields are designed to be not written. They are for deserializing. -->
  <Match>
    <Class name="com.azure.core.auth.credentials.AzureCliSubscription$UserInfo"/>
    <Bug pattern="UWF_UNWRITTEN_FIELD"/>
  </Match>

  <!-- These fields are designed to be not read. They are for deserializing. -->
  <Match>
    <Class name="com.azure.core.auth.credentials.AzureCliToken"/>
    <Bug pattern="URF_UNREAD_FIELD"/>
  </Match>

  <!-- These fields are designed to be not used. They are for deserializing. -->
  <Match>
    <Class name="~com\.azure\.core\.auth\.credentials\.(AzureCliToken|AzureCliSubscription)"/>
    <Bug pattern="UUF_UNUSED_FIELD"/>
  </Match>

  <!-- These fields are designed to be anonymous and not static. They are for letting the jackson serializer know what
  type to use. -->
  <Match>
    <Class name="com.azure.core.auth.credentials.AzureCliCredentials"/>
    <Bug pattern="SIC_INNER_SHOULD_BE_STATIC_ANON"/>
  </Match>

  <!-- These fields has checked null and initialized in the constructor. -->
  <Match>
    <Class name="com.azure.core.auth.credentials.AzureCliCredentials"/>
    <Bug pattern="UWF_FIELD_NOT_INITIALIZED_IN_CONSTRUCTOR"/>
  </Match>

  <!-- The fields are checked for null in the build method and throw exceptions if values for fields are not specified. -->
  <Match>
      <Class name="com.azure.identity.InteractiveBrowserCredentialBuilder"/>
      <Field name="port"/>
      <Bug pattern="UWF_FIELD_NOT_INITIALIZED_IN_CONSTRUCTOR"/>
  </Match>

  <!-- The major fields of poll strategy data subclass are non-serializable, and there is another design for serializing
  the class proposed. Suppress the warning for current design. -->
  <Match>
    <Class
        name="~com\.azure\.core\.management\.(CompletedPollStrategy\$CompletedPollStrategyData|ProvisioningStatePollStrategy\$ProvisioningStatePollStrategyData)"/>
    <Bug pattern="SE_NO_SERIALVERSIONID"/>
  </Match>

  <!-- The major fields of poll strategy data subclass are non-serializable, and there is another design for serializing
  the class proposed. Suppress the warning for current design. -->
  <Match>
    <Class
        name="~com\.azure\.core\.management\.implementation\.(CompletedPollStrategy\$CompletedPollStrategyData|ProvisioningStatePollStrategy\$ProvisioningStatePollStrategyData)"/>
    <Bug pattern="SE_BAD_FIELD"/>
  </Match>

  <!-- The checked field is always not null. -->
  <Match>
    <Class name="com.azure.core.management.implementation.AzureProxy"/>
    <Bug pattern="NP_NULL_PARAM_DEREF"/>
  </Match>

  <!-- The switch cases are encoded version of all SAS query parameters, which will further be appended to a request URL it seems like. A default case wouldn't make sense -->
  <Match>
    <Class name="com.microsoft.azure.storage.blob.SASQueryParameters"/>
    <Bug pattern="SF_SWITCH_NO_DEFAULT"/>
  </Match>

  <!-- The field is used in public Constructor. -->
  <Match>
    <Class name="com.microsoft.azure.storage.blob.RequestIDFactory$RequestIDPolicy"/>
    <Bug pattern="URF_UNREAD_FIELD"/>
  </Match>

  <!-- Exclude the files generated by auto rest -->
  <Match>
    <Package name="~com\.microsoft\.azure\.storage\.blob\.model(.+)"/>
  </Match>

  <!-- Exclude the confusing name bugs as it is designed to name the same as autorest. -->
  <Match>
    <Or>
      <Class name="com.azure.storage.blob.HttpGetterInfo"/>
      <Class name="com.azure.storage.blob.BlobProperties"/>
      <Class name="com.azure.storage.blob.BlobContainerProperties"/>
      <Class name="com.azure.storage.file.share.implementation.models.DirectoryCreateHeaders"/>
      <Class name="com.azure.storage.blob.implementation.models.BlobDownloadHeaders"/>
      <Class name="com.azure.storage.blob.models.BlobQueryHeaders"/>
    </Or>
    <Bug pattern="NM_CONFUSING"/>
  </Match>

  <!-- The public field already exists in the public API surface area -->
  <Match>
    <Class name="~com\.microsoft\.azure\.servicebus\.(TransactionContext|management\.ManagementClientConstants)"/>
    <Field name="~(MAX_DURATION|NULL_TXN)"/>
    <Bug pattern="MS_SHOULD_BE_FINAL"/>
  </Match>

  <!-- The HttpRequest fields are serializable. Flux<T> and HttpHeaders are able to serialize and deserialize. -->
  <Match>
    <Class name="com.azure.core.http.HttpRequest"/>
    <Bug pattern="SE_BAD_FIELD"/>
  </Match>

  <!-- The two values can still change in the future. Change it will be a breaking code change.-->
  <Match>
    <Class name="com.microsoft.azure.servicebus.MessageReceiver"/>
    <Bug pattern="DB_DUPLICATE_BRANCHES"/>
  </Match>

  <!-- The return value is ignored for purpose -->
  <Match>
    <Class name="~com\.microsoft\.azure\.servicebus\.primitives\.(AsyncUtil|RequestResponseLink\$InternalReceiver)"/>
    <Method name="~(completeFuture|completeFutureExceptionally|run|onReceiveComplete)"/>
    <Bug pattern="RV_RETURN_VALUE_IGNORED_BAD_PRACTICE"/>
  </Match>

  <!-- Unreachable Path -->
  <Match>
    <Class name="com.microsoft.azure.servicebus.primitives.RequestResponseLink$InternalSender"/>
    <Local name="encodedPair"/>
    <Bug pattern="NP_NULL_ON_SOME_PATH_EXCEPTION"/>
  </Match>

  <!-- The casting is correct, it is beyond the SpotBugs's ability to determine the correctness -->
  <Match>
    <Class name="com.microsoft.azure.servicebus.primitives.RequestResponseUtils"/>
    <Method name="encodeRuleDescriptionToMap"/>
    <Bug pattern="BC_UNCONFIRMED_CAST_OF_RETURN_VALUE"/>
  </Match>

  <!-- Bytes array are designed to return null if it is null -->
  <Match>
    <Class name="com.microsoft.azure.servicebus.Utils"/>
    <Method name="getDataFromMessageBody"/>
    <Bug pattern="PZLA_PREFER_ZERO_LENGTH_ARRAYS"/>
  </Match>

  <!-- Unstable implementation. It is in Service team's to-do-list -->
  <Match>
    <Class name="com.microsoft.azure.servicebus.primitives.CoreMessageReceiver"/>
    <Method name="onReceiveComplete"/>
    <Bug pattern="AT_OPERATION_SEQUENCE_ON_CONCURRENT_ABSTRACTION"/>
  </Match>

  <!-- Incorrect flagging, the surrounding hasValue() checks that get() isn't null -->
  <Match>
    <Class name="com.azure.core.http.rest.RestProxy"/>
    <Method name="endTracingSpan"/>
    <Bug pattern="NP_NULL_ON_SOME_PATH_FROM_RETURN_VALUE"/>
  </Match>

  <!-- Incorrect flagging, error will be thrown if value is null -->
  <Match>
      <Class name="com.azure.endtoend.identity.WebJobsIdentityTest"/>
      <Or>
          <Method name="testMSIEndpointWithSystemAssigned"/>
          <Method name="testMSIEndpointWithUserAssigned"/>
      </Or>
      <Bug pattern="NP_NULL_ON_SOME_PATH_FROM_RETURN_VALUE"/>
  </Match>

  <!-- Incorrect flagging, if the response is null a StorageException would have been thrown -->
  <Match>
    <Or>
      <Class name="com.azure.storage.blob.specialized.BlobInputStream"/>
      <Class name="com.azure.storage.file.share.StorageFileInputStream"/>
      <Class name="com.azure.storage.blob.specialized.BlobOutputStream$AppendBlobOutputStream"/>
      <Class name="com.azure.storage.queue.QueueServiceClient"/>
    </Or>
    <Bug pattern="NP_NULL_ON_SOME_PATH_FROM_RETURN_VALUE"/>
  </Match>

  <!-- Incorrect flagging, all the optional values can be null -->
  <Match>
    <Class name="com.azure.storage.blob.BlobClient"/>
    <Method name="downloadToFile"/>
    <Bug pattern="NP_NULL_PARAM_DEREF_ALL_TARGETS_DANGEROUS"/>
  </Match>

  <!-- Super doesn't need to be cloned since it is Object -->
  <Match>
    <Class name="com.azure.core.util.Configuration"/>
    <Bug pattern="CN_IDIOM_NO_SUPER_CALL"/>
  </Match>

  <!-- Jackson property setter method is private -->
  <Match>
    <Or>
      <Class name="com.azure.security.keyvault.secrets.models.DeletedSecret"/>
      <Class name="com.azure.security.keyvault.secrets.models.KeyVaultSecret"/>
      <Class name="com.azure.security.keyvault.secrets.models.SecretProperties"/>
      <Class name="com.azure.security.keyvault.keys.models.DeletedKey"/>
      <Class name="com.azure.security.keyvault.keys.cryptography.SecretKey"/>
      <Class name="com.azure.security.keyvault.keys.models.KeyVaultKey"/>
      <Class name="com.azure.security.keyvault.keys.models.KeyProperties"/>
      <Class name="com.azure.security.keyvault.certificates.models.DeletedCertificate"/>
      <Class name="com.azure.security.keyvault.certificates.models.Certificate"/>
      <Class name="com.azure.security.keyvault.certificates.models.CertificateProperties"/>
      <Class name="com.azure.security.keyvault.certificates.models.IssuerProperties"/>
      <Class name="com.azure.security.keyvault.certificates.models.CertificateIssuer"/>
      <Class name="com.azure.security.keyvault.certificates.models.CertificatePolicy"/>
      <Class name="com.azure.security.keyvault.certificates.models.LifetimeAction"/>
      <Class name="com.azure.security.keyvault.certificates.models.CertificateOperation"/>
    </Or>
    <Bug pattern="UPM_UNCALLED_PRIVATE_METHOD"/>
  </Match>

  <Match>
    <Or>
      <Class name="com.azure.core.util.polling.PollResponseJavaDocCodeSnippets"/>
      <Class name="com.azure.core.util.polling.PollerJavaDocCodeSnippets"/>
    </Or>
    <Bug pattern="NP_LOAD_OF_KNOWN_NULL_VALUE,NP_ALWAYS_NULL,UPM_UNCALLED_PRIVATE_METHOD"/>
  </Match>

  <!-- Field initialized by jackson property annotation -->
  <Match>
    <Class name="com.azure.security.keyvault.keys.models.webkey.JsonWebKey"/>
    <Bug pattern="UWF_FIELD_NOT_INITIALIZED_IN_CONSTRUCTOR"/>
  </Match>

  <!-- Bytes array are designed to return null if it is null -->
  <Match>
    <Or>
      <And>
        <Class name="com.azure.security.keyvault.keys.models.Base64UrlJsonDeserializer"/>
        <Method name="deserialize"/>
      </And>
      <And>
        <Class name="com.azure.security.keyvault.keys.models.ByteExtensions"/>
        <Method name="clone"/>
      </And>
      <And>
          <Class name="com.azure.security.keyvault.keys.models.KeyProperties"/>
          <Method name="decode"/>
      </And>
    </Or>
    <Bug pattern="PZLA_PREFER_ZERO_LENGTH_ARRAYS"/>
  </Match>


  <!-- Bytes array are designed to return null if it is null -->
  <Match>
    <Or>
      <And>
        <Class name="com.azure.security.keyvault.certificates.models.webkey.Base64UrlJsonDeserializer"/>
        <Method name="deserialize"/>
      </And>
      <And>
        <Class name="com.azure.security.keyvault.certificates.models.webkey.ByteExtensions"/>
        <Method name="clone"/>
      </And>
      <And>
        <Class name="com.azure.security.keyvault.certificates.models.CertificateProperties"/>
        <Method name="getX509Thumbprint"/>
      </And>
    </Or>
    <Bug pattern="PZLA_PREFER_ZERO_LENGTH_ARRAYS"/>
  </Match>
  <!-- It is fine to have un-used variables, unread fields, anonymous static inner classes in javadoc code samples. -->
  <Match>
    <Or>
      <Class name="~.*JavaDoc(CodeSnippets|CodeSamples|Samples)"/>
      <Class name="~.*ReadmeSamples"/>
      <Class name="com.azure.storage.blob.batch.ReadmeCodeSamples"/>
      <Class name="com.azure.storage.file.datalake.GetSetAccessControlExample"/>
    </Or>
    <Bug pattern="DLS_DEAD_LOCAL_STORE,
                  URF_UNREAD_FIELD,
                  SIC_INNER_SHOULD_BE_STATIC_ANON,
                  DLS_DEAD_LOCAL_STORE_SHADOWS_FIELD,
                  NP_NULL_PARAM_DEREF_ALL_TARGETS_DANGEROUS,
                  NP_NULL_ON_SOME_PATH_FROM_RETURN_VALUE"/>
  </Match>

  <!-- These methods are called, SpotBugs just can't see through the specific lambda and static class code -->
  <Match>
    <Or>
      <Class
          name="com.azure.data.appconfiguration.credentials.ConfigurationClientCredentials$AuthorizationHeaderProvider"/>
      <Class name="com.azure.messaging.eventhubs.EventData$SystemProperties"/>
      <Class name="com.azure.messaging.eventhubs.implementation.ReactorSender$WeightedDeliveryTag"/>
      <Class name="com.azure.identity.implementation.AuthorizationCodeListener"/>
    </Or>
    <Bug pattern="UPM_UNCALLED_PRIVATE_METHOD"/>
  </Match>

  <!-- This is a false positive. Exception is thrown and caught to map to a different type of exception-->
  <Match>
    <Or>
      <Class name="com.azure.messaging.eventhubs.PartitionPumpManager"/>
    </Or>
    <Bug pattern="REC_CATCH_EXCEPTION"/>
  </Match>

  <!-- Names defined in the service. -->
  <Match>
    <Class name="com.azure.data.appconfiguration.models.ConfigurationSetting"/>
    <Bug pattern="NM_CONFUSING"/>
  </Match>

  <!-- This is a false positive, it is possible for usingUserDelegation to be false. -->
  <Match>
    <Class name="com.azure.storage.blob.specialized.BlobServiceSasSignatureValues"/>
    <Bug pattern="UC_USELESS_CONDITION"/>
  </Match>

  <!-- This is a false positive, the subscribe method will be called before onNext, onCancelled, or onError. -->
  <Match>
    <Class name="com.azure.core.util.FluxUtil$1"/>
    <Bug pattern="UWF_FIELD_NOT_INITIALIZED_IN_CONSTRUCTOR"/>
  </Match>

  <!-- Retry thus does not throw.
    SharedTokenCacheCredential needs to catch any catch exception that gets thrown.-->
  <Match>
    <Or>
      <Class name="com.azure.identity.SharedTokenCacheCredential"/>
      <Class name="com.azure.identity.implementation.msalextensions.CacheLock"/>
    </Or>
    <Bug pattern="REC_CATCH_EXCEPTION"/>
  </Match>
  <!-- Return value not needed -->
  <Match>
    <Class name="com.azure.identity.implementation.msalextensions.cachepersister.windows.WindowsDPAPICacheProtector"/>
    <Bug pattern="RV_RETURN_VALUE_IGNORED_BAD_PRACTICE"/>
  </Match>

  <!-- Serializers define non-transient non-serializable instance field -->
  <Match>
    <Or>
      <Class name="com.azure.core.util.serializer.FlatteningSerializer"/>
      <Class name="com.azure.core.util.serializer.FlatteningDeserializer"/>
      <Class name="com.azure.core.util.serializer.AdditionalPropertiesSerializer"/>
      <Class name="com.azure.core.util.serializer.AdditionalPropertiesDeserializer"/>
    </Or>
    <Bug pattern="SE_BAD_FIELD"/>
  </Match>

  <!-- FIXME: spotbugs issues in core test packages -->
  <Match>
    <Or>
      <Package name="com.azure.core.test"/>
      <Package name="com.azure.core.test.implementation"/>
      <Package name="com.azure.core.test.http"/>
    </Or>
    <Bug pattern="DM_BOXED_PRIMITIVE_FOR_PARSING,
                  DM_CONVERT_CASE,
                  EC_UNRELATED_TYPES,
                  REC_CATCH_EXCEPTION,
                  DM_DEFAULT_ENCODING,
                  NP_NULL_ON_SOME_PATH_FROM_RETURN_VALUE,
                  RCN_REDUNDANT_NULLCHECK_WOULD_HAVE_BEEN_A_NPE,
                  UPM_UNCALLED_PRIVATE_METHOD"/>
  </Match>


  <!-- The field is read by parent class StorageOutputStream methods. -->
  <Match>
    <Class name="com.azure.storage.file.share.StorageFileOutputStream"/>
    <Bug pattern="URF_UNREAD_FIELD"/>
  </Match>

  <!-- Initial implementation of Storage Blob Batch is using an inline class -->
  <Match>
    <Class name="com.azure.storage.blob.batch.BlobBatchAsyncClient"/>
    <Bug pattern="SIC_INNER_SHOULD_BE_STATIC_ANON"/>
  </Match>

  <!-- Initial implementation of JacksonDeserializer is using an inline class-->
  <Match>
    <Class name="com.azure.core.implementation.serializer.jsonwrapper.jacksonwrapper.JacksonDeserializer"/>
    <Bug pattern="SIC_INNER_SHOULD_BE_STATIC_ANON"/>
  </Match>

  <!-- Implementation name confusing with public API name and non-public API -->
  <Match>
    <Or>
      <Class name="com.azure.core.implementation.http.UrlBuilder"/>
      <Class name="com.azure.storage.blob.implementation.models.AppendBlobAppendBlockFromUrlHeaders"/>
      <Class name="com.azure.storage.file.share.implementation.models.FileGetPropertiesHeaders"/>
    </Or>
    <Bug pattern="NM_CONFUSING"/>
  </Match>

    <!-- Incorrect flagging, there is already switchIfEmpty operator applied in the upstream to throw error on empty -->
  <Match>
    <Class name="com.azure.core.util.polling.DefaultSyncPoller"/>
    <Method name="getFinalResult"/>
    <Bug pattern="NP_NULL_ON_SOME_PATH_FROM_RETURN_VALUE"/>
  </Match>

  <!-- Incorrect flagging, there is already switchIfEmpty operator applied in the upstream to throw error on empty -->
  <Match>
    <Class name="com.azure.core.util.polling.DefaultSyncPoller"/>
    <Method name="poll"/>
    <Bug pattern="NP_NULL_ON_SOME_PATH_FROM_RETURN_VALUE"/>
  </Match>

  <!-- Incorrect flagging, there is already switchIfEmpty operator applied in the upstream to throw error on empty -->
  <Match>
    <Class name="com.azure.core.util.polling.DefaultSyncPoller"/>
    <Method name="waitForCompletion"/>
    <Bug pattern="NP_NULL_ON_SOME_PATH_FROM_RETURN_VALUE"/>
  </Match>

  <!-- Incorrect flagging, there is already switchIfEmpty operator applied in the upstream to throw error on empty -->
  <Match>
    <Class name="com.azure.core.util.polling.DefaultSyncPoller"/>
    <Method name="waitUntil"/>
    <Bug pattern="NP_NULL_ON_SOME_PATH_FROM_RETURN_VALUE"/>
  </Match>

    <!-- Incorrect flagging, there is already switchIfEmpty operator applied in the upstream to throw error on empty -->
  <Match>
    <Class name="com.azure.core.util.polling.PollingContext"/>
    <Method name="clone"/>
    <Bug pattern="CN_IMPLEMENTS_CLONE_BUT_NOT_CLONEABLE"/>
  </Match>

  <Match>
    <Or>
      <Class name="com.azure.core.util.paging.PagedFluxCoreJavaDocCodeSnippets"/>
    </Or>
    <Bug pattern="NP_LOAD_OF_KNOWN_NULL_VALUE,
    SIC_INNER_SHOULD_BE_STATIC_ANON,
    UMAC_UNCALLABLE_METHOD_OF_ANONYMOUS_CLASS,
    NP_BOOLEAN_RETURN_NULL"/>
  </Match>

  <!-- Disable some spotbugs rules on perf-tests -->
  <Match>
    <Or>
      <Package name="com.azure.storage.blob.perf"/>
      <Package name="com.azure.storage.blob.perf.core"/>
    </Or>
    <Bug pattern="BC_UNCONFIRMED_CAST, DM_EXIT, RCN_REDUNDANT_NULLCHECK_WOULD_HAVE_BEEN_A_NPE"/>
  </Match>

  <!-- StringUtils.strip can return NULL so the NULL check is required -->
  <Match>
    <Class name="com.azure.cosmos.implementation.PathsHelper"/>
    <Method name="parsePathSegments"/>
    <Bug pattern="RCN_REDUNDANT_NULLCHECK_OF_NONNULL_VALUE"/>
  </Match>

  <Match>
    <Class name="com.azure.cosmos.implementation.encryption.AeadAes256CbcHmac256Algorithm"/>
    <Method name="decryptData"/>
    <Bug pattern="RCN_REDUNDANT_NULLCHECK_OF_NONNULL_VALUE"/>
  </Match>

  <Match>
    <Class name="com.azure.cosmos.implementation.encryption.AeadAes256CbcHmac256Algorithm"/>
    <Method name="encryptData"/>
    <Bug pattern="RCN_REDUNDANT_NULLCHECK_OF_NONNULL_VALUE"/>
  </Match>


  <Match>
    <Class name="com.azure.cosmos.implementation.encryption.SecurityUtility"/>
    <Method name="getSHA256Hash"/>
    <Bug pattern="RCN_REDUNDANT_NULLCHECK_OF_NONNULL_VALUE"/>
  </Match>

  <!-- Suppress false positive, there is no null in the flagged code -->
  <Match>
    <Class name="com.azure.cosmos.implementation.TestConfigurations"/>
    <Method name="loadFromPathIfExists"/>
    <Bug pattern="RCN_REDUNDANT_NULLCHECK_OF_NONNULL_VALUE,REC_CATCH_EXCEPTION"/>
  </Match>

  <!-- ClassLoader::getResourceAsStream can return null, ref: https://docs.oracle.com/javase/8/docs/technotes/guides/lang/resources.html -->
  <Match>
    <Class name="com.azure.cosmos.implementation.directconnectivity.RntbdTransportClient$Options$Builder"/>
    <Bug pattern="RCN_REDUNDANT_NULLCHECK_OF_NONNULL_VALUE"/>
  </Match>

  <!-- Tracking work-item: https://github.com/Azure/azure-sdk-for-java/issues/9037 -->
  <Match>
    <Or>
      <Class name="com.azure.cosmos.ClientSideRequestStatistics"/>
      <Class name="com.azure.cosmos.models.CosmosItemResponse"/>
    </Or>
    <Bug pattern="IS2_INCONSISTENT_SYNC"/>
  </Match>

  <!-- The following two suggestion for _static_ inner class is suppressed,
       first method is 1 line and second one is ~4 lines, doesn't worth a dedicated class.
    -->
  <Match>
    <Class name="com.azure.cosmos.implementation.routing.LocationCache"/>
    <Method name="markEndpointUnavailable"/>
    <Bug pattern="SIC_INNER_SHOULD_BE_STATIC_ANON"/>
  </Match>

  <Match>
    <Class name="com.azure.cosmos.implementation.DatabaseAccount"/>
    <Method name="getQueryEngineConfiguration"/>
    <Bug pattern="SIC_INNER_SHOULD_BE_STATIC_ANON"/>
  </Match>

  <!-- This code smells, created an issue: https://github.com/Azure/azure-sdk-for-java/issues/9039 -->
  <Match>
    <Class name="com.azure.cosmos.implementation.directconnectivity.GoneAndRetryWithRetryPolicy" />
    <Method name="shouldRetry"/>
    <Bug pattern="RCN_REDUNDANT_NULLCHECK_WOULD_HAVE_BEEN_A_NPE"/>
  </Match>

  <!-- DB is retrieved synchronously (Flux::block()) after creating it, so no chance of null  -->
  <Match>
    <Class name="com.azure.cosmos.implementation.DatabaseForTest" />
    <Method name="create"/>
    <Bug pattern="NP_NULL_ON_SOME_PATH_FROM_RETURN_VALUE"/>
  </Match>

  <!-- Issue: https://github.com/Azure/azure-sdk-for-java/issues/9041 -->
  <Match>
    <Class name="com.azure.cosmos.implementation.RxGatewayStoreModel" />
    <Bug pattern="NP_NULL_ON_SOME_PATH"/>
  </Match>

  <!-- Issue: https://github.com/Azure/azure-sdk-for-java/issues/9044 -->
  <Match>
    <Class name="com.azure.cosmos.implementation.RxGatewayStoreModel"/>
    <Method name="validateOrThrow"/>
    <Bug pattern="DM_DEFAULT_ENCODING"/>
  </Match>

  <!-- The in-memory map is not serializable, given value is of type IServerIdentity which is not serializable -->
  <Match>
    <Class name="com.azure.cosmos.implementation.routing.InMemoryCollectionRoutingMap$MinPartitionKeyPairComparator"/>
    <Bug pattern="SE_COMPARATOR_SHOULD_BE_SERIALIZABLE"/>
  </Match>

  <!-- The following 3 suppression are valid, the types uses default value if parse fails  -->
  <Match>
    <Class name="com.azure.cosmos.implementation.Configs"/>
    <Method name="getIntValue"/>
    <Bug pattern="DM_BOXED_PRIMITIVE_FOR_PARSING"/>
  </Match>

  <Match>
    <Class name="com.azure.cosmos.implementation.Integers"/>
    <Method name="tryParse"/>
    <Bug pattern="DM_BOXED_PRIMITIVE_FOR_PARSING"/>
  </Match>

  <Match>
    <Class name="com.azure.cosmos.implementation.Longs"/>
    <Method name="tryParse"/>
    <Bug pattern="DM_BOXED_PRIMITIVE_FOR_PARSING"/>
  </Match>

  <!-- Issue: https://github.com/Azure/azure-sdk-for-java/issues/9048 -->
  <Match>
    <Class name="com.azure.cosmos.models.ModelBridgeInternal"/>
    <Method name="toDatabaseAccount"/>
    <Bug pattern="DM_BOXED_PRIMITIVE_FOR_PARSING"/>
  </Match>


  <!-- Extra null check is for assertion -->
  <Match>
    <Class name="com.azure.cosmos.implementation.directconnectivity.AddressResolver"/>
    <Method name="~(.*)\$(resolveAddressesAndIdentityAsync|null)\$(.*)"/>
    <Bug pattern="RCN_REDUNDANT_NULLCHECK_OF_NULL_VALUE"/>
  </Match>

  <!-- Issue: https://github.com/Azure/azure-sdk-for-java/issues/9050 -->
  <Match>
    <Class name="com.azure.cosmos.implementation.directconnectivity.rntbd.RntbdClientChannelPool"/>
    <Bug pattern="RCN_REDUNDANT_NULLCHECK_OF_NULL_VALUE"/>
  </Match>

  <!-- Code is doing DCL, this needs to be evaluated
   https://www.cs.umd.edu/~pugh/java/memoryModel/DoubleCheckedLocking.html
   Issue: https://github.com/Azure/azure-sdk-for-java/issues/9054
   -->
  <Match>
    <Class name="com.azure.cosmos.models.CosmosItemResponse"/>
    <Method name="getItem"/>
    <Bug pattern="RCN_REDUNDANT_NULLCHECK_OF_NULL_VALUE"/>
  </Match>

  <!-- Fallthrough is by design -->
  <Match>
    <Class name="com.azure.cosmos.implementation.routing.MurmurHash3_32"/>
    <Method name="hash"/>
    <Bug pattern="SF_SWITCH_FALLTHROUGH"/>
  </Match>

  <!-- Suppress URF_UNREAD_FIELD, the fields are read but during serialization -->
  <Match>
    <Class name="com.azure.cosmos.ClientSideRequestStatistics$AddressResolutionStatistics"/>
    <Field name="endTimeUTC"/>
    <Bug pattern="URF_UNREAD_FIELD"/>
  </Match>

  <!-- Suppress URF_UNREAD_FIELD, the fields are read but during serialization -->
  <Match>
    <Class name="com.azure.cosmos.ClientSideRequestStatistics$AddressResolutionStatistics"/>
    <Field name="startTimeUTC"/>
    <Bug pattern="URF_UNREAD_FIELD"/>
  </Match>

  <!-- Suppress URF_UNREAD_FIELD, the fields are read but during serialization -->
  <Match>
    <Class name="com.azure.cosmos.ClientSideRequestStatistics$AddressResolutionStatistics"/>
    <Field name="targetEndpoint"/>
    <Bug pattern="URF_UNREAD_FIELD"/>
  </Match>

  <!-- Suppress URF_UNREAD_FIELD, the fields are read but during serialization -->
  <Match>
    <Class name="com.azure.cosmos.ClientSideRequestStatistics$StoreResponseStatistics"/>
    <Field name="requestResourceType"/>
    <Bug pattern="URF_UNREAD_FIELD"/>
  </Match>

  <!-- Suppress URF_UNREAD_FIELD, the field is read but during serialization -->
  <Match>
    <Class name="com.azure.cosmos.ClientSideRequestStatistics$StoreResponseStatistics"/>
    <Field name="requestResponseTimeUTC"/>
    <Bug pattern="URF_UNREAD_FIELD"/>
  </Match>

  <!-- Suppress URF_UNREAD_FIELD, the field is read but during serialization -->
  <Match>
    <Class name="com.azure.cosmos.ClientSideRequestStatistics$StoreResponseStatistics"/>
    <Field name="storeResult"/>
    <Bug pattern="URF_UNREAD_FIELD"/>
  </Match>

  <!-- Suppress URF_UNREAD_FIELD, the field is read but during serialization -->
  <Match>
    <Class name="com.azure.cosmos.implementation.RequestTimeline$Event"/>
    <Field name="durationInMicroSec"/>
    <Bug pattern="URF_UNREAD_FIELD"/>
  </Match>

  <!-- The entire class is unused. Bug: https://github.com/Azure/azure-sdk-for-java/issues/9075 -->
  <Match>
    <Class name="com.azure.cosmos.implementation.changefeed.implementation.RemainingWorkEstimatorImpl"/>
    <Bug pattern="URF_UNREAD_FIELD"/>
  </Match>

  <!-- serviceConfigReader type is not used, but comment seems this is be used in future updates -->
  <Match>
    <Class name="com.azure.cosmos.implementation.directconnectivity.GlobalAddressResolver"/>
    <Field name="serviceConfigReader"/>
    <Bug pattern="URF_UNREAD_FIELD"/>
  </Match>

  <!-- gatewayAddressCache also seems associated with serviceConfigReader suppressed previously -->
  <Match>
    <Class name="com.azure.cosmos.implementation.directconnectivity.GlobalAddressResolver"/>
    <Field name="gatewayAddressCache"/>
    <Bug pattern="URF_UNREAD_FIELD"/>
  </Match>

  <!-- addressResolver also seems associated with serviceConfigReader suppressed previously -->
  <Match>
    <Class name="com.azure.cosmos.implementation.directconnectivity.GlobalAddressResolver"/>
    <Field name="addressResolver"/>
    <Bug pattern="URF_UNREAD_FIELD"/>
  </Match>

  <!-- Bug: https://github.com/Azure/azure-sdk-for-java/issues/9076 -->
  <Match>
    <Class name="com.azure.cosmos.implementation.directconnectivity.StoreClientFactory"/>
    <Field name="maxConcurrentConnectionOpenRequests"/>
    <Bug pattern="URF_UNREAD_FIELD"/>
  </Match>

  <!-- Bug: https://github.com/Azure/azure-sdk-for-java/issues/9076 -->
  <Match>
    <Class name="com.azure.cosmos.implementation.directconnectivity.StoreClientFactory"/>
    <Field name="requestTimeout"/>
    <Bug pattern="URF_UNREAD_FIELD"/>
  </Match>

  <!-- Bug: https://github.com/Azure/azure-sdk-for-java/issues/9076 -->
  <Match>
    <Class name="com.azure.cosmos.implementation.directconnectivity.StoreClientFactory"/>
    <Field name="enableTransportClientSharing"/>
    <Bug pattern="URF_UNREAD_FIELD"/>
  </Match>

  <!-- Suppress URF_UNREAD_FIELD, the field is read but during serialization -->
  <Match>
    <Class name="com.azure.cosmos.implementation.directconnectivity.rntbd.RntbdResponseHeaders"/>
    <Field name="indexTermsGenerated"/>
    <Bug pattern="URF_UNREAD_FIELD"/>
  </Match>

  <!-- Suppress URF_UNREAD_FIELD, the field is read but during serialization -->
  <Match>
    <Class name="com.azure.cosmos.implementation.directconnectivity.rntbd.RntbdResponseHeaders"/>
    <Field name="queriesPerformed"/>
    <Bug pattern="URF_UNREAD_FIELD"/>
  </Match>

  <!-- Suppress URF_UNREAD_FIELD, the field is read but during serialization -->
  <Match>
    <Class name="com.azure.cosmos.implementation.directconnectivity.rntbd.RntbdResponseHeaders"/>
    <Field name="readsPerformed"/>
    <Bug pattern="URF_UNREAD_FIELD"/>
  </Match>

  <!-- Suppress URF_UNREAD_FIELD, the field is read but during serialization -->
  <Match>
    <Class name="com.azure.cosmos.implementation.directconnectivity.rntbd.RntbdResponseHeaders"/>
    <Field name="scriptsExecuted"/>
    <Bug pattern="URF_UNREAD_FIELD"/>
  </Match>

  <!-- Suppress URF_UNREAD_FIELD, the field is read but during serialization -->
  <Match>
    <Class name="com.azure.cosmos.implementation.directconnectivity.rntbd.RntbdResponseHeaders"/>
    <Field name="writesPerformed"/>
    <Bug pattern="URF_UNREAD_FIELD"/>
  </Match>

  <!-- This field is set to false as of today, looks like the field it left for future enhancement -->
  <Match>
    <Class name="com.azure.cosmos.implementation.query.DefaultDocumentQueryExecutionContext"/>
    <Field name="isContinuationExpected"/>
    <Bug pattern="URF_UNREAD_FIELD"/>
  </Match>

  <!-- Bug: https://github.com/Azure/azure-sdk-for-java/issues/9077 -->
  <Match>
    <Class name="com.azure.cosmos.implementation.query.PipelinedDocumentQueryExecutionContext"/>
    <Field name="correlatedActivityId"/>
    <Bug pattern="URF_UNREAD_FIELD"/>
  </Match>

  <!-- Bug: https://github.com/Azure/azure-sdk-for-java/issues/9078 -->
  <Match>
    <Class name="com.azure.cosmos.implementation.directconnectivity.rntbd.RntbdRequestHeaders"/>
    <Method name="addResourceIdOrPathHeaders"/>
    <Bug pattern="SF_SWITCH_NO_DEFAULT"/>
  </Match>

  <!-- Bug: https://github.com/Azure/azure-sdk-for-java/issues/9078 -->
  <Match>
    <Class name="com.azure.cosmos.implementation.routing.MurmurHash3_32"/>
    <Method name="hash"/>
    <Bug pattern="SF_SWITCH_NO_DEFAULT"/>
  </Match>

  <!-- Bug: https://github.com/Azure/azure-sdk-for-java/issues/9078 -->
  <Match>
    <Class name="com.azure.cosmos.implementation.routing.PartitionKeyInternal"/>
    <Method name="fromObjectArray"/>
    <Bug pattern="SF_SWITCH_NO_DEFAULT"/>
  </Match>

  <!-- Bug: https://github.com/Azure/azure-sdk-for-java/issues/9082 -->
  <Match>
    <Class name="com.azure.cosmos.implementation.changefeed.ServiceItemLease"/>
    <Field name="ContinuationToken"/>
    <Bug pattern="NM_FIELD_NAMING_CONVENTION"/>
  </Match>

  <!-- Bug: https://github.com/Azure/azure-sdk-for-java/issues/9082 -->
  <Match>
    <Class name="com.azure.cosmos.implementation.changefeed.ServiceItemLease"/>
    <Field name="LeaseToken"/>
    <Bug pattern="NM_FIELD_NAMING_CONVENTION"/>
  </Match>

  <!-- Bug: https://github.com/Azure/azure-sdk-for-java/issues/9082 -->
  <Match>
    <Class name="com.azure.cosmos.implementation.changefeed.ServiceItemLease"/>
    <Field name="Owner"/>
    <Bug pattern="NM_FIELD_NAMING_CONVENTION"/>
  </Match>

  <!-- Bug: https://github.com/Azure/azure-sdk-for-java/issues/9082 -->
  <Match>
    <Class name="com.azure.cosmos.implementation.routing.LocationCache$LocationUnavailabilityInfo"/>
    <Field name="LastUnavailabilityCheckTimeStamp"/>
    <Bug pattern="NM_FIELD_NAMING_CONVENTION"/>
  </Match>

  <!-- Bug: https://github.com/Azure/azure-sdk-for-java/issues/9082 -->
  <Match>
    <Class name="com.azure.cosmos.implementation.routing.LocationCache$LocationUnavailabilityInfo"/>
    <Field name="UnavailableOperations"/>
    <Bug pattern="NM_FIELD_NAMING_CONVENTION"/>
  </Match>

  <!-- Bug: https://github.com/Azure/azure-sdk-for-java/issues/9082 -->
  <Match>
    <Class name="com.azure.cosmos.implementation.RxDocumentServiceRequest"/>
    <Field name="UseGatewayMode"/>
    <Bug pattern="NM_FIELD_NAMING_CONVENTION"/>
  </Match>

  <!-- The static field sharedGatewayHttpClient is cleared using synchronized ref count mechanism -->
  <Match>
    <Class name="com.azure.cosmos.implementation.http.SharedGatewayHttpClient"/>
    <Field name="sharedGatewayHttpClient"/>
    <Bug pattern="ST_WRITE_TO_STATIC_FROM_INSTANCE_METHOD"/>
  </Match>

  <!-- Bug: https://github.com/Azure/azure-sdk-for-java/issues/9087 -->
  <Match>
    <Class name="com.azure.cosmos.implementation.RetryPolicyWithDiagnostics"/>
    <Field name="retriesCountForDiagnostics"/>
    <Bug pattern="VO_VOLATILE_INCREMENT"/>
  </Match>

  <!-- Bug: https://github.com/Azure/azure-sdk-for-java/issues/9087 -->
  <Match>
    <Class name="com.azure.cosmos.implementation.changefeed.implementation.AutoCheckpointer"/>
    <Field name="processedDocCount"/>
    <Bug pattern="VO_VOLATILE_INCREMENT"/>
  </Match>

  <!-- Bug: https://github.com/Azure/azure-sdk-for-java/issues/9087 -->
  <Match>
    <Class name="com.azure.cosmos.implementation.query.DefaultDocumentQueryExecutionContext"/>
    <Field name="retries"/>
    <Bug pattern="VO_VOLATILE_INCREMENT"/>
  </Match>

  <!-- Bug: https://github.com/Azure/azure-sdk-for-java/issues/9054 -->
  <Match>
    <Class name="com.azure.cosmos.models.CosmosItemResponse"/>
    <Field name="item"/>
    <Bug pattern="DC_DOUBLECHECK"/>
  </Match>

  <!-- Bug: https://github.com/Azure/azure-sdk-for-java/issues/9088 -->
  <Match>
    <Class name="com.azure.cosmos.CosmosException"/>
    <Field name="cosmosError"/>
    <Bug pattern="SE_BAD_FIELD"/>
  </Match>

  <!-- Bug: https://github.com/Azure/azure-sdk-for-java/issues/9088 -->
  <Match>
    <Class name="com.azure.cosmos.CosmosException"/>
    <Field name="cosmosDiagnostics"/>
    <Bug pattern="SE_BAD_FIELD"/>
  </Match>

  <!-- Bug: https://github.com/Azure/azure-sdk-for-java/issues/9088 -->
  <Match>
    <Class name="com.azure.cosmos.CosmosException"/>
    <Field name="requestTimeline"/>
    <Bug pattern="SE_BAD_FIELD"/>
  </Match>

  <!-- Bug: https://github.com/Azure/azure-sdk-for-java/issues/9088 -->
  <Match>
    <Class name="com.azure.cosmos.CosmosException"/>
    <Field name="requestUri"/>
    <Bug pattern="SE_BAD_FIELD"/>
  </Match>

  <!-- Bug: https://github.com/Azure/azure-sdk-for-java/issues/9088 -->
  <Match>
    <Class name="com.azure.cosmos.implementation.directconnectivity.rntbd.RntbdContextException"/>
    <Field name="cosmosError"/>
    <Bug pattern="SE_BAD_FIELD"/>
  </Match>

  <!-- Bug: https://github.com/Azure/azure-sdk-for-java/issues/9088 -->
  <Match>
    <Class name="com.azure.cosmos.implementation.directconnectivity.rntbd.RntbdContextException"/>
    <Field name="status"/>
    <Bug pattern="SE_BAD_FIELD"/>
  </Match>

  <!-- Exception is required to catch, ref: code comment in the OrderbyRowComparer::compare() method  -->
  <Match>
    <Class name="com.azure.cosmos.implementation.query.orderbyquery.OrderbyRowComparer"/>
    <Method name="compare"/>
    <Bug pattern="REC_CATCH_EXCEPTION"/>
  </Match>

  <!-- Exception is required to handle null location names, malformed endpoint, ref: code comment  -->
  <Match>
    <Class name="com.azure.cosmos.implementation.routing.LocationCache"/>
    <Method name="getEndpointByLocation"/>
    <Bug pattern="REC_CATCH_EXCEPTION"/>
  </Match>

  <!-- Code has a TODO to handle Exception case  -->
  <Match>
    <Class name="~com\.azure\.cosmos\.implementation\.directconnectivity\.StoreReader(.*)"/>
    <Method name="~(.*)\$(readFromReplicas|null)\$(.*)"/>
    <Bug pattern="REC_CATCH_EXCEPTION"/>
  </Match>

  <!-- Exception is required to handle when parsing system information  -->
  <Match>
    <Class name="com.azure.cosmos.ClientSideRequestStatistics$ClientSideRequestStatisticsSerializer"/>
    <Method name="serialize"/>
    <Bug pattern="REC_CATCH_EXCEPTION"/>
  </Match>

  <!-- Exception is required to handle and fallback to default pair  -->
  <Match>
    <Class name="com.azure.cosmos.implementation.ResourceId"/>
    <Method name="tryParse"/>
    <Bug pattern="REC_CATCH_EXCEPTION"/>
  </Match>

  <Match>
    <Class name="com.azure.cosmos.encryption.EncryptionCosmosAsyncContainer"/>
    <Method name="decryptResponseAsync"/>
    <Bug pattern="PZLA_PREFER_ZERO_LENGTH_ARRAYS"/>
  </Match>

  <!-- Bug: https://github.com/Azure/azure-sdk-for-java/issues/9089 -->
  <Match>
    <Class name="com.azure.cosmos.implementation.PathsHelper"/>
    <Method name="getResourcePathArray"/>
    <Bug pattern="PZLA_PREFER_ZERO_LENGTH_ARRAYS"/>
  </Match>

  <!-- Bug: https://github.com/Azure/azure-sdk-for-java/issues/9089 -->
  <Match>
    <Class name="com.azure.cosmos.implementation.RxDocumentServiceRequest"/>
    <Method name="toByteArray"/>
    <Bug pattern="PZLA_PREFER_ZERO_LENGTH_ARRAYS"/>
  </Match>

  <!-- Bug: https://github.com/Azure/azure-sdk-for-java/issues/9089 -->
  <Match>
    <Class name="com.azure.cosmos.implementation.Utils"/>
    <Method name="getUTF8BytesOrNull"/>
    <Bug pattern="PZLA_PREFER_ZERO_LENGTH_ARRAYS"/>
  </Match>

  <!-- Bug: https://github.com/Azure/azure-sdk-for-java/issues/9089 -->
  <Match>
    <Class name="com.azure.cosmos.implementation.directconnectivity.rntbd.RntbdResponse"/>
    <Method name="toByteArray"/>
    <Bug pattern="PZLA_PREFER_ZERO_LENGTH_ARRAYS"/>
  </Match>

  <!-- Bug: https://github.com/Azure/azure-sdk-for-java/issues/9090 -->
  <Match>
    <Class name="com.azure.cosmos.implementation.directconnectivity.ServiceConfig"/>
    <Field name="systemReplicationPolicy"/>
    <Bug pattern="URF_UNREAD_PUBLIC_OR_PROTECTED_FIELD"/>
  </Match>

  <!-- Bug: https://github.com/Azure/azure-sdk-for-java/issues/9090 -->
  <Match>
    <Class name="com.azure.cosmos.implementation.directconnectivity.ServiceConfig"/>
    <Field name="userReplicationPolicy"/>
    <Bug pattern="URF_UNREAD_PUBLIC_OR_PROTECTED_FIELD"/>
  </Match>

  <!-- Bug: https://github.com/Azure/azure-sdk-for-java/issues/9090 -->
  <Match>
    <Class name="com.azure.cosmos.implementation.query.ParallelDocumentQueryExecutionContextBase"/>
    <Field name="pageSize"/>
    <Bug pattern="URF_UNREAD_PUBLIC_OR_PROTECTED_FIELD"/>
  </Match>


  <!-- Bug: https://github.com/Azure/azure-sdk-for-java/issues/9090 -->
  <Match>
    <Class name="com.azure.cosmos.implementation.query.ParallelDocumentQueryExecutionContextBase"/>
    <Field name="partitionKeyRanges"/>
    <Bug pattern="URF_UNREAD_PUBLIC_OR_PROTECTED_FIELD"/>
  </Match>

  <!-- Bug: https://github.com/Azure/azure-sdk-for-java/issues/9090 -->
  <Match>
    <Class name="com.azure.cosmos.implementation.QueryMetrics"/>
    <Field name="ZERO"/>
    <Bug pattern="URF_UNREAD_PUBLIC_OR_PROTECTED_FIELD"/>
  </Match>

  <!-- Bug: https://github.com/Azure/azure-sdk-for-java/issues/9091 -->
  <Match>
    <Class name="com.azure.cosmos.implementation.query.orderbyquery.OrderbyRowComparer"/>
    <Method name="compare"/>
    <Bug pattern="DC_PARTIALLY_CONSTRUCTED"/>
  </Match>

  <!--  ChannelHandlerContext::fireUserEventTriggered is fluent method and return ref can be ignored -->
  <Match>
    <Class name="com.azure.cosmos.implementation.directconnectivity.rntbd.RntbdContextDecoder"/>
    <Method name="decode"/>
    <Bug pattern="RV_RETURN_VALUE_IGNORED_NO_SIDE_EFFECT"/>
  </Match>

  <!--  ChannelHandlerContext::channelRead is fluent method and return ref can be ignored -->
  <Match>
    <Class name="com.azure.cosmos.implementation.directconnectivity.rntbd.RntbdContextRequestDecoder"/>
    <Method name="channelRead"/>
    <Bug pattern="RV_RETURN_VALUE_IGNORED_NO_SIDE_EFFECT"/>
  </Match>

  <!--  ChannelHandlerContext::fireChannelActive is fluent method and return ref can be ignored -->
  <Match>
    <Class name="com.azure.cosmos.implementation.directconnectivity.rntbd.RntbdRequestManager"/>
    <Method name="channelActive"/>
    <Bug pattern="RV_RETURN_VALUE_IGNORED_NO_SIDE_EFFECT"/>
  </Match>

  <!--  ChannelHandlerContext::fireChannelInactive is fluent method and return ref can be ignored -->
  <Match>
    <Class name="com.azure.cosmos.implementation.directconnectivity.rntbd.RntbdRequestManager"/>
    <Method name="channelInactive"/>
    <Bug pattern="RV_RETURN_VALUE_IGNORED_NO_SIDE_EFFECT"/>
  </Match>

  <Match>
    <Class name="com.azure.cosmos.implementation.directconnectivity.rntbd.RntbdRequestManager"/>
    <Method name="channelReadComplete"/>
    <Bug pattern="RV_RETURN_VALUE_IGNORED_NO_SIDE_EFFECT"/>
  </Match>

  <!--  ChannelHandlerContext::fireChannelRegistered is fluent method and return ref can be ignored -->
  <Match>
    <Class name="com.azure.cosmos.implementation.directconnectivity.rntbd.RntbdRequestManager"/>
    <Method name="channelRegistered"/>
    <Bug pattern="RV_RETURN_VALUE_IGNORED_NO_SIDE_EFFECT"/>
  </Match>

  <!--  ChannelHandlerContext::fireChannelUnregistered is fluent method and return ref can be ignored -->
  <Match>
    <Class name="com.azure.cosmos.implementation.directconnectivity.rntbd.RntbdRequestManager"/>
    <Method name="channelUnregistered"/>
    <Bug pattern="RV_RETURN_VALUE_IGNORED_NO_SIDE_EFFECT"/>
  </Match>

  <!--  ChannelHandlerContext::fireChannelWritabilityChanged is fluent method and return ref can be ignored -->
  <Match>
    <Class name="com.azure.cosmos.implementation.directconnectivity.rntbd.RntbdRequestManager"/>
    <Method name="channelWritabilityChanged"/>
    <Bug pattern="RV_RETURN_VALUE_IGNORED_NO_SIDE_EFFECT"/>
  </Match>

  <!--  ChannelHandlerContext::flush is fluent method and return ref can be ignored -->
  <Match>
    <Class name="com.azure.cosmos.implementation.directconnectivity.rntbd.RntbdRequestManager"/>
    <Method name="flush"/>
    <Bug pattern="RV_RETURN_VALUE_IGNORED_NO_SIDE_EFFECT"/>
  </Match>

  <!--  ChannelHandlerContext::read is fluent method and return ref can be ignored -->
  <Match>
    <Class name="com.azure.cosmos.implementation.directconnectivity.rntbd.RntbdRequestManager"/>
    <Method name="read"/>
    <Bug pattern="RV_RETURN_VALUE_IGNORED_NO_SIDE_EFFECT"/>
  </Match>

  <!--  ChannelHandlerContext::flush is fluent method and return ref can be ignored -->
  <Match>
    <Class name="com.azure.cosmos.implementation.directconnectivity.rntbd.RntbdRequestManager"/>
    <Method name="removeContextNegotiatorAndFlushPendingWrites"/>
    <Bug pattern="RV_RETURN_VALUE_IGNORED_NO_SIDE_EFFECT"/>
  </Match>

  <!--  ChannelHandlerContext::fireUserEventTriggered is fluent method and return ref can be ignored -->
  <Match>
    <Class name="com.azure.cosmos.implementation.directconnectivity.rntbd.RntbdRequestManager"/>
    <Method name="userEventTriggered"/>
    <Bug pattern="RV_RETURN_VALUE_IGNORED_NO_SIDE_EFFECT"/>
  </Match>

  <!--  ChannelHandlerContext::fireChannelRead is fluent method and return ref can be ignored -->
  <Match>
    <Class name="com.azure.cosmos.implementation.directconnectivity.rntbd.RntbdRequestDecoder"/>
    <Method name="channelRead"/>
    <Bug pattern="RV_RETURN_VALUE_IGNORED_NO_SIDE_EFFECT"/>
  </Match>

  <!-- CompletableFuture.getNow(null) is valid (null param), suppressing false positive
        https://github.com/spotbugs/spotbugs/issues/1001 -->
  <Match>
    <Class name="com.azure.cosmos.implementation.directconnectivity.rntbd.RntbdRequestManager"/>
    <Method name="hasRequestedRntbdContext"/>
    <Bug pattern="NP_NONNULL_PARAM_VIOLATION"/>
  </Match>

  <!-- CompletableFuture.getNow(null) is valid (null param), suppressing false positive
      https://github.com/spotbugs/spotbugs/issues/1001 -->
  <Match>
    <Class name="com.azure.cosmos.implementation.directconnectivity.rntbd.RntbdRequestManager"/>
    <Method name="hasRntbdContext"/>
    <Bug pattern="NP_NONNULL_PARAM_VIOLATION"/>
  </Match>

  <!-- CompletableFuture.getNow(null) is valid (null param), suppressing false positive
      https://github.com/spotbugs/spotbugs/issues/1001 -->
  <Match>
    <Class name="com.azure.cosmos.implementation.directconnectivity.rntbd.RntbdRequestManager"/>
    <Method name="messageReceived"/>
    <Bug pattern="NP_NONNULL_PARAM_VIOLATION"/>
  </Match>

  <!-- CompletableFuture.getNow(null) is valid (null param), suppressing false positive
      https://github.com/spotbugs/spotbugs/issues/1001 -->
  <Match>
    <Class name="com.azure.cosmos.implementation.directconnectivity.rntbd.RntbdRequestManager"/>
    <Method name="rntbdContext"/>
    <Bug pattern="NP_NONNULL_PARAM_VIOLATION"/>
  </Match>

  <!-- Bug: https://github.com/Azure/azure-sdk-for-java/issues/9092 -->
  <Match>
    <Class name="com.azure.cosmos.implementation.query.OrderByUtils$PageToItemTransformer"/>
    <Method name="~(.*)\$(apply|null)\$(.*)"/>
    <Bug pattern="RV_RETURN_VALUE_IGNORED_INFERRED"/>
  </Match>

  <!-- Bug: https://github.com/Azure/azure-sdk-for-java/issues/9092 -->
  <Match>
    <Class name="com.azure.cosmos.implementation.query.AggregateDocumentQueryExecutionContext"/>
    <Method name="~(.*)\$(drainAsync|null)\$(.*)"/>
    <Bug pattern="RV_RETURN_VALUE_IGNORED_INFERRED"/>
  </Match>

  <!-- Bug: https://github.com/Azure/azure-sdk-for-java/issues/9093 -->
  <Match>
    <Class name="com.azure.cosmos.implementation.PathsHelper"/>
    <Method name="tryParsePathSegments"/>
    <Bug pattern="DLS_DEAD_LOCAL_STORE_OF_NULL"/>
  </Match>

  <Match>
    <Class name="com.azure.cosmos.implementation.encryption.AeadAes256CbcHmac256Algorithm"/>
    <Method name="encryptData"/>
    <Bug pattern="DLS_DEAD_LOCAL_STORE"/>
  </Match>

  <!-- Bug: https://github.com/Azure/azure-sdk-for-java/issues/9093 -->
  <Match>
    <Class name="com.azure.cosmos.implementation.QueryMetrics"/>
    <Method name="createFromDelimitedString"/>
    <Bug pattern="DLS_DEAD_LOCAL_STORE"/>
  </Match>

  <!-- Bug: https://github.com/Azure/azure-sdk-for-java/issues/9093 -->
  <Match>
    <Class name="com.azure.cosmos.implementation.ReplicationPolicy"/>
    <Method name="setMaxReplicaSetSize"/>
    <Bug pattern="DLS_DEAD_LOCAL_STORE"/>
  </Match>

  <!-- Bug: https://github.com/Azure/azure-sdk-for-java/issues/9093 -->
  <Match>
    <Class name="com.azure.cosmos.implementation.ResourceThrottleRetryPolicy"/>
    <Method name="shouldRetry"/>
    <Bug pattern="DLS_DEAD_LOCAL_STORE"/>
  </Match>

  <!-- Bug: https://github.com/Azure/azure-sdk-for-java/issues/9093 -->
  <Match>
    <Class name="com.azure.cosmos.implementation.ResourceTokenAuthorizationHelper"/>
    <Method name="getAuthorizationTokenUsingResourceTokens"/>
    <Bug pattern="DLS_DEAD_LOCAL_STORE"/>
  </Match>

  <!-- Bug: https://github.com/Azure/azure-sdk-for-java/issues/9093 -->
  <Match>
    <Class name="com.azure.cosmos.implementation.directconnectivity.GoneAndRetryWithRetryPolicy"/>
    <Method name="shouldRetry"/>
    <Bug pattern="DLS_DEAD_LOCAL_STORE"/>
  </Match>

  <!-- Bug: https://github.com/Azure/azure-sdk-for-java/issues/9093 -->
  <Match>
    <Class name="com.azure.cosmos.implementation.directconnectivity.StoreReader"/>
    <Method name="readFromStoreAsync"/>
    <Bug pattern="DLS_DEAD_LOCAL_STORE"/>
  </Match>

  <!-- Bug: https://github.com/Azure/azure-sdk-for-java/issues/9093 -->
  <Match>
    <Class name="com.azure.cosmos.implementation.routing.LocationCache"/>
    <Method name="anyEndpointsAvailable"/>
    <Bug pattern="DLS_DEAD_LOCAL_STORE"/>
  </Match>

  <!-- Bug: https://github.com/Azure/azure-sdk-for-java/issues/9093 -->
  <Match>
    <Class name="com.azure.cosmos.models.JsonSerializable"/>
    <Method name="getObjectByPath"/>
    <Bug pattern="DLS_DEAD_LOCAL_STORE"/>
  </Match>

  <!-- Bug: https://github.com/Azure/azure-sdk-for-java/issues/9094 -->
  <Match>
    <Class name="com.azure.cosmos.implementation.caches.AsyncCache"/>
    <Method name="getAsync"/>
    <Bug pattern="NP_LOAD_OF_KNOWN_NULL_VALUE"/>
  </Match>

  <!-- Bug: https://github.com/Azure/azure-sdk-for-java/issues/9050 -->
  <Match>
    <Class name="com.azure.cosmos.implementation.directconnectivity.rntbd.RntbdClientChannelPool"/>
    <Bug pattern="NP_LOAD_OF_KNOWN_NULL_VALUE"/>
  </Match>

  <!-- The static field sharedTransportClient is cleared using synchronized ref count mechanism -->
  <Match>
    <Class name="com.azure.cosmos.implementation.directconnectivity.SharedTransportClient"/>
    <Field name="sharedTransportClient"/>
    <Bug pattern="ST_WRITE_TO_STATIC_FROM_INSTANCE_METHOD"/>
  </Match>

  <!-- Bug: https://github.com/Azure/azure-sdk-for-java/issues/9095 -->
  <Match>
    <Class name="com.azure.cosmos.implementation.RxDocumentServiceRequest"/>
    <Field name="resourceFullName"/>
    <Bug pattern="UUF_UNUSED_FIELD"/>
  </Match>

  <!-- Bug: https://github.com/Azure/azure-sdk-for-java/issues/9095 -->
  <Match>
    <Class name="com.azure.cosmos.implementation.directconnectivity.AddressResolver$RefreshState"/>
    <Field name="resolutionResult"/>
    <Bug pattern="UUF_UNUSED_FIELD"/>
  </Match>

  <!-- Bug: https://github.com/Azure/azure-sdk-for-java/issues/9095 -->
  <Match>
    <Class name="com.azure.cosmos.implementation.directconnectivity.GlobalAddressResolver"/>
    <Field name="addressResolver"/>
    <Bug pattern="UUF_UNUSED_FIELD"/>
  </Match>

  <!-- Bug: https://github.com/Azure/azure-sdk-for-java/issues/9095 -->
  <Match>
    <Class name="com.azure.cosmos.implementation.directconnectivity.GlobalAddressResolver"/>
    <Field name="gatewayAddressCache"/>
    <Bug pattern="UUF_UNUSED_FIELD"/>
  </Match>

  <!-- Bug: https://github.com/Azure/azure-sdk-for-java/issues/9096 -->
  <Match>
    <Class name="com.azure.cosmos.models.SqlParameterList"/>
    <Method name="listIterator"/>
    <Bug pattern="IL_INFINITE_RECURSIVE_LOOP"/>
  </Match>

  <!-- False positive, IPartitionKeyComponent does not extend from Comparable -->
  <Match>
    <Class name="com.azure.cosmos.implementation.routing.IPartitionKeyComponent"/>
    <Bug pattern="CO_ABSTRACT_SELF"/>
  </Match>

  <!--Bug: https://github.com/Azure/azure-sdk-for-java/issues/9097 -->
  <Match>
    <Class name="com.azure.cosmos.implementation.directconnectivity.ConsistencyReader"/>
    <Method name="readAsync"/>
    <Bug pattern="DB_DUPLICATE_SWITCH_CLAUSES"/>
  </Match>

  <!--Bug: https://github.com/Azure/azure-sdk-for-java/issues/9097 -->
  <Match>
    <Class name="com.azure.cosmos.implementation.directconnectivity.HttpTransportClient"/>
    <Method name="prepareHttpMessage"/>
    <Bug pattern="DB_DUPLICATE_SWITCH_CLAUSES"/>
  </Match>

  <!-- Field is not initialized in Ctr but is set using setters -->
  <Match>
    <Class name="com.azure.cosmos.implementation.changefeed.ProcessorSettings"/>
    <Field name="maxItemCount"/>
    <Bug pattern="UWF_FIELD_NOT_INITIALIZED_IN_CONSTRUCTOR"/>
  </Match>


  <!-- Bug: https://github.com/Azure/azure-sdk-for-java/issues/9098 -->
  <Match>
    <Class name="com.azure.cosmos.implementation.directconnectivity.AddressResolver"/>
    <Method name="~(.*)\$(resolveAddressesAndIdentityAsync|null)\$(.*)"/>
    <Bug pattern="ES_COMPARING_STRINGS_WITH_EQ"/>
  </Match>

  <!-- Bug: https://github.com/Azure/azure-sdk-for-java/issues/9099 -->
  <Match>
    <Class name="com.azure.cosmos.implementation.RxDocumentServiceRequest"/>
    <Field name="entityId"/>
    <Bug pattern="UWF_UNWRITTEN_PUBLIC_OR_PROTECTED_FIELD"/>
  </Match>

  <!-- Bug: https://github.com/Azure/azure-sdk-for-java/issues/9100 -->
  <Match>
    <Class name="com.azure.cosmos.implementation.caches.RxPartitionKeyRangeCache"/>
    <Method name="~(.*)\$(tryGetRangeByPartitionKeyRangeId|null)\$(.*)"/>
    <Bug pattern="NP_NULL_PARAM_DEREF"/>
  </Match>

  <!-- Bug: https://github.com/Azure/azure-sdk-for-java/issues/9100 -->
  <Match>
    <Class name="com.azure.cosmos.implementation.directconnectivity.GatewayAddressCache"/>
    <Method name="getServerAddressesViaGatewayAsync"/>
    <Bug pattern="NP_NULL_PARAM_DEREF"/>
  </Match>

  <!-- Returning a new copy of the object is not necessary -->
  <Match>
    <Class name="com.azure.cosmos.implementation.RxDocumentServiceRequest"/>
    <Method name="getContentAsByteArray"/>
    <Bug pattern="EI_EXPOSE_REP"/>
  </Match>

  <!-- Returning a new copy of the object is not necessary -->
  <Match>
    <Class name="com.azure.cosmos.implementation.directconnectivity.StoreResponse"/>
    <Method name="getResponseBody"/>
    <Bug pattern="EI_EXPOSE_REP"/>
  </Match>

  <!-- Returning a new copy of the object is not necessary -->
  <Match>
    <Class name="com.azure.cosmos.implementation.directconnectivity.StoreResponse"/>
    <Method name="getResponseHeaderNames"/>
    <Bug pattern="EI_EXPOSE_REP"/>
  </Match>

  <!-- Returning a new copy of the object is not necessary -->
  <Match>
    <Class name="com.azure.cosmos.implementation.directconnectivity.StoreResponse"/>
    <Method name="getResponseHeaderValues"/>
    <Bug pattern="EI_EXPOSE_REP"/>
  </Match>

  <!-- Returning a new copy of the object is not necessary -->
  <Match>
    <Class name="com.azure.cosmos.encryption.EncryptionKeyUnwrapResult"/>
    <Method name="getDataEncryptionKey"/>
    <Bug pattern="EI_EXPOSE_REP"/>
  </Match>

  <!-- Returning a new copy of the object is not necessary -->
  <Match>
    <Class name="com.azure.cosmos.encryption.EncryptionKeyUnwrapResult"/>
    <Method name="getWrappedDataEncryptionKey"/>
    <Bug pattern="EI_EXPOSE_REP"/>
  </Match>

  <!-- Returning a new copy of the object is not necessary -->
  <Match>
    <Class name="com.azure.cosmos.encryption.DecryptionResult"/>
    <Method name="getEncryptedContent"/>
    <Bug pattern="EI_EXPOSE_REP"/>
  </Match>

  <!-- Returning a new copy of the object is not necessary -->
  <Match>
    <Class name="com.azure.cosmos.implementation.encryption.EncryptionProperties"/>
    <Method name="getEncryptedData"/>
    <Bug pattern="EI_EXPOSE_REP"/>
  </Match>

  <!-- Returning a new copy of the object is not necessary -->
  <Match>
    <Class name="com.azure.cosmos.implementation.encryption.EncryptionProperties"/>
    <Method name="&lt;init&gt;"/>
    <Bug pattern="EI_EXPOSE_REP2"/>
  </Match>

  <!-- Returning a new copy of the object is not necessary -->
  <Match>
    <Class name="com.azure.cosmos.encryption.EncryptionKeyUnwrapResult"/>
    <Method name="&lt;init&gt;"/>
    <Bug pattern="EI_EXPOSE_REP2"/>
  </Match>

  <!-- Returning a new copy of the object is not necessary -->
  <Match>
    <Class name="com.azure.cosmos.implementation.directconnectivity.StoreResponse"/>
    <Method name="&lt;init&gt;"/>
    <Bug pattern="EI_EXPOSE_REP2"/>
  </Match>

  <!-- Returning a new copy of the object is not necessary -->
  <Match>
    <Class name="com.azure.cosmos.encryption.EncryptionKeyWrapResult"/>
    <Method name="getWrappedDataEncryptionKey"/>
    <Bug pattern="EI_EXPOSE_REP2,EI_EXPOSE_REP"/>
  </Match>

  <!-- Returning a new copy of the object is not necessary -->
  <Match>
    <Class name="com.azure.cosmos.encryption.EncryptionKeyWrapResult"/>
    <Method name="getEncryptionKeyWrapMetadata"/>
    <Bug pattern="EI_EXPOSE_REP2,EI_EXPOSE_REP"/>
  </Match>

  <!-- Returning a new copy of the object is not necessary -->
  <Match>
    <Class name="com.azure.cosmos.encryption.EncryptionKeyWrapResult"/>
    <Method name="&lt;init&gt;"/>
    <Bug pattern="EI_EXPOSE_REP2"/>
  </Match>

  <!-- Returning a new copy of the object is not necessary -->
  <Match>
    <Class name="com.azure.cosmos.implementation.RxDocumentServiceRequest"/>
    <Method name="setContentBytes"/>
    <Bug pattern="EI_EXPOSE_REP2"/>
  </Match>

  <!-- https://github.com/Azure/azure-sdk-for-java/issues/9102 -->
  <Match>
    <Class name="com.azure.cosmos.implementation.ItemOperations"/>
    <Method name="readManyAsync"/>
    <Bug pattern="UC_USELESS_OBJECT"/>
  </Match>

  <!-- https://github.com/Azure/azure-sdk-for-java/issues/9102 -->
  <Match>
    <Class name="com.azure.cosmos.implementation.RxDocumentClientImpl"/>
    <Method name="~(.*)\$(readMany|null)\$(.*)"/>
    <Bug pattern="UC_USELESS_OBJECT"/>
  </Match>

  <!-- Bug: https://github.com/Azure/azure-sdk-for-java/issues/9103 -->
  <Match>
    <Class name="com.azure.cosmos.implementation.directconnectivity.ServiceConfig"/>
    <Method name="&lt;init&gt;"/>
    <Bug pattern="ISC_INSTANTIATE_STATIC_CLASS"/>
  </Match>

  <!-- Super doesn't need to be cloned since it is Object -->
  <Match>
    <Class name="com.azure.cosmos.implementation.DocumentServiceRequestContext"/>
    <Bug pattern="CN_IDIOM_NO_SUPER_CALL"/>
  </Match>

  <!-- Super doesn't need to be cloned since it is Object -->
  <Match>
    <Class name="com.azure.cosmos.implementation.RxDocumentServiceRequest"/>
    <Bug pattern="CN_IDIOM_NO_SUPER_CALL"/>
  </Match>

  <!-- Exception is ignored by design which indicate that error while evaluating system information -->
  <Match>
    <Class name="com.azure.cosmos.ClientSideRequestStatistics$ClientSideRequestStatisticsSerializer"/>
    <Method name="serialize"/>
    <Bug pattern="DE_MIGHT_IGNORE"/>
  </Match>

  <!-- Exception is ignored by design which indicate that non-parsable id -->
  <Match>
    <Class name="com.azure.cosmos.implementation.ResourceId"/>
    <Method name="verify"/>
    <Bug pattern="DE_MIGHT_IGNORE"/>
  </Match>

  <!-- Bug: https://github.com/Azure/azure-sdk-for-java/issues/9104 -->
  <Match>
    <Class name="com.azure.cosmos.implementation.routing.StringPartitionKeyComponent"/>
    <Method name="writeForBinaryEncoding"/>
    <Bug pattern="INT_BAD_COMPARISON_WITH_SIGNED_BYTE"/>
  </Match>

  <!-- The Bug was reported because StringPartitionKeyComponent's hashCode() implementation is
        based only on the hashCode() method of it's member variable 'value'.
        This is valid since the StringPartitionKeyComponent has only one member variable so
        delegating to that member variable's hashCode is fine -->
  <Match>
    <Class name="com.azure.cosmos.implementation.routing.StringPartitionKeyComponent"/>
    <Bug pattern="HE_HASHCODE_USE_OBJECT_EQUALS"/>
  </Match>

  <!-- Bug: https://github.com/Azure/azure-sdk-for-java/issues/9046 -->
  <Match>
    <Class name="com.azure.cosmos.implementation.ResourceId"/>
    <Method name="equals"/>
    <Bug pattern="HE_EQUALS_USE_HASHCODE"/>
  </Match>

  <!-- Bug: https://github.com/Azure/azure-sdk-for-java/issues/9105 -->
  <Match>
    <Class name="com.azure.cosmos.implementation.ResourceId"/>
    <Method name="tryParse"/>
    <Bug pattern="BIT_SIGNED_CHECK"/>
  </Match>


  <!-- False positive, equals method is implemented correctly by using equality of member variables  -->
  <Match>
    <Class name="com.azure.cosmos.implementation.VectorSessionToken"/>
    <Method name="equals"/>
    <Bug pattern="EQ_UNUSUAL"/>
  </Match>

  <!-- False positive, equals method is implemented correctly by using equality of member variables  -->
  <Match>
    <Class name="com.azure.cosmos.implementation.routing.PartitionKeyInternal"/>
    <Method name="equals"/>
    <Bug pattern="EQ_UNUSUAL"/>
  </Match>

  <!-- Bug: https://github.com/Azure/azure-sdk-for-java/issues/9106 -->
  <Match>
    <Class name="com.azure.cosmos.implementation.PathsHelper"/>
    <Method name="generatePathForNameBased"/>
    <Bug pattern="BC_VACUOUS_INSTANCEOF,SIO_SUPERFLUOUS_INSTANCEOF"/>
  </Match>

  <!-- Bug: https://github.com/Azure/azure-sdk-for-java/issues/9107 -->
  <Match>
    <Class name="com.azure.cosmos.ConnectionPolicy"/>
    <Field name="defaultPolicy"/>
    <Bug pattern="LI_LAZY_INIT_STATIC"/>
  </Match>

  <!-- Bug: https://github.com/Azure/azure-sdk-for-java/issues/9108 -->
  <Match>
    <Class name="com.azure.cosmos.implementation.changefeed.CancellationTokenSource"/>
    <Method name="close"/>
    <Bug pattern="UC_USELESS_VOID_METHOD"/>
  </Match>

  <!-- Bug: https://github.com/Azure/azure-sdk-for-java/issues/9109 -->
  <Match>
    <Class name="com.azure.cosmos.implementation.query.orderbyquery.OrderbyRowComparer"/>
    <Method name="compare"/>
    <Bug pattern="RV_NEGATING_RESULT_OF_COMPARETO"/>
  </Match>


  <!-- Bug: https://github.com/Azure/azure-sdk-for-java/issues/9110 -->
  <Match>
    <Class name="com.azure.cosmos.implementation.directconnectivity.Address"/>
    <Method name="isPrimary"/>
    <Bug pattern="NP_NULL_ON_SOME_PATH_FROM_RETURN_VALUE"/>
  </Match>

  <!-- Bug: https://github.com/Azure/azure-sdk-for-java/issues/9110 -->
  <Match>
    <Class name="com.azure.cosmos.implementation.query.OrderByContinuationToken"/>
    <Method name="getInclusive"/>
    <Bug pattern="NP_NULL_ON_SOME_PATH_FROM_RETURN_VALUE"/>
  </Match>

  <!-- Bug: https://github.com/Azure/azure-sdk-for-java/issues/9110 -->
  <Match>
    <Class name="com.azure.cosmos.implementation.query.QueryInfo"/>
    <Method name="hasSelectValue"/>
    <Bug pattern="NP_NULL_ON_SOME_PATH_FROM_RETURN_VALUE"/>
  </Match>

  <!-- Bug: https://github.com/Azure/azure-sdk-for-java/issues/9110 -->
  <Match>
    <Class name="com.azure.cosmos.implementation.routing.Range"/>
    <Method name="isMaxInclusive"/>
    <Bug pattern="NP_NULL_ON_SOME_PATH_FROM_RETURN_VALUE"/>
  </Match>

  <!-- Bug: https://github.com/Azure/azure-sdk-for-java/issues/9110 -->
  <Match>
    <Class name="com.azure.cosmos.implementation.routing.Range"/>
    <Method name="isMinInclusive"/>
    <Bug pattern="NP_NULL_ON_SOME_PATH_FROM_RETURN_VALUE"/>
  </Match>

  <Match>
    <Class name="com.azure.cosmos.implementation.encryption.CosmosDataEncryptionKeyProvider"/>
    <Method name="initialize"/>
    <Bug pattern="NP_NULL_ON_SOME_PATH_FROM_RETURN_VALUE"/>
  </Match>

  <!-- https://github.com/Azure/azure-sdk-for-java/issues/9179 -->
  <Match>
    <Class name="com.azure.cosmos.implementation.SessionContainer"/>
    <Method name="setSessionToken"/>
    <Bug pattern="RCN_REDUNDANT_NULLCHECK_WOULD_HAVE_BEEN_A_NPE"/>
  </Match>

  <!-- https://github.com/Azure/azure-sdk-for-java/issues/9179 -->
  <Match>
    <Class name="com.azure.cosmos.implementation.SessionContainer"/>
    <Method name="shouldUpdateSessionToken"/>
    <Bug pattern="RCN_REDUNDANT_NULLCHECK_WOULD_HAVE_BEEN_A_NPE"/>
  </Match>

  <!-- https://github.com/Azure/azure-sdk-for-java/issues/9179 -->
  <Match>
    <Class name="com.azure.cosmos.implementation.routing.MurmurHash3_128"/>
    <Method name="rotateLeft32"/>
    <Bug pattern="UPM_UNCALLED_PRIVATE_METHOD"/>
  </Match>


  <Match>
    <Class name="com.azure.cosmos.implementation.routing.UInt128"/>
    <Method name="compareTo"/>
    <Bug pattern="SA_FIELD_SELF_COMPARISON"/>
  </Match>

  <!-- Serializing a null value should return null to allow client to handle null cases
    consistently instead of injecting null payload behavior from the payload. -->
  <Match>
    <Class name="com.azure.data.schemaregistry.avro.SchemaRegistryAvroSerializer"/>
    <Method name="serialize"/>
    <Bug pattern="PZLA_PREFER_ZERO_LENGTH_ARRAYS"/>
  </Match>

  <!-- Exclude spotbug from non-shipping modules -->
  <Match>
    <Or>
      <Package name="com.azure.cosmos.benchmark"/>
      <Package name="com.azure.cosmos.examples"/>
      <Package name="com.azure.cosmos.examples.ChangeFeed"/>
      <Package name="com.azure.cosmos.rx.examples.multimaster"/>
      <Package name="com.azure.cosmos.rx.examples.multimaster.samples"/>
    </Or>
    <Bug pattern="JLM_JSR166_UTILCONCURRENT_MONITORENTER,
    NP_NULL_ON_SOME_PATH_FROM_RETURN_VALUE,
    NO_NOTIFY_NOT_NOTIFYALL,
    UC_USELESS_OBJECT,
    SIC_INNER_SHOULD_BE_STATIC,
    SIC_INNER_SHOULD_BE_STATIC_ANON,
    UWF_FIELD_NOT_INITIALIZED_IN_CONSTRUCTOR,
    NP_NULL_ON_SOME_PATH_FROM_RETURN_VALUE,
    BX_UNBOXING_IMMEDIATELY_REBOXED,
    MS_SHOULD_BE_FINAL,
    REC_CATCH_EXCEPTION,
    WA_NOT_IN_LOOP,
    MS_SHOULD_BE_FINAL,
    BC_UNCONFIRMED_CAST_OF_RETURN_VALUE,
    DLS_DEAD_LOCAL_STORE,
    IM_BAD_CHECK_FOR_ODD,
    RC_REF_COMPARISON,
    REC_CATCH_EXCEPTION"/>
  </Match>

  <!-- Exclude vendor-ed apache-commons types from spotbug -->
  <Match>
    <Class name="~com\.azure\.cosmos\.implementation\.apachecommons(.+)"/>
    <Bug pattern="BC_UNCONFIRMED_CAST_OF_RETURN_VALUE,
    IS2_INCONSISTENT_SYNC,
    BC_UNCONFIRMED_CAST_OF_RETURN_VALUE,
    SE_BAD_FIELD,
    SE_TRANSIENT_FIELD_NOT_RESTORED,
    ES_COMPARING_PARAMETER_STRING_WITH_EQ,
    PZLA_PREFER_ZERO_LENGTH_ARRAYS,
    DM_CONVERT_CASE"/>
  </Match>

    <!-- Exclude vendor-ed guava25 types from spotbug -->
  <Match>
    <Class name="~com\.azure\.cosmos\.implementation\.guava25(.+)"/>
    <Bug pattern="BC_BAD_CAST_TO_ABSTRACT_COLLECTION,
    BC_UNCONFIRMED_CAST,
    BC_UNCONFIRMED_CAST_OF_RETURN_VALUE,
    DLS_DEAD_LOCAL_STORE,
    DLS_DEAD_LOCAL_STORE_IN_RETURN,
    DMI_NONSERIALIZABLE_OBJECT_WRITTEN,
    DP_CREATE_CLASSLOADER_INSIDE_DO_PRIVILEGED,
    EQ_DOESNT_OVERRIDE_EQUALS,
    HE_EQUALS_NO_HASHCODE,
    HE_EQUALS_USE_HASHCODE,
    HE_HASHCODE_NO_EQUALS,
    HE_INHERITS_EQUALS_USE_HASHCODE,
    IA_AMBIGUOUS_INVOCATION_OF_INHERITED_OR_OUTER_METHOD,
    IS2_INCONSISTENT_SYNC,
    IT_NO_SUCH_ELEMENT,
    NM_SAME_SIMPLE_NAME_AS_INTERFACE,
    NP_LOAD_OF_KNOWN_NULL_VALUE,
    NP_NULL_ON_SOME_PATH_FROM_RETURN_VALUE,
    NS_NON_SHORT_CIRCUIT,
    PZLA_PREFER_ZERO_LENGTH_ARRAYS,
    RI_REDUNDANT_INTERFACES,
    RV_RETURN_VALUE_IGNORED_NO_SIDE_EFFECT,
    SA_FIELD_SELF_ASSIGNMENT,
    SE_BAD_FIELD,
    SE_COMPARATOR_SHOULD_BE_SERIALIZABLE,
    SE_INNER_CLASS,
    SE_NO_SERIALVERSIONID,
    SE_TRANSIENT_FIELD_NOT_RESTORED,
    SF_SWITCH_FALLTHROUGH,
    UC_USELESS_CONDITION,
    UMAC_UNCALLABLE_METHOD_OF_ANONYMOUS_CLASS,
    UWF_FIELD_NOT_INITIALIZED_IN_CONSTRUCTOR,
    UWF_UNWRITTEN_FIELD"/>
    </Match>

  <!-- Exclude vendor-ed com.fasterxml.uuid:java-uuid-generator types from spotbug -->
  <Match>
    <Class name="~com\.azure\.cosmos\.implementation\.uuid(.+)"/>
    <Bug pattern="CN_IDIOM_NO_SUPER_CALL,
    MS_PKGPROTECT,
    DM_CONVERT_CASE,
    MS_MUTABLE_COLLECTION_PKGPROTECT,
    RCN_REDUNDANT_NULLCHECK_OF_NONNULL_VALUE,
    SF_SWITCH_NO_DEFAULT,
    UCF_USELESS_CONTROL_FLOW,
    SE_COMPARATOR_SHOULD_BE_SERIALIZABLE,
    CI_CONFUSED_INHERITANCE,
    MS_SHOULD_BE_FINAL"/>
  </Match>

  <!-- Empty byte array is returned as null to reactor. Reactor transform null from Callable to downstream onComplete  -->
  <Match>
    <Class name="~com\.azure\.core\.http\.okhttp\.OkHttpAsyncHttpClient\$OkHttpResponse(.*)"/>
    <Method name="~(.*)\$(getBodyAsByteArray|null)\$(.*)"/>
    <Bug pattern="PZLA_PREFER_ZERO_LENGTH_ARRAYS"/>
  </Match>

  <!-- Internal Avro Parser does read the blockCount field. Seems to be a false positive.  -->
  <Match>
    <Or>
      <Class name="com.azure.storage.internal.avro.implementation.schema.complex.AvroArraySchema"/>
      <Class name="com.azure.storage.internal.avro.implementation.schema.complex.AvroMapSchema"/>
      <Class name="com.azure.storage.internal.avro.implementation.schema.file.AvroBlockSchema"/>
    </Or>
    <Bug pattern="DLS_DEAD_LOCAL_STORE"/>
  </Match>

  <!-- Internal Avro Parser does check the types before casting. Seems to be a false positive.  -->
  <Match>
    <Class name="com.azure.storage.internal.avro.implementation.schema.AvroSchema"/>
    <Method name="getSchema"/>
    <Bug pattern="BC_UNCONFIRMED_CAST"/>
  </Match>

  <!-- FluxInputStream definitely throws an IOException since this.lastError is an IOException. -->
  <Match>
    <Class name="com.azure.storage.common.implementation.FluxInputStream"/>
    <Method name="read"/>
    <Bug pattern="BC_UNCONFIRMED_CAST_OF_RETURN_VALUE"/>
  </Match>

  <!-- Exclude NP_LOAD_OF_KNOWN_NULL_VALUE from the files generated by autorest -->
  <Match>
    <Package name="~com\.azure\.resourcemanager\.(.+)\.fluent"/>
    <Bug pattern="NP_LOAD_OF_KNOWN_NULL_VALUE,SIC_INNER_SHOULD_BE_STATIC_ANON,SKIPPED_CLASS_TOO_BIG"/>
  </Match>

  <!-- Exclude REC_CATCH_EXCEPTION for management samples. All samples in management catch Exception instead of throw it. -->
  <Match>
    <Package name="~com\.azure\.resourcemanager(\.[^.]+)*\.samples(\.[^.]+)*"/>
    <Bug pattern="REC_CATCH_EXCEPTION"/>
  </Match>

  <!-- Exclude from spring related classes -->
  <Match>
    <Or>
      <Class name="com.microsoft.azure.utils.PropertyLoader"/> <!-- false positive -->
      <Class name="com.microsoft.azure.spring.support.GetHashMac"/> <!-- false positive -->
    </Or>
    <Bug pattern="RCN_REDUNDANT_NULLCHECK_WOULD_HAVE_BEEN_A_NPE,
                  NP_LOAD_OF_KNOWN_NULL_VALUE,
                  RCN_REDUNDANT_NULLCHECK_OF_NONNULL_VALUE,
                  RCN_REDUNDANT_NULLCHECK_OF_NULL_VALUE"/>
  </Match>

  <Match>
    <Or>
      <Class name="com.microsoft.azure.telemetry.TelemetryEventData$EventData$CustomData"/> <!-- false positive -->
    </Or>
    <Bug pattern="UPM_UNCALLED_PRIVATE_METHOD"/>
  </Match>


  <!-- These fields are designed to be not written. They are for deserializing. -->
  <Match>
      <Class name="com.azure.identity.implementation.LinuxKeyRingAccessor$GError"/>
      <Bug pattern="UWF_UNWRITTEN_FIELD"/>
  </Match>

  <!-- These fields use File Reader with default encoding, java 8 doesn't support passing in encoding type. -->
  <Match>
      <Class name="com.azure.identity.implementation.IntelliJCacheAccessor"/>
      <Or>
          <Method name="getIntellijServicePrincipalDetails"/>
          <Method name="getKdbxPassword"/>
      </Or>
      <Bug pattern="DM_DEFAULT_ENCODING"/>
  </Match>

  <!-- The field is designed to be unread and for serialization purpose. -->
  <Match>
      <Class name="~com\.azure\.search\.documents\.indexes\.models\.(EdgeNGramTokenFilter|KeywordTokenizer|LuceneStandardTokenizer|NGramTokenFilter)"/>
      <Bug pattern="URF_UNREAD_FIELD"/>
  </Match>

  <!-- Use static final ObjectMapper property to save the cost of ObjectMapper initialization. -->
  <Match>
    <Class name="com.azure.search.documents.SearchAsyncClient" />
    <Bug pattern="SIC_INNER_SHOULD_BE_STATIC_ANON" />
  </Match>
  <Match>
    <Class name="~com\.azure\.search\.documents\.indexes\.implementation\.models\.(Suggester|SynonymMap)" />
    <Bug pattern="IP_PARAMETER_IS_DEAD_BUT_OVERWRITTEN"/>
  </Match>

<<<<<<< HEAD
  <!-- Use the property to take the custom serializer from SearchClient. -->
  <Match>
    <Class name="~com\.azure\.search\.documents\.models\.(SearchResult|SuggestResult)" />
    <Bug pattern="UWF_FIELD_NOT_INITIALIZED_IN_CONSTRUCTOR" />
  </Match>

  <!-- Use abstract TypeReference class for serialize and deserialize API. -->
  <Match>
    <Class name="~com\.azure\.search\.documents\.models\.(SearchResult|SuggestResult)" />
    <Bug pattern="SIC_INNER_SHOULD_BE_STATIC_ANON" />
  </Match>

  <Match>
    <Or>
      <Class name="com.azure.core.serializer.json.jackson.JacksonJsonSerializer"/>
      <Class name="com.azure.core.serializer.json.gson.GsonJsonSerializer"/>
    </Or>
    <Bug pattern="SIC_INNER_SHOULD_BE_STATIC_ANON"/>
  </Match>
=======
  <Match>
    <Class name="com.azure.core.experimental.serializer.JsonSerializer"/>
    <Bug pattern="NM_SAME_SIMPLE_NAME_AS_INTERFACE"/>
  </Match>

>>>>>>> 14e06d6a
</FindBugsFilter><|MERGE_RESOLUTION|>--- conflicted
+++ resolved
@@ -2150,7 +2150,11 @@
     <Bug pattern="IP_PARAMETER_IS_DEAD_BUT_OVERWRITTEN"/>
   </Match>
 
-<<<<<<< HEAD
+  <Match>
+    <Class name="com.azure.core.experimental.serializer.JsonSerializer"/>
+    <Bug pattern="NM_SAME_SIMPLE_NAME_AS_INTERFACE"/>
+  </Match>
+
   <!-- Use the property to take the custom serializer from SearchClient. -->
   <Match>
     <Class name="~com\.azure\.search\.documents\.models\.(SearchResult|SuggestResult)" />
@@ -2170,11 +2174,4 @@
     </Or>
     <Bug pattern="SIC_INNER_SHOULD_BE_STATIC_ANON"/>
   </Match>
-=======
-  <Match>
-    <Class name="com.azure.core.experimental.serializer.JsonSerializer"/>
-    <Bug pattern="NM_SAME_SIMPLE_NAME_AS_INTERFACE"/>
-  </Match>
-
->>>>>>> 14e06d6a
 </FindBugsFilter>