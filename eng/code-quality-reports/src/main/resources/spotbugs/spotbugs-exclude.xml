--- conflicted
+++ resolved
@@ -907,16 +907,6 @@
     <Bug pattern="SE_BAD_FIELD"/>
   </Match>
 
-<<<<<<< HEAD
-=======
-  <!-- FormRecognizerException fields re serializable -->
-  <Match>
-    <Class name="com.azure.ai.formrecognizer.models.FormRecognizerException"/>
-    <Field name="errorInformationList"/>
-    <Bug pattern="SE_BAD_FIELD"/>
-  </Match>
-
->>>>>>> ea44eda7
   <!-- Exception is required to catch, ref: code comment in the OrderbyRowComparer::compare() method  -->
   <Match>
     <Class name="com.azure.cosmos.implementation.query.orderbyquery.OrderbyRowComparer"/>
