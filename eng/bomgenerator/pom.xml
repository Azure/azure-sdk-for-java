--- conflicted
+++ resolved
@@ -37,16 +37,7 @@
     <dependency>
       <groupId>com.fasterxml.jackson.dataformat</groupId>
       <artifactId>jackson-dataformat-xml</artifactId>
-<<<<<<< HEAD
-      <version>2.14.1</version> <!-- {x-version-update;com.fasterxml.jackson.dataformat:jackson-dataformat-xml;external_dependency} -->
-    </dependency>
-    <dependency>
-      <groupId>com.fasterxml.woodstox</groupId>
-      <artifactId>woodstox-core</artifactId>
-      <version>6.4.0</version> <!-- {x-version-update;com.fasterxml.woodstox:woodstox-core;external_dependency} -->
-=======
       <version>2.13.5</version> <!-- {x-version-update;com.fasterxml.jackson.dataformat:jackson-dataformat-xml;external_dependency} -->
->>>>>>> cbba900b
     </dependency>
   </dependencies>
   <build>
