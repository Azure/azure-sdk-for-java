--- conflicted
+++ resolved
@@ -35,14 +35,6 @@
       <version>3.5.4</version> <!-- {x-version-update;org.apache.maven:maven-core;external_dependency} -->
     </dependency>
     <dependency>
-<<<<<<< HEAD
-      <groupId>org.slf4j</groupId>
-      <artifactId>slf4j-log4j12</artifactId>
-      <version>3.5.4</version> <!-- {x-version-update;org.apache.maven:maven-core;external_dependency} -->
-    </dependency>
-    <dependency>
-=======
->>>>>>> a2c852f6
       <groupId>com.fasterxml.jackson.dataformat</groupId>
       <artifactId>jackson-dataformat-xml</artifactId>
       <version>2.13.2</version> <!-- {x-version-update;com.fasterxml.jackson.dataformat:jackson-dataformat-xml;external_dependency} -->
