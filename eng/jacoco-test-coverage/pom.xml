<?xml version="1.0" encoding="UTF-8"?>
<!-- Copyright (c) Microsoft Corporation. All rights reserved. -->
<!-- Licensed under the MIT License. -->

<project xmlns="http://maven.apache.org/POM/4.0.0"
         xmlns:xsi="http://www.w3.org/2001/XMLSchema-instance"
         xsi:schemaLocation="http://maven.apache.org/POM/4.0.0 http://maven.apache.org/xsd/maven-4.0.0.xsd">
  <modelVersion>4.0.0</modelVersion>

  <parent>
    <groupId>com.azure</groupId>
    <artifactId>azure-client-sdk-parent</artifactId>
    <version>1.7.0</version> <!-- {x-version-update;com.azure:azure-client-sdk-parent;current} -->
    <relativePath>../../sdk/parents/azure-client-sdk-parent</relativePath>
  </parent>

  <groupId>com.azure</groupId>
  <artifactId>jacoco-test-coverage</artifactId>
  <version>1.0.0-SNAPSHOT</version>

  <name>Microsoft Azure Client Library - Test coverage</name>
  <description>Package for generating test coverage report for Azure Client Libraries</description>
  <url>https://github.com/Azure/azure-sdk-for-java</url>

  <distributionManagement>
    <site>
      <id>azure-java-build-docs</id>
      <url>${site.url}/site/${project.artifactId}</url>
    </site>
  </distributionManagement>

  <scm>
    <url>scm:git:https://github.com/Azure/azure-sdk-for-java</url>
    <connection>scm:git:git@github.com:Azure/azure-sdk-for-java.git</connection>
    <tag>HEAD</tag>
  </scm>

  <dependencies>
    <dependency>
      <groupId>com.azure</groupId>
      <artifactId>azure-ai-formrecognizer</artifactId>
      <version>1.0.0-beta.4</version> <!-- {x-version-update;com.azure:azure-ai-formrecognizer;current} -->
    </dependency>
    <dependency>
      <groupId>com.azure</groupId>
      <artifactId>azure-ai-textanalytics</artifactId>
      <version>1.1.0-beta.1</version> <!-- {x-version-update;com.azure:azure-ai-textanalytics;current} -->
    </dependency>
    <dependency>
      <groupId>com.azure</groupId>
      <artifactId>azure-core</artifactId>
      <version>1.6.0-beta.1</version> <!-- {x-version-update;com.azure:azure-core;current} -->
    </dependency>
    <dependency>
      <groupId>com.azure</groupId>
      <artifactId>azure-core-amqp</artifactId>
      <version>1.3.0-beta.1</version> <!-- {x-version-update;com.azure:azure-core-amqp;current} -->
    </dependency>
    <dependency>
      <groupId>com.azure</groupId>
      <artifactId>azure-core-http-jdk-httpclient</artifactId>
      <version>1.0.0-beta.1</version> <!-- {x-version-update;com.azure:azure-core-http-jdk-httpclient;current} -->
    </dependency>
    <dependency>
      <groupId>com.azure</groupId>
      <artifactId>azure-core-http-netty</artifactId>
      <version>1.6.0-beta.1</version> <!-- {x-version-update;com.azure:azure-core-http-netty;current} -->
    </dependency>
    <dependency>
      <groupId>com.azure</groupId>
      <artifactId>azure-core-http-okhttp</artifactId>
      <version>1.3.0-beta.1</version> <!-- {x-version-update;com.azure:azure-core-http-okhttp;current} -->
    </dependency>
<<<<<<< HEAD
    <dependency>
      <groupId>com.azure</groupId>
      <artifactId>azure-core-serializer-avro-apache</artifactId>
      <version>1.0.0-beta.1</version> <!-- {x-version-update;com.azure:azure-core-serializer-avro-apache;current} -->
    </dependency>
    <dependency>
      <groupId>com.azure</groupId>
      <artifactId>azure-core-serializer-avro-jackson</artifactId>
      <version>1.0.0-beta.1</version> <!-- {x-version-update;com.azure:azure-core-serializer-avro-jackson;current} -->
    </dependency>
=======
>>>>>>> 2918b871
    <dependency>
      <groupId>com.azure</groupId>
      <artifactId>azure-core-serializer-json-gson</artifactId>
      <version>1.0.0-beta.2</version> <!-- {x-version-update;com.azure:azure-core-serializer-json-gson;current} -->
    </dependency>
    <dependency>
      <groupId>com.azure</groupId>
      <artifactId>azure-core-serializer-json-jackson</artifactId>
      <version>1.0.0-beta.2</version> <!-- {x-version-update;com.azure:azure-core-serializer-json-jackson;current} -->
    </dependency>
    <!--    <dependency>-->
    <!--      <groupId>com.azure</groupId>-->
    <!--      <artifactId>azure-core-management</artifactId>-->
    <!--      <version>1.0.0-beta.8</version> &lt;!&ndash; {x-version-update;com.azure:azure-core-management;current} &ndash;&gt;-->
    <!--    </dependency>-->
    <!-- Not required for jacoco test coverage report -->
    <!-- <dependency> -->
    <!-- <groupId>com.azure</groupId> -->
    <!-- <artifactId>azure-core-test</artifactId> -->
    <!-- <version>1.3.0-beta.1</version> --> <!-- {x-version-update;com.azure:azure-core-test;current} -->
    <!-- </dependency> -->
    <dependency>
      <groupId>com.azure</groupId>
      <artifactId>azure-core-tracing-opentelemetry</artifactId>
      <version>1.0.0-beta.6</version> <!-- {x-version-update;com.azure:azure-core-tracing-opentelemetry;current} -->
    </dependency>
    <dependency>
      <groupId>com.azure</groupId>
      <artifactId>azure-cosmos</artifactId>
      <version>4.1.0-beta.1</version> <!-- {x-version-update;com.azure:azure-cosmos;current} -->
    </dependency>
    <dependency>
      <groupId>com.azure</groupId>
      <artifactId>azure-data-appconfiguration</artifactId>
      <version>1.2.0-beta.1</version> <!-- {x-version-update;com.azure:azure-data-appconfiguration;current} -->
    </dependency>
    <dependency>
      <groupId>com.azure</groupId>
      <artifactId>azure-data-schemaregistry</artifactId>
      <version>1.0.0-beta.3</version> <!-- {x-version-update;com.azure:azure-data-schemaregistry;current} -->
    </dependency>
    <dependency>
      <groupId>com.azure</groupId>
      <artifactId>azure-data-schemaregistry-avro</artifactId>
      <version>1.0.0-beta.3</version> <!-- {x-version-update;com.azure:azure-data-schemaregistry-avro;current} -->
    </dependency>
    <dependency>
      <groupId>com.azure</groupId>
      <artifactId>azure-data-tables</artifactId>
      <version>1.0.0-beta.1</version> <!-- {x-version-update;com.azure:azure-data-tables;current} -->
    </dependency>
    <dependency>
      <groupId>com.azure</groupId>
      <artifactId>azure-identity</artifactId>
      <version>1.1.0-beta.6</version> <!-- {x-version-update;com.azure:azure-identity;current} -->
    </dependency>
    <dependency>
      <groupId>com.azure</groupId>
      <artifactId>azure-messaging-eventhubs</artifactId>
      <version>5.2.0-beta.1</version> <!-- {x-version-update;com.azure:azure-messaging-eventhubs;current} -->
    </dependency>
    <dependency>
      <groupId>com.azure</groupId>
      <artifactId>azure-messaging-eventhubs-checkpointstore-blob</artifactId>
      <version>1.2.0-beta.1</version> <!-- {x-version-update;com.azure:azure-messaging-eventhubs-checkpointstore-blob;current} -->
    </dependency>
    <dependency>
      <groupId>com.azure</groupId>
      <artifactId>azure-messaging-servicebus</artifactId>
      <version>7.0.0-beta.4</version> <!-- {x-version-update;com.azure:azure-messaging-servicebus;current} -->
    </dependency>
    <dependency>
      <groupId>com.azure</groupId>
      <artifactId>azure-search-documents</artifactId>
      <version>1.0.0-beta.5</version> <!-- {x-version-update;com.azure:azure-search-documents;current} -->
    </dependency>
    <dependency>
      <groupId>com.azure</groupId>
      <artifactId>azure-security-keyvault-certificates</artifactId>
      <version>4.1.0-beta.4</version> <!-- {x-version-update;com.azure:azure-security-keyvault-certificates;current} -->
    </dependency>
    <dependency>
      <groupId>com.azure</groupId>
      <artifactId>azure-security-keyvault-keys</artifactId>
      <version>4.2.0-beta.5</version> <!-- {x-version-update;com.azure:azure-security-keyvault-keys;current} -->
    </dependency>
    <dependency>
      <groupId>com.azure</groupId>
      <artifactId>azure-security-keyvault-secrets</artifactId>
      <version>4.2.0-beta.4</version> <!-- {x-version-update;com.azure:azure-security-keyvault-secrets;current} -->
    </dependency>
    <dependency>
      <groupId>com.azure</groupId>
      <artifactId>azure-storage-common</artifactId>
      <version>12.8.0-beta.1</version> <!-- {x-version-update;com.azure:azure-storage-common;current} -->
    </dependency>
    <dependency>
      <groupId>com.azure</groupId>
      <artifactId>azure-storage-blob</artifactId>
      <version>12.8.0-beta.1</version> <!-- {x-version-update;com.azure:azure-storage-blob;current} -->
    </dependency>
    <dependency>
      <groupId>com.azure</groupId>
      <artifactId>azure-storage-blob-batch</artifactId>
      <version>12.6.0-beta.1</version> <!-- {x-version-update;com.azure:azure-storage-blob-batch;current} -->
    </dependency>
    <dependency>
      <groupId>com.azure</groupId>
      <artifactId>azure-storage-blob-cryptography</artifactId>
      <version>12.8.0-beta.1</version> <!-- {x-version-update;com.azure:azure-storage-blob-cryptography;current} -->
    </dependency>
    <!-- Uncomment this when blob-nio is added to sdk/storage/pom.service.xml -->
    <!--    <dependency>-->
    <!--      <groupId>com.azure</groupId>-->
    <!--      <artifactId>azure-storage-blob-nio</artifactId>-->
    <!--      <version>12.0.0-beta.1</version> &lt;!&ndash; {x-version-update;com.azure:azure-storage-blob-nio;current} &ndash;&gt;-->
    <!--    </dependency>-->
    <dependency>
      <groupId>com.azure</groupId>
      <artifactId>azure-storage-file-share</artifactId>
      <version>12.6.0-beta.1</version> <!-- {x-version-update;com.azure:azure-storage-file-share;current} -->
    </dependency>
    <dependency>
      <groupId>com.azure</groupId>
      <artifactId>azure-storage-file-datalake</artifactId>
      <version>12.2.0-beta.1</version> <!-- {x-version-update;com.azure:azure-storage-file-datalake;current} -->
    </dependency>
    <dependency>
      <groupId>com.azure</groupId>
      <artifactId>azure-storage-queue</artifactId>
      <version>12.6.0-beta.1</version> <!-- {x-version-update;com.azure:azure-storage-queue;current} -->
    </dependency>
    <dependency>
      <groupId>com.azure</groupId>
      <artifactId>azure-sdk-template</artifactId>
      <version>1.0.4-beta.20</version> <!-- {x-version-update;com.azure:azure-sdk-template;current} -->
    </dependency>

    <dependency>
      <groupId>com.microsoft.azure</groupId>
      <artifactId>azure-spring-boot</artifactId>
      <version>2.3.3-beta.1</version> <!-- {x-version-update;com.microsoft.azure:azure-spring-boot;current} -->
    </dependency>
    <dependency>
      <groupId>com.microsoft.azure</groupId>
      <artifactId>azure-spring-boot-starter</artifactId>
      <version>2.3.3-beta.1</version> <!-- {x-version-update;com.microsoft.azure:azure-spring-boot-starter;current} -->
    </dependency>
    <dependency>
      <groupId>com.microsoft.azure</groupId>
      <artifactId>azure-active-directory-spring-boot-starter</artifactId>
      <version>2.3.3-beta.1</version> <!-- {x-version-update;com.microsoft.azure:azure-active-directory-spring-boot-starter;current} -->
    </dependency>
    <dependency>
      <groupId>com.microsoft.azure</groupId>
      <artifactId>azure-keyvault-secrets-spring-boot-starter</artifactId>
      <version>2.3.3-beta.1</version> <!-- {x-version-update;com.microsoft.azure:azure-keyvault-secrets-spring-boot-starter;current} -->
    </dependency>
    <dependency>
      <groupId>com.microsoft.azure</groupId>
      <artifactId>azure-spring-boot-metrics-starter</artifactId>
      <version>2.3.3-beta.1</version> <!-- {x-version-update;com.microsoft.azure:azure-spring-boot-metrics-starter;current} -->
    </dependency>
    <dependency>
      <groupId>com.microsoft.azure</groupId>
      <artifactId>azure-servicebus-jms-spring-boot-starter</artifactId>
      <version>2.3.3-beta.1</version> <!-- {x-version-update;com.microsoft.azure:azure-servicebus-jms-spring-boot-starter;current} -->
    </dependency>
    <dependency>
      <groupId>com.microsoft.azure</groupId>
      <artifactId>azure-active-directory-b2c-spring-boot-starter</artifactId>
      <version>2.3.3-beta.1</version> <!-- {x-version-update;com.microsoft.azure:azure-active-directory-b2c-spring-boot-starter;current} -->
    </dependency>
    <dependency>
      <groupId>com.microsoft.azure</groupId>
      <artifactId>azure-cosmosdb-spring-boot-starter</artifactId>
      <version>2.3.3-beta.1</version> <!-- {x-version-update;com.microsoft.azure:azure-cosmosdb-spring-boot-starter;current} -->
    </dependency>
    <dependency>
      <groupId>com.microsoft.azure</groupId>
      <artifactId>azure-data-gremlin-spring-boot-starter</artifactId>
      <version>2.3.3-beta.1</version> <!-- {x-version-update;com.microsoft.azure:azure-data-gremlin-spring-boot-starter;current} -->
    </dependency>
  </dependencies>
  <build>
    <plugins>
      <plugin>
        <groupId>org.jacoco</groupId>
        <artifactId>jacoco-maven-plugin</artifactId>
        <version>0.8.5</version> <!-- {x-version-update;org.jacoco:jacoco-maven-plugin;external_dependency} -->
        <executions>
          <execution>
            <id>report-aggregate</id>
            <phase>verify</phase>
            <goals>
              <goal>report-aggregate</goal>
            </goals>
            <configuration>
              <outputDirectory>${project.reporting.outputDirectory}/test-coverage</outputDirectory>
              <excludes>
                <exclude>**/com/azure/cosmos/implementation/apachecommons/**/*</exclude>
                <exclude>**/com/azure/cosmos/implementation/guava25/**/*</exclude>
                <exclude>**/com/azure/cosmos/implementation/guava27/**/*</exclude>
              </excludes>
            </configuration>
          </execution>
        </executions>
      </plugin>
      <!-- This entire plugin configuration needs to be removed once Spring's groupId changes to com.azure -->
      <!-- Normally com.microsoft.azure:* would not be OK to add to the plugin configuration since that groupdId
           isn't limited to what we build as part of the data track. In this particular case it's OK since the only
           jacoco dependencies are limited to libraries we build.
      -->
      <plugin>
        <groupId>org.apache.maven.plugins</groupId>
        <artifactId>maven-enforcer-plugin</artifactId>
        <version>3.0.0-M3</version> <!-- {x-version-update;org.apache.maven.plugins:maven-enforcer-plugin;external_dependency} -->
        <configuration>
          <rules>
            <bannedDependencies>
              <includes>
                <include>com.azure:*</include>
                <include>com.microsoft.azure:*</include>
              </includes>
            </bannedDependencies>
          </rules>
        </configuration>
      </plugin>
    </plugins>
  </build>
</project><|MERGE_RESOLUTION|>--- conflicted
+++ resolved
@@ -71,7 +71,6 @@
       <artifactId>azure-core-http-okhttp</artifactId>
       <version>1.3.0-beta.1</version> <!-- {x-version-update;com.azure:azure-core-http-okhttp;current} -->
     </dependency>
-<<<<<<< HEAD
     <dependency>
       <groupId>com.azure</groupId>
       <artifactId>azure-core-serializer-avro-apache</artifactId>
@@ -82,8 +81,6 @@
       <artifactId>azure-core-serializer-avro-jackson</artifactId>
       <version>1.0.0-beta.1</version> <!-- {x-version-update;com.azure:azure-core-serializer-avro-jackson;current} -->
     </dependency>
-=======
->>>>>>> 2918b871
     <dependency>
       <groupId>com.azure</groupId>
       <artifactId>azure-core-serializer-json-gson</artifactId>
