--- conflicted
+++ resolved
@@ -48,11 +48,7 @@
     <dependency>
       <groupId>com.azure</groupId>
       <artifactId>azure-ai-formrecognizer</artifactId>
-<<<<<<< HEAD
       <version>3.1.12</version> <!-- {x-version-update;com.azure:azure-ai-formrecognizer;current} -->
-=======
-      <version>4.0.0-beta.6</version> <!-- {x-version-update;com.azure:azure-ai-formrecognizer;current} -->
->>>>>>> 75f48dd3
     </dependency>
     <dependency>
       <groupId>com.azure</groupId>
