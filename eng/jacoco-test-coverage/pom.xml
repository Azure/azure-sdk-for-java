<?xml version="1.0" encoding="UTF-8"?>
<!-- Copyright (c) Microsoft Corporation. All rights reserved. -->
<!-- Licensed under the MIT License. -->

<project xmlns="http://maven.apache.org/POM/4.0.0"
         xmlns:xsi="http://www.w3.org/2001/XMLSchema-instance"
         xsi:schemaLocation="http://maven.apache.org/POM/4.0.0 http://maven.apache.org/xsd/maven-4.0.0.xsd">
  <modelVersion>4.0.0</modelVersion>

  <parent>
    <groupId>com.azure</groupId>
    <artifactId>azure-client-sdk-parent</artifactId>
    <version>1.7.0</version> <!-- {x-version-update;com.azure:azure-client-sdk-parent;current} -->
    <relativePath>../../sdk/parents/azure-client-sdk-parent</relativePath>
  </parent>

  <groupId>com.azure</groupId>
  <artifactId>jacoco-test-coverage</artifactId>
  <version>1.0.0-SNAPSHOT</version>

  <name>Microsoft Azure Client Library - Test coverage</name>
  <description>Package for generating test coverage report for Azure Client Libraries</description>
  <url>https://github.com/Azure/azure-sdk-for-java</url>

  <distributionManagement>
    <site>
      <id>azure-java-build-docs</id>
      <url>${site.url}/site/${project.artifactId}</url>
    </site>
  </distributionManagement>

  <scm>
    <url>scm:git:https://github.com/Azure/azure-sdk-for-java</url>
    <connection>scm:git:git@github.com:Azure/azure-sdk-for-java.git</connection>
    <tag>HEAD</tag>
  </scm>

  <dependencies>
    <dependency>
      <groupId>com.azure</groupId>
      <artifactId>azure-ai-anomalydetector</artifactId>
      <version>3.0.0-beta.2</version> <!-- {x-version-update;com.azure:azure-ai-anomalydetector;current} -->
    </dependency>
    <dependency>
      <groupId>com.azure</groupId>
      <artifactId>azure-ai-formrecognizer</artifactId>
      <version>3.1.0-beta.4</version> <!-- {x-version-update;com.azure:azure-ai-formrecognizer;current} -->
    </dependency>
    <dependency>
      <groupId>com.azure</groupId>
      <artifactId>azure-ai-metricsadvisor</artifactId>
      <version>1.0.0-beta.4</version> <!-- {x-version-update;com.azure:azure-ai-metricsadvisor;current} -->
    </dependency>
    <dependency>
      <groupId>com.azure</groupId>
      <artifactId>azure-ai-textanalytics</artifactId>
      <version>5.1.0-beta.7</version> <!-- {x-version-update;com.azure:azure-ai-textanalytics;current} -->
    </dependency>
    <dependency>
    <groupId>com.azure</groupId>
      <artifactId>azure-communication-chat</artifactId>
      <version>1.0.0</version> <!-- {x-version-update;com.azure:azure-communication-chat;current} -->
    </dependency>
    <dependency>
      <groupId>com.azure</groupId>
      <artifactId>azure-communication-common</artifactId>
      <version>1.0.0</version> <!-- {x-version-update;com.azure:azure-communication-common;current} -->
    </dependency>
    <dependency>
      <groupId>com.azure</groupId>
      <artifactId>azure-communication-sms</artifactId>
      <version>1.0.0</version> <!-- {x-version-update;com.azure:azure-communication-sms;current} -->
    </dependency>
      <dependency>
      <groupId>com.azure</groupId>
      <artifactId>azure-communication-phonenumbers</artifactId>
      <version>1.0.0-beta.7</version> <!-- {x-version-update;com.azure:azure-communication-phonenumbers;current} -->
    </dependency>
    <dependency>
      <groupId>com.azure</groupId>
      <artifactId>azure-analytics-synapse-accesscontrol</artifactId>
      <version>1.0.0-beta.4</version> <!-- {x-version-update;com.azure:azure-analytics-synapse-accesscontrol;current} -->
    </dependency>
    <dependency>
      <groupId>com.azure</groupId>
      <artifactId>azure-analytics-synapse-artifacts</artifactId>
      <version>1.0.0-beta.5</version> <!-- {x-version-update;com.azure:azure-analytics-synapse-artifacts;current} -->
    </dependency>
    <dependency>
      <groupId>com.azure</groupId>
      <artifactId>azure-analytics-synapse-spark</artifactId>
      <version>1.0.0-beta.4</version> <!-- {x-version-update;com.azure:azure-analytics-synapse-spark;current} -->
    </dependency>
    <dependency>
      <groupId>com.azure</groupId>
      <artifactId>azure-core</artifactId>
      <version>1.16.0-beta.1</version> <!-- {x-version-update;com.azure:azure-core;current} -->
    </dependency>
    <dependency>
      <groupId>com.azure</groupId>
      <artifactId>azure-core-amqp</artifactId>
      <version>2.2.0-beta.1</version> <!-- {x-version-update;com.azure:azure-core-amqp;current} -->
    </dependency>
    <dependency>
      <groupId>com.azure</groupId>
      <artifactId>azure-core-amqp-experimental</artifactId>
      <version>1.0.0-beta.1</version> <!-- {x-version-update;com.azure:azure-core-amqp-experimental;current} -->
    </dependency>
    <dependency>
      <groupId>com.azure</groupId>
      <artifactId>azure-core-experimental</artifactId>
      <version>1.0.0-beta.13</version> <!-- {x-version-update;com.azure:azure-core-experimental;current} -->
    </dependency>
    <dependency>
      <groupId>com.azure</groupId>
      <artifactId>azure-core-http-jdk-httpclient</artifactId>
      <version>1.0.0-beta.1</version> <!-- {x-version-update;com.azure:azure-core-http-jdk-httpclient;current} -->
    </dependency>
    <dependency>
      <groupId>com.azure</groupId>
      <artifactId>azure-core-http-netty</artifactId>
      <version>1.10.0-beta.1</version> <!-- {x-version-update;com.azure:azure-core-http-netty;current} -->
    </dependency>
    <dependency>
      <groupId>com.azure</groupId>
      <artifactId>azure-core-http-okhttp</artifactId>
      <version>1.7.0-beta.1</version> <!-- {x-version-update;com.azure:azure-core-http-okhttp;current} -->
    </dependency>
    <dependency>
      <groupId>com.azure</groupId>
      <artifactId>azure-core-management</artifactId>
      <version>1.3.0-beta.1</version> <!-- {x-version-update;com.azure:azure-core-management;current} -->
    </dependency>
    <dependency>
      <groupId>com.azure</groupId>
      <artifactId>azure-core-serializer-avro-apache</artifactId>
      <version>1.0.0-beta.10</version> <!-- {x-version-update;com.azure:azure-core-serializer-avro-apache;current} -->
    </dependency>
    <dependency>
      <groupId>com.azure</groupId>
      <artifactId>azure-core-serializer-json-gson</artifactId>
      <version>1.2.0-beta.1</version> <!-- {x-version-update;com.azure:azure-core-serializer-json-gson;current} -->
    </dependency>
    <dependency>
      <groupId>com.azure</groupId>
      <artifactId>azure-core-serializer-json-jackson</artifactId>
      <version>1.3.0-beta.1</version> <!-- {x-version-update;com.azure:azure-core-serializer-json-jackson;current} -->
    </dependency>
    <dependency>
      <groupId>com.azure</groupId>
      <artifactId>azure-core-tracing-opentelemetry</artifactId>
      <version>1.0.0-beta.10</version> <!-- {x-version-update;com.azure:azure-core-tracing-opentelemetry;current} -->
    </dependency>
    <dependency>
      <groupId>com.azure</groupId>
      <artifactId>azure-cosmos</artifactId>
      <version>4.15.0-beta.2</version> <!-- {x-version-update;com.azure:azure-cosmos;current} -->
    </dependency>
    <dependency>
      <groupId>com.azure</groupId>
      <artifactId>azure-cosmos-encryption</artifactId>
      <version>1.0.0-beta.3</version> <!-- {x-version-update;com.azure:azure-cosmos-encryption;current} -->
    </dependency>
    <dependency>
      <groupId>com.azure</groupId>
      <artifactId>azure-data-appconfiguration</artifactId>
      <version>1.2.0-beta.2</version> <!-- {x-version-update;com.azure:azure-data-appconfiguration;current} -->
    </dependency>
    <dependency>
      <groupId>com.azure</groupId>
      <artifactId>azure-data-schemaregistry</artifactId>
      <version>1.0.0-beta.5</version> <!-- {x-version-update;com.azure:azure-data-schemaregistry;current} -->
    </dependency>
    <dependency>
      <groupId>com.azure</groupId>
      <artifactId>azure-data-schemaregistry-avro</artifactId>
      <version>1.0.0-beta.5</version> <!-- {x-version-update;com.azure:azure-data-schemaregistry-avro;current} -->
    </dependency>
    <dependency>
      <groupId>com.azure</groupId>
      <artifactId>azure-data-tables</artifactId>
      <version>12.0.0-beta.7</version> <!-- {x-version-update;com.azure:azure-data-tables;current} -->
    </dependency>
    <dependency>
      <groupId>com.azure</groupId>
      <artifactId>azure-identity</artifactId>
      <version>1.3.0-beta.3</version> <!-- {x-version-update;com.azure:azure-identity;current} -->
    </dependency>
    <dependency>
      <groupId>com.azure</groupId>
      <artifactId>azure-iot-deviceupdate</artifactId>
      <version>1.0.0-beta.2</version> <!-- {x-version-update;com.azure:azure-iot-deviceupdate;current} -->
    </dependency>
    <dependency>
      <groupId>com.azure</groupId>
      <artifactId>azure-messaging-eventgrid</artifactId>
      <version>4.2.0</version> <!-- {x-version-update;com.azure:azure-messaging-eventgrid;current} -->
    </dependency>
    <dependency>
      <groupId>com.azure</groupId>
      <artifactId>azure-messaging-eventhubs</artifactId>
      <version>5.7.0-beta.1</version> <!-- {x-version-update;com.azure:azure-messaging-eventhubs;current} -->
    </dependency>
    <dependency>
      <groupId>com.azure</groupId>
      <artifactId>azure-messaging-eventhubs-checkpointstore-blob</artifactId>
      <version>1.6.0-beta.1</version> <!-- {x-version-update;com.azure:azure-messaging-eventhubs-checkpointstore-blob;current} -->
    </dependency>
    <dependency>
      <groupId>com.azure</groupId>
      <artifactId>azure-messaging-servicebus</artifactId>
<<<<<<< HEAD
      <version>7.3.0-beta.1</version> <!-- {x-version-update;com.azure:azure-messaging-servicebus;current} -->
=======
      <version>7.2.0-beta.2</version> <!-- {x-version-update;com.azure:azure-messaging-servicebus;current} -->
>>>>>>> 3e0d413e
    </dependency>
    <dependency>
      <groupId>com.azure</groupId>
      <artifactId>azure-search-documents</artifactId>
      <version>11.4.0-beta.2</version> <!-- {x-version-update;com.azure:azure-search-documents;current} -->
    </dependency>
    <dependency>
      <groupId>com.azure</groupId>
      <artifactId>azure-security-keyvault-administration</artifactId>
      <version>4.0.0-beta.7</version> <!-- {x-version-update;com.azure:azure-security-keyvault-administration;current} -->
    </dependency>
    <dependency>
      <groupId>com.azure</groupId>
      <artifactId>azure-security-keyvault-certificates</artifactId>
      <version>4.2.0-beta.6</version> <!-- {x-version-update;com.azure:azure-security-keyvault-certificates;current} -->
    </dependency>
    <dependency>
      <groupId>com.azure</groupId>
      <artifactId>azure-security-keyvault-keys</artifactId>
      <version>4.3.0-beta.7</version> <!-- {x-version-update;com.azure:azure-security-keyvault-keys;current} -->
    </dependency>
    <dependency>
      <groupId>com.azure</groupId>
      <artifactId>azure-security-keyvault-secrets</artifactId>
      <version>4.3.0-beta.6</version> <!-- {x-version-update;com.azure:azure-security-keyvault-secrets;current} -->
    </dependency>
    <dependency>
      <groupId>com.azure</groupId>
      <artifactId>azure-storage-common</artifactId>
      <version>12.11.0-beta.3</version> <!-- {x-version-update;com.azure:azure-storage-common;current} -->
    </dependency>
    <dependency>
      <groupId>com.azure</groupId>
      <artifactId>azure-storage-blob</artifactId>
      <version>12.11.0-beta.3</version> <!-- {x-version-update;com.azure:azure-storage-blob;current} -->
    </dependency>
    <dependency>
      <groupId>com.azure</groupId>
      <artifactId>azure-storage-blob-batch</artifactId>
      <version>12.9.0-beta.3</version> <!-- {x-version-update;com.azure:azure-storage-blob-batch;current} -->
    </dependency>
    <dependency>
      <groupId>com.azure</groupId>
      <artifactId>azure-storage-blob-changefeed</artifactId>
      <version>12.0.0-beta.6</version> <!-- {x-version-update;com.azure:azure-storage-blob-changefeed;current} -->
    </dependency>
    <dependency>
      <groupId>com.azure</groupId>
      <artifactId>azure-storage-blob-cryptography</artifactId>
      <version>12.11.0-beta.3</version> <!-- {x-version-update;com.azure:azure-storage-blob-cryptography;current} -->
    </dependency>
    <dependency>
      <groupId>com.azure</groupId>
      <artifactId>azure-storage-blob-nio</artifactId>
      <version>12.0.0-beta.5</version> <!-- {x-version-update;com.azure:azure-storage-blob-nio;current} -->
    </dependency>
    <dependency>
      <groupId>com.azure</groupId>
      <artifactId>azure-storage-file-share</artifactId>
      <version>12.9.0-beta.3</version> <!-- {x-version-update;com.azure:azure-storage-file-share;current} -->
    </dependency>
    <dependency>
      <groupId>com.azure</groupId>
      <artifactId>azure-storage-file-datalake</artifactId>
      <version>12.5.0-beta.3</version> <!-- {x-version-update;com.azure:azure-storage-file-datalake;current} -->
    </dependency>
    <dependency>
      <groupId>com.azure</groupId>
      <artifactId>azure-storage-internal-avro</artifactId>
      <version>12.0.3-beta.3</version> <!-- {x-version-update;com.azure:azure-storage-internal-avro;current} -->
    </dependency>
    <dependency>
      <groupId>com.azure</groupId>
      <artifactId>azure-storage-queue</artifactId>
      <version>12.9.0-beta.3</version> <!-- {x-version-update;com.azure:azure-storage-queue;current} -->
    </dependency>
    <dependency>
      <groupId>com.azure</groupId>
      <artifactId>azure-sdk-template</artifactId>
      <version>1.2.1-beta.16</version> <!-- {x-version-update;com.azure:azure-sdk-template;current} -->
    </dependency>
    <dependency>
      <groupId>com.azure</groupId>
      <artifactId>azure-monitor-opentelemetry-exporter</artifactId>
      <version>1.0.0-beta.5</version> <!-- {x-version-update;com.azure:azure-monitor-opentelemetry-exporter;current} -->
    </dependency>

    <dependency>
      <groupId>com.azure.resourcemanager</groupId>
      <artifactId>azure-resourcemanager</artifactId>
      <version>2.4.0-beta.1</version> <!-- {x-version-update;com.azure.resourcemanager:azure-resourcemanager;current} -->
    </dependency>
    <dependency>
      <groupId>com.azure.resourcemanager</groupId>
      <artifactId>azure-resourcemanager-appplatform</artifactId>
      <version>2.4.0-beta.1</version> <!-- {x-version-update;com.azure.resourcemanager:azure-resourcemanager-appplatform;current} -->
    </dependency>
    <dependency>
      <groupId>com.azure.resourcemanager</groupId>
      <artifactId>azure-resourcemanager-appservice</artifactId>
      <version>2.4.0-beta.1</version> <!-- {x-version-update;com.azure.resourcemanager:azure-resourcemanager-appservice;current} -->
    </dependency>
    <dependency>
      <groupId>com.azure.resourcemanager</groupId>
      <artifactId>azure-resourcemanager-authorization</artifactId>
      <version>2.4.0-beta.1</version> <!-- {x-version-update;com.azure.resourcemanager:azure-resourcemanager-authorization;current} -->
    </dependency>
    <dependency>
      <groupId>com.azure.resourcemanager</groupId>
      <artifactId>azure-resourcemanager-compute</artifactId>
      <version>2.4.0-beta.1</version> <!-- {x-version-update;com.azure.resourcemanager:azure-resourcemanager-compute;current} -->
    </dependency>
    <dependency>
      <groupId>com.azure.resourcemanager</groupId>
      <artifactId>azure-resourcemanager-containerinstance</artifactId>
      <version>2.4.0-beta.1</version> <!-- {x-version-update;com.azure.resourcemanager:azure-resourcemanager-containerinstance;current} -->
    </dependency>
    <dependency>
      <groupId>com.azure.resourcemanager</groupId>
      <artifactId>azure-resourcemanager-containerregistry</artifactId>
      <version>2.4.0-beta.1</version> <!-- {x-version-update;com.azure.resourcemanager:azure-resourcemanager-containerregistry;current} -->
    </dependency>
    <dependency>
      <groupId>com.azure.resourcemanager</groupId>
      <artifactId>azure-resourcemanager-containerservice</artifactId>
      <version>2.4.0-beta.1</version> <!-- {x-version-update;com.azure.resourcemanager:azure-resourcemanager-containerservice;current} -->
    </dependency>
    <dependency>
      <groupId>com.azure.resourcemanager</groupId>
      <artifactId>azure-resourcemanager-cosmos</artifactId>
      <version>2.4.0-beta.1</version> <!-- {x-version-update;com.azure.resourcemanager:azure-resourcemanager-cosmos;current} -->
    </dependency>
    <dependency>
      <groupId>com.azure.resourcemanager</groupId>
      <artifactId>azure-resourcemanager-dns</artifactId>
      <version>2.4.0-beta.1</version> <!-- {x-version-update;com.azure.resourcemanager:azure-resourcemanager-dns;current} -->
    </dependency>
    <dependency>
      <groupId>com.azure.resourcemanager</groupId>
      <artifactId>azure-resourcemanager-keyvault</artifactId>
      <version>2.4.0-beta.1</version> <!-- {x-version-update;com.azure.resourcemanager:azure-resourcemanager-keyvault;current} -->
    </dependency>
    <dependency>
      <groupId>com.azure.resourcemanager</groupId>
      <artifactId>azure-resourcemanager-monitor</artifactId>
      <version>2.4.0-beta.1</version> <!-- {x-version-update;com.azure.resourcemanager:azure-resourcemanager-monitor;current} -->
    </dependency>
    <dependency>
      <groupId>com.azure.resourcemanager</groupId>
      <artifactId>azure-resourcemanager-msi</artifactId>
      <version>2.4.0-beta.1</version> <!-- {x-version-update;com.azure.resourcemanager:azure-resourcemanager-msi;current} -->
    </dependency>
    <dependency>
      <groupId>com.azure.resourcemanager</groupId>
      <artifactId>azure-resourcemanager-network</artifactId>
      <version>2.4.0-beta.1</version> <!-- {x-version-update;com.azure.resourcemanager:azure-resourcemanager-network;current} -->
    </dependency>
    <dependency>
      <groupId>com.azure.resourcemanager</groupId>
      <artifactId>azure-resourcemanager-resources</artifactId>
      <version>2.4.0-beta.1</version> <!-- {x-version-update;com.azure.resourcemanager:azure-resourcemanager-resources;current} -->
    </dependency>
    <dependency>
      <groupId>com.azure.resourcemanager</groupId>
      <artifactId>azure-resourcemanager-sql</artifactId>
      <version>2.4.0-beta.1</version> <!-- {x-version-update;com.azure.resourcemanager:azure-resourcemanager-sql;current} -->
    </dependency>
    <dependency>
      <groupId>com.azure.resourcemanager</groupId>
      <artifactId>azure-resourcemanager-storage</artifactId>
      <version>2.4.0-beta.1</version> <!-- {x-version-update;com.azure.resourcemanager:azure-resourcemanager-storage;current} -->
    </dependency>

    <dependency>
      <groupId>com.azure.spring</groupId>
      <artifactId>azure-identity-spring</artifactId>
      <version>1.4.0-beta.1</version> <!-- {x-version-update;com.azure.spring:azure-identity-spring;current} -->
    </dependency>
    <dependency>
      <groupId>com.azure.spring</groupId>
      <artifactId>azure-spring-boot</artifactId>
      <version>3.4.0-beta.1</version> <!-- {x-version-update;com.azure.spring:azure-spring-boot;current} -->
    </dependency>
    <dependency>
      <groupId>com.azure.spring</groupId>
      <artifactId>azure-spring-boot-starter</artifactId>
      <version>3.4.0-beta.1</version> <!-- {x-version-update;com.azure.spring:azure-spring-boot-starter;current} -->
    </dependency>
    <dependency>
      <groupId>com.azure.spring</groupId>
      <artifactId>azure-spring-boot-starter-active-directory</artifactId>
      <version>3.4.0-beta.1</version> <!-- {x-version-update;com.azure.spring:azure-spring-boot-starter-active-directory;current} -->
    </dependency>
    <dependency>
      <groupId>com.azure.spring</groupId>
      <artifactId>azure-spring-boot-starter-keyvault-secrets</artifactId>
      <version>3.4.0-beta.1</version> <!-- {x-version-update;com.azure.spring:azure-spring-boot-starter-keyvault-secrets;current} -->
    </dependency>
    <dependency>
      <groupId>com.azure.spring</groupId>
      <artifactId>azure-spring-boot-starter-servicebus-jms</artifactId>
      <version>3.4.0-beta.1</version> <!-- {x-version-update;com.azure.spring:azure-spring-boot-starter-servicebus-jms;current} -->
    </dependency>
    <dependency>
      <groupId>com.azure.spring</groupId>
      <artifactId>azure-spring-boot-starter-active-directory-b2c</artifactId>
      <version>3.4.0-beta.1</version> <!-- {x-version-update;com.azure.spring:azure-spring-boot-starter-active-directory-b2c;current} -->
    </dependency>
    <dependency>
      <groupId>com.azure.spring</groupId>
      <artifactId>azure-spring-boot-starter-cosmos</artifactId>
      <version>3.4.0-beta.1</version> <!-- {x-version-update;com.azure.spring:azure-spring-boot-starter-cosmos;current} -->
    </dependency>
    <dependency>
      <groupId>com.azure.spring</groupId>
      <artifactId>azure-spring-boot-starter-data-gremlin</artifactId>
      <version>3.0.0-beta.1</version> <!-- {x-version-update;com.azure.spring:azure-spring-boot-starter-data-gremlin;current} -->
    </dependency>
    <dependency>
      <groupId>com.azure.spring</groupId>
      <artifactId>azure-spring-boot-starter-storage</artifactId>
      <version>3.4.0-beta.1</version> <!-- {x-version-update;com.azure.spring:azure-spring-boot-starter-storage;current} -->
    </dependency>
    <dependency>
      <groupId>com.azure</groupId>
      <artifactId>azure-spring-data-cosmos</artifactId>
      <version>3.7.0-beta.1</version> <!-- {x-version-update;com.azure:azure-spring-data-cosmos;current} -->
    </dependency>
    <dependency>
      <groupId>com.azure.spring</groupId>
      <artifactId>azure-spring-data-gremlin</artifactId>
      <version>2.3.1-beta.1</version> <!-- {x-version-update;com.azure.spring:azure-spring-data-gremlin;current} -->
    </dependency>
    <dependency>
      <groupId>com.azure.spring</groupId>
      <artifactId>azure-spring-cloud-context</artifactId>
      <version>2.4.0-beta.1</version> <!-- {x-version-update;com.azure.spring:azure-spring-cloud-context;current} -->
    </dependency>
    <dependency>
      <groupId>com.azure.spring</groupId>
      <artifactId>azure-spring-cloud-telemetry</artifactId>
      <version>2.4.0-beta.1</version> <!-- {x-version-update;com.azure.spring:azure-spring-cloud-telemetry;current} -->
    </dependency>
    <dependency>
      <groupId>com.azure.spring</groupId>
      <artifactId>azure-spring-integration-core</artifactId>
      <version>2.4.0-beta.1</version> <!-- {x-version-update;com.azure.spring:azure-spring-integration-core;current} -->
    </dependency>
    <dependency>
      <groupId>com.azure.spring</groupId>
      <artifactId>azure-spring-integration-test</artifactId>
      <version>2.4.0-beta.1</version> <!-- {x-version-update;com.azure.spring:azure-spring-integration-test;current} -->
    </dependency>
    <dependency>
      <groupId>com.azure.spring</groupId>
      <artifactId>azure-spring-integration-eventhubs</artifactId>
      <version>2.4.0-beta.1</version> <!-- {x-version-update;com.azure.spring:azure-spring-integration-eventhubs;current} -->
    </dependency>
    <dependency>
      <groupId>com.azure.spring</groupId>
      <artifactId>azure-spring-integration-servicebus</artifactId>
      <version>2.4.0-beta.1</version> <!-- {x-version-update;com.azure.spring:azure-spring-integration-servicebus;current} -->
    </dependency>
    <dependency>
      <groupId>com.azure.spring</groupId>
      <artifactId>azure-spring-integration-storage-queue</artifactId>
      <version>2.4.0-beta.1</version> <!-- {x-version-update;com.azure.spring:azure-spring-integration-storage-queue;current} -->
    </dependency>
    <dependency>
      <groupId>com.azure.spring</groupId>
      <artifactId>azure-spring-cloud-storage</artifactId>
      <version>2.4.0-beta.1</version> <!-- {x-version-update;com.azure.spring:azure-spring-cloud-storage;current} -->
    </dependency>
    <dependency>
      <groupId>com.azure.spring</groupId>
      <artifactId>azure-spring-cloud-autoconfigure</artifactId>
      <version>2.4.0-beta.1</version> <!-- {x-version-update;com.azure.spring:azure-spring-cloud-autoconfigure;current} -->
    </dependency>
    <dependency>
      <groupId>com.azure.spring</groupId>
      <artifactId>azure-spring-cloud-messaging</artifactId>
      <version>2.4.0-beta.1</version> <!-- {x-version-update;com.azure.spring:azure-spring-cloud-messaging;current} -->
    </dependency>
    <dependency>
      <groupId>com.microsoft.azure</groupId>
      <artifactId>spring-cloud-starter-azure-appconfiguration-config</artifactId>
      <version>1.3.0-beta.1</version> <!-- {x-version-update;com.microsoft.azure:spring-cloud-starter-azure-appconfiguration-config;current} -->
    </dependency>
    <dependency>
      <groupId>com.azure.spring</groupId>
      <artifactId>azure-spring-cloud-starter-cache</artifactId>
      <version>2.4.0-beta.1</version> <!-- {x-version-update;com.azure.spring:azure-spring-cloud-starter-cache;current} -->
    </dependency>
    <dependency>
      <groupId>com.azure.spring</groupId>
      <artifactId>azure-spring-cloud-starter-eventhubs</artifactId>
      <version>2.4.0-beta.1</version> <!-- {x-version-update;com.azure.spring:azure-spring-cloud-starter-eventhubs;current} -->
    </dependency>
    <dependency>
      <groupId>com.azure.spring</groupId>
      <artifactId>azure-spring-cloud-starter-eventhubs-kafka</artifactId>
      <version>2.4.0-beta.1</version> <!-- {x-version-update;com.azure.spring:azure-spring-cloud-starter-eventhubs-kafka;current} -->
    </dependency>
    <dependency>
      <groupId>com.azure.spring</groupId>
      <artifactId>azure-spring-cloud-starter-servicebus</artifactId>
      <version>2.4.0-beta.1</version> <!-- {x-version-update;com.azure.spring:azure-spring-cloud-starter-servicebus;current} -->
    </dependency>
    <dependency>
      <groupId>com.azure.spring</groupId>
      <artifactId>azure-spring-cloud-starter-storage-queue</artifactId>
      <version>2.4.0-beta.1</version> <!-- {x-version-update;com.azure.spring:azure-spring-cloud-starter-storage-queue;current} -->
    </dependency>
    <dependency>
      <groupId>com.azure.spring</groupId>
      <artifactId>azure-spring-cloud-stream-binder-servicebus-core</artifactId>
      <version>2.4.0-beta.1</version> <!-- {x-version-update;com.azure.spring:azure-spring-cloud-stream-binder-servicebus-core;current} -->
    </dependency>
    <dependency>
      <groupId>com.azure.spring</groupId>
      <artifactId>azure-spring-cloud-stream-binder-test</artifactId>
      <version>2.4.0-beta.1</version> <!-- {x-version-update;com.azure.spring:azure-spring-cloud-stream-binder-test;current} -->
    </dependency>
    <dependency>
      <groupId>com.azure.spring</groupId>
      <artifactId>azure-spring-cloud-stream-binder-servicebus-topic</artifactId>
      <version>2.4.0-beta.1</version> <!-- {x-version-update;com.azure.spring:azure-spring-cloud-stream-binder-servicebus-topic;current} -->
    </dependency>
    <dependency>
      <groupId>com.azure.spring</groupId>
      <artifactId>azure-spring-cloud-stream-binder-servicebus-queue</artifactId>
      <version>2.4.0-beta.1</version> <!-- {x-version-update;com.azure.spring:azure-spring-cloud-stream-binder-servicebus-queue;current} -->
    </dependency>
    <dependency>
      <groupId>com.azure.spring</groupId>
      <artifactId>azure-spring-cloud-stream-binder-eventhubs</artifactId>
      <version>2.4.0-beta.1</version> <!-- {x-version-update;com.azure.spring:azure-spring-cloud-stream-binder-eventhubs;current} -->
    </dependency>
	  <dependency>
      <groupId>com.azure</groupId>
      <artifactId>azure-digitaltwins-core</artifactId>
      <version>1.1.0-beta.1</version> <!-- {x-version-update;com.azure:azure-digitaltwins-core;current} -->
    </dependency>
    <dependency>
      <groupId>com.azure</groupId>
      <artifactId>azure-mixedreality-authentication</artifactId>
      <version>1.0.0</version> <!-- {x-version-update;com.azure:azure-mixedreality-authentication;current} -->
    </dependency>
    <dependency>
      <groupId>com.azure</groupId>
      <artifactId>azure-mixedreality-remoterendering</artifactId>
      <version>1.1.0-beta.1</version> <!-- {x-version-update;com.azure:azure-mixedreality-remoterendering;current} -->
    </dependency>
  </dependencies>
  <build>
    <plugins>
      <plugin>
        <groupId>org.apache.maven.plugins</groupId>
        <artifactId>maven-enforcer-plugin</artifactId>
        <version>3.0.0-M3</version> <!-- {x-version-update;org.apache.maven.plugins:maven-enforcer-plugin;external_dependency} -->
        <configuration>
          <rules>
            <bannedDependencies>
              <includes>
                <!-- Track 2 library with a non-standard groupId -->
                <include>com.azure:azure-monitor-opentelemetry-exporter:[1.0.0-beta.5]</include> <!-- {x-include-update;com.azure:azure-monitor-opentelemetry-exporter;current} -->
                <include>com.microsoft.azure:spring-cloud-starter-azure-appconfiguration-config:[1.3.0-beta.1]</include> <!-- {x-include-update;com.microsoft.azure:spring-cloud-starter-azure-appconfiguration-config;current} -->
              </includes>
            </bannedDependencies>
          </rules>
        </configuration>
      </plugin>

      <plugin>
        <groupId>org.jacoco</groupId>
        <artifactId>jacoco-maven-plugin</artifactId>
        <version>0.8.5</version> <!-- {x-version-update;org.jacoco:jacoco-maven-plugin;external_dependency} -->
        <executions>
          <execution>
            <id>report-aggregate</id>
            <phase>verify</phase>
            <goals>
              <goal>report-aggregate</goal>
            </goals>
            <configuration>
              <outputDirectory>${project.reporting.outputDirectory}/test-coverage</outputDirectory>
              <excludes>
                <exclude>**/com/azure/cosmos/implementation/apachecommons/**/*</exclude>
                <exclude>**/com/azure/cosmos/implementation/guava25/**/*</exclude>
                <exclude>**/com/azure/cosmos/implementation/guava27/**/*</exclude>
              </excludes>
            </configuration>
          </execution>
        </executions>
      </plugin>
    </plugins>
  </build>
</project><|MERGE_RESOLUTION|>--- conflicted
+++ resolved
@@ -209,11 +209,7 @@
     <dependency>
       <groupId>com.azure</groupId>
       <artifactId>azure-messaging-servicebus</artifactId>
-<<<<<<< HEAD
       <version>7.3.0-beta.1</version> <!-- {x-version-update;com.azure:azure-messaging-servicebus;current} -->
-=======
-      <version>7.2.0-beta.2</version> <!-- {x-version-update;com.azure:azure-messaging-servicebus;current} -->
->>>>>>> 3e0d413e
     </dependency>
     <dependency>
       <groupId>com.azure</groupId>
