<?xml version="1.0" encoding="UTF-8"?>
<!-- Copyright (c) Microsoft Corporation. All rights reserved. -->
<!-- Licensed under the MIT License. -->

<project xmlns="http://maven.apache.org/POM/4.0.0"
         xmlns:xsi="http://www.w3.org/2001/XMLSchema-instance"
         xsi:schemaLocation="http://maven.apache.org/POM/4.0.0 http://maven.apache.org/xsd/maven-4.0.0.xsd">
  <modelVersion>4.0.0</modelVersion>

  <parent>
    <groupId>com.azure</groupId>
    <artifactId>azure-client-sdk-parent</artifactId>
    <version>1.7.0</version> <!-- {x-version-update;com.azure:azure-client-sdk-parent;current} -->
    <relativePath>../../sdk/parents/azure-client-sdk-parent</relativePath>
  </parent>

  <groupId>com.azure</groupId>
  <artifactId>jacoco-test-coverage</artifactId>
  <version>1.0.0-SNAPSHOT</version>

  <name>Microsoft Azure Client Library - Test coverage</name>
  <description>Package for generating test coverage report for Azure Client Libraries</description>
  <url>https://github.com/Azure/azure-sdk-for-java</url>

  <distributionManagement>
    <site>
      <id>azure-java-build-docs</id>
      <url>${site.url}/site/${project.artifactId}</url>
    </site>
  </distributionManagement>

  <scm>
    <url>scm:git:https://github.com/Azure/azure-sdk-for-java</url>
    <connection>scm:git:git@github.com:Azure/azure-sdk-for-java.git</connection>
    <tag>HEAD</tag>
  </scm>

  <dependencies>
    <dependency>
      <groupId>com.azure</groupId>
      <artifactId>azure-ai-anomalydetector</artifactId>
      <version>3.0.0-beta.3</version> <!-- {x-version-update;com.azure:azure-ai-anomalydetector;current} -->
    </dependency>
    <dependency>
      <groupId>com.azure</groupId>
      <artifactId>azure-ai-formrecognizer</artifactId>
      <version>3.1.0-beta.4</version> <!-- {x-version-update;com.azure:azure-ai-formrecognizer;current} -->
    </dependency>
    <dependency>
      <groupId>com.azure</groupId>
      <artifactId>azure-ai-metricsadvisor</artifactId>
      <version>1.0.0-beta.4</version> <!-- {x-version-update;com.azure:azure-ai-metricsadvisor;current} -->
    </dependency>
    <dependency>
      <groupId>com.azure</groupId>
      <artifactId>azure-ai-textanalytics</artifactId>
      <version>5.1.0-beta.7</version> <!-- {x-version-update;com.azure:azure-ai-textanalytics;current} -->
    </dependency>
    <dependency>
    <groupId>com.azure</groupId>
      <artifactId>azure-communication-chat</artifactId>
      <version>1.1.0-beta.1</version> <!-- {x-version-update;com.azure:azure-communication-chat;current} -->
    </dependency>
    <dependency>
      <groupId>com.azure</groupId>
      <artifactId>azure-communication-common</artifactId>
      <version>1.1.0-beta.1</version> <!-- {x-version-update;com.azure:azure-communication-common;current} -->
    </dependency>
    <dependency>
      <groupId>com.azure</groupId>
      <artifactId>azure-communication-sms</artifactId>
      <version>1.1.0-beta.1</version> <!-- {x-version-update;com.azure:azure-communication-sms;current} -->
    </dependency>
      <dependency>
      <groupId>com.azure</groupId>
      <artifactId>azure-communication-phonenumbers</artifactId>
      <version>1.1.0-beta.1</version> <!-- {x-version-update;com.azure:azure-communication-phonenumbers;current} -->
    </dependency>
    <dependency>
      <groupId>com.azure</groupId>
      <artifactId>azure-containers-containerregistry</artifactId>
      <version>1.0.0-beta.2</version> <!-- {x-version-update;com.azure:azure-containers-containerregistry;current} -->
    </dependency>
    <dependency>
      <groupId>com.azure</groupId>
      <artifactId>azure-analytics-synapse-accesscontrol</artifactId>
      <version>1.0.0-beta.4</version> <!-- {x-version-update;com.azure:azure-analytics-synapse-accesscontrol;current} -->
    </dependency>
    <dependency>
      <groupId>com.azure</groupId>
      <artifactId>azure-analytics-synapse-artifacts</artifactId>
      <version>1.0.0-beta.5</version> <!-- {x-version-update;com.azure:azure-analytics-synapse-artifacts;current} -->
    </dependency>
    <dependency>
      <groupId>com.azure</groupId>
      <artifactId>azure-analytics-synapse-spark</artifactId>
      <version>1.0.0-beta.4</version> <!-- {x-version-update;com.azure:azure-analytics-synapse-spark;current} -->
    </dependency>
    <dependency>
      <groupId>com.azure</groupId>
      <artifactId>azure-core</artifactId>
      <version>1.17.0-beta.1</version> <!-- {x-version-update;com.azure:azure-core;current} -->
    </dependency>
    <dependency>
      <groupId>com.azure</groupId>
      <artifactId>azure-core-amqp</artifactId>
<<<<<<< HEAD
      <version>2.1.0-beta.1</version> <!-- {x-version-update;com.azure:azure-core-amqp;current} -->
=======
      <version>2.2.0-beta.1</version> <!-- {x-version-update;com.azure:azure-core-amqp;current} -->
>>>>>>> a59869b9
    </dependency>
    <dependency>
      <groupId>com.azure</groupId>
      <artifactId>azure-core-amqp-experimental</artifactId>
      <version>1.0.0-beta.1</version> <!-- {x-version-update;com.azure:azure-core-amqp-experimental;current} -->
    </dependency>
    <dependency>
      <groupId>com.azure</groupId>
      <artifactId>azure-core-experimental</artifactId>
      <version>1.0.0-beta.14</version> <!-- {x-version-update;com.azure:azure-core-experimental;current} -->
    </dependency>
    <dependency>
      <groupId>com.azure</groupId>
      <artifactId>azure-core-http-jdk-httpclient</artifactId>
      <version>1.0.0-beta.1</version> <!-- {x-version-update;com.azure:azure-core-http-jdk-httpclient;current} -->
    </dependency>
    <dependency>
      <groupId>com.azure</groupId>
      <artifactId>azure-core-http-netty</artifactId>
      <version>1.10.0-beta.1</version> <!-- {x-version-update;com.azure:azure-core-http-netty;current} -->
    </dependency>
    <dependency>
      <groupId>com.azure</groupId>
      <artifactId>azure-core-http-okhttp</artifactId>
      <version>1.7.0-beta.1</version> <!-- {x-version-update;com.azure:azure-core-http-okhttp;current} -->
    </dependency>
    <dependency>
      <groupId>com.azure</groupId>
      <artifactId>azure-core-management</artifactId>
      <version>1.3.0-beta.1</version> <!-- {x-version-update;com.azure:azure-core-management;current} -->
    </dependency>
    <dependency>
      <groupId>com.azure</groupId>
      <artifactId>azure-core-serializer-avro-apache</artifactId>
      <version>1.0.0-beta.11</version> <!-- {x-version-update;com.azure:azure-core-serializer-avro-apache;current} -->
    </dependency>
    <dependency>
      <groupId>com.azure</groupId>
      <artifactId>azure-core-serializer-json-gson</artifactId>
      <version>1.2.0-beta.1</version> <!-- {x-version-update;com.azure:azure-core-serializer-json-gson;current} -->
    </dependency>
    <dependency>
      <groupId>com.azure</groupId>
      <artifactId>azure-core-serializer-json-jackson</artifactId>
      <version>1.3.0-beta.1</version> <!-- {x-version-update;com.azure:azure-core-serializer-json-jackson;current} -->
    </dependency>
    <dependency>
      <groupId>com.azure</groupId>
      <artifactId>azure-core-tracing-opentelemetry</artifactId>
      <version>1.0.0-beta.11</version> <!-- {x-version-update;com.azure:azure-core-tracing-opentelemetry;current} -->
    </dependency>
    <dependency>
      <groupId>com.azure</groupId>
      <artifactId>azure-cosmos</artifactId>
      <version>4.15.0-beta.3</version> <!-- {x-version-update;com.azure:azure-cosmos;current} -->
    </dependency>
    <dependency>
      <groupId>com.azure</groupId>
      <artifactId>azure-cosmos-encryption</artifactId>
      <version>1.0.0-beta.4</version> <!-- {x-version-update;com.azure:azure-cosmos-encryption;current} -->
    </dependency>
    <dependency>
      <groupId>com.azure</groupId>
      <artifactId>azure-data-appconfiguration</artifactId>
      <version>1.2.0-beta.2</version> <!-- {x-version-update;com.azure:azure-data-appconfiguration;current} -->
    </dependency>
    <dependency>
      <groupId>com.azure</groupId>
      <artifactId>azure-data-schemaregistry</artifactId>
      <version>1.0.0-beta.5</version> <!-- {x-version-update;com.azure:azure-data-schemaregistry;current} -->
    </dependency>
    <dependency>
      <groupId>com.azure</groupId>
      <artifactId>azure-data-schemaregistry-avro</artifactId>
      <version>1.0.0-beta.5</version> <!-- {x-version-update;com.azure:azure-data-schemaregistry-avro;current} -->
    </dependency>
    <dependency>
      <groupId>com.azure</groupId>
      <artifactId>azure-data-tables</artifactId>
      <version>12.0.0-beta.7</version> <!-- {x-version-update;com.azure:azure-data-tables;current} -->
    </dependency>
    <dependency>
      <groupId>com.azure</groupId>
      <artifactId>azure-identity</artifactId>
      <version>1.3.0-beta.3</version> <!-- {x-version-update;com.azure:azure-identity;current} -->
    </dependency>
    <dependency>
      <groupId>com.azure</groupId>
      <artifactId>azure-iot-deviceupdate</artifactId>
      <version>1.0.0-beta.2</version> <!-- {x-version-update;com.azure:azure-iot-deviceupdate;current} -->
    </dependency>
    <dependency>
      <groupId>com.azure</groupId>
      <artifactId>azure-messaging-eventgrid</artifactId>
      <version>4.3.0-beta.1</version> <!-- {x-version-update;com.azure:azure-messaging-eventgrid;current} -->
    </dependency>
    <dependency>
      <groupId>com.azure</groupId>
      <artifactId>azure-messaging-eventhubs</artifactId>
      <version>5.8.0-beta.1</version> <!-- {x-version-update;com.azure:azure-messaging-eventhubs;current} -->
    </dependency>
    <dependency>
      <groupId>com.azure</groupId>
      <artifactId>azure-messaging-eventhubs-checkpointstore-blob</artifactId>
      <version>1.7.0-beta.1</version> <!-- {x-version-update;com.azure:azure-messaging-eventhubs-checkpointstore-blob;current} -->
    </dependency>
    <dependency>
      <groupId>com.azure</groupId>
      <artifactId>azure-messaging-servicebus</artifactId>
      <version>7.3.0-beta.2</version> <!-- {x-version-update;com.azure:azure-messaging-servicebus;current} -->
<<<<<<< HEAD
    </dependency>
    <dependency>
      <groupId>com.azure</groupId>
      <artifactId>azure-messaging-webpubsub</artifactId>
      <version>1.0.0-beta.3</version> <!-- {x-version-update;com.azure:azure-messaging-webpubsub;current} -->
=======
>>>>>>> a59869b9
    </dependency>
    <dependency>
      <groupId>com.azure</groupId>
      <artifactId>azure-search-documents</artifactId>
      <version>11.4.0-beta.2</version> <!-- {x-version-update;com.azure:azure-search-documents;current} -->
    </dependency>
    <dependency>
      <groupId>com.azure</groupId>
      <artifactId>azure-security-keyvault-administration</artifactId>
      <version>4.0.0-beta.7</version> <!-- {x-version-update;com.azure:azure-security-keyvault-administration;current} -->
    </dependency>
    <dependency>
      <groupId>com.azure</groupId>
      <artifactId>azure-security-keyvault-certificates</artifactId>
      <version>4.2.0-beta.6</version> <!-- {x-version-update;com.azure:azure-security-keyvault-certificates;current} -->
    </dependency>
    <dependency>
      <groupId>com.azure</groupId>
      <artifactId>azure-security-keyvault-keys</artifactId>
      <version>4.3.0-beta.8</version> <!-- {x-version-update;com.azure:azure-security-keyvault-keys;current} -->
    </dependency>
    <dependency>
      <groupId>com.azure</groupId>
      <artifactId>azure-security-keyvault-secrets</artifactId>
      <version>4.3.0-beta.6</version> <!-- {x-version-update;com.azure:azure-security-keyvault-secrets;current} -->
    </dependency>
    <dependency>
      <groupId>com.azure</groupId>
      <artifactId>azure-storage-common</artifactId>
      <version>12.12.0-beta.1</version> <!-- {x-version-update;com.azure:azure-storage-common;current} -->
    </dependency>
    <dependency>
      <groupId>com.azure</groupId>
      <artifactId>azure-storage-blob</artifactId>
      <version>12.12.0-beta.1</version> <!-- {x-version-update;com.azure:azure-storage-blob;current} -->
    </dependency>
    <dependency>
      <groupId>com.azure</groupId>
      <artifactId>azure-storage-blob-batch</artifactId>
      <version>12.10.0-beta.1</version> <!-- {x-version-update;com.azure:azure-storage-blob-batch;current} -->
    </dependency>
    <dependency>
      <groupId>com.azure</groupId>
      <artifactId>azure-storage-blob-changefeed</artifactId>
      <version>12.0.0-beta.7</version> <!-- {x-version-update;com.azure:azure-storage-blob-changefeed;current} -->
    </dependency>
    <dependency>
      <groupId>com.azure</groupId>
      <artifactId>azure-storage-blob-cryptography</artifactId>
      <version>12.12.0-beta.1</version> <!-- {x-version-update;com.azure:azure-storage-blob-cryptography;current} -->
    </dependency>
    <dependency>
      <groupId>com.azure</groupId>
      <artifactId>azure-storage-blob-nio</artifactId>
      <version>12.0.0-beta.7</version> <!-- {x-version-update;com.azure:azure-storage-blob-nio;current} -->
    </dependency>
    <dependency>
      <groupId>com.azure</groupId>
      <artifactId>azure-storage-file-share</artifactId>
      <version>12.10.0-beta.1</version> <!-- {x-version-update;com.azure:azure-storage-file-share;current} -->
    </dependency>
    <dependency>
      <groupId>com.azure</groupId>
      <artifactId>azure-storage-file-datalake</artifactId>
      <version>12.6.0-beta.1</version> <!-- {x-version-update;com.azure:azure-storage-file-datalake;current} -->
    </dependency>
    <dependency>
      <groupId>com.azure</groupId>
      <artifactId>azure-storage-internal-avro</artifactId>
      <version>12.0.4-beta.1</version> <!-- {x-version-update;com.azure:azure-storage-internal-avro;current} -->
    </dependency>
    <dependency>
      <groupId>com.azure</groupId>
      <artifactId>azure-storage-queue</artifactId>
      <version>12.10.0-beta.1</version> <!-- {x-version-update;com.azure:azure-storage-queue;current} -->
    </dependency>
    <dependency>
      <groupId>com.azure</groupId>
      <artifactId>azure-sdk-template</artifactId>
      <version>1.2.1-beta.16</version> <!-- {x-version-update;com.azure:azure-sdk-template;current} -->
    </dependency>
    <dependency>
      <groupId>com.azure</groupId>
      <artifactId>azure-monitor-opentelemetry-exporter</artifactId>
      <version>1.0.0-beta.5</version> <!-- {x-version-update;com.azure:azure-monitor-opentelemetry-exporter;current} -->
    </dependency>

    <dependency>
      <groupId>com.azure.resourcemanager</groupId>
      <artifactId>azure-resourcemanager</artifactId>
      <version>2.5.0-beta.1</version> <!-- {x-version-update;com.azure.resourcemanager:azure-resourcemanager;current} -->
    </dependency>
    <dependency>
      <groupId>com.azure.resourcemanager</groupId>
      <artifactId>azure-resourcemanager-appplatform</artifactId>
      <version>2.5.0-beta.1</version> <!-- {x-version-update;com.azure.resourcemanager:azure-resourcemanager-appplatform;current} -->
    </dependency>
    <dependency>
      <groupId>com.azure.resourcemanager</groupId>
      <artifactId>azure-resourcemanager-appservice</artifactId>
      <version>2.5.0-beta.1</version> <!-- {x-version-update;com.azure.resourcemanager:azure-resourcemanager-appservice;current} -->
    </dependency>
    <dependency>
      <groupId>com.azure.resourcemanager</groupId>
      <artifactId>azure-resourcemanager-authorization</artifactId>
      <version>2.5.0-beta.1</version> <!-- {x-version-update;com.azure.resourcemanager:azure-resourcemanager-authorization;current} -->
    </dependency>
    <dependency>
      <groupId>com.azure.resourcemanager</groupId>
      <artifactId>azure-resourcemanager-compute</artifactId>
      <version>2.5.0-beta.1</version> <!-- {x-version-update;com.azure.resourcemanager:azure-resourcemanager-compute;current} -->
    </dependency>
    <dependency>
      <groupId>com.azure.resourcemanager</groupId>
      <artifactId>azure-resourcemanager-containerinstance</artifactId>
      <version>2.5.0-beta.1</version> <!-- {x-version-update;com.azure.resourcemanager:azure-resourcemanager-containerinstance;current} -->
    </dependency>
    <dependency>
      <groupId>com.azure.resourcemanager</groupId>
      <artifactId>azure-resourcemanager-containerregistry</artifactId>
      <version>2.5.0-beta.1</version> <!-- {x-version-update;com.azure.resourcemanager:azure-resourcemanager-containerregistry;current} -->
    </dependency>
    <dependency>
      <groupId>com.azure.resourcemanager</groupId>
      <artifactId>azure-resourcemanager-containerservice</artifactId>
      <version>2.5.0-beta.1</version> <!-- {x-version-update;com.azure.resourcemanager:azure-resourcemanager-containerservice;current} -->
    </dependency>
    <dependency>
      <groupId>com.azure.resourcemanager</groupId>
      <artifactId>azure-resourcemanager-cosmos</artifactId>
      <version>2.5.0-beta.1</version> <!-- {x-version-update;com.azure.resourcemanager:azure-resourcemanager-cosmos;current} -->
    </dependency>
    <dependency>
      <groupId>com.azure.resourcemanager</groupId>
      <artifactId>azure-resourcemanager-dns</artifactId>
      <version>2.5.0-beta.1</version> <!-- {x-version-update;com.azure.resourcemanager:azure-resourcemanager-dns;current} -->
    </dependency>
    <dependency>
      <groupId>com.azure.resourcemanager</groupId>
      <artifactId>azure-resourcemanager-keyvault</artifactId>
      <version>2.5.0-beta.1</version> <!-- {x-version-update;com.azure.resourcemanager:azure-resourcemanager-keyvault;current} -->
    </dependency>
    <dependency>
      <groupId>com.azure.resourcemanager</groupId>
      <artifactId>azure-resourcemanager-monitor</artifactId>
      <version>2.5.0-beta.1</version> <!-- {x-version-update;com.azure.resourcemanager:azure-resourcemanager-monitor;current} -->
    </dependency>
    <dependency>
      <groupId>com.azure.resourcemanager</groupId>
      <artifactId>azure-resourcemanager-msi</artifactId>
      <version>2.5.0-beta.1</version> <!-- {x-version-update;com.azure.resourcemanager:azure-resourcemanager-msi;current} -->
    </dependency>
    <dependency>
      <groupId>com.azure.resourcemanager</groupId>
      <artifactId>azure-resourcemanager-network</artifactId>
      <version>2.5.0-beta.1</version> <!-- {x-version-update;com.azure.resourcemanager:azure-resourcemanager-network;current} -->
    </dependency>
    <dependency>
      <groupId>com.azure.resourcemanager</groupId>
      <artifactId>azure-resourcemanager-resources</artifactId>
      <version>2.5.0-beta.1</version> <!-- {x-version-update;com.azure.resourcemanager:azure-resourcemanager-resources;current} -->
    </dependency>
    <dependency>
      <groupId>com.azure.resourcemanager</groupId>
      <artifactId>azure-resourcemanager-sql</artifactId>
      <version>2.5.0-beta.1</version> <!-- {x-version-update;com.azure.resourcemanager:azure-resourcemanager-sql;current} -->
    </dependency>
    <dependency>
      <groupId>com.azure.resourcemanager</groupId>
      <artifactId>azure-resourcemanager-storage</artifactId>
      <version>2.5.0-beta.1</version> <!-- {x-version-update;com.azure.resourcemanager:azure-resourcemanager-storage;current} -->
    </dependency>

    <dependency>
      <groupId>com.azure.spring</groupId>
      <artifactId>azure-identity-spring</artifactId>
      <version>1.5.0-beta.1</version> <!-- {x-version-update;com.azure.spring:azure-identity-spring;current} -->
    </dependency>
    <dependency>
      <groupId>com.azure.spring</groupId>
      <artifactId>azure-spring-boot</artifactId>
      <version>3.5.0-beta.1</version> <!-- {x-version-update;com.azure.spring:azure-spring-boot;current} -->
    </dependency>
    <dependency>
      <groupId>com.azure.spring</groupId>
      <artifactId>azure-spring-boot-starter</artifactId>
      <version>3.5.0-beta.1</version> <!-- {x-version-update;com.azure.spring:azure-spring-boot-starter;current} -->
    </dependency>
    <dependency>
      <groupId>com.azure.spring</groupId>
      <artifactId>azure-spring-boot-starter-active-directory</artifactId>
      <version>3.5.0-beta.1</version> <!-- {x-version-update;com.azure.spring:azure-spring-boot-starter-active-directory;current} -->
    </dependency>
    <dependency>
      <groupId>com.azure.spring</groupId>
      <artifactId>azure-spring-boot-starter-keyvault-secrets</artifactId>
      <version>3.5.0-beta.1</version> <!-- {x-version-update;com.azure.spring:azure-spring-boot-starter-keyvault-secrets;current} -->
    </dependency>
    <dependency>
      <groupId>com.azure.spring</groupId>
      <artifactId>azure-spring-boot-starter-servicebus-jms</artifactId>
      <version>3.5.0-beta.1</version> <!-- {x-version-update;com.azure.spring:azure-spring-boot-starter-servicebus-jms;current} -->
    </dependency>
    <dependency>
      <groupId>com.azure.spring</groupId>
      <artifactId>azure-spring-boot-starter-active-directory-b2c</artifactId>
      <version>3.5.0-beta.1</version> <!-- {x-version-update;com.azure.spring:azure-spring-boot-starter-active-directory-b2c;current} -->
    </dependency>
    <dependency>
      <groupId>com.azure.spring</groupId>
      <artifactId>azure-spring-boot-starter-cosmos</artifactId>
      <version>3.5.0-beta.1</version> <!-- {x-version-update;com.azure.spring:azure-spring-boot-starter-cosmos;current} -->
    </dependency>
    <dependency>
      <groupId>com.azure.spring</groupId>
      <artifactId>azure-spring-boot-starter-data-gremlin</artifactId>
      <version>3.0.0-beta.1</version> <!-- {x-version-update;com.azure.spring:azure-spring-boot-starter-data-gremlin;current} -->
    </dependency>
    <dependency>
      <groupId>com.azure.spring</groupId>
      <artifactId>azure-spring-boot-starter-storage</artifactId>
      <version>3.5.0-beta.1</version> <!-- {x-version-update;com.azure.spring:azure-spring-boot-starter-storage;current} -->
    </dependency>
    <dependency>
      <groupId>com.azure</groupId>
      <artifactId>azure-spring-data-cosmos</artifactId>
      <version>3.7.0-beta.1</version> <!-- {x-version-update;com.azure:azure-spring-data-cosmos;current} -->
    </dependency>
    <dependency>
      <groupId>com.azure.spring</groupId>
      <artifactId>azure-spring-data-gremlin</artifactId>
      <version>2.3.1-beta.1</version> <!-- {x-version-update;com.azure.spring:azure-spring-data-gremlin;current} -->
    </dependency>
    <dependency>
      <groupId>com.azure.spring</groupId>
      <artifactId>azure-spring-cloud-context</artifactId>
      <version>2.5.0-beta.1</version> <!-- {x-version-update;com.azure.spring:azure-spring-cloud-context;current} -->
    </dependency>
    <dependency>
      <groupId>com.azure.spring</groupId>
      <artifactId>azure-spring-cloud-telemetry</artifactId>
      <version>2.5.0-beta.1</version> <!-- {x-version-update;com.azure.spring:azure-spring-cloud-telemetry;current} -->
    </dependency>
    <dependency>
      <groupId>com.azure.spring</groupId>
      <artifactId>azure-spring-integration-core</artifactId>
      <version>2.5.0-beta.1</version> <!-- {x-version-update;com.azure.spring:azure-spring-integration-core;current} -->
    </dependency>
    <dependency>
      <groupId>com.azure.spring</groupId>
      <artifactId>azure-spring-integration-test</artifactId>
      <version>2.5.0-beta.1</version> <!-- {x-version-update;com.azure.spring:azure-spring-integration-test;current} -->
    </dependency>
    <dependency>
      <groupId>com.azure.spring</groupId>
      <artifactId>azure-spring-integration-eventhubs</artifactId>
      <version>2.5.0-beta.1</version> <!-- {x-version-update;com.azure.spring:azure-spring-integration-eventhubs;current} -->
    </dependency>
    <dependency>
      <groupId>com.azure.spring</groupId>
      <artifactId>azure-spring-integration-servicebus</artifactId>
      <version>2.5.0-beta.1</version> <!-- {x-version-update;com.azure.spring:azure-spring-integration-servicebus;current} -->
    </dependency>
    <dependency>
      <groupId>com.azure.spring</groupId>
      <artifactId>azure-spring-integration-storage-queue</artifactId>
      <version>2.5.0-beta.1</version> <!-- {x-version-update;com.azure.spring:azure-spring-integration-storage-queue;current} -->
    </dependency>
    <dependency>
      <groupId>com.azure.spring</groupId>
      <artifactId>azure-spring-cloud-storage</artifactId>
      <version>2.5.0-beta.1</version> <!-- {x-version-update;com.azure.spring:azure-spring-cloud-storage;current} -->
    </dependency>
    <dependency>
      <groupId>com.azure.spring</groupId>
      <artifactId>azure-spring-cloud-autoconfigure</artifactId>
      <version>2.5.0-beta.1</version> <!-- {x-version-update;com.azure.spring:azure-spring-cloud-autoconfigure;current} -->
    </dependency>
    <dependency>
      <groupId>com.azure.spring</groupId>
      <artifactId>azure-spring-cloud-messaging</artifactId>
      <version>2.5.0-beta.1</version> <!-- {x-version-update;com.azure.spring:azure-spring-cloud-messaging;current} -->
    </dependency>
    <dependency>
      <groupId>com.microsoft.azure</groupId>
      <artifactId>spring-cloud-starter-azure-appconfiguration-config</artifactId>
      <version>1.4.0-beta.1</version> <!-- {x-version-update;com.microsoft.azure:spring-cloud-starter-azure-appconfiguration-config;current} -->
    </dependency>
    <dependency>
      <groupId>com.azure.spring</groupId>
      <artifactId>azure-spring-cloud-starter-cache</artifactId>
      <version>2.5.0-beta.1</version> <!-- {x-version-update;com.azure.spring:azure-spring-cloud-starter-cache;current} -->
    </dependency>
    <dependency>
      <groupId>com.azure.spring</groupId>
      <artifactId>azure-spring-cloud-starter-eventhubs</artifactId>
      <version>2.5.0-beta.1</version> <!-- {x-version-update;com.azure.spring:azure-spring-cloud-starter-eventhubs;current} -->
    </dependency>
    <dependency>
      <groupId>com.azure.spring</groupId>
      <artifactId>azure-spring-cloud-starter-eventhubs-kafka</artifactId>
      <version>2.5.0-beta.1</version> <!-- {x-version-update;com.azure.spring:azure-spring-cloud-starter-eventhubs-kafka;current} -->
    </dependency>
    <dependency>
      <groupId>com.azure.spring</groupId>
      <artifactId>azure-spring-cloud-starter-servicebus</artifactId>
      <version>2.5.0-beta.1</version> <!-- {x-version-update;com.azure.spring:azure-spring-cloud-starter-servicebus;current} -->
    </dependency>
    <dependency>
      <groupId>com.azure.spring</groupId>
      <artifactId>azure-spring-cloud-starter-storage-queue</artifactId>
      <version>2.5.0-beta.1</version> <!-- {x-version-update;com.azure.spring:azure-spring-cloud-starter-storage-queue;current} -->
    </dependency>
    <dependency>
      <groupId>com.azure.spring</groupId>
      <artifactId>azure-spring-cloud-stream-binder-servicebus-core</artifactId>
      <version>2.5.0-beta.1</version> <!-- {x-version-update;com.azure.spring:azure-spring-cloud-stream-binder-servicebus-core;current} -->
    </dependency>
    <dependency>
      <groupId>com.azure.spring</groupId>
      <artifactId>azure-spring-cloud-stream-binder-test</artifactId>
      <version>2.5.0-beta.1</version> <!-- {x-version-update;com.azure.spring:azure-spring-cloud-stream-binder-test;current} -->
    </dependency>
    <dependency>
      <groupId>com.azure.spring</groupId>
      <artifactId>azure-spring-cloud-stream-binder-servicebus-topic</artifactId>
      <version>2.5.0-beta.1</version> <!-- {x-version-update;com.azure.spring:azure-spring-cloud-stream-binder-servicebus-topic;current} -->
    </dependency>
    <dependency>
      <groupId>com.azure.spring</groupId>
      <artifactId>azure-spring-cloud-stream-binder-servicebus-queue</artifactId>
      <version>2.5.0-beta.1</version> <!-- {x-version-update;com.azure.spring:azure-spring-cloud-stream-binder-servicebus-queue;current} -->
    </dependency>
    <dependency>
      <groupId>com.azure.spring</groupId>
      <artifactId>azure-spring-cloud-stream-binder-eventhubs</artifactId>
      <version>2.5.0-beta.1</version> <!-- {x-version-update;com.azure.spring:azure-spring-cloud-stream-binder-eventhubs;current} -->
    </dependency>
	  <dependency>
      <groupId>com.azure</groupId>
      <artifactId>azure-digitaltwins-core</artifactId>
      <version>1.1.0-beta.1</version> <!-- {x-version-update;com.azure:azure-digitaltwins-core;current} -->
    </dependency>
    <dependency>
      <groupId>com.azure</groupId>
      <artifactId>azure-mixedreality-authentication</artifactId>
      <version>1.1.0-beta.1</version> <!-- {x-version-update;com.azure:azure-mixedreality-authentication;current} -->
    </dependency>
    <dependency>
      <groupId>com.azure</groupId>
      <artifactId>azure-mixedreality-remoterendering</artifactId>
      <version>1.1.0-beta.1</version> <!-- {x-version-update;com.azure:azure-mixedreality-remoterendering;current} -->
    </dependency>
  </dependencies>
  <build>
    <plugins>
      <plugin>
        <groupId>org.apache.maven.plugins</groupId>
        <artifactId>maven-enforcer-plugin</artifactId>
        <version>3.0.0-M3</version> <!-- {x-version-update;org.apache.maven.plugins:maven-enforcer-plugin;external_dependency} -->
        <configuration>
          <rules>
            <bannedDependencies>
              <includes>
                <!-- Track 2 library with a non-standard groupId -->
                <include>com.azure:azure-monitor-opentelemetry-exporter:[1.0.0-beta.5]</include> <!-- {x-include-update;com.azure:azure-monitor-opentelemetry-exporter;current} -->
                <include>com.microsoft.azure:spring-cloud-starter-azure-appconfiguration-config:[1.4.0-beta.1]</include> <!-- {x-include-update;com.microsoft.azure:spring-cloud-starter-azure-appconfiguration-config;current} -->
              </includes>
            </bannedDependencies>
          </rules>
        </configuration>
      </plugin>

      <plugin>
        <groupId>org.jacoco</groupId>
        <artifactId>jacoco-maven-plugin</artifactId>
        <version>0.8.5</version> <!-- {x-version-update;org.jacoco:jacoco-maven-plugin;external_dependency} -->
        <executions>
          <execution>
            <id>report-aggregate</id>
            <phase>verify</phase>
            <goals>
              <goal>report-aggregate</goal>
            </goals>
            <configuration>
              <outputDirectory>${project.reporting.outputDirectory}/test-coverage</outputDirectory>
              <excludes>
                <exclude>**/com/azure/cosmos/implementation/apachecommons/**/*</exclude>
                <exclude>**/com/azure/cosmos/implementation/guava25/**/*</exclude>
                <exclude>**/com/azure/cosmos/implementation/guava27/**/*</exclude>
              </excludes>
            </configuration>
          </execution>
        </executions>
      </plugin>
    </plugins>
  </build>
</project><|MERGE_RESOLUTION|>--- conflicted
+++ resolved
@@ -104,11 +104,7 @@
     <dependency>
       <groupId>com.azure</groupId>
       <artifactId>azure-core-amqp</artifactId>
-<<<<<<< HEAD
-      <version>2.1.0-beta.1</version> <!-- {x-version-update;com.azure:azure-core-amqp;current} -->
-=======
-      <version>2.2.0-beta.1</version> <!-- {x-version-update;com.azure:azure-core-amqp;current} -->
->>>>>>> a59869b9
+      <version>2.1.0-beta.2</version> <!-- {x-version-update;com.azure:azure-core-amqp;current} -->
     </dependency>
     <dependency>
       <groupId>com.azure</groupId>
@@ -219,14 +215,11 @@
       <groupId>com.azure</groupId>
       <artifactId>azure-messaging-servicebus</artifactId>
       <version>7.3.0-beta.2</version> <!-- {x-version-update;com.azure:azure-messaging-servicebus;current} -->
-<<<<<<< HEAD
     </dependency>
     <dependency>
       <groupId>com.azure</groupId>
       <artifactId>azure-messaging-webpubsub</artifactId>
       <version>1.0.0-beta.3</version> <!-- {x-version-update;com.azure:azure-messaging-webpubsub;current} -->
-=======
->>>>>>> a59869b9
     </dependency>
     <dependency>
       <groupId>com.azure</groupId>
