--- conflicted
+++ resolved
@@ -625,16 +625,7 @@
     <dependency>
       <groupId>com.azure.spring</groupId>
       <artifactId>spring-cloud-azure-stream-binder-eventhubs-core</artifactId>
-<<<<<<< HEAD
       <version>6.0.0-beta.1</version> <!-- {x-version-update;com.azure.spring:spring-cloud-azure-stream-binder-eventhubs-core;current} -->
-=======
-      <version>4.4.0-beta.1</version> <!-- {x-version-update;com.azure.spring:spring-cloud-azure-stream-binder-eventhubs-core;current} -->
-    </dependency>
-    <dependency>
-      <groupId>com.azure</groupId>
-      <artifactId>azure-spring-data-cosmos</artifactId>
-      <version>3.28.0-beta.1</version> <!-- {x-version-update;com.azure:azure-spring-data-cosmos;current} -->
->>>>>>> 585f23ff
     </dependency>
 	  <dependency>
       <groupId>com.azure</groupId>
