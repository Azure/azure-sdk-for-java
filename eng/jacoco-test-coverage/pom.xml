<?xml version="1.0" encoding="UTF-8"?>
<!-- Copyright (c) Microsoft Corporation. All rights reserved. -->
<!-- Licensed under the MIT License. -->

<project xmlns="http://maven.apache.org/POM/4.0.0"
         xmlns:xsi="http://www.w3.org/2001/XMLSchema-instance"
         xsi:schemaLocation="http://maven.apache.org/POM/4.0.0 http://maven.apache.org/xsd/maven-4.0.0.xsd">
  <modelVersion>4.0.0</modelVersion>

  <parent>
    <groupId>com.azure</groupId>
    <artifactId>azure-client-sdk-parent</artifactId>
    <version>1.7.0</version> <!-- {x-version-update;com.azure:azure-client-sdk-parent;current} -->
    <relativePath>../../sdk/parents/azure-client-sdk-parent</relativePath>
  </parent>

  <groupId>com.azure</groupId>
  <artifactId>jacoco-test-coverage</artifactId>
  <version>1.0.0-SNAPSHOT</version>

  <name>Microsoft Azure Client Library - Test coverage</name>
  <description>Package for generating test coverage report for Azure Client Libraries</description>
  <url>https://github.com/Azure/azure-sdk-for-java</url>

  <distributionManagement>
    <site>
      <id>azure-java-build-docs</id>
      <url>${site.url}/site/${project.artifactId}</url>
    </site>
  </distributionManagement>

  <scm>
    <url>scm:git:https://github.com/Azure/azure-sdk-for-java</url>
    <connection>scm:git:git@github.com:Azure/azure-sdk-for-java.git</connection>
    <tag>HEAD</tag>
  </scm>

  <dependencies>
    <dependency>
      <groupId>com.azure</groupId>
      <artifactId>azure-ai-anomalydetector</artifactId>
      <version>3.0.0-beta.2</version> <!-- {x-version-update;com.azure:azure-ai-anomalydetector;current} -->
    </dependency>
    <dependency>
      <groupId>com.azure</groupId>
      <artifactId>azure-ai-formrecognizer</artifactId>
      <version>3.1.0-beta.1</version> <!-- {x-version-update;com.azure:azure-ai-formrecognizer;current} -->
    </dependency>
    <dependency>
      <groupId>com.azure</groupId>
      <artifactId>azure-ai-metricsadvisor</artifactId>
      <version>1.0.0-beta.2</version> <!-- {x-version-update;com.azure:azure-ai-metricsadvisor;current} -->
    </dependency>
    <dependency>
      <groupId>com.azure</groupId>
      <artifactId>azure-ai-textanalytics</artifactId>
      <version>5.1.0-beta.3</version> <!-- {x-version-update;com.azure:azure-ai-textanalytics;current} -->
    </dependency>
    <dependency>
    <groupId>com.azure</groupId>
      <artifactId>azure-communication-administration</artifactId>
      <version>1.0.0-beta.3</version> <!-- {x-version-update;com.azure:azure-communication-administration;current} -->
    </dependency>
    <dependency>
    <groupId>com.azure</groupId>
      <artifactId>azure-communication-chat</artifactId>
      <version>1.0.0-beta.3</version> <!-- {x-version-update;com.azure:azure-communication-chat;current} -->
    </dependency>
    <dependency>
      <groupId>com.azure</groupId>
      <artifactId>azure-communication-common</artifactId>
      <version>1.0.0-beta.3</version> <!-- {x-version-update;com.azure:azure-communication-common;current} -->
    </dependency>
    <dependency>
      <groupId>com.azure</groupId>
      <artifactId>azure-communication-sms</artifactId>
      <version>1.0.0-beta.3</version> <!-- {x-version-update;com.azure:azure-communication-sms;current} -->
    </dependency>
    <dependency>
      <groupId>com.azure</groupId>
      <artifactId>azure-core</artifactId>
      <version>1.10.0-beta.1</version> <!-- {x-version-update;com.azure:azure-core;current} -->
    </dependency>
    <dependency>
      <groupId>com.azure</groupId>
      <artifactId>azure-core-amqp</artifactId>
      <version>1.7.0-beta.1</version> <!-- {x-version-update;com.azure:azure-core-amqp;current} -->
    </dependency>
    <dependency>
      <groupId>com.azure</groupId>
      <artifactId>azure-core-experimental</artifactId>
      <version>1.0.0-beta.7</version> <!-- {x-version-update;com.azure:azure-core-experimental;current} -->
    </dependency>
    <dependency>
      <groupId>com.azure</groupId>
      <artifactId>azure-core-http-jdk-httpclient</artifactId>
      <version>1.0.0-beta.1</version> <!-- {x-version-update;com.azure:azure-core-http-jdk-httpclient;current} -->
    </dependency>
    <dependency>
      <groupId>com.azure</groupId>
      <artifactId>azure-core-http-netty</artifactId>
      <version>1.7.0-beta.1</version> <!-- {x-version-update;com.azure:azure-core-http-netty;current} -->
    </dependency>
    <dependency>
      <groupId>com.azure</groupId>
      <artifactId>azure-core-http-okhttp</artifactId>
      <version>1.4.0-beta.1</version> <!-- {x-version-update;com.azure:azure-core-http-okhttp;current} -->
    </dependency>
    <dependency>
      <groupId>com.azure</groupId>
      <artifactId>azure-core-management</artifactId>
      <version>1.1.0-beta.1</version> <!-- {x-version-update;com.azure:azure-core-management;current} -->
    </dependency>
    <dependency>
      <groupId>com.azure</groupId>
      <artifactId>azure-core-serializer-avro-apache</artifactId>
      <version>1.0.0-beta.5</version> <!-- {x-version-update;com.azure:azure-core-serializer-avro-apache;current} -->
    </dependency>
    <dependency>
      <groupId>com.azure</groupId>
      <artifactId>azure-core-serializer-json-gson</artifactId>
      <version>1.1.0-beta.1</version> <!-- {x-version-update;com.azure:azure-core-serializer-json-gson;current} -->
    </dependency>
    <dependency>
      <groupId>com.azure</groupId>
      <artifactId>azure-core-serializer-json-jackson</artifactId>
      <version>1.1.0-beta.1</version> <!-- {x-version-update;com.azure:azure-core-serializer-json-jackson;current} -->
    </dependency>
    <dependency>
      <groupId>com.azure</groupId>
      <artifactId>azure-core-tracing-opentelemetry</artifactId>
      <version>1.0.0-beta.7</version> <!-- {x-version-update;com.azure:azure-core-tracing-opentelemetry;current} -->
    </dependency>
    <dependency>
      <groupId>com.azure</groupId>
      <artifactId>azure-cosmos</artifactId>
      <version>4.8.0-beta.1</version> <!-- {x-version-update;com.azure:azure-cosmos;current} -->
    </dependency>
    <dependency>
      <groupId>com.azure</groupId>
      <artifactId>azure-cosmos-encryption</artifactId>
      <version>1.0.0-beta.1</version> <!-- {x-version-update;com.azure:azure-cosmos-encryption;current} -->
    </dependency>
    <dependency>
      <groupId>com.azure</groupId>
      <artifactId>azure-data-appconfiguration</artifactId>
      <version>1.2.0-beta.1</version> <!-- {x-version-update;com.azure:azure-data-appconfiguration;current} -->
    </dependency>
    <dependency>
      <groupId>com.azure</groupId>
      <artifactId>azure-data-schemaregistry</artifactId>
      <version>1.0.0-beta.5</version> <!-- {x-version-update;com.azure:azure-data-schemaregistry;current} -->
    </dependency>
    <dependency>
      <groupId>com.azure</groupId>
      <artifactId>azure-data-schemaregistry-avro</artifactId>
      <version>1.0.0-beta.5</version> <!-- {x-version-update;com.azure:azure-data-schemaregistry-avro;current} -->
    </dependency>
    <dependency>
      <groupId>com.azure</groupId>
      <artifactId>azure-data-tables</artifactId>
      <version>12.0.0-beta.3</version> <!-- {x-version-update;com.azure:azure-data-tables;current} -->
    </dependency>
    <dependency>
      <groupId>com.azure</groupId>
      <artifactId>azure-identity</artifactId>
      <version>1.2.0-beta.3</version> <!-- {x-version-update;com.azure:azure-identity;current} -->
    </dependency>
    <dependency>
      <groupId>com.azure</groupId>
      <artifactId>azure-messaging-eventgrid</artifactId>
      <version>2.0.0-beta.4</version> <!-- {x-version-update;com.azure:azure-messaging-eventgrid;current} -->
    </dependency>
    <dependency>
      <groupId>com.azure</groupId>
      <artifactId>azure-messaging-eventhubs</artifactId>
      <version>5.4.0-beta.1</version> <!-- {x-version-update;com.azure:azure-messaging-eventhubs;current} -->
    </dependency>
    <dependency>
      <groupId>com.azure</groupId>
      <artifactId>azure-messaging-eventhubs-checkpointstore-blob</artifactId>
      <version>1.4.0-beta.1</version> <!-- {x-version-update;com.azure:azure-messaging-eventhubs-checkpointstore-blob;current} -->
    </dependency>
    <dependency>
      <groupId>com.azure</groupId>
      <artifactId>azure-messaging-servicebus</artifactId>
      <version>7.0.0-beta.7</version> <!-- {x-version-update;com.azure:azure-messaging-servicebus;current} -->
    </dependency>
    <dependency>
      <groupId>com.azure</groupId>
      <artifactId>azure-search-documents</artifactId>
      <version>11.2.0-beta.3</version> <!-- {x-version-update;com.azure:azure-search-documents;current} -->
    </dependency>
    <dependency>
      <groupId>com.azure</groupId>
      <artifactId>azure-security-keyvault-administration</artifactId>
      <version>4.0.0-beta.3</version> <!-- {x-version-update;com.azure:azure-security-keyvault-administration;current} -->
    </dependency>
    <dependency>
      <groupId>com.azure</groupId>
      <artifactId>azure-security-keyvault-certificates</artifactId>
      <version>4.2.0-beta.3</version> <!-- {x-version-update;com.azure:azure-security-keyvault-certificates;current} -->
    </dependency>
    <dependency>
      <groupId>com.azure</groupId>
      <artifactId>azure-security-keyvault-keys</artifactId>
      <version>4.3.0-beta.3</version> <!-- {x-version-update;com.azure:azure-security-keyvault-keys;current} -->
    </dependency>
    <dependency>
      <groupId>com.azure</groupId>
      <artifactId>azure-security-keyvault-secrets</artifactId>
      <version>4.3.0-beta.3</version> <!-- {x-version-update;com.azure:azure-security-keyvault-secrets;current} -->
    </dependency>
    <dependency>
      <groupId>com.azure</groupId>
      <artifactId>azure-storage-common</artifactId>
      <version>12.9.0-beta.3</version> <!-- {x-version-update;com.azure:azure-storage-common;current} -->
    </dependency>
    <dependency>
      <groupId>com.azure</groupId>
      <artifactId>azure-storage-blob</artifactId>
      <version>12.9.0-beta.3</version> <!-- {x-version-update;com.azure:azure-storage-blob;current} -->
    </dependency>
    <dependency>
      <groupId>com.azure</groupId>
      <artifactId>azure-storage-blob-batch</artifactId>
      <version>12.7.0-beta.2</version> <!-- {x-version-update;com.azure:azure-storage-blob-batch;current} -->
    </dependency>
    <dependency>
      <groupId>com.azure</groupId>
      <artifactId>azure-storage-blob-changefeed</artifactId>
      <version>12.0.0-beta.4</version> <!-- {x-version-update;com.azure:azure-storage-blob-changefeed;current} -->
    </dependency>
    <dependency>
      <groupId>com.azure</groupId>
      <artifactId>azure-storage-blob-cryptography</artifactId>
      <version>12.9.0-beta.2</version> <!-- {x-version-update;com.azure:azure-storage-blob-cryptography;current} -->
    </dependency>
    <dependency>
      <groupId>com.azure</groupId>
      <artifactId>azure-storage-blob-nio</artifactId>
      <version>12.0.0-beta.3</version> <!-- {x-version-update;com.azure:azure-storage-blob-nio;current} -->
    </dependency>
    <dependency>
      <groupId>com.azure</groupId>
      <artifactId>azure-storage-file-share</artifactId>
      <version>12.7.0-beta.2</version> <!-- {x-version-update;com.azure:azure-storage-file-share;current} -->
    </dependency>
    <dependency>
      <groupId>com.azure</groupId>
      <artifactId>azure-storage-file-datalake</artifactId>
      <version>12.3.0-beta.2</version> <!-- {x-version-update;com.azure:azure-storage-file-datalake;current} -->
    </dependency>
    <dependency>
      <groupId>com.azure</groupId>
      <artifactId>azure-storage-internal-avro</artifactId>
      <version>12.0.1-beta.3</version> <!-- {x-version-update;com.azure:azure-storage-internal-avro;current} -->
    </dependency>
    <dependency>
      <groupId>com.azure</groupId>
      <artifactId>azure-storage-queue</artifactId>
      <version>12.7.0-beta.2</version> <!-- {x-version-update;com.azure:azure-storage-queue;current} -->
    </dependency>
    <dependency>
      <groupId>com.azure</groupId>
      <artifactId>azure-sdk-template</artifactId>
      <version>1.2.1-beta.16</version> <!-- {x-version-update;com.azure:azure-sdk-template;current} -->
    </dependency>
    <dependency>
      <groupId>com.azure</groupId>
      <artifactId>opentelemetry-exporters-azuremonitor</artifactId>
      <version>1.0.0-beta.2</version> <!-- {x-version-update;com.azure:opentelemetry-exporters-azuremonitor;current} -->
    </dependency>

    <dependency>
      <groupId>com.azure.resourcemanager</groupId>
      <artifactId>azure-resourcemanager</artifactId>
      <version>2.0.0-beta.6</version> <!-- {x-version-update;com.azure.resourcemanager:azure-resourcemanager;current} -->
    </dependency>
    <dependency>
      <groupId>com.azure.resourcemanager</groupId>
      <artifactId>azure-resourcemanager-appplatform</artifactId>
      <version>2.0.0-beta.6</version> <!-- {x-version-update;com.azure.resourcemanager:azure-resourcemanager-appplatform;current} -->
    </dependency>
    <dependency>
      <groupId>com.azure.resourcemanager</groupId>
      <artifactId>azure-resourcemanager-appservice</artifactId>
      <version>2.1.0-beta.1</version> <!-- {x-version-update;com.azure.resourcemanager:azure-resourcemanager-appservice;current} -->
    </dependency>
    <dependency>
      <groupId>com.azure.resourcemanager</groupId>
      <artifactId>azure-resourcemanager-authorization</artifactId>
      <version>2.1.0-beta.1</version> <!-- {x-version-update;com.azure.resourcemanager:azure-resourcemanager-authorization;current} -->
    </dependency>
    <dependency>
      <groupId>com.azure.resourcemanager</groupId>
      <artifactId>azure-resourcemanager-compute</artifactId>
      <version>2.1.0-beta.1</version> <!-- {x-version-update;com.azure.resourcemanager:azure-resourcemanager-compute;current} -->
    </dependency>
    <dependency>
      <groupId>com.azure.resourcemanager</groupId>
      <artifactId>azure-resourcemanager-containerinstance</artifactId>
      <version>2.0.0-beta.6</version> <!-- {x-version-update;com.azure.resourcemanager:azure-resourcemanager-containerinstance;current} -->
    </dependency>
    <dependency>
      <groupId>com.azure.resourcemanager</groupId>
      <artifactId>azure-resourcemanager-containerregistry</artifactId>
      <version>2.0.0-beta.6</version> <!-- {x-version-update;com.azure.resourcemanager:azure-resourcemanager-containerregistry;current} -->
    </dependency>
    <dependency>
      <groupId>com.azure.resourcemanager</groupId>
      <artifactId>azure-resourcemanager-containerservice</artifactId>
      <version>2.1.0-beta.1</version> <!-- {x-version-update;com.azure.resourcemanager:azure-resourcemanager-containerservice;current} -->
    </dependency>
    <dependency>
      <groupId>com.azure.resourcemanager</groupId>
      <artifactId>azure-resourcemanager-cosmos</artifactId>
      <version>2.1.0-beta.1</version> <!-- {x-version-update;com.azure.resourcemanager:azure-resourcemanager-cosmos;current} -->
    </dependency>
    <dependency>
      <groupId>com.azure.resourcemanager</groupId>
      <artifactId>azure-resourcemanager-dns</artifactId>
<<<<<<< HEAD
      <version>2.0.0-beta.6</version> <!-- {x-version-update;com.azure.resourcemanager:azure-resourcemanager-dns;current} -->
=======
      <version>2.1.0-beta.1</version> <!-- {x-version-update;com.azure.resourcemanager:azure-resourcemanager-dns;current} -->
>>>>>>> 0a14efe9
    </dependency>
    <dependency>
      <groupId>com.azure.resourcemanager</groupId>
      <artifactId>azure-resourcemanager-keyvault</artifactId>
      <version>2.1.0-beta.1</version> <!-- {x-version-update;com.azure.resourcemanager:azure-resourcemanager-keyvault;current} -->
    </dependency>
    <dependency>
      <groupId>com.azure.resourcemanager</groupId>
      <artifactId>azure-resourcemanager-monitor</artifactId>
      <version>2.1.0-beta.1</version> <!-- {x-version-update;com.azure.resourcemanager:azure-resourcemanager-monitor;current} -->
    </dependency>
    <dependency>
      <groupId>com.azure.resourcemanager</groupId>
      <artifactId>azure-resourcemanager-msi</artifactId>
      <version>2.1.0-beta.1</version> <!-- {x-version-update;com.azure.resourcemanager:azure-resourcemanager-msi;current} -->
    </dependency>
    <dependency>
      <groupId>com.azure.resourcemanager</groupId>
      <artifactId>azure-resourcemanager-network</artifactId>
      <version>2.1.0-beta.1</version> <!-- {x-version-update;com.azure.resourcemanager:azure-resourcemanager-network;current} -->
    </dependency>
    <dependency>
      <groupId>com.azure.resourcemanager</groupId>
      <artifactId>azure-resourcemanager-resources</artifactId>
      <version>2.1.0-beta.1</version> <!-- {x-version-update;com.azure.resourcemanager:azure-resourcemanager-resources;current} -->
    </dependency>
    <dependency>
      <groupId>com.azure.resourcemanager</groupId>
      <artifactId>azure-resourcemanager-sql</artifactId>
      <version>2.0.0-beta.6</version> <!-- {x-version-update;com.azure.resourcemanager:azure-resourcemanager-sql;current} -->
    </dependency>
    <dependency>
      <groupId>com.azure.resourcemanager</groupId>
      <artifactId>azure-resourcemanager-storage</artifactId>
      <version>2.1.0-beta.1</version> <!-- {x-version-update;com.azure.resourcemanager:azure-resourcemanager-storage;current} -->
    </dependency>

    <dependency>
      <groupId>com.azure.spring</groupId>
      <artifactId>azure-spring-boot</artifactId>
      <version>3.0.0-beta.1</version> <!-- {x-version-update;com.azure.spring:azure-spring-boot;current} -->
    </dependency>
    <dependency>
      <groupId>com.azure.spring</groupId>
      <artifactId>azure-spring-boot-starter</artifactId>
      <version>3.0.0-beta.1</version> <!-- {x-version-update;com.azure.spring:azure-spring-boot-starter;current} -->
    </dependency>
    <dependency>
      <groupId>com.azure.spring</groupId>
      <artifactId>azure-spring-boot-starter-active-directory</artifactId>
      <version>3.0.0-beta.1</version> <!-- {x-version-update;com.azure.spring:azure-spring-boot-starter-active-directory;current} -->
    </dependency>
    <dependency>
      <groupId>com.azure.spring</groupId>
      <artifactId>azure-spring-boot-starter-keyvault-secrets</artifactId>
      <version>3.0.0-beta.1</version> <!-- {x-version-update;com.azure.spring:azure-spring-boot-starter-keyvault-secrets;current} -->
    </dependency>
    <dependency>
      <groupId>com.azure.spring</groupId>
      <artifactId>azure-spring-boot-starter-servicebus-jms</artifactId>
      <version>3.0.0-beta.1</version> <!-- {x-version-update;com.azure.spring:azure-spring-boot-starter-servicebus-jms;current} -->
    </dependency>
    <dependency>
      <groupId>com.azure.spring</groupId>
      <artifactId>azure-spring-boot-starter-active-directory-b2c</artifactId>
      <version>3.0.0-beta.1</version> <!-- {x-version-update;com.azure.spring:azure-spring-boot-starter-active-directory-b2c;current} -->
    </dependency>
    <dependency>
      <groupId>com.azure.spring</groupId>
      <artifactId>azure-spring-boot-starter-cosmos</artifactId>
      <version>3.0.0-beta.1</version> <!-- {x-version-update;com.azure.spring:azure-spring-boot-starter-cosmos;current} -->
    </dependency>
    <dependency>
      <groupId>com.azure.spring</groupId>
      <artifactId>azure-spring-boot-starter-data-gremlin</artifactId>
      <version>3.0.0-beta.1</version> <!-- {x-version-update;com.azure.spring:azure-spring-boot-starter-data-gremlin;current} -->
    </dependency>
    <dependency>
      <groupId>com.azure</groupId>
      <artifactId>azure-spring-data-cosmos</artifactId>
      <version>3.1.0-beta.1</version> <!-- {x-version-update;com.azure:azure-spring-data-cosmos;current} -->
    </dependency>
    <dependency>
      <groupId>com.azure.spring</groupId>
      <artifactId>azure-spring-data-gremlin</artifactId>
      <version>2.3.1-beta.1</version> <!-- {x-version-update;com.azure.spring:azure-spring-data-gremlin;current} -->
    </dependency>
    <dependency>
      <groupId>com.azure.spring</groupId>
      <artifactId>azure-spring-cloud-context</artifactId>
      <version>2.0.0-beta.1</version> <!-- {x-version-update;com.azure.spring:azure-spring-cloud-context;current} -->
    </dependency>
    <dependency>
      <groupId>com.azure.spring</groupId>
      <artifactId>azure-spring-cloud-telemetry</artifactId>
      <version>2.0.0-beta.1</version> <!-- {x-version-update;com.azure.spring:azure-spring-cloud-telemetry;current} -->
    </dependency>
    <dependency>
      <groupId>com.azure.spring</groupId>
      <artifactId>azure-spring-integration-core</artifactId>
      <version>2.0.0-beta.1</version> <!-- {x-version-update;com.azure.spring:azure-spring-integration-core;current} -->
    </dependency>
    <dependency>
      <groupId>com.azure.spring</groupId>
      <artifactId>azure-spring-integration-test</artifactId>
      <version>2.0.0-beta.1</version> <!-- {x-version-update;com.azure.spring:azure-spring-integration-test;current} -->
    </dependency>
    <dependency>
      <groupId>com.azure.spring</groupId>
      <artifactId>azure-spring-integration-eventhubs</artifactId>
      <version>2.0.0-beta.1</version> <!-- {x-version-update;com.azure.spring:azure-spring-integration-eventhubs;current} -->
    </dependency>
    <dependency>
      <groupId>com.azure.spring</groupId>
      <artifactId>azure-spring-integration-servicebus</artifactId>
      <version>2.0.0-beta.1</version> <!-- {x-version-update;com.azure.spring:azure-spring-integration-servicebus;current} -->
    </dependency>
    <dependency>
      <groupId>com.azure.spring</groupId>
      <artifactId>azure-spring-integration-storage-queue</artifactId>
      <version>2.0.0-beta.1</version> <!-- {x-version-update;com.azure.spring:azure-spring-integration-storage-queue;current} -->
    </dependency>
    <dependency>
      <groupId>com.azure.spring</groupId>
      <artifactId>azure-spring-cloud-storage</artifactId>
      <version>2.0.0-beta.1</version> <!-- {x-version-update;com.azure.spring:azure-spring-cloud-storage;current} -->
    </dependency>
    <dependency>
      <groupId>com.azure.spring</groupId>
      <artifactId>azure-spring-cloud-autoconfigure</artifactId>
      <version>2.0.0-beta.1</version> <!-- {x-version-update;com.azure.spring:azure-spring-cloud-autoconfigure;current} -->
    </dependency>
    <dependency>
      <groupId>com.azure.spring</groupId>
      <artifactId>azure-spring-cloud-messaging</artifactId>
      <version>2.0.0-beta.1</version> <!-- {x-version-update;com.azure.spring:azure-spring-cloud-messaging;current} -->
    </dependency>
    <dependency>
      <groupId>com.microsoft.azure</groupId>
      <artifactId>spring-cloud-starter-azure-appconfiguration-config</artifactId>
      <version>1.2.8-beta.1</version> <!-- {x-version-update;com.microsoft.azure:spring-cloud-starter-azure-appconfiguration-config;current} -->
    </dependency>
    <dependency>
      <groupId>com.azure.spring</groupId>
      <artifactId>azure-spring-cloud-starter-cache</artifactId>
      <version>2.0.0-beta.1</version> <!-- {x-version-update;com.azure.spring:azure-spring-cloud-starter-cache;current} -->
    </dependency>
    <dependency>
      <groupId>com.azure.spring</groupId>
      <artifactId>azure-spring-cloud-starter-eventhubs</artifactId>
      <version>2.0.0-beta.1</version> <!-- {x-version-update;com.azure.spring:azure-spring-cloud-starter-eventhubs;current} -->
    </dependency>
    <dependency>
      <groupId>com.azure.spring</groupId>
      <artifactId>azure-spring-cloud-starter-eventhubs-kafka</artifactId>
      <version>2.0.0-beta.1</version> <!-- {x-version-update;com.azure.spring:azure-spring-cloud-starter-eventhubs-kafka;current} -->
    </dependency>
    <dependency>
      <groupId>com.azure.spring</groupId>
      <artifactId>azure-spring-cloud-starter-servicebus</artifactId>
      <version>2.0.0-beta.1</version> <!-- {x-version-update;com.azure.spring:azure-spring-cloud-starter-servicebus;current} -->
    </dependency>
    <dependency>
      <groupId>com.azure.spring</groupId>
      <artifactId>azure-spring-starter-storage</artifactId>
      <version>2.0.0-beta.1</version> <!-- {x-version-update;com.azure.spring:azure-spring-starter-storage;current} -->
    </dependency>
    <dependency>
      <groupId>com.azure.spring</groupId>
      <artifactId>azure-spring-cloud-starter-storage-queue</artifactId>
      <version>2.0.0-beta.1</version> <!-- {x-version-update;com.azure.spring:azure-spring-cloud-starter-storage-queue;current} -->
    </dependency>
    <dependency>
      <groupId>com.azure.spring</groupId>
      <artifactId>azure-spring-cloud-servicebus-stream-binder-core</artifactId>
      <version>2.0.0-beta.1</version> <!-- {x-version-update;com.azure.spring:azure-spring-cloud-servicebus-stream-binder-core;current} -->
    </dependency>
    <dependency>
      <groupId>com.azure.spring</groupId>
      <artifactId>azure-spring-cloud-stream-binder-test</artifactId>
      <version>2.0.0-beta.1</version> <!-- {x-version-update;com.azure.spring:azure-spring-cloud-stream-binder-test;current} -->
    </dependency>
    <dependency>
      <groupId>com.azure.spring</groupId>
      <artifactId>azure-spring-cloud-servicebus-topic-stream-binder</artifactId>
      <version>2.0.0-beta.1</version> <!-- {x-version-update;com.azure.spring:azure-spring-cloud-servicebus-topic-stream-binder;current} -->
    </dependency>
    <dependency>
      <groupId>com.azure.spring</groupId>
      <artifactId>azure-spring-cloud-servicebus-queue-stream-binder</artifactId>
      <version>2.0.0-beta.1</version> <!-- {x-version-update;com.azure.spring:azure-spring-cloud-servicebus-queue-stream-binder;current} -->
    </dependency>
    <dependency>
      <groupId>com.azure.spring</groupId>
      <artifactId>azure-spring-cloud-eventhubs-stream-binder</artifactId>
      <version>2.0.0-beta.1</version> <!-- {x-version-update;com.azure.spring:azure-spring-cloud-eventhubs-stream-binder;current} -->
    </dependency>
	<dependency>
      <groupId>com.azure</groupId>
      <artifactId>azure-digitaltwins-core</artifactId>
      <version>1.0.0</version> <!-- {x-version-update;com.azure:azure-digitaltwins-core;current} -->
    </dependency>
  </dependencies>
  <build>
    <plugins>
      <plugin>
        <groupId>org.jacoco</groupId>
        <artifactId>jacoco-maven-plugin</artifactId>
        <version>0.8.5</version> <!-- {x-version-update;org.jacoco:jacoco-maven-plugin;external_dependency} -->
        <executions>
          <execution>
            <id>report-aggregate</id>
            <phase>verify</phase>
            <goals>
              <goal>report-aggregate</goal>
            </goals>
            <configuration>
              <outputDirectory>${project.reporting.outputDirectory}/test-coverage</outputDirectory>
              <excludes>
                <exclude>**/com/azure/cosmos/implementation/apachecommons/**/*</exclude>
                <exclude>**/com/azure/cosmos/implementation/guava25/**/*</exclude>
                <exclude>**/com/azure/cosmos/implementation/guava27/**/*</exclude>
              </excludes>
            </configuration>
          </execution>
        </executions>
      </plugin>
      <!-- This entire plugin configuration needs to be removed once Spring's groupId changes to com.azure -->
      <!-- Normally com.microsoft.azure:* would not be OK to add to the plugin configuration since that groupdId
           isn't limited to what we build as part of the data track. In this particular case it's OK since the only
           jacoco dependencies are limited to libraries we build.
      -->
      <plugin>
        <groupId>org.apache.maven.plugins</groupId>
        <artifactId>maven-enforcer-plugin</artifactId>
        <version>3.0.0-M3</version> <!-- {x-version-update;org.apache.maven.plugins:maven-enforcer-plugin;external_dependency} -->
        <configuration>
          <rules>
            <bannedDependencies>
              <includes>
                <!--This is fine for in here but individual libraries need to list out everything. This mainly because
                    com.microsoft.azure includes things that are not owned or built by the azure-sdk team. -->
                <include>com.microsoft.azure:*</include>
              </includes>
            </bannedDependencies>
          </rules>
        </configuration>
      </plugin>
    </plugins>
  </build>
</project><|MERGE_RESOLUTION|>--- conflicted
+++ resolved
@@ -320,11 +320,7 @@
     <dependency>
       <groupId>com.azure.resourcemanager</groupId>
       <artifactId>azure-resourcemanager-dns</artifactId>
-<<<<<<< HEAD
-      <version>2.0.0-beta.6</version> <!-- {x-version-update;com.azure.resourcemanager:azure-resourcemanager-dns;current} -->
-=======
       <version>2.1.0-beta.1</version> <!-- {x-version-update;com.azure.resourcemanager:azure-resourcemanager-dns;current} -->
->>>>>>> 0a14efe9
     </dependency>
     <dependency>
       <groupId>com.azure.resourcemanager</groupId>
