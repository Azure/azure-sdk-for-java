<?xml version="1.0" encoding="UTF-8"?>
<!-- Copyright (c) Microsoft Corporation. All rights reserved. -->
<!-- Licensed under the MIT License. -->

<project xmlns="http://maven.apache.org/POM/4.0.0"
         xmlns:xsi="http://www.w3.org/2001/XMLSchema-instance"
         xsi:schemaLocation="http://maven.apache.org/POM/4.0.0 http://maven.apache.org/xsd/maven-4.0.0.xsd">
  <modelVersion>4.0.0</modelVersion>

  <parent>
    <groupId>com.azure</groupId>
    <artifactId>azure-client-sdk-parent</artifactId>
    <version>1.7.0</version> <!-- {x-version-update;com.azure:azure-client-sdk-parent;current} -->
    <relativePath>../../sdk/parents/azure-client-sdk-parent</relativePath>
  </parent>

  <groupId>com.azure</groupId>
  <artifactId>jacoco-test-coverage</artifactId>
  <version>1.0.0-SNAPSHOT</version>

  <name>Microsoft Azure Client Library - Test coverage</name>
  <description>Package for generating test coverage report for Azure Client Libraries</description>
  <url>https://github.com/Azure/azure-sdk-for-java</url>

  <distributionManagement>
    <site>
      <id>azure-java-build-docs</id>
      <url>${site.url}/site/${project.artifactId}</url>
    </site>
  </distributionManagement>

  <scm>
    <url>scm:git:https://github.com/Azure/azure-sdk-for-java</url>
    <connection>scm:git:git@github.com:Azure/azure-sdk-for-java.git</connection>
    <tag>HEAD</tag>
  </scm>

  <properties>
    <relative.path.to.eng.folder>../..</relative.path.to.eng.folder>
  </properties>

  <dependencies>
    <dependency>
      <groupId>com.azure</groupId>
      <artifactId>azure-ai-anomalydetector</artifactId>
      <version>3.0.0-beta.5</version> <!-- {x-version-update;com.azure:azure-ai-anomalydetector;current} -->
    </dependency>
    <dependency>
      <groupId>com.azure</groupId>
      <artifactId>azure-ai-formrecognizer</artifactId>
      <version>4.1.0-beta.1</version> <!-- {x-version-update;com.azure:azure-ai-formrecognizer;current} -->
    </dependency>
    <dependency>
      <groupId>com.azure</groupId>
      <artifactId>azure-ai-personalizer</artifactId>
      <version>1.0.0-beta.2</version> <!-- {x-version-update;com.azure:azure-ai-personalizer;current} -->
    </dependency>
    <dependency>
      <groupId>com.azure</groupId>
      <artifactId>azure-ai-metricsadvisor</artifactId>
      <version>1.2.0-beta.1</version> <!-- {x-version-update;com.azure:azure-ai-metricsadvisor;current} -->
    </dependency>
    <dependency>
      <groupId>com.azure</groupId>
      <artifactId>azure-ai-textanalytics</artifactId>
      <version>5.3.0-beta.1</version> <!-- {x-version-update;com.azure:azure-ai-textanalytics;current} -->
    </dependency>
    <dependency>
    <groupId>com.azure</groupId>
      <artifactId>azure-communication-chat</artifactId>
      <version>1.4.0-beta.1</version> <!-- {x-version-update;com.azure:azure-communication-chat;current} -->
    </dependency>
    <dependency>
      <groupId>com.azure</groupId>
      <artifactId>azure-communication-common</artifactId>
      <version>1.2.2</version> <!-- {x-version-update;com.azure:azure-communication-common;current} -->
    </dependency>
    <dependency>
      <groupId>com.azure</groupId>
      <artifactId>azure-communication-identity</artifactId>
      <version>1.4.0</version> <!-- {x-version-update;com.azure:azure-communication-identity;current} -->
    </dependency>
    <dependency>
      <groupId>com.azure</groupId>
      <artifactId>azure-communication-networktraversal</artifactId>
      <version>1.1.0-beta.3</version> <!-- {x-version-update;com.azure:azure-communication-networktraversal;current} -->
    </dependency>
    <dependency>
      <groupId>com.azure</groupId>
      <artifactId>azure-communication-sms</artifactId>
      <version>1.2.0-beta.1</version> <!-- {x-version-update;com.azure:azure-communication-sms;current} -->
    </dependency>
      <dependency>
      <groupId>com.azure</groupId>
      <artifactId>azure-communication-phonenumbers</artifactId>
      <version>1.1.0-beta.11</version> <!-- {x-version-update;com.azure:azure-communication-phonenumbers;current} -->
    </dependency>
    <dependency>
      <groupId>com.azure</groupId>
      <artifactId>azure-communication-callingserver</artifactId>
      <version>1.0.0-beta.5</version> <!-- {x-version-update;com.azure:azure-communication-callingserver;current} -->
    </dependency>
    <dependency>
      <groupId>com.azure</groupId>
      <artifactId>azure-containers-containerregistry</artifactId>
      <version>1.1.0-beta.2</version> <!-- {x-version-update;com.azure:azure-containers-containerregistry;current} -->
    </dependency>
    <dependency>
      <groupId>com.azure</groupId>
      <artifactId>azure-analytics-synapse-accesscontrol</artifactId>
      <version>1.0.0-beta.5</version> <!-- {x-version-update;com.azure:azure-analytics-synapse-accesscontrol;current} -->
    </dependency>
    <dependency>
      <groupId>com.azure</groupId>
      <artifactId>azure-analytics-synapse-artifacts</artifactId>
      <version>1.0.0-beta.12</version> <!-- {x-version-update;com.azure:azure-analytics-synapse-artifacts;current} -->
    </dependency>
    <dependency>
      <groupId>com.azure</groupId>
      <artifactId>azure-analytics-synapse-spark</artifactId>
      <version>1.0.0-beta.6</version> <!-- {x-version-update;com.azure:azure-analytics-synapse-spark;current} -->
    </dependency>
    <dependency>
      <groupId>com.azure</groupId>
      <artifactId>azure-core</artifactId>
      <version>1.34.0-beta.1</version> <!-- {x-version-update;com.azure:azure-core;current} -->
    </dependency>
    <dependency>
      <groupId>com.azure</groupId>
      <artifactId>azure-core-amqp</artifactId>
      <version>2.8.0-beta.1</version> <!-- {x-version-update;com.azure:azure-core-amqp;current} -->
    </dependency>
    <dependency>
      <groupId>com.azure</groupId>
      <artifactId>azure-core-amqp-experimental</artifactId>
      <version>1.0.0-beta.1</version> <!-- {x-version-update;com.azure:azure-core-amqp-experimental;current} -->
    </dependency>
    <dependency>
      <groupId>com.azure</groupId>
      <artifactId>azure-core-experimental</artifactId>
      <version>1.0.0-beta.34</version> <!-- {x-version-update;com.azure:azure-core-experimental;current} -->
    </dependency>
    <dependency>
      <groupId>com.azure</groupId>
      <artifactId>azure-core-http-jdk-httpclient</artifactId>
      <version>1.0.0-beta.1</version> <!-- {x-version-update;com.azure:azure-core-http-jdk-httpclient;current} -->
    </dependency>
    <dependency>
      <groupId>com.azure</groupId>
      <artifactId>azure-core-http-netty</artifactId>
      <version>1.13.0-beta.1</version> <!-- {x-version-update;com.azure:azure-core-http-netty;current} -->
    </dependency>
    <dependency>
      <groupId>com.azure</groupId>
      <artifactId>azure-core-http-okhttp</artifactId>
      <version>1.12.0-beta.1</version> <!-- {x-version-update;com.azure:azure-core-http-okhttp;current} -->
    </dependency>
    <dependency>
      <groupId>com.azure</groupId>
      <artifactId>azure-core-management</artifactId>
      <version>1.9.0-beta.1</version> <!-- {x-version-update;com.azure:azure-core-management;current} -->
    </dependency>
    <dependency>
      <groupId>com.azure</groupId>
      <artifactId>azure-core-serializer-avro-apache</artifactId>
      <version>1.0.0-beta.30</version> <!-- {x-version-update;com.azure:azure-core-serializer-avro-apache;current} -->
    </dependency>
    <dependency>
      <groupId>com.azure</groupId>
      <artifactId>azure-core-serializer-json-gson</artifactId>
      <version>1.2.0-beta.1</version> <!-- {x-version-update;com.azure:azure-core-serializer-json-gson;current} -->
    </dependency>
    <dependency>
      <groupId>com.azure</groupId>
      <artifactId>azure-core-serializer-json-jackson</artifactId>
      <version>1.3.0-beta.1</version> <!-- {x-version-update;com.azure:azure-core-serializer-json-jackson;current} -->
    </dependency>
    <dependency>
      <groupId>com.azure</groupId>
      <artifactId>azure-core-tracing-opentelemetry</artifactId>
      <version>1.0.0-beta.30</version> <!-- {x-version-update;com.azure:azure-core-tracing-opentelemetry;current} -->
    </dependency>
    <dependency>
      <groupId>com.azure</groupId>
      <artifactId>azure-cosmos</artifactId>
      <version>4.38.0-beta.1</version> <!-- {x-version-update;com.azure:azure-cosmos;current} -->
    </dependency>
    <dependency>
      <groupId>com.azure</groupId>
      <artifactId>azure-cosmos-encryption</artifactId>
      <version>1.8.0-beta.1</version> <!-- {x-version-update;com.azure:azure-cosmos-encryption;current} -->
    </dependency>
    <dependency>
      <groupId>com.azure</groupId>
      <artifactId>azure-data-appconfiguration</artifactId>
      <version>1.4.0-beta.1</version> <!-- {x-version-update;com.azure:azure-data-appconfiguration;current} -->
    </dependency>
    <dependency>
      <groupId>com.azure</groupId>
      <artifactId>azure-data-schemaregistry</artifactId>
      <version>1.3.0-beta.1</version> <!-- {x-version-update;com.azure:azure-data-schemaregistry;current} -->
    </dependency>
    <dependency>
      <groupId>com.azure</groupId>
      <artifactId>azure-data-schemaregistry-apacheavro</artifactId>
      <version>1.1.0-beta.1</version> <!-- {x-version-update;com.azure:azure-data-schemaregistry-apacheavro;current} -->
    </dependency>
    <dependency>
      <groupId>com.azure</groupId>
      <artifactId>azure-data-tables</artifactId>
      <version>12.4.0-beta.1</version> <!-- {x-version-update;com.azure:azure-data-tables;current} -->
    </dependency>
    <dependency>
      <groupId>com.azure</groupId>
      <artifactId>azure-identity</artifactId>
      <version>1.7.0-beta.2</version> <!-- {x-version-update;com.azure:azure-identity;current} -->
    </dependency>
    <dependency>
      <groupId>com.azure</groupId>
      <artifactId>azure-iot-deviceupdate</artifactId>
      <version>1.1.0-beta.1</version> <!-- {x-version-update;com.azure:azure-iot-deviceupdate;current} -->
    </dependency>
    <dependency>
      <groupId>com.azure</groupId>
      <artifactId>azure-json</artifactId>
      <version>1.0.0-beta.2</version> <!-- {x-version-update;com.azure:azure-json;current} -->
    </dependency>
    <dependency>
      <groupId>com.azure</groupId>
      <artifactId>azure-json-gson</artifactId>
      <version>1.0.0-beta.2</version> <!-- {x-version-update;com.azure:azure-json-gson;current} -->
    </dependency>
    <dependency>
      <groupId>com.azure</groupId>
      <artifactId>azure-messaging-eventgrid</artifactId>
      <version>4.13.0-beta.1</version> <!-- {x-version-update;com.azure:azure-messaging-eventgrid;current} -->
    </dependency>
    <dependency>
      <groupId>com.azure</groupId>
      <artifactId>azure-messaging-eventgrid-cloudnative-cloudevents</artifactId>
      <version>1.0.0-beta.2</version> <!-- {x-version-update;com.azure:azure-messaging-eventgrid-cloudnative-cloudevents;current} -->
    </dependency>
    <dependency>
      <groupId>com.azure</groupId>
      <artifactId>azure-messaging-eventhubs</artifactId>
      <version>5.14.0-beta.1</version> <!-- {x-version-update;com.azure:azure-messaging-eventhubs;current} -->
    </dependency>
    <dependency>
      <groupId>com.azure</groupId>
      <artifactId>azure-messaging-eventhubs-checkpointstore-blob</artifactId>
      <version>1.16.0-beta.1</version> <!-- {x-version-update;com.azure:azure-messaging-eventhubs-checkpointstore-blob;current} -->
    </dependency>
    <dependency>
      <groupId>com.azure</groupId>
      <artifactId>azure-messaging-servicebus</artifactId>
      <version>7.12.0-beta.1</version> <!-- {x-version-update;com.azure:azure-messaging-servicebus;current} -->
    </dependency>
    <dependency>
      <groupId>com.azure</groupId>
      <artifactId>azure-messaging-webpubsub</artifactId>
      <version>1.2.0-beta.1</version> <!-- {x-version-update;com.azure:azure-messaging-webpubsub;current} -->
    </dependency>
    <dependency>
      <groupId>com.azure</groupId>
      <artifactId>azure-monitor-ingestion</artifactId>
      <version>1.0.0-beta.3</version> <!-- {x-version-update;com.azure:azure-monitor-ingestion;current} -->
    </dependency>
    <dependency>
      <groupId>com.azure</groupId>
      <artifactId>azure-monitor-opentelemetry-exporter</artifactId>
      <version>1.0.0-beta.7</version> <!-- {x-version-update;com.azure:azure-monitor-opentelemetry-exporter;current} -->
    </dependency>
    <dependency>
      <groupId>com.azure</groupId>
      <artifactId>azure-monitor-query</artifactId>
      <version>1.1.0-beta.1</version> <!-- {x-version-update;com.azure:azure-monitor-query;current} -->
    </dependency>
    <dependency>
      <groupId>com.azure</groupId>
      <artifactId>azure-search-documents</artifactId>
      <version>11.6.0-beta.2</version> <!-- {x-version-update;com.azure:azure-search-documents;current} -->
    </dependency>
    <dependency>
      <groupId>com.azure</groupId>
      <artifactId>azure-security-keyvault-administration</artifactId>
      <version>4.3.0-beta.1</version> <!-- {x-version-update;com.azure:azure-security-keyvault-administration;current} -->
    </dependency>
    <dependency>
      <groupId>com.azure</groupId>
      <artifactId>azure-security-keyvault-certificates</artifactId>
      <version>4.5.0-beta.1</version> <!-- {x-version-update;com.azure:azure-security-keyvault-certificates;current} -->
    </dependency>
    <dependency>
      <groupId>com.azure</groupId>
      <artifactId>azure-security-keyvault-jca</artifactId>
      <version>2.8.0-beta.1</version> <!-- {x-version-update;com.azure:azure-security-keyvault-jca;current} -->
    </dependency>
    <dependency>
      <groupId>com.azure</groupId>
      <artifactId>azure-security-keyvault-keys</artifactId>
      <version>4.6.0-beta.1</version> <!-- {x-version-update;com.azure:azure-security-keyvault-keys;current} -->
    </dependency>
    <dependency>
      <groupId>com.azure</groupId>
      <artifactId>azure-security-keyvault-secrets</artifactId>
      <version>4.6.0-beta.1</version> <!-- {x-version-update;com.azure:azure-security-keyvault-secrets;current} -->
    </dependency>
    <dependency>
      <groupId>com.azure</groupId>
      <artifactId>azure-storage-common</artifactId>
      <version>12.19.0-beta.2</version> <!-- {x-version-update;com.azure:azure-storage-common;current} -->
    </dependency>
    <dependency>
      <groupId>com.azure</groupId>
      <artifactId>azure-storage-blob</artifactId>
      <version>12.20.0-beta.2</version> <!-- {x-version-update;com.azure:azure-storage-blob;current} -->
    </dependency>
    <dependency>
      <groupId>com.azure</groupId>
      <artifactId>azure-storage-blob-batch</artifactId>
      <version>12.16.0-beta.2</version> <!-- {x-version-update;com.azure:azure-storage-blob-batch;current} -->
    </dependency>
    <dependency>
      <groupId>com.azure</groupId>
      <artifactId>azure-storage-blob-changefeed</artifactId>
      <version>12.0.0-beta.19</version> <!-- {x-version-update;com.azure:azure-storage-blob-changefeed;current} -->
    </dependency>
    <dependency>
      <groupId>com.azure</groupId>
      <artifactId>azure-storage-blob-cryptography</artifactId>
      <version>12.19.0-beta.2</version> <!-- {x-version-update;com.azure:azure-storage-blob-cryptography;current} -->
    </dependency>
    <dependency>
      <groupId>com.azure</groupId>
      <artifactId>azure-storage-blob-nio</artifactId>
      <version>12.0.0-beta.20</version> <!-- {x-version-update;com.azure:azure-storage-blob-nio;current} -->
    </dependency>
    <dependency>
      <groupId>com.azure</groupId>
      <artifactId>azure-storage-file-share</artifactId>
      <version>12.16.0-beta.2</version> <!-- {x-version-update;com.azure:azure-storage-file-share;current} -->
    </dependency>
    <dependency>
      <groupId>com.azure</groupId>
      <artifactId>azure-storage-file-datalake</artifactId>
      <version>12.13.0-beta.2</version> <!-- {x-version-update;com.azure:azure-storage-file-datalake;current} -->
    </dependency>
    <dependency>
      <groupId>com.azure</groupId>
      <artifactId>azure-storage-internal-avro</artifactId>
      <version>12.5.0-beta.2</version> <!-- {x-version-update;com.azure:azure-storage-internal-avro;current} -->
    </dependency>
    <dependency>
      <groupId>com.azure</groupId>
      <artifactId>azure-storage-queue</artifactId>
      <version>12.15.0-beta.2</version> <!-- {x-version-update;com.azure:azure-storage-queue;current} -->
    </dependency>
    <dependency>
      <groupId>com.azure</groupId>
      <artifactId>azure-sdk-template</artifactId>
      <version>1.2.2-beta.1</version> <!-- {x-version-update;com.azure:azure-sdk-template;current} -->
    </dependency>
    <dependency>
      <groupId>com.azure</groupId>
      <artifactId>azure-sdk-template-two</artifactId>
      <version>1.0.0-beta.1</version> <!-- {x-version-update;com.azure:azure-sdk-template-two;current} -->
    </dependency>
    <dependency>
      <groupId>com.azure</groupId>
      <artifactId>azure-sdk-template-three</artifactId>
      <version>1.0.0-beta.1</version> <!-- {x-version-update;com.azure:azure-sdk-template-three;current} -->
    </dependency>
    <dependency>
      <groupId>com.azure</groupId>
      <artifactId>azure-xml</artifactId>
      <version>1.0.0-beta.2</version> <!-- {x-version-update;com.azure:azure-xml;current} -->
    </dependency>

    <dependency>
      <groupId>com.azure.resourcemanager</groupId>
      <artifactId>azure-resourcemanager</artifactId>
      <version>2.20.0-beta.1</version> <!-- {x-version-update;com.azure.resourcemanager:azure-resourcemanager;current} -->
    </dependency>
    <dependency>
      <groupId>com.azure.resourcemanager</groupId>
      <artifactId>azure-resourcemanager-appplatform</artifactId>
      <version>2.20.0-beta.1</version> <!-- {x-version-update;com.azure.resourcemanager:azure-resourcemanager-appplatform;current} -->
    </dependency>
    <dependency>
      <groupId>com.azure.resourcemanager</groupId>
      <artifactId>azure-resourcemanager-appservice</artifactId>
      <version>2.20.0-beta.1</version> <!-- {x-version-update;com.azure.resourcemanager:azure-resourcemanager-appservice;current} -->
    </dependency>
    <dependency>
      <groupId>com.azure.resourcemanager</groupId>
      <artifactId>azure-resourcemanager-authorization</artifactId>
      <version>2.20.0-beta.1</version> <!-- {x-version-update;com.azure.resourcemanager:azure-resourcemanager-authorization;current} -->
    </dependency>
    <dependency>
      <groupId>com.azure.resourcemanager</groupId>
      <artifactId>azure-resourcemanager-compute</artifactId>
      <version>2.20.0-beta.1</version> <!-- {x-version-update;com.azure.resourcemanager:azure-resourcemanager-compute;current} -->
    </dependency>
    <dependency>
      <groupId>com.azure.resourcemanager</groupId>
      <artifactId>azure-resourcemanager-containerinstance</artifactId>
      <version>2.20.0-beta.1</version> <!-- {x-version-update;com.azure.resourcemanager:azure-resourcemanager-containerinstance;current} -->
    </dependency>
    <dependency>
      <groupId>com.azure.resourcemanager</groupId>
      <artifactId>azure-resourcemanager-containerregistry</artifactId>
      <version>2.20.0-beta.1</version> <!-- {x-version-update;com.azure.resourcemanager:azure-resourcemanager-containerregistry;current} -->
    </dependency>
    <dependency>
      <groupId>com.azure.resourcemanager</groupId>
      <artifactId>azure-resourcemanager-containerservice</artifactId>
      <version>2.20.0-beta.1</version> <!-- {x-version-update;com.azure.resourcemanager:azure-resourcemanager-containerservice;current} -->
    </dependency>
    <dependency>
      <groupId>com.azure.resourcemanager</groupId>
      <artifactId>azure-resourcemanager-cosmos</artifactId>
      <version>2.20.0-beta.1</version> <!-- {x-version-update;com.azure.resourcemanager:azure-resourcemanager-cosmos;current} -->
    </dependency>
    <dependency>
      <groupId>com.azure.resourcemanager</groupId>
      <artifactId>azure-resourcemanager-dns</artifactId>
      <version>2.20.0-beta.1</version> <!-- {x-version-update;com.azure.resourcemanager:azure-resourcemanager-dns;current} -->
    </dependency>
    <dependency>
      <groupId>com.azure.resourcemanager</groupId>
      <artifactId>azure-resourcemanager-keyvault</artifactId>
      <version>2.20.0-beta.1</version> <!-- {x-version-update;com.azure.resourcemanager:azure-resourcemanager-keyvault;current} -->
    </dependency>
    <dependency>
      <groupId>com.azure.resourcemanager</groupId>
      <artifactId>azure-resourcemanager-monitor</artifactId>
      <version>2.20.0-beta.1</version> <!-- {x-version-update;com.azure.resourcemanager:azure-resourcemanager-monitor;current} -->
    </dependency>
    <dependency>
      <groupId>com.azure.resourcemanager</groupId>
      <artifactId>azure-resourcemanager-msi</artifactId>
      <version>2.20.0-beta.1</version> <!-- {x-version-update;com.azure.resourcemanager:azure-resourcemanager-msi;current} -->
    </dependency>
    <dependency>
      <groupId>com.azure.resourcemanager</groupId>
      <artifactId>azure-resourcemanager-network</artifactId>
      <version>2.20.0-beta.1</version> <!-- {x-version-update;com.azure.resourcemanager:azure-resourcemanager-network;current} -->
    </dependency>
    <dependency>
      <groupId>com.azure.resourcemanager</groupId>
      <artifactId>azure-resourcemanager-resources</artifactId>
      <version>2.20.0-beta.1</version> <!-- {x-version-update;com.azure.resourcemanager:azure-resourcemanager-resources;current} -->
    </dependency>
    <dependency>
      <groupId>com.azure.resourcemanager</groupId>
      <artifactId>azure-resourcemanager-sql</artifactId>
      <version>2.20.0-beta.1</version> <!-- {x-version-update;com.azure.resourcemanager:azure-resourcemanager-sql;current} -->
    </dependency>
    <dependency>
      <groupId>com.azure.resourcemanager</groupId>
      <artifactId>azure-resourcemanager-storage</artifactId>
      <version>2.20.0-beta.1</version> <!-- {x-version-update;com.azure.resourcemanager:azure-resourcemanager-storage;current} -->
    </dependency>

    <dependency>
      <groupId>com.azure.spring</groupId>
      <artifactId>spring-cloud-azure-core</artifactId>
      <version>4.5.0-beta.2</version> <!-- {x-version-update;com.azure.spring:spring-cloud-azure-core;current} -->
    </dependency>
    <dependency>
      <groupId>com.azure.spring</groupId>
      <artifactId>spring-cloud-azure-resourcemanager</artifactId>
      <version>4.5.0-beta.2</version> <!-- {x-version-update;com.azure.spring:spring-cloud-azure-resourcemanager;current} -->
    </dependency>
    <dependency>
      <groupId>com.azure.spring</groupId>
      <artifactId>spring-messaging-azure</artifactId>
      <version>4.5.0-beta.2</version> <!-- {x-version-update;com.azure.spring:spring-messaging-azure;current} -->
    </dependency>
    <dependency>
      <groupId>com.azure.spring</groupId>
      <artifactId>spring-messaging-azure-eventhubs</artifactId>
      <version>4.5.0-beta.2</version> <!-- {x-version-update;com.azure.spring:spring-messaging-azure-eventhubs;current} -->
    </dependency>
    <dependency>
      <groupId>com.azure.spring</groupId>
      <artifactId>spring-messaging-azure-servicebus</artifactId>
      <version>4.5.0-beta.2</version> <!-- {x-version-update;com.azure.spring:spring-messaging-azure-servicebus;current} -->
    </dependency>
    <dependency>
      <groupId>com.azure.spring</groupId>
      <artifactId>spring-messaging-azure-storage-queue</artifactId>
      <version>4.5.0-beta.2</version> <!-- {x-version-update;com.azure.spring:spring-messaging-azure-storage-queue;current} -->
    </dependency>
    <dependency>
      <groupId>com.azure.spring</groupId>
      <artifactId>spring-integration-azure-core</artifactId>
      <version>4.5.0-beta.2</version> <!-- {x-version-update;com.azure.spring:spring-integration-azure-core;current} -->
    </dependency>
    <dependency>
      <groupId>com.azure.spring</groupId>
      <artifactId>spring-integration-azure-eventhubs</artifactId>
      <version>4.5.0-beta.2</version> <!-- {x-version-update;com.azure.spring:spring-integration-azure-eventhubs;current} -->
    </dependency>
    <dependency>
      <groupId>com.azure.spring</groupId>
      <artifactId>spring-integration-azure-servicebus</artifactId>
      <version>4.5.0-beta.2</version> <!-- {x-version-update;com.azure.spring:spring-integration-azure-servicebus;current} -->
    </dependency>
    <dependency>
      <groupId>com.azure.spring</groupId>
      <artifactId>spring-integration-azure-storage-queue</artifactId>
      <version>4.5.0-beta.2</version> <!-- {x-version-update;com.azure.spring:spring-integration-azure-storage-queue;current} -->
    </dependency>
    <dependency>
      <groupId>com.azure.spring</groupId>
      <artifactId>spring-cloud-azure-autoconfigure</artifactId>
      <version>4.5.0-beta.2</version> <!-- {x-version-update;com.azure.spring:spring-cloud-azure-autoconfigure;current} -->
    </dependency>
    <dependency>
      <groupId>com.azure.spring</groupId>
      <artifactId>spring-cloud-azure-starter</artifactId>
      <version>4.5.0-beta.2</version> <!-- {x-version-update;com.azure.spring:spring-cloud-azure-starter;current} -->
    </dependency>
    <dependency>
      <groupId>com.azure.spring</groupId>
      <artifactId>spring-cloud-azure-starter-keyvault</artifactId>
      <version>4.5.0-beta.2</version> <!-- {x-version-update;com.azure.spring:spring-cloud-azure-starter-keyvault;current} -->
<<<<<<< HEAD
=======
    </dependency>
    <dependency>
      <groupId>com.azure.spring</groupId>
      <artifactId>spring-cloud-azure-starter-jdbc-mysql</artifactId>
      <version>4.5.0-beta.2</version> <!-- {x-version-update;com.azure.spring:spring-cloud-azure-starter-jdbc-mysql;current} -->
    </dependency>
    <dependency>
      <groupId>com.azure.spring</groupId>
      <artifactId>spring-cloud-azure-starter-jdbc-postgresql</artifactId>
      <version>4.5.0-beta.2</version> <!-- {x-version-update;com.azure.spring:spring-cloud-azure-starter-jdbc-postgresql;current} -->
>>>>>>> 1740f4e0
    </dependency>
    <dependency>
      <groupId>com.azure.spring</groupId>
      <artifactId>spring-cloud-azure-starter-keyvault-certificates</artifactId>
      <version>4.5.0-beta.2</version> <!-- {x-version-update;com.azure.spring:spring-cloud-azure-starter-keyvault-certificates;current} -->
    </dependency>
    <dependency>
      <groupId>com.azure.spring</groupId>
      <artifactId>spring-cloud-azure-starter-keyvault-secrets</artifactId>
      <version>4.5.0-beta.2</version> <!-- {x-version-update;com.azure.spring:spring-cloud-azure-starter-keyvault-secrets;current} -->
    </dependency>
    <dependency>
      <groupId>com.azure.spring</groupId>
      <artifactId>spring-cloud-azure-starter-servicebus-jms</artifactId>
      <version>4.5.0-beta.2</version> <!-- {x-version-update;com.azure.spring:spring-cloud-azure-starter-servicebus-jms;current} -->
    </dependency>
    <dependency>
      <groupId>com.azure.spring</groupId>
      <artifactId>spring-cloud-azure-starter-appconfiguration</artifactId>
      <version>4.5.0-beta.2</version> <!-- {x-version-update;com.azure.spring:spring-cloud-azure-starter-appconfiguration;current} -->
    </dependency>
    <dependency>
      <groupId>com.azure.spring</groupId>
      <artifactId>spring-cloud-azure-starter-cosmos</artifactId>
      <version>4.5.0-beta.2</version> <!-- {x-version-update;com.azure.spring:spring-cloud-azure-starter-cosmos;current} -->
    </dependency>
    <dependency>
      <groupId>com.azure.spring</groupId>
      <artifactId>spring-cloud-azure-starter-data-cosmos</artifactId>
      <version>4.5.0-beta.2</version> <!-- {x-version-update;com.azure.spring:spring-cloud-azure-starter-data-cosmos;current} -->
    </dependency>
    <dependency>
      <groupId>com.azure.spring</groupId>
      <artifactId>spring-cloud-azure-starter-storage</artifactId>
      <version>4.5.0-beta.2</version> <!-- {x-version-update;com.azure.spring:spring-cloud-azure-starter-storage;current} -->
    </dependency>
    <dependency>
      <groupId>com.azure.spring</groupId>
      <artifactId>spring-cloud-azure-starter-storage-blob</artifactId>
      <version>4.5.0-beta.2</version> <!-- {x-version-update;com.azure.spring:spring-cloud-azure-starter-storage-blob;current} -->
    </dependency>
    <dependency>
      <groupId>com.azure.spring</groupId>
      <artifactId>spring-cloud-azure-starter-storage-file-share</artifactId>
      <version>4.5.0-beta.2</version> <!-- {x-version-update;com.azure.spring:spring-cloud-azure-starter-storage-file-share;current} -->
    </dependency>
    <dependency>
      <groupId>com.azure.spring</groupId>
      <artifactId>spring-cloud-azure-starter-storage-queue</artifactId>
      <version>4.5.0-beta.2</version> <!-- {x-version-update;com.azure.spring:spring-cloud-azure-starter-storage-queue;current} -->
    </dependency>
    <dependency>
      <groupId>com.azure.spring</groupId>
      <artifactId>spring-cloud-azure-starter-eventhubs</artifactId>
      <version>4.5.0-beta.2</version> <!-- {x-version-update;com.azure.spring:spring-cloud-azure-starter-eventhubs;current} -->
    </dependency>
    <dependency>
      <groupId>com.azure.spring</groupId>
      <artifactId>spring-cloud-azure-starter-servicebus</artifactId>
      <version>4.5.0-beta.2</version> <!-- {x-version-update;com.azure.spring:spring-cloud-azure-starter-servicebus;current} -->
    </dependency>
    <dependency>
      <groupId>com.azure.spring</groupId>
      <artifactId>spring-cloud-azure-starter-integration-eventhubs</artifactId>
      <version>4.5.0-beta.2</version> <!-- {x-version-update;com.azure.spring:spring-cloud-azure-starter-integration-eventhubs;current} -->
    </dependency>
    <dependency>
      <groupId>com.azure.spring</groupId>
      <artifactId>spring-cloud-azure-starter-integration-servicebus</artifactId>
      <version>4.5.0-beta.2</version> <!-- {x-version-update;com.azure.spring:spring-cloud-azure-starter-integration-servicebus;current} -->
    </dependency>
    <dependency>
      <groupId>com.azure.spring</groupId>
      <artifactId>spring-cloud-azure-starter-integration-storage-queue</artifactId>
      <version>4.5.0-beta.2</version> <!-- {x-version-update;com.azure.spring:spring-cloud-azure-starter-integration-storage-queue;current} -->
    </dependency>
    <dependency>
      <groupId>com.azure.spring</groupId>
      <artifactId>spring-cloud-azure-stream-binder-servicebus-core</artifactId>
      <version>4.5.0-beta.2</version> <!-- {x-version-update;com.azure.spring:spring-cloud-azure-stream-binder-servicebus-core;current} -->
    </dependency>
    <dependency>
      <groupId>com.azure.spring</groupId>
      <artifactId>spring-cloud-azure-stream-binder-servicebus</artifactId>
      <version>4.5.0-beta.2</version> <!-- {x-version-update;com.azure.spring:spring-cloud-azure-stream-binder-servicebus;current} -->
    </dependency>
    <dependency>
      <groupId>com.azure.spring</groupId>
      <artifactId>spring-cloud-azure-starter-stream-servicebus</artifactId>
      <version>4.5.0-beta.2</version> <!-- {x-version-update;com.azure.spring:spring-cloud-azure-starter-stream-servicebus;current} -->
    </dependency>
    <dependency>
      <groupId>com.azure.spring</groupId>
      <artifactId>spring-cloud-azure-stream-binder-eventhubs</artifactId>
      <version>4.5.0-beta.2</version> <!-- {x-version-update;com.azure.spring:spring-cloud-azure-stream-binder-eventhubs;current} -->
    </dependency>
    <dependency>
      <groupId>com.azure.spring</groupId>
      <artifactId>spring-cloud-azure-starter-stream-eventhubs</artifactId>
      <version>4.5.0-beta.2</version> <!-- {x-version-update;com.azure.spring:spring-cloud-azure-starter-stream-eventhubs;current} -->
    </dependency>
    <dependency>
      <groupId>com.azure.spring</groupId>
      <artifactId>spring-cloud-azure-stream-binder-eventhubs-core</artifactId>
      <version>4.5.0-beta.2</version> <!-- {x-version-update;com.azure.spring:spring-cloud-azure-stream-binder-eventhubs-core;current} -->
    </dependency>
    <dependency>
      <groupId>com.azure</groupId>
      <artifactId>azure-spring-data-cosmos</artifactId>
      <version>3.29.0-beta.1</version> <!-- {x-version-update;com.azure:azure-spring-data-cosmos;current} -->
    </dependency>
	  <dependency>
      <groupId>com.azure</groupId>
      <artifactId>azure-digitaltwins-core</artifactId>
      <version>1.3.3</version> <!-- {x-version-update;com.azure:azure-digitaltwins-core;current} -->
    </dependency>
    <dependency>
      <groupId>com.azure</groupId>
      <artifactId>azure-mixedreality-authentication</artifactId>
      <version>1.3.0-beta.1</version> <!-- {x-version-update;com.azure:azure-mixedreality-authentication;current} -->
    </dependency>
    <dependency>
      <groupId>com.azure</groupId>
      <artifactId>azure-mixedreality-remoterendering</artifactId>
      <version>1.2.0-beta.1</version> <!-- {x-version-update;com.azure:azure-mixedreality-remoterendering;current} -->
    </dependency>
  </dependencies>
  <build>
    <plugins>
      <plugin>
        <groupId>org.apache.maven.plugins</groupId>
        <artifactId>maven-enforcer-plugin</artifactId>
        <version>3.0.0-M3</version> <!-- {x-version-update;org.apache.maven.plugins:maven-enforcer-plugin;external_dependency} -->
        <configuration>
          <rules>
            <bannedDependencies>
              <includes>
                <!-- Track 2 library with a non-standard groupId -->
                <include>com.azure:azure-monitor-opentelemetry-exporter:[1.0.0-beta.7]</include> <!-- {x-include-update;com.azure:azure-monitor-opentelemetry-exporter;current} -->
              </includes>
            </bannedDependencies>
          </rules>
        </configuration>
      </plugin>

      <plugin>
        <groupId>org.jacoco</groupId>
        <artifactId>jacoco-maven-plugin</artifactId>
        <version>0.8.8</version> <!-- {x-version-update;org.jacoco:jacoco-maven-plugin;external_dependency} -->
        <executions>
          <execution>
            <id>report-aggregate</id>
            <phase>verify</phase>
            <goals>
              <goal>report-aggregate</goal>
            </goals>
            <configuration>
              <outputDirectory>${project.reporting.outputDirectory}/test-coverage</outputDirectory>
              <excludes>
                <exclude>**/com/azure/cosmos/implementation/apachecommons/**/*</exclude>
                <exclude>**/com/azure/cosmos/implementation/guava25/**/*</exclude>
                <exclude>**/com/azure/cosmos/implementation/guava27/**/*</exclude>
                <exclude>**/com/azure/cosmos/encryption/implementation/mdesrc/**/*</exclude>
              </excludes>
            </configuration>
          </execution>
        </executions>
      </plugin>
    </plugins>
  </build>
</project><|MERGE_RESOLUTION|>--- conflicted
+++ resolved
@@ -526,8 +526,6 @@
       <groupId>com.azure.spring</groupId>
       <artifactId>spring-cloud-azure-starter-keyvault</artifactId>
       <version>4.5.0-beta.2</version> <!-- {x-version-update;com.azure.spring:spring-cloud-azure-starter-keyvault;current} -->
-<<<<<<< HEAD
-=======
     </dependency>
     <dependency>
       <groupId>com.azure.spring</groupId>
@@ -538,7 +536,6 @@
       <groupId>com.azure.spring</groupId>
       <artifactId>spring-cloud-azure-starter-jdbc-postgresql</artifactId>
       <version>4.5.0-beta.2</version> <!-- {x-version-update;com.azure.spring:spring-cloud-azure-starter-jdbc-postgresql;current} -->
->>>>>>> 1740f4e0
     </dependency>
     <dependency>
       <groupId>com.azure.spring</groupId>
