<?xml version="1.0" encoding="UTF-8"?>
<!-- Copyright (c) Microsoft Corporation. All rights reserved. -->
<!-- Licensed under the MIT License. -->

<project xmlns="http://maven.apache.org/POM/4.0.0"
         xmlns:xsi="http://www.w3.org/2001/XMLSchema-instance"
         xsi:schemaLocation="http://maven.apache.org/POM/4.0.0 http://maven.apache.org/xsd/maven-4.0.0.xsd">
  <modelVersion>4.0.0</modelVersion>

  <parent>
    <groupId>com.azure</groupId>
    <artifactId>azure-client-sdk-parent</artifactId>
    <version>1.7.0</version> <!-- {x-version-update;com.azure:azure-client-sdk-parent;current} -->
    <relativePath>../../pom.client.xml</relativePath>
  </parent>

  <groupId>com.azure</groupId>
  <artifactId>jacoco-test-coverage</artifactId>
  <version>1.0.0-SNAPSHOT</version>

  <name>Microsoft Azure Client Library - Test coverage</name>
  <description>Package for generating test coverage report for Azure Client Libraries</description>
  <url>https://github.com/Azure/azure-sdk-for-java</url>

  <distributionManagement>
    <site>
      <id>azure-java-build-docs</id>
      <url>${site.url}/site/${project.artifactId}</url>
    </site>
  </distributionManagement>

  <scm>
    <url>scm:git:https://github.com/Azure/azure-sdk-for-java</url>
    <connection>scm:git:git@github.com:Azure/azure-sdk-for-java.git</connection>
    <tag>HEAD</tag>
  </scm>

  <dependencies>
    <dependency>
      <groupId>com.azure</groupId>
      <artifactId>azure-ai-formrecognizer</artifactId>
      <version>1.0.0-beta.1</version> <!-- {x-version-update;com.azure:azure-ai-formrecognizer;current} -->
    </dependency>
    <dependency>
      <groupId>com.azure</groupId>
      <artifactId>azure-ai-textanalytics</artifactId>
      <version>1.0.0-beta.4</version> <!-- {x-version-update;com.azure:azure-ai-textanalytics;current} -->
    </dependency>
    <dependency>
      <groupId>com.azure</groupId>
      <artifactId>azure-core</artifactId>
      <version>1.4.0</version> <!-- {x-version-update;com.azure:azure-core;current} -->
    </dependency>
    <dependency>
      <groupId>com.azure</groupId>
      <artifactId>azure-core-amqp</artifactId>
      <version>1.0.2</version> <!-- {x-version-update;com.azure:azure-core-amqp;current} -->
    </dependency>
    <dependency>
      <groupId>com.azure</groupId>
      <artifactId>azure-core-http-jdk-httpclient</artifactId>
      <version>1.0.0-beta.1</version> <!-- {x-version-update;com.azure:azure-core-http-jdk-httpclient;current} -->
    </dependency>
    <dependency>
      <groupId>com.azure</groupId>
      <artifactId>azure-core-http-netty</artifactId>
      <version>1.5.0</version> <!-- {x-version-update;com.azure:azure-core-http-netty;current} -->
    </dependency>
    <dependency>
<<<<<<< HEAD
      <groupId>com.azure</groupId>
      <artifactId>azure-core-http-okhttp</artifactId>
      <version>1.3.0-beta.1</version> <!-- {x-version-update;com.azure:azure-core-http-okhttp;current} -->
    </dependency>
    <!--    <dependency>-->
    <!--      <groupId>com.azure</groupId>-->
    <!--      <artifactId>azure-core-management</artifactId>-->
    <!--      <version>1.0.0-beta.8</version> &lt;!&ndash; {x-version-update;com.azure:azure-core-management;current} &ndash;&gt;-->
    <!--    </dependency>-->
    <dependency>
      <groupId>com.azure</groupId>
      <artifactId>azure-core-serializer-avro-apache</artifactId>
      <version>1.0.0-beta.1</version> <!-- {x-ms-update;com.azure:azure-core-serializer-avro-apache;current} -->
    </dependency>
    <dependency>
      <groupId>com.azure</groupId>
      <artifactId>azure-core-serializer-avro-jackson</artifactId>
      <version>1.0.0-beta.1</version> <!-- {x-ms-update;com.azure:azure-core-serializer-avro-jackson;current} -->
    </dependency>
    <dependency>
      <groupId>com.azure</groupId>
      <artifactId>azure-core-serializer-json-gson</artifactId>
      <version>1.0.0-beta.1</version> <!-- {x-ms-update;com.azure:azure-core-serializer-json-gson;current} -->
    </dependency>
    <dependency>
      <groupId>com.azure</groupId>
      <artifactId>azure-core-serializer-json-jackson</artifactId>
      <version>1.0.0-beta.1</version> <!-- {x-ms-update;com.azure:azure-core-serializer-json-jackson;current} -->
    </dependency>
=======
        <groupId>com.azure</groupId>
        <artifactId>azure-core-http-okhttp</artifactId>
        <version>1.2.1</version> <!-- {x-version-update;com.azure:azure-core-http-okhttp;current} -->
    </dependency>
<!--    <dependency>-->
<!--      <groupId>com.azure</groupId>-->
<!--      <artifactId>azure-core-management</artifactId>-->
<!--      <version>1.0.0-beta.8</version> &lt;!&ndash; {x-version-update;com.azure:azure-core-management;current} &ndash;&gt;-->
<!--    </dependency>-->
    <!-- Not required for jacoco test coverage report -->
    <!-- <dependency> -->
      <!-- <groupId>com.azure</groupId> -->
      <!-- <artifactId>azure-core-test</artifactId> -->
      <!-- <version>1.2.0</version> --> <!-- {x-version-update;com.azure:azure-core-test;current} -->
    <!-- </dependency> -->
>>>>>>> 6b7a03ee
    <dependency>
      <groupId>com.azure</groupId>
      <artifactId>azure-core-tracing-opentelemetry</artifactId>
      <version>1.0.0-beta.4</version> <!-- {x-version-update;com.azure:azure-core-tracing-opentelemetry;current} -->
    </dependency>
    <dependency>
      <groupId>com.azure</groupId>
      <artifactId>azure-data-appconfiguration</artifactId>
      <version>1.2.0-beta.1</version> <!-- {x-version-update;com.azure:azure-data-appconfiguration;current} -->
    </dependency>
    <dependency>
      <groupId>com.azure</groupId>
      <artifactId>azure-identity</artifactId>
      <version>1.1.0-beta.3</version> <!-- {x-version-update;com.azure:azure-identity;current} -->
    </dependency>
    <dependency>
      <groupId>com.azure</groupId>
      <artifactId>azure-security-keyvault-certificates</artifactId>
      <version>4.1.0-beta.2</version> <!-- {x-version-update;com.azure:azure-security-keyvault-certificates;current} -->
    </dependency>
    <dependency>
      <groupId>com.azure</groupId>
      <artifactId>azure-security-keyvault-keys</artifactId>
      <version>4.2.0-beta.3</version> <!-- {x-version-update;com.azure:azure-security-keyvault-keys;current} -->
    </dependency>
    <dependency>
      <groupId>com.azure</groupId>
      <artifactId>azure-security-keyvault-secrets</artifactId>
      <version>4.2.0-beta.2</version> <!-- {x-version-update;com.azure:azure-security-keyvault-secrets;current} -->
    </dependency>
    <dependency>
      <groupId>com.azure</groupId>
      <artifactId>azure-messaging-eventhubs</artifactId>
      <version>5.1.0-beta.1</version> <!-- {x-version-update;com.azure:azure-messaging-eventhubs;current} -->
    </dependency>
    <dependency>
      <groupId>com.azure</groupId>
      <artifactId>azure-messaging-eventhubs-checkpointstore-blob</artifactId>
      <version>1.1.0-beta.1</version> <!-- {x-version-update;com.azure:azure-messaging-eventhubs-checkpointstore-blob;current} -->
    </dependency>
    <dependency>
      <groupId>com.azure</groupId>
      <artifactId>azure-messaging-servicebus</artifactId>
      <version>1.0.0-beta.1</version> <!-- {x-version-update;com.azure:azure-messaging-servicebus;current} -->
    </dependency>
    <dependency>
      <groupId>com.azure</groupId>
      <artifactId>azure-storage-common</artifactId>
      <version>12.6.0-beta.1</version> <!-- {x-version-update;com.azure:azure-storage-common;current} -->
    </dependency>
    <dependency>
      <groupId>com.azure</groupId>
      <artifactId>azure-storage-blob</artifactId>
      <version>12.6.0-beta.1</version> <!-- {x-version-update;com.azure:azure-storage-blob;current} -->
    </dependency>
    <dependency>
      <groupId>com.azure</groupId>
      <artifactId>azure-storage-blob-batch</artifactId>
      <version>12.5.0-beta.1</version> <!-- {x-version-update;com.azure:azure-storage-blob-batch;current} -->
    </dependency>
    <dependency>
      <groupId>com.azure</groupId>
      <artifactId>azure-storage-blob-cryptography</artifactId>
      <version>12.6.0-beta.1</version> <!-- {x-version-update;com.azure:azure-storage-blob-cryptography;current} -->
    </dependency>
    <!-- Uncomment this when blob-nio is added to sdk/storage/pom.service.xml -->
    <!--    <dependency>-->
    <!--      <groupId>com.azure</groupId>-->
    <!--      <artifactId>azure-storage-blob-nio</artifactId>-->
    <!--      <version>12.0.0-beta.1</version> &lt;!&ndash; {x-version-update;com.azure:azure-storage-blob-nio;current} &ndash;&gt;-->
    <!--    </dependency>-->
    <dependency>
      <groupId>com.azure</groupId>
      <artifactId>azure-storage-file-share</artifactId>
      <version>12.4.0-beta.1</version> <!-- {x-version-update;com.azure:azure-storage-file-share;current} -->
    </dependency>
    <dependency>
      <groupId>com.azure</groupId>
      <artifactId>azure-storage-file-datalake</artifactId>
      <version>12.1.0-beta.1</version> <!-- {x-version-update;com.azure:azure-storage-file-datalake;current} -->
    </dependency>
    <dependency>
      <groupId>com.azure</groupId>
      <artifactId>azure-storage-queue</artifactId>
      <version>12.5.0-beta.1</version> <!-- {x-version-update;com.azure:azure-storage-queue;current} -->
    </dependency>
    <dependency>
      <groupId>com.azure</groupId>
      <artifactId>azure-search-documents</artifactId>
      <version>11.0.0-beta.2</version> <!-- {x-version-update;com.azure:azure-search-documents;current} -->
    </dependency>
    <dependency>
      <groupId>com.azure</groupId>
      <artifactId>azure-cosmos</artifactId>
      <version>4.0.1-beta.2</version> <!-- {x-version-update;com.azure:azure-cosmos;current} -->
    </dependency>
  </dependencies>

  <build>
    <plugins>
      <plugin>
        <groupId>org.jacoco</groupId>
        <artifactId>jacoco-maven-plugin</artifactId>
        <version>0.8.5</version> <!-- {x-version-update;org.jacoco:jacoco-maven-plugin;external_dependency} -->
        <executions>
          <execution>
            <phase>prepare-package</phase>
            <goals>
              <goal>report-aggregate</goal>
            </goals>
            <configuration>
              <!-- Sets the output directory for the code coverage report. -->
              <outputDirectory>${project.reporting.outputDirectory}/test-coverage</outputDirectory>
            </configuration>
          </execution>
        </executions>
      </plugin>
    </plugins>
  </build>
</project><|MERGE_RESOLUTION|>--- conflicted
+++ resolved
@@ -67,10 +67,9 @@
       <version>1.5.0</version> <!-- {x-version-update;com.azure:azure-core-http-netty;current} -->
     </dependency>
     <dependency>
-<<<<<<< HEAD
       <groupId>com.azure</groupId>
       <artifactId>azure-core-http-okhttp</artifactId>
-      <version>1.3.0-beta.1</version> <!-- {x-version-update;com.azure:azure-core-http-okhttp;current} -->
+      <version>1.2.1</version> <!-- {x-version-update;com.azure:azure-core-http-okhttp;current} -->
     </dependency>
     <!--    <dependency>-->
     <!--      <groupId>com.azure</groupId>-->
@@ -97,23 +96,6 @@
       <artifactId>azure-core-serializer-json-jackson</artifactId>
       <version>1.0.0-beta.1</version> <!-- {x-ms-update;com.azure:azure-core-serializer-json-jackson;current} -->
     </dependency>
-=======
-        <groupId>com.azure</groupId>
-        <artifactId>azure-core-http-okhttp</artifactId>
-        <version>1.2.1</version> <!-- {x-version-update;com.azure:azure-core-http-okhttp;current} -->
-    </dependency>
-<!--    <dependency>-->
-<!--      <groupId>com.azure</groupId>-->
-<!--      <artifactId>azure-core-management</artifactId>-->
-<!--      <version>1.0.0-beta.8</version> &lt;!&ndash; {x-version-update;com.azure:azure-core-management;current} &ndash;&gt;-->
-<!--    </dependency>-->
-    <!-- Not required for jacoco test coverage report -->
-    <!-- <dependency> -->
-      <!-- <groupId>com.azure</groupId> -->
-      <!-- <artifactId>azure-core-test</artifactId> -->
-      <!-- <version>1.2.0</version> --> <!-- {x-version-update;com.azure:azure-core-test;current} -->
-    <!-- </dependency> -->
->>>>>>> 6b7a03ee
     <dependency>
       <groupId>com.azure</groupId>
       <artifactId>azure-core-tracing-opentelemetry</artifactId>
