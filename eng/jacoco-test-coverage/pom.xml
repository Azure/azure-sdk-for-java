<?xml version="1.0" encoding="UTF-8"?>
<!-- Copyright (c) Microsoft Corporation. All rights reserved. -->
<!-- Licensed under the MIT License. -->

<project xmlns="http://maven.apache.org/POM/4.0.0"
         xmlns:xsi="http://www.w3.org/2001/XMLSchema-instance"
         xsi:schemaLocation="http://maven.apache.org/POM/4.0.0 http://maven.apache.org/xsd/maven-4.0.0.xsd">
  <modelVersion>4.0.0</modelVersion>

  <parent>
    <groupId>com.azure</groupId>
    <artifactId>azure-client-sdk-parent</artifactId>
    <version>1.7.0</version> <!-- {x-version-update;com.azure:azure-client-sdk-parent;current} -->
    <relativePath>../../sdk/parents/azure-client-sdk-parent</relativePath>
  </parent>

  <groupId>com.azure</groupId>
  <artifactId>jacoco-test-coverage</artifactId>
  <version>1.0.0-SNAPSHOT</version>

  <name>Microsoft Azure Client Library - Test coverage</name>
  <description>Package for generating test coverage report for Azure Client Libraries</description>
  <url>https://github.com/Azure/azure-sdk-for-java</url>

  <distributionManagement>
    <site>
      <id>azure-java-build-docs</id>
      <url>${site.url}/site/${project.artifactId}</url>
    </site>
  </distributionManagement>

  <scm>
    <url>scm:git:https://github.com/Azure/azure-sdk-for-java</url>
    <connection>scm:git:git@github.com:Azure/azure-sdk-for-java.git</connection>
    <tag>HEAD</tag>
  </scm>

  <properties>
    <relative.path.to.eng.folder>../..</relative.path.to.eng.folder>
  </properties>

  <dependencies>
    <dependency>
      <groupId>com.azure</groupId>
      <artifactId>azure-ai-anomalydetector</artifactId>
      <version>3.0.0-beta.5</version> <!-- {x-version-update;com.azure:azure-ai-anomalydetector;current} -->
    </dependency>
    <dependency>
      <groupId>com.azure</groupId>
      <artifactId>azure-ai-formrecognizer</artifactId>
      <version>4.1.0-beta.1</version> <!-- {x-version-update;com.azure:azure-ai-formrecognizer;current} -->
    </dependency>
    <dependency>
      <groupId>com.azure</groupId>
      <artifactId>azure-ai-personalizer</artifactId>
      <version>1.0.0-beta.2</version> <!-- {x-version-update;com.azure:azure-ai-personalizer;current} -->
    </dependency>
    <dependency>
      <groupId>com.azure</groupId>
      <artifactId>azure-ai-metricsadvisor</artifactId>
      <version>1.2.0-beta.1</version> <!-- {x-version-update;com.azure:azure-ai-metricsadvisor;current} -->
    </dependency>
    <dependency>
      <groupId>com.azure</groupId>
      <artifactId>azure-ai-textanalytics</artifactId>
      <version>5.3.0-beta.1</version> <!-- {x-version-update;com.azure:azure-ai-textanalytics;current} -->
    </dependency>
    <dependency>
    <groupId>com.azure</groupId>
      <artifactId>azure-communication-chat</artifactId>
      <version>1.4.0-beta.1</version> <!-- {x-version-update;com.azure:azure-communication-chat;current} -->
    </dependency>
    <dependency>
      <groupId>com.azure</groupId>
      <artifactId>azure-communication-common</artifactId>
<<<<<<< HEAD
      <version>1.3.0-beta.1</version> <!-- {x-version-update;com.azure:azure-communication-common;current} -->
=======
      <version>1.2.2</version> <!-- {x-version-update;com.azure:azure-communication-common;current} -->
>>>>>>> 8a6962b0
    </dependency>
    <dependency>
      <groupId>com.azure</groupId>
      <artifactId>azure-communication-identity</artifactId>
      <version>1.4.0-beta.1</version> <!-- {x-version-update;com.azure:azure-communication-identity;current} -->
    </dependency>
    <dependency>
      <groupId>com.azure</groupId>
      <artifactId>azure-communication-networktraversal</artifactId>
      <version>1.1.0-beta.3</version> <!-- {x-version-update;com.azure:azure-communication-networktraversal;current} -->
    </dependency>
    <dependency>
      <groupId>com.azure</groupId>
      <artifactId>azure-communication-sms</artifactId>
      <version>1.2.0-beta.1</version> <!-- {x-version-update;com.azure:azure-communication-sms;current} -->
    </dependency>
      <dependency>
      <groupId>com.azure</groupId>
      <artifactId>azure-communication-phonenumbers</artifactId>
      <version>1.1.0-beta.11</version> <!-- {x-version-update;com.azure:azure-communication-phonenumbers;current} -->
    </dependency>
    <dependency>
      <groupId>com.azure</groupId>
      <artifactId>azure-communication-callingserver</artifactId>
      <version>1.0.0-beta.5</version> <!-- {x-version-update;com.azure:azure-communication-callingserver;current} -->
    </dependency>
    <dependency>
      <groupId>com.azure</groupId>
      <artifactId>azure-containers-containerregistry</artifactId>
      <version>1.1.0-beta.2</version> <!-- {x-version-update;com.azure:azure-containers-containerregistry;current} -->
    </dependency>
    <dependency>
      <groupId>com.azure</groupId>
      <artifactId>azure-analytics-synapse-accesscontrol</artifactId>
      <version>1.0.0-beta.5</version> <!-- {x-version-update;com.azure:azure-analytics-synapse-accesscontrol;current} -->
    </dependency>
    <dependency>
      <groupId>com.azure</groupId>
      <artifactId>azure-analytics-synapse-artifacts</artifactId>
      <version>1.0.0-beta.12</version> <!-- {x-version-update;com.azure:azure-analytics-synapse-artifacts;current} -->
    </dependency>
    <dependency>
      <groupId>com.azure</groupId>
      <artifactId>azure-analytics-synapse-spark</artifactId>
      <version>1.0.0-beta.6</version> <!-- {x-version-update;com.azure:azure-analytics-synapse-spark;current} -->
    </dependency>
    <dependency>
      <groupId>com.azure</groupId>
      <artifactId>azure-core</artifactId>
      <version>1.33.0-beta.1</version> <!-- {x-version-update;com.azure:azure-core;current} -->
    </dependency>
    <dependency>
      <groupId>com.azure</groupId>
      <artifactId>azure-core-amqp</artifactId>
      <version>2.8.0-beta.1</version> <!-- {x-version-update;com.azure:azure-core-amqp;current} -->
    </dependency>
    <dependency>
      <groupId>com.azure</groupId>
      <artifactId>azure-core-amqp-experimental</artifactId>
      <version>1.0.0-beta.1</version> <!-- {x-version-update;com.azure:azure-core-amqp-experimental;current} -->
    </dependency>
    <dependency>
      <groupId>com.azure</groupId>
      <artifactId>azure-core-experimental</artifactId>
      <version>1.0.0-beta.33</version> <!-- {x-version-update;com.azure:azure-core-experimental;current} -->
    </dependency>
    <dependency>
      <groupId>com.azure</groupId>
      <artifactId>azure-core-http-jdk-httpclient</artifactId>
      <version>1.0.0-beta.1</version> <!-- {x-version-update;com.azure:azure-core-http-jdk-httpclient;current} -->
    </dependency>
    <dependency>
      <groupId>com.azure</groupId>
      <artifactId>azure-core-http-netty</artifactId>
      <version>1.13.0-beta.1</version> <!-- {x-version-update;com.azure:azure-core-http-netty;current} -->
    </dependency>
    <dependency>
      <groupId>com.azure</groupId>
      <artifactId>azure-core-http-okhttp</artifactId>
      <version>1.12.0-beta.1</version> <!-- {x-version-update;com.azure:azure-core-http-okhttp;current} -->
    </dependency>
    <dependency>
      <groupId>com.azure</groupId>
      <artifactId>azure-core-management</artifactId>
      <version>1.9.0-beta.1</version> <!-- {x-version-update;com.azure:azure-core-management;current} -->
    </dependency>
    <dependency>
      <groupId>com.azure</groupId>
      <artifactId>azure-core-serializer-avro-apache</artifactId>
      <version>1.0.0-beta.29</version> <!-- {x-version-update;com.azure:azure-core-serializer-avro-apache;current} -->
    </dependency>
    <dependency>
      <groupId>com.azure</groupId>
      <artifactId>azure-core-serializer-json-gson</artifactId>
      <version>1.2.0-beta.1</version> <!-- {x-version-update;com.azure:azure-core-serializer-json-gson;current} -->
    </dependency>
    <dependency>
      <groupId>com.azure</groupId>
      <artifactId>azure-core-serializer-json-jackson</artifactId>
      <version>1.3.0-beta.1</version> <!-- {x-version-update;com.azure:azure-core-serializer-json-jackson;current} -->
    </dependency>
    <dependency>
      <groupId>com.azure</groupId>
      <artifactId>azure-core-tracing-opentelemetry</artifactId>
      <version>1.0.0-beta.29</version> <!-- {x-version-update;com.azure:azure-core-tracing-opentelemetry;current} -->
    </dependency>
    <dependency>
      <groupId>com.azure</groupId>
      <artifactId>azure-cosmos</artifactId>
<<<<<<< HEAD
      <version>4.37.0-beta.1</version> <!-- {x-version-update;com.azure:azure-cosmos;current} -->
=======
      <version>4.38.0-beta.1</version> <!-- {x-version-update;com.azure:azure-cosmos;current} -->
>>>>>>> 8a6962b0
    </dependency>
    <dependency>
      <groupId>com.azure</groupId>
      <artifactId>azure-cosmos-encryption</artifactId>
<<<<<<< HEAD
      <version>1.7.0-beta.1</version> <!-- {x-version-update;com.azure:azure-cosmos-encryption;current} -->
=======
      <version>1.8.0-beta.1</version> <!-- {x-version-update;com.azure:azure-cosmos-encryption;current} -->
>>>>>>> 8a6962b0
    </dependency>
    <dependency>
      <groupId>com.azure</groupId>
      <artifactId>azure-data-appconfiguration</artifactId>
      <version>1.4.0-beta.1</version> <!-- {x-version-update;com.azure:azure-data-appconfiguration;current} -->
    </dependency>
    <dependency>
      <groupId>com.azure</groupId>
      <artifactId>azure-data-schemaregistry</artifactId>
      <version>1.3.0-beta.1</version> <!-- {x-version-update;com.azure:azure-data-schemaregistry;current} -->
    </dependency>
    <dependency>
      <groupId>com.azure</groupId>
      <artifactId>azure-data-schemaregistry-apacheavro</artifactId>
      <version>1.1.0-beta.1</version> <!-- {x-version-update;com.azure:azure-data-schemaregistry-apacheavro;current} -->
    </dependency>
    <dependency>
      <groupId>com.azure</groupId>
      <artifactId>azure-data-tables</artifactId>
      <version>12.4.0-beta.1</version> <!-- {x-version-update;com.azure:azure-data-tables;current} -->
    </dependency>
    <dependency>
      <groupId>com.azure</groupId>
      <artifactId>azure-identity</artifactId>
<<<<<<< HEAD
      <version>1.7.0-beta.1</version> <!-- {x-version-update;com.azure:azure-identity;current} -->
=======
      <version>1.7.0-beta.2</version> <!-- {x-version-update;com.azure:azure-identity;current} -->
>>>>>>> 8a6962b0
    </dependency>
    <dependency>
      <groupId>com.azure</groupId>
      <artifactId>azure-iot-deviceupdate</artifactId>
      <version>1.1.0-beta.1</version> <!-- {x-version-update;com.azure:azure-iot-deviceupdate;current} -->
    </dependency>
    <dependency>
      <groupId>com.azure</groupId>
      <artifactId>azure-json</artifactId>
      <version>1.0.0-beta.2</version> <!-- {x-version-update;com.azure:azure-json;current} -->
    </dependency>
    <dependency>
      <groupId>com.azure</groupId>
      <artifactId>azure-json-gson</artifactId>
      <version>1.0.0-beta.2</version> <!-- {x-version-update;com.azure:azure-json-gson;current} -->
    </dependency>
    <dependency>
      <groupId>com.azure</groupId>
      <artifactId>azure-messaging-eventgrid</artifactId>
      <version>4.13.0-beta.1</version> <!-- {x-version-update;com.azure:azure-messaging-eventgrid;current} -->
    </dependency>
    <dependency>
      <groupId>com.azure</groupId>
      <artifactId>azure-messaging-eventgrid-cloudnative-cloudevents</artifactId>
      <version>1.0.0-beta.2</version> <!-- {x-version-update;com.azure:azure-messaging-eventgrid-cloudnative-cloudevents;current} -->
    </dependency>
    <dependency>
      <groupId>com.azure</groupId>
      <artifactId>azure-messaging-eventhubs</artifactId>
      <version>5.14.0-beta.1</version> <!-- {x-version-update;com.azure:azure-messaging-eventhubs;current} -->
    </dependency>
    <dependency>
      <groupId>com.azure</groupId>
      <artifactId>azure-messaging-eventhubs-checkpointstore-blob</artifactId>
      <version>1.16.0-beta.1</version> <!-- {x-version-update;com.azure:azure-messaging-eventhubs-checkpointstore-blob;current} -->
    </dependency>
    <dependency>
      <groupId>com.azure</groupId>
      <artifactId>azure-messaging-servicebus</artifactId>
      <version>7.12.0-beta.1</version> <!-- {x-version-update;com.azure:azure-messaging-servicebus;current} -->
    </dependency>
    <dependency>
      <groupId>com.azure</groupId>
      <artifactId>azure-messaging-webpubsub</artifactId>
      <version>1.2.0-beta.1</version> <!-- {x-version-update;com.azure:azure-messaging-webpubsub;current} -->
    </dependency>
    <dependency>
      <groupId>com.azure</groupId>
      <artifactId>azure-monitor-ingestion</artifactId>
      <version>1.0.0-beta.3</version> <!-- {x-version-update;com.azure:azure-monitor-ingestion;current} -->
    </dependency>
    <dependency>
      <groupId>com.azure</groupId>
      <artifactId>azure-monitor-opentelemetry-exporter</artifactId>
      <version>1.0.0-beta.7</version> <!-- {x-version-update;com.azure:azure-monitor-opentelemetry-exporter;current} -->
    </dependency>
    <dependency>
      <groupId>com.azure</groupId>
      <artifactId>azure-monitor-query</artifactId>
      <version>1.1.0-beta.1</version> <!-- {x-version-update;com.azure:azure-monitor-query;current} -->
    </dependency>
    <dependency>
      <groupId>com.azure</groupId>
      <artifactId>azure-search-documents</artifactId>
      <version>11.6.0-beta.2</version> <!-- {x-version-update;com.azure:azure-search-documents;current} -->
    </dependency>
    <dependency>
      <groupId>com.azure</groupId>
      <artifactId>azure-security-keyvault-administration</artifactId>
      <version>4.3.0-beta.1</version> <!-- {x-version-update;com.azure:azure-security-keyvault-administration;current} -->
    </dependency>
    <dependency>
      <groupId>com.azure</groupId>
      <artifactId>azure-security-keyvault-certificates</artifactId>
      <version>4.5.0-beta.1</version> <!-- {x-version-update;com.azure:azure-security-keyvault-certificates;current} -->
    </dependency>
    <dependency>
      <groupId>com.azure</groupId>
      <artifactId>azure-security-keyvault-jca</artifactId>
      <version>2.8.0-beta.1</version> <!-- {x-version-update;com.azure:azure-security-keyvault-jca;current} -->
    </dependency>
    <dependency>
      <groupId>com.azure</groupId>
      <artifactId>azure-security-keyvault-keys</artifactId>
      <version>4.6.0-beta.1</version> <!-- {x-version-update;com.azure:azure-security-keyvault-keys;current} -->
    </dependency>
    <dependency>
      <groupId>com.azure</groupId>
      <artifactId>azure-security-keyvault-secrets</artifactId>
      <version>4.6.0-beta.1</version> <!-- {x-version-update;com.azure:azure-security-keyvault-secrets;current} -->
    </dependency>
    <dependency>
      <groupId>com.azure</groupId>
      <artifactId>azure-storage-common</artifactId>
      <version>12.19.0-beta.2</version> <!-- {x-version-update;com.azure:azure-storage-common;current} -->
    </dependency>
    <dependency>
      <groupId>com.azure</groupId>
      <artifactId>azure-storage-blob</artifactId>
      <version>12.20.0-beta.2</version> <!-- {x-version-update;com.azure:azure-storage-blob;current} -->
    </dependency>
    <dependency>
      <groupId>com.azure</groupId>
      <artifactId>azure-storage-blob-batch</artifactId>
      <version>12.16.0-beta.2</version> <!-- {x-version-update;com.azure:azure-storage-blob-batch;current} -->
    </dependency>
    <dependency>
      <groupId>com.azure</groupId>
      <artifactId>azure-storage-blob-changefeed</artifactId>
      <version>12.0.0-beta.19</version> <!-- {x-version-update;com.azure:azure-storage-blob-changefeed;current} -->
    </dependency>
    <dependency>
      <groupId>com.azure</groupId>
      <artifactId>azure-storage-blob-cryptography</artifactId>
      <version>12.19.0-beta.2</version> <!-- {x-version-update;com.azure:azure-storage-blob-cryptography;current} -->
    </dependency>
    <dependency>
      <groupId>com.azure</groupId>
      <artifactId>azure-storage-blob-nio</artifactId>
      <version>12.0.0-beta.20</version> <!-- {x-version-update;com.azure:azure-storage-blob-nio;current} -->
    </dependency>
    <dependency>
      <groupId>com.azure</groupId>
      <artifactId>azure-storage-file-share</artifactId>
      <version>12.16.0-beta.2</version> <!-- {x-version-update;com.azure:azure-storage-file-share;current} -->
    </dependency>
    <dependency>
      <groupId>com.azure</groupId>
      <artifactId>azure-storage-file-datalake</artifactId>
      <version>12.13.0-beta.2</version> <!-- {x-version-update;com.azure:azure-storage-file-datalake;current} -->
    </dependency>
    <dependency>
      <groupId>com.azure</groupId>
      <artifactId>azure-storage-internal-avro</artifactId>
      <version>12.5.0-beta.2</version> <!-- {x-version-update;com.azure:azure-storage-internal-avro;current} -->
    </dependency>
    <dependency>
      <groupId>com.azure</groupId>
      <artifactId>azure-storage-queue</artifactId>
      <version>12.15.0-beta.2</version> <!-- {x-version-update;com.azure:azure-storage-queue;current} -->
    </dependency>
    <dependency>
      <groupId>com.azure</groupId>
      <artifactId>azure-sdk-template</artifactId>
      <version>1.2.2-beta.1</version> <!-- {x-version-update;com.azure:azure-sdk-template;current} -->
    </dependency>
    <dependency>
      <groupId>com.azure</groupId>
      <artifactId>azure-sdk-template-two</artifactId>
      <version>1.0.0-beta.1</version> <!-- {x-version-update;com.azure:azure-sdk-template-two;current} -->
    </dependency>
    <dependency>
      <groupId>com.azure</groupId>
      <artifactId>azure-sdk-template-three</artifactId>
      <version>1.0.0-beta.1</version> <!-- {x-version-update;com.azure:azure-sdk-template-three;current} -->
    </dependency>
    <dependency>
      <groupId>com.azure</groupId>
      <artifactId>azure-xml</artifactId>
<<<<<<< HEAD
      <version>1.0.0-beta.1</version> <!-- {x-version-update;com.azure:azure-xml;current} -->
=======
      <version>1.0.0-beta.2</version> <!-- {x-version-update;com.azure:azure-xml;current} -->
>>>>>>> 8a6962b0
    </dependency>

    <dependency>
      <groupId>com.azure.resourcemanager</groupId>
      <artifactId>azure-resourcemanager</artifactId>
<<<<<<< HEAD
      <version>2.19.0-beta.1</version> <!-- {x-version-update;com.azure.resourcemanager:azure-resourcemanager;current} -->
=======
      <version>2.20.0-beta.1</version> <!-- {x-version-update;com.azure.resourcemanager:azure-resourcemanager;current} -->
>>>>>>> 8a6962b0
    </dependency>
    <dependency>
      <groupId>com.azure.resourcemanager</groupId>
      <artifactId>azure-resourcemanager-appplatform</artifactId>
<<<<<<< HEAD
      <version>2.19.0-beta.1</version> <!-- {x-version-update;com.azure.resourcemanager:azure-resourcemanager-appplatform;current} -->
=======
      <version>2.20.0-beta.1</version> <!-- {x-version-update;com.azure.resourcemanager:azure-resourcemanager-appplatform;current} -->
>>>>>>> 8a6962b0
    </dependency>
    <dependency>
      <groupId>com.azure.resourcemanager</groupId>
      <artifactId>azure-resourcemanager-appservice</artifactId>
<<<<<<< HEAD
      <version>2.19.0-beta.1</version> <!-- {x-version-update;com.azure.resourcemanager:azure-resourcemanager-appservice;current} -->
=======
      <version>2.20.0-beta.1</version> <!-- {x-version-update;com.azure.resourcemanager:azure-resourcemanager-appservice;current} -->
>>>>>>> 8a6962b0
    </dependency>
    <dependency>
      <groupId>com.azure.resourcemanager</groupId>
      <artifactId>azure-resourcemanager-authorization</artifactId>
<<<<<<< HEAD
      <version>2.19.0-beta.1</version> <!-- {x-version-update;com.azure.resourcemanager:azure-resourcemanager-authorization;current} -->
=======
      <version>2.20.0-beta.1</version> <!-- {x-version-update;com.azure.resourcemanager:azure-resourcemanager-authorization;current} -->
>>>>>>> 8a6962b0
    </dependency>
    <dependency>
      <groupId>com.azure.resourcemanager</groupId>
      <artifactId>azure-resourcemanager-compute</artifactId>
<<<<<<< HEAD
      <version>2.19.0-beta.1</version> <!-- {x-version-update;com.azure.resourcemanager:azure-resourcemanager-compute;current} -->
=======
      <version>2.20.0-beta.1</version> <!-- {x-version-update;com.azure.resourcemanager:azure-resourcemanager-compute;current} -->
>>>>>>> 8a6962b0
    </dependency>
    <dependency>
      <groupId>com.azure.resourcemanager</groupId>
      <artifactId>azure-resourcemanager-containerinstance</artifactId>
<<<<<<< HEAD
      <version>2.19.0-beta.1</version> <!-- {x-version-update;com.azure.resourcemanager:azure-resourcemanager-containerinstance;current} -->
=======
      <version>2.20.0-beta.1</version> <!-- {x-version-update;com.azure.resourcemanager:azure-resourcemanager-containerinstance;current} -->
>>>>>>> 8a6962b0
    </dependency>
    <dependency>
      <groupId>com.azure.resourcemanager</groupId>
      <artifactId>azure-resourcemanager-containerregistry</artifactId>
<<<<<<< HEAD
      <version>2.19.0-beta.1</version> <!-- {x-version-update;com.azure.resourcemanager:azure-resourcemanager-containerregistry;current} -->
=======
      <version>2.20.0-beta.1</version> <!-- {x-version-update;com.azure.resourcemanager:azure-resourcemanager-containerregistry;current} -->
>>>>>>> 8a6962b0
    </dependency>
    <dependency>
      <groupId>com.azure.resourcemanager</groupId>
      <artifactId>azure-resourcemanager-containerservice</artifactId>
<<<<<<< HEAD
      <version>2.19.0-beta.1</version> <!-- {x-version-update;com.azure.resourcemanager:azure-resourcemanager-containerservice;current} -->
=======
      <version>2.20.0-beta.1</version> <!-- {x-version-update;com.azure.resourcemanager:azure-resourcemanager-containerservice;current} -->
>>>>>>> 8a6962b0
    </dependency>
    <dependency>
      <groupId>com.azure.resourcemanager</groupId>
      <artifactId>azure-resourcemanager-cosmos</artifactId>
<<<<<<< HEAD
      <version>2.19.0-beta.1</version> <!-- {x-version-update;com.azure.resourcemanager:azure-resourcemanager-cosmos;current} -->
=======
      <version>2.20.0-beta.1</version> <!-- {x-version-update;com.azure.resourcemanager:azure-resourcemanager-cosmos;current} -->
>>>>>>> 8a6962b0
    </dependency>
    <dependency>
      <groupId>com.azure.resourcemanager</groupId>
      <artifactId>azure-resourcemanager-dns</artifactId>
<<<<<<< HEAD
      <version>2.19.0-beta.1</version> <!-- {x-version-update;com.azure.resourcemanager:azure-resourcemanager-dns;current} -->
=======
      <version>2.20.0-beta.1</version> <!-- {x-version-update;com.azure.resourcemanager:azure-resourcemanager-dns;current} -->
>>>>>>> 8a6962b0
    </dependency>
    <dependency>
      <groupId>com.azure.resourcemanager</groupId>
      <artifactId>azure-resourcemanager-keyvault</artifactId>
<<<<<<< HEAD
      <version>2.19.0-beta.1</version> <!-- {x-version-update;com.azure.resourcemanager:azure-resourcemanager-keyvault;current} -->
=======
      <version>2.20.0-beta.1</version> <!-- {x-version-update;com.azure.resourcemanager:azure-resourcemanager-keyvault;current} -->
>>>>>>> 8a6962b0
    </dependency>
    <dependency>
      <groupId>com.azure.resourcemanager</groupId>
      <artifactId>azure-resourcemanager-monitor</artifactId>
<<<<<<< HEAD
      <version>2.19.0-beta.1</version> <!-- {x-version-update;com.azure.resourcemanager:azure-resourcemanager-monitor;current} -->
=======
      <version>2.20.0-beta.1</version> <!-- {x-version-update;com.azure.resourcemanager:azure-resourcemanager-monitor;current} -->
>>>>>>> 8a6962b0
    </dependency>
    <dependency>
      <groupId>com.azure.resourcemanager</groupId>
      <artifactId>azure-resourcemanager-msi</artifactId>
<<<<<<< HEAD
      <version>2.19.0-beta.1</version> <!-- {x-version-update;com.azure.resourcemanager:azure-resourcemanager-msi;current} -->
=======
      <version>2.20.0-beta.1</version> <!-- {x-version-update;com.azure.resourcemanager:azure-resourcemanager-msi;current} -->
>>>>>>> 8a6962b0
    </dependency>
    <dependency>
      <groupId>com.azure.resourcemanager</groupId>
      <artifactId>azure-resourcemanager-network</artifactId>
<<<<<<< HEAD
      <version>2.19.0-beta.1</version> <!-- {x-version-update;com.azure.resourcemanager:azure-resourcemanager-network;current} -->
=======
      <version>2.20.0-beta.1</version> <!-- {x-version-update;com.azure.resourcemanager:azure-resourcemanager-network;current} -->
>>>>>>> 8a6962b0
    </dependency>
    <dependency>
      <groupId>com.azure.resourcemanager</groupId>
      <artifactId>azure-resourcemanager-resources</artifactId>
<<<<<<< HEAD
      <version>2.19.0-beta.1</version> <!-- {x-version-update;com.azure.resourcemanager:azure-resourcemanager-resources;current} -->
=======
      <version>2.20.0-beta.1</version> <!-- {x-version-update;com.azure.resourcemanager:azure-resourcemanager-resources;current} -->
>>>>>>> 8a6962b0
    </dependency>
    <dependency>
      <groupId>com.azure.resourcemanager</groupId>
      <artifactId>azure-resourcemanager-sql</artifactId>
<<<<<<< HEAD
      <version>2.19.0-beta.1</version> <!-- {x-version-update;com.azure.resourcemanager:azure-resourcemanager-sql;current} -->
=======
      <version>2.20.0-beta.1</version> <!-- {x-version-update;com.azure.resourcemanager:azure-resourcemanager-sql;current} -->
>>>>>>> 8a6962b0
    </dependency>
    <dependency>
      <groupId>com.azure.resourcemanager</groupId>
      <artifactId>azure-resourcemanager-storage</artifactId>
<<<<<<< HEAD
      <version>2.19.0-beta.1</version> <!-- {x-version-update;com.azure.resourcemanager:azure-resourcemanager-storage;current} -->
=======
      <version>2.20.0-beta.1</version> <!-- {x-version-update;com.azure.resourcemanager:azure-resourcemanager-storage;current} -->
>>>>>>> 8a6962b0
    </dependency>

    <dependency>
      <groupId>com.azure.spring</groupId>
      <artifactId>spring-cloud-azure-core</artifactId>
      <version>4.5.0-beta.2</version> <!-- {x-version-update;com.azure.spring:spring-cloud-azure-core;current} -->
    </dependency>
    <dependency>
      <groupId>com.azure.spring</groupId>
      <artifactId>spring-cloud-azure-resourcemanager</artifactId>
      <version>4.5.0-beta.2</version> <!-- {x-version-update;com.azure.spring:spring-cloud-azure-resourcemanager;current} -->
    </dependency>
    <dependency>
      <groupId>com.azure.spring</groupId>
      <artifactId>spring-messaging-azure</artifactId>
      <version>4.5.0-beta.2</version> <!-- {x-version-update;com.azure.spring:spring-messaging-azure;current} -->
    </dependency>
    <dependency>
      <groupId>com.azure.spring</groupId>
      <artifactId>spring-messaging-azure-eventhubs</artifactId>
      <version>4.5.0-beta.2</version> <!-- {x-version-update;com.azure.spring:spring-messaging-azure-eventhubs;current} -->
    </dependency>
    <dependency>
      <groupId>com.azure.spring</groupId>
      <artifactId>spring-messaging-azure-servicebus</artifactId>
      <version>4.5.0-beta.2</version> <!-- {x-version-update;com.azure.spring:spring-messaging-azure-servicebus;current} -->
    </dependency>
    <dependency>
      <groupId>com.azure.spring</groupId>
      <artifactId>spring-messaging-azure-storage-queue</artifactId>
      <version>4.5.0-beta.2</version> <!-- {x-version-update;com.azure.spring:spring-messaging-azure-storage-queue;current} -->
    </dependency>
    <dependency>
      <groupId>com.azure.spring</groupId>
      <artifactId>spring-integration-azure-core</artifactId>
      <version>4.5.0-beta.2</version> <!-- {x-version-update;com.azure.spring:spring-integration-azure-core;current} -->
    </dependency>
    <dependency>
      <groupId>com.azure.spring</groupId>
      <artifactId>spring-integration-azure-eventhubs</artifactId>
      <version>4.5.0-beta.2</version> <!-- {x-version-update;com.azure.spring:spring-integration-azure-eventhubs;current} -->
    </dependency>
    <dependency>
      <groupId>com.azure.spring</groupId>
      <artifactId>spring-integration-azure-servicebus</artifactId>
      <version>4.5.0-beta.2</version> <!-- {x-version-update;com.azure.spring:spring-integration-azure-servicebus;current} -->
    </dependency>
    <dependency>
      <groupId>com.azure.spring</groupId>
      <artifactId>spring-integration-azure-storage-queue</artifactId>
      <version>4.5.0-beta.2</version> <!-- {x-version-update;com.azure.spring:spring-integration-azure-storage-queue;current} -->
    </dependency>
    <dependency>
      <groupId>com.azure.spring</groupId>
      <artifactId>spring-cloud-azure-autoconfigure</artifactId>
      <version>4.5.0-beta.2</version> <!-- {x-version-update;com.azure.spring:spring-cloud-azure-autoconfigure;current} -->
    </dependency>
    <dependency>
      <groupId>com.azure.spring</groupId>
      <artifactId>spring-cloud-azure-starter</artifactId>
      <version>4.5.0-beta.2</version> <!-- {x-version-update;com.azure.spring:spring-cloud-azure-starter;current} -->
    </dependency>
    <dependency>
      <groupId>com.azure.spring</groupId>
      <artifactId>spring-cloud-azure-starter-keyvault</artifactId>
      <version>4.5.0-beta.2</version> <!-- {x-version-update;com.azure.spring:spring-cloud-azure-starter-keyvault;current} -->
    </dependency>
    <dependency>
      <groupId>com.azure.spring</groupId>
      <artifactId>spring-cloud-azure-starter-keyvault-certificates</artifactId>
      <version>4.5.0-beta.2</version> <!-- {x-version-update;com.azure.spring:spring-cloud-azure-starter-keyvault-certificates;current} -->
    </dependency>
    <dependency>
      <groupId>com.azure.spring</groupId>
      <artifactId>spring-cloud-azure-starter-keyvault-secrets</artifactId>
      <version>4.5.0-beta.2</version> <!-- {x-version-update;com.azure.spring:spring-cloud-azure-starter-keyvault-secrets;current} -->
    </dependency>
    <dependency>
      <groupId>com.azure.spring</groupId>
      <artifactId>spring-cloud-azure-starter-servicebus-jms</artifactId>
      <version>4.5.0-beta.2</version> <!-- {x-version-update;com.azure.spring:spring-cloud-azure-starter-servicebus-jms;current} -->
    </dependency>
    <dependency>
      <groupId>com.azure.spring</groupId>
      <artifactId>spring-cloud-azure-starter-appconfiguration</artifactId>
      <version>4.5.0-beta.2</version> <!-- {x-version-update;com.azure.spring:spring-cloud-azure-starter-appconfiguration;current} -->
    </dependency>
    <dependency>
      <groupId>com.azure.spring</groupId>
      <artifactId>spring-cloud-azure-starter-cosmos</artifactId>
      <version>4.5.0-beta.2</version> <!-- {x-version-update;com.azure.spring:spring-cloud-azure-starter-cosmos;current} -->
    </dependency>
    <dependency>
      <groupId>com.azure.spring</groupId>
      <artifactId>spring-cloud-azure-starter-data-cosmos</artifactId>
      <version>4.5.0-beta.2</version> <!-- {x-version-update;com.azure.spring:spring-cloud-azure-starter-data-cosmos;current} -->
    </dependency>
    <dependency>
      <groupId>com.azure.spring</groupId>
      <artifactId>spring-cloud-azure-starter-storage</artifactId>
      <version>4.5.0-beta.2</version> <!-- {x-version-update;com.azure.spring:spring-cloud-azure-starter-storage;current} -->
    </dependency>
    <dependency>
      <groupId>com.azure.spring</groupId>
      <artifactId>spring-cloud-azure-starter-storage-blob</artifactId>
      <version>4.5.0-beta.2</version> <!-- {x-version-update;com.azure.spring:spring-cloud-azure-starter-storage-blob;current} -->
    </dependency>
    <dependency>
      <groupId>com.azure.spring</groupId>
      <artifactId>spring-cloud-azure-starter-storage-file-share</artifactId>
      <version>4.5.0-beta.2</version> <!-- {x-version-update;com.azure.spring:spring-cloud-azure-starter-storage-file-share;current} -->
    </dependency>
    <dependency>
      <groupId>com.azure.spring</groupId>
      <artifactId>spring-cloud-azure-starter-storage-queue</artifactId>
      <version>4.5.0-beta.2</version> <!-- {x-version-update;com.azure.spring:spring-cloud-azure-starter-storage-queue;current} -->
    </dependency>
    <dependency>
      <groupId>com.azure.spring</groupId>
      <artifactId>spring-cloud-azure-starter-eventhubs</artifactId>
      <version>4.5.0-beta.2</version> <!-- {x-version-update;com.azure.spring:spring-cloud-azure-starter-eventhubs;current} -->
    </dependency>
    <dependency>
      <groupId>com.azure.spring</groupId>
      <artifactId>spring-cloud-azure-starter-servicebus</artifactId>
      <version>4.5.0-beta.2</version> <!-- {x-version-update;com.azure.spring:spring-cloud-azure-starter-servicebus;current} -->
    </dependency>
    <dependency>
      <groupId>com.azure.spring</groupId>
      <artifactId>spring-cloud-azure-starter-integration-eventhubs</artifactId>
      <version>4.5.0-beta.2</version> <!-- {x-version-update;com.azure.spring:spring-cloud-azure-starter-integration-eventhubs;current} -->
    </dependency>
    <dependency>
      <groupId>com.azure.spring</groupId>
      <artifactId>spring-cloud-azure-starter-integration-servicebus</artifactId>
      <version>4.5.0-beta.2</version> <!-- {x-version-update;com.azure.spring:spring-cloud-azure-starter-integration-servicebus;current} -->
    </dependency>
    <dependency>
      <groupId>com.azure.spring</groupId>
      <artifactId>spring-cloud-azure-starter-integration-storage-queue</artifactId>
      <version>4.5.0-beta.2</version> <!-- {x-version-update;com.azure.spring:spring-cloud-azure-starter-integration-storage-queue;current} -->
    </dependency>
    <dependency>
      <groupId>com.azure.spring</groupId>
      <artifactId>spring-cloud-azure-stream-binder-servicebus-core</artifactId>
      <version>4.5.0-beta.2</version> <!-- {x-version-update;com.azure.spring:spring-cloud-azure-stream-binder-servicebus-core;current} -->
    </dependency>
    <dependency>
      <groupId>com.azure.spring</groupId>
      <artifactId>spring-cloud-azure-stream-binder-servicebus</artifactId>
      <version>4.5.0-beta.2</version> <!-- {x-version-update;com.azure.spring:spring-cloud-azure-stream-binder-servicebus;current} -->
    </dependency>
    <dependency>
      <groupId>com.azure.spring</groupId>
      <artifactId>spring-cloud-azure-starter-stream-servicebus</artifactId>
      <version>4.5.0-beta.2</version> <!-- {x-version-update;com.azure.spring:spring-cloud-azure-starter-stream-servicebus;current} -->
    </dependency>
    <dependency>
      <groupId>com.azure.spring</groupId>
      <artifactId>spring-cloud-azure-stream-binder-eventhubs</artifactId>
      <version>4.5.0-beta.2</version> <!-- {x-version-update;com.azure.spring:spring-cloud-azure-stream-binder-eventhubs;current} -->
    </dependency>
    <dependency>
      <groupId>com.azure.spring</groupId>
      <artifactId>spring-cloud-azure-starter-stream-eventhubs</artifactId>
      <version>4.5.0-beta.2</version> <!-- {x-version-update;com.azure.spring:spring-cloud-azure-starter-stream-eventhubs;current} -->
    </dependency>
    <dependency>
      <groupId>com.azure.spring</groupId>
      <artifactId>spring-cloud-azure-stream-binder-eventhubs-core</artifactId>
      <version>4.5.0-beta.2</version> <!-- {x-version-update;com.azure.spring:spring-cloud-azure-stream-binder-eventhubs-core;current} -->
    </dependency>
    <dependency>
      <groupId>com.azure</groupId>
      <artifactId>azure-spring-data-cosmos</artifactId>
<<<<<<< HEAD
      <version>3.28.0-beta.1</version> <!-- {x-version-update;com.azure:azure-spring-data-cosmos;current} -->
=======
      <version>3.29.0-beta.1</version> <!-- {x-version-update;com.azure:azure-spring-data-cosmos;current} -->
>>>>>>> 8a6962b0
    </dependency>
	  <dependency>
      <groupId>com.azure</groupId>
      <artifactId>azure-digitaltwins-core</artifactId>
      <version>1.4.0-beta.1</version> <!-- {x-version-update;com.azure:azure-digitaltwins-core;current} -->
    </dependency>
    <dependency>
      <groupId>com.azure</groupId>
      <artifactId>azure-mixedreality-authentication</artifactId>
      <version>1.3.0-beta.1</version> <!-- {x-version-update;com.azure:azure-mixedreality-authentication;current} -->
    </dependency>
    <dependency>
      <groupId>com.azure</groupId>
      <artifactId>azure-mixedreality-remoterendering</artifactId>
      <version>1.2.0-beta.1</version> <!-- {x-version-update;com.azure:azure-mixedreality-remoterendering;current} -->
    </dependency>
  </dependencies>
  <build>
    <plugins>
      <plugin>
        <groupId>org.apache.maven.plugins</groupId>
        <artifactId>maven-enforcer-plugin</artifactId>
        <version>3.0.0-M3</version> <!-- {x-version-update;org.apache.maven.plugins:maven-enforcer-plugin;external_dependency} -->
        <configuration>
          <rules>
            <bannedDependencies>
              <includes>
                <!-- Track 2 library with a non-standard groupId -->
                <include>com.azure:azure-monitor-opentelemetry-exporter:[1.0.0-beta.7]</include> <!-- {x-include-update;com.azure:azure-monitor-opentelemetry-exporter;current} -->
              </includes>
            </bannedDependencies>
          </rules>
        </configuration>
      </plugin>

      <plugin>
        <groupId>org.jacoco</groupId>
        <artifactId>jacoco-maven-plugin</artifactId>
        <version>0.8.8</version> <!-- {x-version-update;org.jacoco:jacoco-maven-plugin;external_dependency} -->
        <executions>
          <execution>
            <id>report-aggregate</id>
            <phase>verify</phase>
            <goals>
              <goal>report-aggregate</goal>
            </goals>
            <configuration>
              <outputDirectory>${project.reporting.outputDirectory}/test-coverage</outputDirectory>
              <excludes>
                <exclude>**/com/azure/cosmos/implementation/apachecommons/**/*</exclude>
                <exclude>**/com/azure/cosmos/implementation/guava25/**/*</exclude>
                <exclude>**/com/azure/cosmos/implementation/guava27/**/*</exclude>
                <exclude>**/com/azure/cosmos/encryption/implementation/mdesrc/**/*</exclude>
              </excludes>
            </configuration>
          </execution>
        </executions>
      </plugin>
    </plugins>
  </build>
</project><|MERGE_RESOLUTION|>--- conflicted
+++ resolved
@@ -73,11 +73,7 @@
     <dependency>
       <groupId>com.azure</groupId>
       <artifactId>azure-communication-common</artifactId>
-<<<<<<< HEAD
-      <version>1.3.0-beta.1</version> <!-- {x-version-update;com.azure:azure-communication-common;current} -->
-=======
       <version>1.2.2</version> <!-- {x-version-update;com.azure:azure-communication-common;current} -->
->>>>>>> 8a6962b0
     </dependency>
     <dependency>
       <groupId>com.azure</groupId>
@@ -187,20 +183,12 @@
     <dependency>
       <groupId>com.azure</groupId>
       <artifactId>azure-cosmos</artifactId>
-<<<<<<< HEAD
-      <version>4.37.0-beta.1</version> <!-- {x-version-update;com.azure:azure-cosmos;current} -->
-=======
       <version>4.38.0-beta.1</version> <!-- {x-version-update;com.azure:azure-cosmos;current} -->
->>>>>>> 8a6962b0
     </dependency>
     <dependency>
       <groupId>com.azure</groupId>
       <artifactId>azure-cosmos-encryption</artifactId>
-<<<<<<< HEAD
-      <version>1.7.0-beta.1</version> <!-- {x-version-update;com.azure:azure-cosmos-encryption;current} -->
-=======
       <version>1.8.0-beta.1</version> <!-- {x-version-update;com.azure:azure-cosmos-encryption;current} -->
->>>>>>> 8a6962b0
     </dependency>
     <dependency>
       <groupId>com.azure</groupId>
@@ -225,11 +213,7 @@
     <dependency>
       <groupId>com.azure</groupId>
       <artifactId>azure-identity</artifactId>
-<<<<<<< HEAD
-      <version>1.7.0-beta.1</version> <!-- {x-version-update;com.azure:azure-identity;current} -->
-=======
       <version>1.7.0-beta.2</version> <!-- {x-version-update;com.azure:azure-identity;current} -->
->>>>>>> 8a6962b0
     </dependency>
     <dependency>
       <groupId>com.azure</groupId>
@@ -389,165 +373,93 @@
     <dependency>
       <groupId>com.azure</groupId>
       <artifactId>azure-xml</artifactId>
-<<<<<<< HEAD
-      <version>1.0.0-beta.1</version> <!-- {x-version-update;com.azure:azure-xml;current} -->
-=======
       <version>1.0.0-beta.2</version> <!-- {x-version-update;com.azure:azure-xml;current} -->
->>>>>>> 8a6962b0
     </dependency>
 
     <dependency>
       <groupId>com.azure.resourcemanager</groupId>
       <artifactId>azure-resourcemanager</artifactId>
-<<<<<<< HEAD
-      <version>2.19.0-beta.1</version> <!-- {x-version-update;com.azure.resourcemanager:azure-resourcemanager;current} -->
-=======
       <version>2.20.0-beta.1</version> <!-- {x-version-update;com.azure.resourcemanager:azure-resourcemanager;current} -->
->>>>>>> 8a6962b0
     </dependency>
     <dependency>
       <groupId>com.azure.resourcemanager</groupId>
       <artifactId>azure-resourcemanager-appplatform</artifactId>
-<<<<<<< HEAD
-      <version>2.19.0-beta.1</version> <!-- {x-version-update;com.azure.resourcemanager:azure-resourcemanager-appplatform;current} -->
-=======
       <version>2.20.0-beta.1</version> <!-- {x-version-update;com.azure.resourcemanager:azure-resourcemanager-appplatform;current} -->
->>>>>>> 8a6962b0
     </dependency>
     <dependency>
       <groupId>com.azure.resourcemanager</groupId>
       <artifactId>azure-resourcemanager-appservice</artifactId>
-<<<<<<< HEAD
-      <version>2.19.0-beta.1</version> <!-- {x-version-update;com.azure.resourcemanager:azure-resourcemanager-appservice;current} -->
-=======
       <version>2.20.0-beta.1</version> <!-- {x-version-update;com.azure.resourcemanager:azure-resourcemanager-appservice;current} -->
->>>>>>> 8a6962b0
     </dependency>
     <dependency>
       <groupId>com.azure.resourcemanager</groupId>
       <artifactId>azure-resourcemanager-authorization</artifactId>
-<<<<<<< HEAD
-      <version>2.19.0-beta.1</version> <!-- {x-version-update;com.azure.resourcemanager:azure-resourcemanager-authorization;current} -->
-=======
       <version>2.20.0-beta.1</version> <!-- {x-version-update;com.azure.resourcemanager:azure-resourcemanager-authorization;current} -->
->>>>>>> 8a6962b0
     </dependency>
     <dependency>
       <groupId>com.azure.resourcemanager</groupId>
       <artifactId>azure-resourcemanager-compute</artifactId>
-<<<<<<< HEAD
-      <version>2.19.0-beta.1</version> <!-- {x-version-update;com.azure.resourcemanager:azure-resourcemanager-compute;current} -->
-=======
       <version>2.20.0-beta.1</version> <!-- {x-version-update;com.azure.resourcemanager:azure-resourcemanager-compute;current} -->
->>>>>>> 8a6962b0
     </dependency>
     <dependency>
       <groupId>com.azure.resourcemanager</groupId>
       <artifactId>azure-resourcemanager-containerinstance</artifactId>
-<<<<<<< HEAD
-      <version>2.19.0-beta.1</version> <!-- {x-version-update;com.azure.resourcemanager:azure-resourcemanager-containerinstance;current} -->
-=======
       <version>2.20.0-beta.1</version> <!-- {x-version-update;com.azure.resourcemanager:azure-resourcemanager-containerinstance;current} -->
->>>>>>> 8a6962b0
     </dependency>
     <dependency>
       <groupId>com.azure.resourcemanager</groupId>
       <artifactId>azure-resourcemanager-containerregistry</artifactId>
-<<<<<<< HEAD
-      <version>2.19.0-beta.1</version> <!-- {x-version-update;com.azure.resourcemanager:azure-resourcemanager-containerregistry;current} -->
-=======
       <version>2.20.0-beta.1</version> <!-- {x-version-update;com.azure.resourcemanager:azure-resourcemanager-containerregistry;current} -->
->>>>>>> 8a6962b0
     </dependency>
     <dependency>
       <groupId>com.azure.resourcemanager</groupId>
       <artifactId>azure-resourcemanager-containerservice</artifactId>
-<<<<<<< HEAD
-      <version>2.19.0-beta.1</version> <!-- {x-version-update;com.azure.resourcemanager:azure-resourcemanager-containerservice;current} -->
-=======
       <version>2.20.0-beta.1</version> <!-- {x-version-update;com.azure.resourcemanager:azure-resourcemanager-containerservice;current} -->
->>>>>>> 8a6962b0
     </dependency>
     <dependency>
       <groupId>com.azure.resourcemanager</groupId>
       <artifactId>azure-resourcemanager-cosmos</artifactId>
-<<<<<<< HEAD
-      <version>2.19.0-beta.1</version> <!-- {x-version-update;com.azure.resourcemanager:azure-resourcemanager-cosmos;current} -->
-=======
       <version>2.20.0-beta.1</version> <!-- {x-version-update;com.azure.resourcemanager:azure-resourcemanager-cosmos;current} -->
->>>>>>> 8a6962b0
     </dependency>
     <dependency>
       <groupId>com.azure.resourcemanager</groupId>
       <artifactId>azure-resourcemanager-dns</artifactId>
-<<<<<<< HEAD
-      <version>2.19.0-beta.1</version> <!-- {x-version-update;com.azure.resourcemanager:azure-resourcemanager-dns;current} -->
-=======
       <version>2.20.0-beta.1</version> <!-- {x-version-update;com.azure.resourcemanager:azure-resourcemanager-dns;current} -->
->>>>>>> 8a6962b0
     </dependency>
     <dependency>
       <groupId>com.azure.resourcemanager</groupId>
       <artifactId>azure-resourcemanager-keyvault</artifactId>
-<<<<<<< HEAD
-      <version>2.19.0-beta.1</version> <!-- {x-version-update;com.azure.resourcemanager:azure-resourcemanager-keyvault;current} -->
-=======
       <version>2.20.0-beta.1</version> <!-- {x-version-update;com.azure.resourcemanager:azure-resourcemanager-keyvault;current} -->
->>>>>>> 8a6962b0
     </dependency>
     <dependency>
       <groupId>com.azure.resourcemanager</groupId>
       <artifactId>azure-resourcemanager-monitor</artifactId>
-<<<<<<< HEAD
-      <version>2.19.0-beta.1</version> <!-- {x-version-update;com.azure.resourcemanager:azure-resourcemanager-monitor;current} -->
-=======
       <version>2.20.0-beta.1</version> <!-- {x-version-update;com.azure.resourcemanager:azure-resourcemanager-monitor;current} -->
->>>>>>> 8a6962b0
     </dependency>
     <dependency>
       <groupId>com.azure.resourcemanager</groupId>
       <artifactId>azure-resourcemanager-msi</artifactId>
-<<<<<<< HEAD
-      <version>2.19.0-beta.1</version> <!-- {x-version-update;com.azure.resourcemanager:azure-resourcemanager-msi;current} -->
-=======
       <version>2.20.0-beta.1</version> <!-- {x-version-update;com.azure.resourcemanager:azure-resourcemanager-msi;current} -->
->>>>>>> 8a6962b0
     </dependency>
     <dependency>
       <groupId>com.azure.resourcemanager</groupId>
       <artifactId>azure-resourcemanager-network</artifactId>
-<<<<<<< HEAD
-      <version>2.19.0-beta.1</version> <!-- {x-version-update;com.azure.resourcemanager:azure-resourcemanager-network;current} -->
-=======
       <version>2.20.0-beta.1</version> <!-- {x-version-update;com.azure.resourcemanager:azure-resourcemanager-network;current} -->
->>>>>>> 8a6962b0
     </dependency>
     <dependency>
       <groupId>com.azure.resourcemanager</groupId>
       <artifactId>azure-resourcemanager-resources</artifactId>
-<<<<<<< HEAD
-      <version>2.19.0-beta.1</version> <!-- {x-version-update;com.azure.resourcemanager:azure-resourcemanager-resources;current} -->
-=======
       <version>2.20.0-beta.1</version> <!-- {x-version-update;com.azure.resourcemanager:azure-resourcemanager-resources;current} -->
->>>>>>> 8a6962b0
     </dependency>
     <dependency>
       <groupId>com.azure.resourcemanager</groupId>
       <artifactId>azure-resourcemanager-sql</artifactId>
-<<<<<<< HEAD
-      <version>2.19.0-beta.1</version> <!-- {x-version-update;com.azure.resourcemanager:azure-resourcemanager-sql;current} -->
-=======
       <version>2.20.0-beta.1</version> <!-- {x-version-update;com.azure.resourcemanager:azure-resourcemanager-sql;current} -->
->>>>>>> 8a6962b0
     </dependency>
     <dependency>
       <groupId>com.azure.resourcemanager</groupId>
       <artifactId>azure-resourcemanager-storage</artifactId>
-<<<<<<< HEAD
-      <version>2.19.0-beta.1</version> <!-- {x-version-update;com.azure.resourcemanager:azure-resourcemanager-storage;current} -->
-=======
       <version>2.20.0-beta.1</version> <!-- {x-version-update;com.azure.resourcemanager:azure-resourcemanager-storage;current} -->
->>>>>>> 8a6962b0
     </dependency>
 
     <dependency>
@@ -723,11 +635,7 @@
     <dependency>
       <groupId>com.azure</groupId>
       <artifactId>azure-spring-data-cosmos</artifactId>
-<<<<<<< HEAD
-      <version>3.28.0-beta.1</version> <!-- {x-version-update;com.azure:azure-spring-data-cosmos;current} -->
-=======
       <version>3.29.0-beta.1</version> <!-- {x-version-update;com.azure:azure-spring-data-cosmos;current} -->
->>>>>>> 8a6962b0
     </dependency>
 	  <dependency>
       <groupId>com.azure</groupId>
