<?xml version="1.0" encoding="UTF-8"?>
<!-- Copyright (c) Microsoft Corporation. All rights reserved. -->
<!-- Licensed under the MIT License. -->

<project xmlns="http://maven.apache.org/POM/4.0.0"
         xmlns:xsi="http://www.w3.org/2001/XMLSchema-instance"
         xsi:schemaLocation="http://maven.apache.org/POM/4.0.0 http://maven.apache.org/xsd/maven-4.0.0.xsd">
  <modelVersion>4.0.0</modelVersion>

  <parent>
    <groupId>com.azure</groupId>
    <artifactId>azure-client-sdk-parent</artifactId>
    <version>1.7.0</version> <!-- {x-version-update;com.azure:azure-client-sdk-parent;current} -->
    <relativePath>../../sdk/parents/azure-client-sdk-parent</relativePath>
  </parent>

  <groupId>com.azure</groupId>
  <artifactId>jacoco-test-coverage</artifactId>
  <version>1.0.0-SNAPSHOT</version>

  <name>Microsoft Azure Client Library - Test coverage</name>
  <description>Package for generating test coverage report for Azure Client Libraries</description>
  <url>https://github.com/Azure/azure-sdk-for-java</url>

  <distributionManagement>
    <site>
      <id>azure-java-build-docs</id>
      <url>${site.url}/site/${project.artifactId}</url>
    </site>
  </distributionManagement>

  <scm>
    <url>scm:git:https://github.com/Azure/azure-sdk-for-java</url>
    <connection>scm:git:git@github.com:Azure/azure-sdk-for-java.git</connection>
    <tag>HEAD</tag>
  </scm>

  <dependencies>
    <dependency>
      <groupId>com.azure</groupId>
      <artifactId>azure-ai-formrecognizer</artifactId>
      <version>1.0.0-beta.3</version> <!-- {x-version-update;com.azure:azure-ai-formrecognizer;current} -->
    </dependency>
    <dependency>
      <groupId>com.azure</groupId>
      <artifactId>azure-ai-textanalytics</artifactId>
      <version>1.0.0-beta.5</version> <!-- {x-version-update;com.azure:azure-ai-textanalytics;current} -->
    </dependency>
    <dependency>
      <groupId>com.azure</groupId>
      <artifactId>azure-core</artifactId>
      <version>1.6.0-beta.1</version> <!-- {x-version-update;com.azure:azure-core;current} -->
    </dependency>
    <dependency>
      <groupId>com.azure</groupId>
      <artifactId>azure-core-amqp</artifactId>
      <version>1.2.0-beta.1</version> <!-- {x-version-update;com.azure:azure-core-amqp;current} -->
    </dependency>
    <dependency>
      <groupId>com.azure</groupId>
      <artifactId>azure-core-http-jdk-httpclient</artifactId>
      <version>1.0.0-beta.1</version> <!-- {x-version-update;com.azure:azure-core-http-jdk-httpclient;current} -->
    </dependency>
    <dependency>
      <groupId>com.azure</groupId>
      <artifactId>azure-core-http-netty</artifactId>
      <version>1.6.0-beta.1</version> <!-- {x-version-update;com.azure:azure-core-http-netty;current} -->
    </dependency>
    <dependency>
      <groupId>com.azure</groupId>
      <artifactId>azure-core-http-okhttp</artifactId>
      <version>1.3.0-beta.1</version> <!-- {x-version-update;com.azure:azure-core-http-okhttp;current} -->
    </dependency>
    <!--    <dependency>-->
    <!--      <groupId>com.azure</groupId>-->
    <!--      <artifactId>azure-core-management</artifactId>-->
    <!--      <version>1.0.0-beta.8</version> &lt;!&ndash; {x-version-update;com.azure:azure-core-management;current} &ndash;&gt;-->
    <!--    </dependency>-->
    <dependency>
      <groupId>com.azure</groupId>
      <artifactId>azure-core-serializer-json-gson</artifactId>
      <version>1.0.0-beta.2</version> <!-- {x-version-update;com.azure:azure-core-serializer-json-gson;current} -->
    </dependency>
    <dependency>
      <groupId>com.azure</groupId>
      <artifactId>azure-core-serializer-json-jackson</artifactId>
      <version>1.0.0-beta.2</version> <!-- {x-version-update;com.azure:azure-core-serializer-json-jackson;current} -->
    </dependency>
    <dependency>
      <groupId>com.azure</groupId>
      <artifactId>azure-core-tracing-opentelemetry</artifactId>
      <version>1.0.0-beta.5</version> <!-- {x-version-update;com.azure:azure-core-tracing-opentelemetry;current} -->
    </dependency>
    <dependency>
      <groupId>com.azure</groupId>
      <artifactId>azure-data-appconfiguration</artifactId>
      <version>1.2.0-beta.1</version> <!-- {x-version-update;com.azure:azure-data-appconfiguration;current} -->
    </dependency>
    <dependency>
      <groupId>com.azure</groupId>
      <artifactId>azure-identity</artifactId>
      <version>1.1.0-beta.4</version> <!-- {x-version-update;com.azure:azure-identity;current} -->
    </dependency>
    <dependency>
      <groupId>com.azure</groupId>
      <artifactId>azure-security-keyvault-certificates</artifactId>
      <version>4.1.0-beta.3</version> <!-- {x-version-update;com.azure:azure-security-keyvault-certificates;current} -->
    </dependency>
    <dependency>
      <groupId>com.azure</groupId>
      <artifactId>azure-security-keyvault-keys</artifactId>
      <version>4.2.0-beta.4</version> <!-- {x-version-update;com.azure:azure-security-keyvault-keys;current} -->
    </dependency>
    <dependency>
      <groupId>com.azure</groupId>
      <artifactId>azure-security-keyvault-secrets</artifactId>
      <version>4.2.0-beta.3</version> <!-- {x-version-update;com.azure:azure-security-keyvault-secrets;current} -->
    </dependency>
    <dependency>
      <groupId>com.azure</groupId>
      <artifactId>azure-messaging-eventhubs</artifactId>
      <version>5.1.0-beta.1</version> <!-- {x-version-update;com.azure:azure-messaging-eventhubs;current} -->
    </dependency>
    <dependency>
      <groupId>com.azure</groupId>
      <artifactId>azure-messaging-eventhubs-checkpointstore-blob</artifactId>
      <version>1.1.0-beta.1</version> <!-- {x-version-update;com.azure:azure-messaging-eventhubs-checkpointstore-blob;current} -->
    </dependency>
    <dependency>
      <groupId>com.azure</groupId>
      <artifactId>azure-messaging-servicebus</artifactId>
      <version>7.0.0-beta.2</version> <!-- {x-version-update;com.azure:azure-messaging-servicebus;current} -->
    </dependency>
    <dependency>
      <groupId>com.azure</groupId>
      <artifactId>azure-storage-common</artifactId>
      <version>12.7.0-beta.1</version> <!-- {x-version-update;com.azure:azure-storage-common;current} -->
    </dependency>
    <dependency>
      <groupId>com.azure</groupId>
      <artifactId>azure-storage-blob</artifactId>
      <version>12.7.0-beta.1</version> <!-- {x-version-update;com.azure:azure-storage-blob;current} -->
    </dependency>
    <dependency>
      <groupId>com.azure</groupId>
      <artifactId>azure-storage-blob-batch</artifactId>
      <version>12.6.0-beta.1</version> <!-- {x-version-update;com.azure:azure-storage-blob-batch;current} -->
    </dependency>
    <dependency>
      <groupId>com.azure</groupId>
      <artifactId>azure-storage-blob-cryptography</artifactId>
      <version>12.7.0-beta.1</version> <!-- {x-version-update;com.azure:azure-storage-blob-cryptography;current} -->
    </dependency>
    <!-- Uncomment this when blob-nio is added to sdk/storage/pom.service.xml -->
    <!--    <dependency>-->
    <!--      <groupId>com.azure</groupId>-->
    <!--      <artifactId>azure-storage-blob-nio</artifactId>-->
    <!--      <version>12.0.0-beta.1</version> &lt;!&ndash; {x-version-update;com.azure:azure-storage-blob-nio;current} &ndash;&gt;-->
    <!--    </dependency>-->
    <dependency>
      <groupId>com.azure</groupId>
      <artifactId>azure-storage-file-share</artifactId>
      <version>12.5.0-beta.1</version> <!-- {x-version-update;com.azure:azure-storage-file-share;current} -->
    </dependency>
    <dependency>
      <groupId>com.azure</groupId>
      <artifactId>azure-storage-file-datalake</artifactId>
      <version>12.2.0-beta.1</version> <!-- {x-version-update;com.azure:azure-storage-file-datalake;current} -->
    </dependency>
    <dependency>
      <groupId>com.azure</groupId>
      <artifactId>azure-storage-queue</artifactId>
      <version>12.6.0-beta.1</version> <!-- {x-version-update;com.azure:azure-storage-queue;current} -->
    </dependency>
    <dependency>
      <groupId>com.azure</groupId>
      <artifactId>azure-search-documents</artifactId>
      <version>1.0.0-beta.4</version> <!-- {x-version-update;com.azure:azure-search-documents;current} -->
    </dependency>
    <dependency>
      <groupId>com.azure</groupId>
      <artifactId>azure-cosmos</artifactId>
      <version>4.0.1-beta.3</version> <!-- {x-version-update;com.azure:azure-cosmos;current} -->
    </dependency>
    <dependency>
<<<<<<< HEAD
      <groupId>com.microsoft.azure</groupId>
      <artifactId>azure-spring-boot</artifactId>
      <version>2.2.5-beta.1</version> <!-- {x-version-update;com.microsoft.azure:azure-spring-boot;current} -->
=======
      <groupId>com.azure</groupId>
      <artifactId>azure-sdk-template</artifactId>
      <version>1.0.4-beta.13</version> <!-- {x-version-update;com.azure:azure-sdk-template;current} -->
>>>>>>> e9633435
    </dependency>
  </dependencies>

  <build>
    <plugins>
      <plugin>
        <groupId>org.jacoco</groupId>
        <artifactId>jacoco-maven-plugin</artifactId>
        <version>0.8.5</version> <!-- {x-version-update;org.jacoco:jacoco-maven-plugin;external_dependency} -->
        <executions>
          <execution>
            <id>report-aggregate</id>
            <phase>verify</phase>
            <goals>
              <goal>report-aggregate</goal>
            </goals>
            <configuration>
              <outputDirectory>${project.reporting.outputDirectory}/test-coverage</outputDirectory>
              <excludes>
                <exclude>**/com/azure/cosmos/implementation/apachecommons/**/*</exclude>
                <exclude>**/com/azure/cosmos/implementation/guava25/**/*</exclude>
                <exclude>**/com/azure/cosmos/implementation/guava27/**/*</exclude>
              </excludes>
            </configuration>
          </execution>
        </executions>
      </plugin>
    </plugins>
  </build>
</project><|MERGE_RESOLUTION|>--- conflicted
+++ resolved
@@ -183,15 +183,14 @@
       <version>4.0.1-beta.3</version> <!-- {x-version-update;com.azure:azure-cosmos;current} -->
     </dependency>
     <dependency>
-<<<<<<< HEAD
+      <groupId>com.azure</groupId>
+      <artifactId>azure-sdk-template</artifactId>
+      <version>1.0.4-beta.13</version> <!-- {x-version-update;com.azure:azure-sdk-template;current} -->
+    </dependency>
+    <dependency>
       <groupId>com.microsoft.azure</groupId>
       <artifactId>azure-spring-boot</artifactId>
       <version>2.2.5-beta.1</version> <!-- {x-version-update;com.microsoft.azure:azure-spring-boot;current} -->
-=======
-      <groupId>com.azure</groupId>
-      <artifactId>azure-sdk-template</artifactId>
-      <version>1.0.4-beta.13</version> <!-- {x-version-update;com.azure:azure-sdk-template;current} -->
->>>>>>> e9633435
     </dependency>
   </dependencies>
 
