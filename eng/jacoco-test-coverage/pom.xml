--- conflicted
+++ resolved
@@ -55,14 +55,6 @@
       <groupId>com.azure</groupId>
       <artifactId>azure-ai-textanalytics</artifactId>
       <version>5.1.0-beta.5</version> <!-- {x-version-update;com.azure:azure-ai-textanalytics;current} -->
-<<<<<<< HEAD
-    </dependency>
-    <dependency>
-    <groupId>com.azure</groupId>
-      <artifactId>azure-communication-administration</artifactId>
-      <version>1.0.0-beta.5</version> <!-- {x-version-update;com.azure:azure-communication-administration;current} -->
-=======
->>>>>>> f18c24c1
     </dependency>
     <dependency>
     <groupId>com.azure</groupId>
