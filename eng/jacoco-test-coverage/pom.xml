<?xml version="1.0" encoding="UTF-8"?>
<!-- Copyright (c) Microsoft Corporation. All rights reserved. -->
<!-- Licensed under the MIT License. -->

<project xmlns="http://maven.apache.org/POM/4.0.0"
         xmlns:xsi="http://www.w3.org/2001/XMLSchema-instance"
         xsi:schemaLocation="http://maven.apache.org/POM/4.0.0 http://maven.apache.org/xsd/maven-4.0.0.xsd">
  <modelVersion>4.0.0</modelVersion>

  <parent>
    <groupId>com.azure</groupId>
    <artifactId>azure-client-sdk-parent</artifactId>
    <version>1.7.0</version> <!-- {x-version-update;com.azure:azure-client-sdk-parent;current} -->
    <relativePath>../../sdk/parents/azure-client-sdk-parent</relativePath>
  </parent>

  <groupId>com.azure</groupId>
  <artifactId>jacoco-test-coverage</artifactId>
  <version>1.0.0-SNAPSHOT</version>

  <name>Microsoft Azure Client Library - Test coverage</name>
  <description>Package for generating test coverage report for Azure Client Libraries</description>
  <url>https://github.com/Azure/azure-sdk-for-java</url>

  <distributionManagement>
    <site>
      <id>azure-java-build-docs</id>
      <url>${site.url}/site/${project.artifactId}</url>
    </site>
  </distributionManagement>

  <scm>
    <url>scm:git:https://github.com/Azure/azure-sdk-for-java</url>
    <connection>scm:git:git@github.com:Azure/azure-sdk-for-java.git</connection>
    <tag>HEAD</tag>
  </scm>

  <properties>
    <relative.path.to.eng.folder>../..</relative.path.to.eng.folder>
  </properties>

  <dependencies>
    <dependency>
      <groupId>com.azure</groupId>
      <artifactId>azure-ai-anomalydetector</artifactId>
      <version>3.0.0-beta.3</version> <!-- {x-version-update;com.azure:azure-ai-anomalydetector;current} -->
    </dependency>
    <dependency>
      <groupId>com.azure</groupId>
      <artifactId>azure-ai-formrecognizer</artifactId>
<<<<<<< HEAD
      <version>3.1.6</version> <!-- {x-version-update;com.azure:azure-ai-formrecognizer;current} -->
=======
      <version>4.0.0-beta.3</version> <!-- {x-version-update;com.azure:azure-ai-formrecognizer;current} -->
>>>>>>> 5f320cda
    </dependency>
    <dependency>
      <groupId>com.azure</groupId>
      <artifactId>azure-ai-metricsadvisor</artifactId>
      <version>1.1.0-beta.1</version> <!-- {x-version-update;com.azure:azure-ai-metricsadvisor;current} -->
    </dependency>
    <dependency>
      <groupId>com.azure</groupId>
      <artifactId>azure-ai-textanalytics</artifactId>
      <version>5.2.0-beta.3</version> <!-- {x-version-update;com.azure:azure-ai-textanalytics;current} -->
    </dependency>
    <dependency>
    <groupId>com.azure</groupId>
      <artifactId>azure-communication-chat</artifactId>
      <version>1.2.0-beta.1</version> <!-- {x-version-update;com.azure:azure-communication-chat;current} -->
    </dependency>
    <dependency>
      <groupId>com.azure</groupId>
      <artifactId>azure-communication-common</artifactId>
      <version>1.1.0-beta.1</version> <!-- {x-version-update;com.azure:azure-communication-common;current} -->
    </dependency>
    <dependency>
      <groupId>com.azure</groupId>
      <artifactId>azure-communication-identity</artifactId>
      <version>1.2.0-beta.1</version> <!-- {x-version-update;com.azure:azure-communication-identity;current} -->
    </dependency>
    <dependency>
      <groupId>com.azure</groupId>
      <artifactId>azure-communication-networktraversal</artifactId>
      <version>1.0.0-beta.2</version> <!-- {x-version-update;com.azure:azure-communication-networktraversal;current} -->
    </dependency>
    <dependency>
      <groupId>com.azure</groupId>
      <artifactId>azure-communication-sms</artifactId>
      <version>1.1.0-beta.1</version> <!-- {x-version-update;com.azure:azure-communication-sms;current} -->
    </dependency>
      <dependency>
      <groupId>com.azure</groupId>
      <artifactId>azure-communication-phonenumbers</artifactId>
      <version>1.1.0-beta.1</version> <!-- {x-version-update;com.azure:azure-communication-phonenumbers;current} -->
    </dependency>
    <dependency>
      <groupId>com.azure</groupId>
      <artifactId>azure-communication-callingserver</artifactId>
      <version>1.0.0-beta.4</version> <!-- {x-version-update;com.azure:azure-communication-callingserver;current} -->
    </dependency>
    <dependency>
      <groupId>com.azure</groupId>
      <artifactId>azure-containers-containerregistry</artifactId>
      <version>1.0.0</version> <!-- {x-version-update;com.azure:azure-containers-containerregistry;current} -->
    </dependency>
    <dependency>
      <groupId>com.azure</groupId>
      <artifactId>azure-analytics-synapse-accesscontrol</artifactId>
      <version>1.0.0-beta.5</version> <!-- {x-version-update;com.azure:azure-analytics-synapse-accesscontrol;current} -->
    </dependency>
    <dependency>
      <groupId>com.azure</groupId>
      <artifactId>azure-analytics-synapse-artifacts</artifactId>
      <version>1.0.0-beta.7</version> <!-- {x-version-update;com.azure:azure-analytics-synapse-artifacts;current} -->
    </dependency>
    <dependency>
      <groupId>com.azure</groupId>
      <artifactId>azure-analytics-synapse-spark</artifactId>
      <version>1.0.0-beta.6</version> <!-- {x-version-update;com.azure:azure-analytics-synapse-spark;current} -->
    </dependency>
    <dependency>
      <groupId>com.azure</groupId>
      <artifactId>azure-core</artifactId>
      <version>1.25.0-beta.1</version> <!-- {x-version-update;com.azure:azure-core;current} -->
    </dependency>
    <dependency>
      <groupId>com.azure</groupId>
      <artifactId>azure-core-amqp</artifactId>
      <version>2.4.0-beta.1</version> <!-- {x-version-update;com.azure:azure-core-amqp;current} -->
    </dependency>
    <dependency>
      <groupId>com.azure</groupId>
      <artifactId>azure-core-amqp-experimental</artifactId>
      <version>1.0.0-beta.1</version> <!-- {x-version-update;com.azure:azure-core-amqp-experimental;current} -->
    </dependency>
    <dependency>
      <groupId>com.azure</groupId>
      <artifactId>azure-core-experimental</artifactId>
      <version>1.0.0-beta.24</version> <!-- {x-version-update;com.azure:azure-core-experimental;current} -->
    </dependency>
    <dependency>
      <groupId>com.azure</groupId>
      <artifactId>azure-core-http-jdk-httpclient</artifactId>
      <version>1.0.0-beta.1</version> <!-- {x-version-update;com.azure:azure-core-http-jdk-httpclient;current} -->
    </dependency>
    <dependency>
      <groupId>com.azure</groupId>
      <artifactId>azure-core-http-netty</artifactId>
      <version>1.12.0-beta.1</version> <!-- {x-version-update;com.azure:azure-core-http-netty;current} -->
    </dependency>
    <dependency>
      <groupId>com.azure</groupId>
      <artifactId>azure-core-http-okhttp</artifactId>
      <version>1.8.0-beta.1</version> <!-- {x-version-update;com.azure:azure-core-http-okhttp;current} -->
    </dependency>
    <dependency>
      <groupId>com.azure</groupId>
      <artifactId>azure-core-management</artifactId>
      <version>1.6.0-beta.1</version> <!-- {x-version-update;com.azure:azure-core-management;current} -->
    </dependency>
    <dependency>
      <groupId>com.azure</groupId>
      <artifactId>azure-core-serializer-avro-apache</artifactId>
      <version>1.0.0-beta.20</version> <!-- {x-version-update;com.azure:azure-core-serializer-avro-apache;current} -->
    </dependency>
    <dependency>
      <groupId>com.azure</groupId>
      <artifactId>azure-core-serializer-json-gson</artifactId>
      <version>1.2.0-beta.1</version> <!-- {x-version-update;com.azure:azure-core-serializer-json-gson;current} -->
    </dependency>
    <dependency>
      <groupId>com.azure</groupId>
      <artifactId>azure-core-serializer-json-jackson</artifactId>
      <version>1.3.0-beta.1</version> <!-- {x-version-update;com.azure:azure-core-serializer-json-jackson;current} -->
    </dependency>
    <dependency>
      <groupId>com.azure</groupId>
      <artifactId>azure-core-tracing-opentelemetry</artifactId>
      <version>1.0.0-beta.20</version> <!-- {x-version-update;com.azure:azure-core-tracing-opentelemetry;current} -->
    </dependency>
    <dependency>
      <groupId>com.azure</groupId>
      <artifactId>azure-cosmos</artifactId>
      <version>4.25.0-beta.1</version> <!-- {x-version-update;com.azure:azure-cosmos;current} -->
    </dependency>
    <dependency>
      <groupId>com.azure</groupId>
      <artifactId>azure-cosmos-encryption</artifactId>
      <version>1.0.0-beta.10</version> <!-- {x-version-update;com.azure:azure-cosmos-encryption;current} -->
    </dependency>
    <dependency>
      <groupId>com.azure</groupId>
      <artifactId>azure-data-appconfiguration</artifactId>
      <version>1.3.0-beta.1</version> <!-- {x-version-update;com.azure:azure-data-appconfiguration;current} -->
    </dependency>
    <dependency>
      <groupId>com.azure</groupId>
      <artifactId>azure-data-schemaregistry</artifactId>
      <version>1.1.0-beta.1</version> <!-- {x-version-update;com.azure:azure-data-schemaregistry;current} -->
    </dependency>
    <dependency>
      <groupId>com.azure</groupId>
      <artifactId>azure-data-schemaregistry-apacheavro</artifactId>
      <version>1.0.0-beta.8</version> <!-- {x-version-update;com.azure:azure-data-schemaregistry-apacheavro;current} -->
    </dependency>
    <dependency>
      <groupId>com.azure</groupId>
      <artifactId>azure-data-tables</artifactId>
      <version>12.2.0-beta.1</version> <!-- {x-version-update;com.azure:azure-data-tables;current} -->
    </dependency>
    <dependency>
      <groupId>com.azure</groupId>
      <artifactId>azure-identity</artifactId>
      <version>1.5.0-beta.1</version> <!-- {x-version-update;com.azure:azure-identity;current} -->
    </dependency>
    <dependency>
      <groupId>com.azure</groupId>
      <artifactId>azure-iot-deviceupdate</artifactId>
      <version>1.0.0-beta.2</version> <!-- {x-version-update;com.azure:azure-iot-deviceupdate;current} -->
    </dependency>
    <dependency>
      <groupId>com.azure</groupId>
      <artifactId>azure-messaging-eventgrid</artifactId>
      <version>4.8.0-beta.1</version> <!-- {x-version-update;com.azure:azure-messaging-eventgrid;current} -->
    </dependency>
    <dependency>
      <groupId>com.azure</groupId>
      <artifactId>azure-messaging-eventhubs</artifactId>
      <version>5.11.0-beta.1</version> <!-- {x-version-update;com.azure:azure-messaging-eventhubs;current} -->
    </dependency>
    <dependency>
      <groupId>com.azure</groupId>
      <artifactId>azure-messaging-eventhubs-checkpointstore-blob</artifactId>
      <version>1.11.0-beta.1</version> <!-- {x-version-update;com.azure:azure-messaging-eventhubs-checkpointstore-blob;current} -->
    </dependency>
    <dependency>
      <groupId>com.azure</groupId>
      <artifactId>azure-messaging-servicebus</artifactId>
      <version>7.6.0-beta.1</version> <!-- {x-version-update;com.azure:azure-messaging-servicebus;current} -->
    </dependency>
    <dependency>
      <groupId>com.azure</groupId>
      <artifactId>azure-messaging-webpubsub</artifactId>
      <version>1.1.0-beta.1</version> <!-- {x-version-update;com.azure:azure-messaging-webpubsub;current} -->
    </dependency>
    <dependency>
      <groupId>com.azure</groupId>
      <artifactId>azure-monitor-opentelemetry-exporter</artifactId>
      <version>1.0.0-beta.6</version> <!-- {x-version-update;com.azure:azure-monitor-opentelemetry-exporter;current} -->
    </dependency>
    <dependency>
      <groupId>com.azure</groupId>
      <artifactId>azure-monitor-query</artifactId>
      <version>1.1.0-beta.1</version> <!-- {x-version-update;com.azure:azure-monitor-query;current} -->
    </dependency>
    <dependency>
      <groupId>com.azure</groupId>
      <artifactId>azure-search-documents</artifactId>
      <version>11.5.0-beta.6</version> <!-- {x-version-update;com.azure:azure-search-documents;current} -->
    </dependency>
    <dependency>
      <groupId>com.azure</groupId>
      <artifactId>azure-security-keyvault-administration</artifactId>
      <version>4.1.0-beta.4</version> <!-- {x-version-update;com.azure:azure-security-keyvault-administration;current} -->
    </dependency>
    <dependency>
      <groupId>com.azure</groupId>
      <artifactId>azure-security-keyvault-certificates</artifactId>
      <version>4.3.0-beta.4</version> <!-- {x-version-update;com.azure:azure-security-keyvault-certificates;current} -->
    </dependency>
    <dependency>
      <groupId>com.azure</groupId>
      <artifactId>azure-security-keyvault-jca</artifactId>
      <version>2.5.0-beta.1</version> <!-- {x-version-update;com.azure:azure-security-keyvault-jca;current} -->
    </dependency>
    <dependency>
      <groupId>com.azure</groupId>
      <artifactId>azure-security-keyvault-keys</artifactId>
      <version>4.4.0-beta.6</version> <!-- {x-version-update;com.azure:azure-security-keyvault-keys;current} -->
    </dependency>
    <dependency>
      <groupId>com.azure</groupId>
      <artifactId>azure-security-keyvault-secrets</artifactId>
      <version>4.4.0-beta.4</version> <!-- {x-version-update;com.azure:azure-security-keyvault-secrets;current} -->
    </dependency>
    <dependency>
      <groupId>com.azure</groupId>
      <artifactId>azure-storage-common</artifactId>
      <version>12.15.0-beta.3</version> <!-- {x-version-update;com.azure:azure-storage-common;current} -->
    </dependency>
    <dependency>
      <groupId>com.azure</groupId>
      <artifactId>azure-storage-blob</artifactId>
      <version>12.15.0-beta.3</version> <!-- {x-version-update;com.azure:azure-storage-blob;current} -->
    </dependency>
    <dependency>
      <groupId>com.azure</groupId>
      <artifactId>azure-storage-blob-batch</artifactId>
      <version>12.12.0-beta.3</version> <!-- {x-version-update;com.azure:azure-storage-blob-batch;current} -->
    </dependency>
    <dependency>
      <groupId>com.azure</groupId>
      <artifactId>azure-storage-blob-changefeed</artifactId>
      <version>12.0.0-beta.14</version> <!-- {x-version-update;com.azure:azure-storage-blob-changefeed;current} -->
    </dependency>
    <dependency>
      <groupId>com.azure</groupId>
      <artifactId>azure-storage-blob-cryptography</artifactId>
      <version>12.15.0-beta.3</version> <!-- {x-version-update;com.azure:azure-storage-blob-cryptography;current} -->
    </dependency>
    <dependency>
      <groupId>com.azure</groupId>
      <artifactId>azure-storage-blob-nio</artifactId>
      <version>12.0.0-beta.14</version> <!-- {x-version-update;com.azure:azure-storage-blob-nio;current} -->
    </dependency>
    <dependency>
      <groupId>com.azure</groupId>
      <artifactId>azure-storage-file-share</artifactId>
      <version>12.12.0-beta.3</version> <!-- {x-version-update;com.azure:azure-storage-file-share;current} -->
    </dependency>
    <dependency>
      <groupId>com.azure</groupId>
      <artifactId>azure-storage-file-datalake</artifactId>
      <version>12.8.0-beta.3</version> <!-- {x-version-update;com.azure:azure-storage-file-datalake;current} -->
    </dependency>
    <dependency>
      <groupId>com.azure</groupId>
      <artifactId>azure-storage-internal-avro</artifactId>
      <version>12.2.0-beta.3</version> <!-- {x-version-update;com.azure:azure-storage-internal-avro;current} -->
    </dependency>
    <dependency>
      <groupId>com.azure</groupId>
      <artifactId>azure-storage-queue</artifactId>
      <version>12.12.0-beta.3</version> <!-- {x-version-update;com.azure:azure-storage-queue;current} -->
    </dependency>
    <dependency>
      <groupId>com.azure</groupId>
      <artifactId>azure-sdk-template</artifactId>
      <version>1.2.1-beta.16</version> <!-- {x-version-update;com.azure:azure-sdk-template;current} -->
    </dependency>
    <dependency>
      <groupId>com.azure.resourcemanager</groupId>
      <artifactId>azure-resourcemanager</artifactId>
      <version>2.11.0-beta.1</version> <!-- {x-version-update;com.azure.resourcemanager:azure-resourcemanager;current} -->
    </dependency>
    <dependency>
      <groupId>com.azure.resourcemanager</groupId>
      <artifactId>azure-resourcemanager-appplatform</artifactId>
      <version>2.11.0-beta.1</version> <!-- {x-version-update;com.azure.resourcemanager:azure-resourcemanager-appplatform;current} -->
    </dependency>
    <dependency>
      <groupId>com.azure.resourcemanager</groupId>
      <artifactId>azure-resourcemanager-appservice</artifactId>
      <version>2.11.0-beta.1</version> <!-- {x-version-update;com.azure.resourcemanager:azure-resourcemanager-appservice;current} -->
    </dependency>
    <dependency>
      <groupId>com.azure.resourcemanager</groupId>
      <artifactId>azure-resourcemanager-authorization</artifactId>
      <version>2.11.0-beta.1</version> <!-- {x-version-update;com.azure.resourcemanager:azure-resourcemanager-authorization;current} -->
    </dependency>
    <dependency>
      <groupId>com.azure.resourcemanager</groupId>
      <artifactId>azure-resourcemanager-compute</artifactId>
      <version>2.11.0-beta.1</version> <!-- {x-version-update;com.azure.resourcemanager:azure-resourcemanager-compute;current} -->
    </dependency>
    <dependency>
      <groupId>com.azure.resourcemanager</groupId>
      <artifactId>azure-resourcemanager-containerinstance</artifactId>
      <version>2.11.0-beta.1</version> <!-- {x-version-update;com.azure.resourcemanager:azure-resourcemanager-containerinstance;current} -->
    </dependency>
    <dependency>
      <groupId>com.azure.resourcemanager</groupId>
      <artifactId>azure-resourcemanager-containerregistry</artifactId>
      <version>2.11.0-beta.1</version> <!-- {x-version-update;com.azure.resourcemanager:azure-resourcemanager-containerregistry;current} -->
    </dependency>
    <dependency>
      <groupId>com.azure.resourcemanager</groupId>
      <artifactId>azure-resourcemanager-containerservice</artifactId>
      <version>2.11.0-beta.1</version> <!-- {x-version-update;com.azure.resourcemanager:azure-resourcemanager-containerservice;current} -->
    </dependency>
    <dependency>
      <groupId>com.azure.resourcemanager</groupId>
      <artifactId>azure-resourcemanager-cosmos</artifactId>
      <version>2.11.0-beta.1</version> <!-- {x-version-update;com.azure.resourcemanager:azure-resourcemanager-cosmos;current} -->
    </dependency>
    <dependency>
      <groupId>com.azure.resourcemanager</groupId>
      <artifactId>azure-resourcemanager-dns</artifactId>
      <version>2.11.0-beta.1</version> <!-- {x-version-update;com.azure.resourcemanager:azure-resourcemanager-dns;current} -->
    </dependency>
    <dependency>
      <groupId>com.azure.resourcemanager</groupId>
      <artifactId>azure-resourcemanager-keyvault</artifactId>
      <version>2.11.0-beta.1</version> <!-- {x-version-update;com.azure.resourcemanager:azure-resourcemanager-keyvault;current} -->
    </dependency>
    <dependency>
      <groupId>com.azure.resourcemanager</groupId>
      <artifactId>azure-resourcemanager-monitor</artifactId>
      <version>2.11.0-beta.1</version> <!-- {x-version-update;com.azure.resourcemanager:azure-resourcemanager-monitor;current} -->
    </dependency>
    <dependency>
      <groupId>com.azure.resourcemanager</groupId>
      <artifactId>azure-resourcemanager-msi</artifactId>
      <version>2.11.0-beta.1</version> <!-- {x-version-update;com.azure.resourcemanager:azure-resourcemanager-msi;current} -->
    </dependency>
    <dependency>
      <groupId>com.azure.resourcemanager</groupId>
      <artifactId>azure-resourcemanager-network</artifactId>
      <version>2.11.0-beta.1</version> <!-- {x-version-update;com.azure.resourcemanager:azure-resourcemanager-network;current} -->
    </dependency>
    <dependency>
      <groupId>com.azure.resourcemanager</groupId>
      <artifactId>azure-resourcemanager-resources</artifactId>
      <version>2.11.0-beta.1</version> <!-- {x-version-update;com.azure.resourcemanager:azure-resourcemanager-resources;current} -->
    </dependency>
    <dependency>
      <groupId>com.azure.resourcemanager</groupId>
      <artifactId>azure-resourcemanager-sql</artifactId>
      <version>2.11.0-beta.1</version> <!-- {x-version-update;com.azure.resourcemanager:azure-resourcemanager-sql;current} -->
    </dependency>
    <dependency>
      <groupId>com.azure.resourcemanager</groupId>
      <artifactId>azure-resourcemanager-storage</artifactId>
      <version>2.11.0-beta.1</version> <!-- {x-version-update;com.azure.resourcemanager:azure-resourcemanager-storage;current} -->
    </dependency>

    <dependency>
      <groupId>com.azure.spring</groupId>
      <artifactId>azure-identity-spring</artifactId>
      <version>1.13.0-beta.1</version> <!-- {x-version-update;com.azure.spring:azure-identity-spring;current} -->
    </dependency>
    <dependency>
      <groupId>com.azure.spring</groupId>
      <artifactId>azure-spring-boot</artifactId>
      <version>3.13.0-beta.1</version> <!-- {x-version-update;com.azure.spring:azure-spring-boot;current} -->
    </dependency>
    <dependency>
      <groupId>com.azure.spring</groupId>
      <artifactId>azure-spring-boot-starter</artifactId>
      <version>3.13.0-beta.1</version> <!-- {x-version-update;com.azure.spring:azure-spring-boot-starter;current} -->
    </dependency>
    <dependency>
      <groupId>com.azure.spring</groupId>
      <artifactId>azure-spring-boot-starter-active-directory</artifactId>
      <version>3.13.0-beta.1</version> <!-- {x-version-update;com.azure.spring:azure-spring-boot-starter-active-directory;current} -->
    </dependency>
    <dependency>
      <groupId>com.azure.spring</groupId>
      <artifactId>azure-spring-boot-starter-keyvault-certificates</artifactId>
      <version>3.13.0-beta.1</version> <!-- {x-version-update;com.azure.spring:azure-spring-boot-starter-keyvault-certificates;current} -->
    </dependency>
    <dependency>
      <groupId>com.azure.spring</groupId>
      <artifactId>azure-spring-boot-starter-keyvault-secrets</artifactId>
      <version>3.13.0-beta.1</version> <!-- {x-version-update;com.azure.spring:azure-spring-boot-starter-keyvault-secrets;current} -->
    </dependency>
    <dependency>
      <groupId>com.azure.spring</groupId>
      <artifactId>azure-spring-boot-starter-servicebus-jms</artifactId>
      <version>3.13.0-beta.1</version> <!-- {x-version-update;com.azure.spring:azure-spring-boot-starter-servicebus-jms;current} -->
    </dependency>
    <dependency>
      <groupId>com.azure.spring</groupId>
      <artifactId>azure-spring-boot-starter-active-directory-b2c</artifactId>
      <version>3.13.0-beta.1</version> <!-- {x-version-update;com.azure.spring:azure-spring-boot-starter-active-directory-b2c;current} -->
    </dependency>
    <dependency>
      <groupId>com.azure.spring</groupId>
      <artifactId>azure-spring-boot-starter-cosmos</artifactId>
      <version>3.13.0-beta.1</version> <!-- {x-version-update;com.azure.spring:azure-spring-boot-starter-cosmos;current} -->
    </dependency>
    <dependency>
      <groupId>com.azure.spring</groupId>
      <artifactId>azure-spring-boot-starter-storage</artifactId>
      <version>3.13.0-beta.1</version> <!-- {x-version-update;com.azure.spring:azure-spring-boot-starter-storage;current} -->
    </dependency>
    <dependency>
      <groupId>com.azure</groupId>
      <artifactId>azure-spring-data-cosmos</artifactId>
      <version>3.17.0-beta.1</version> <!-- {x-version-update;com.azure:azure-spring-data-cosmos;current} -->
    </dependency>
    <dependency>
      <groupId>com.azure.spring</groupId>
      <artifactId>azure-spring-cloud-context</artifactId>
      <version>2.13.0-beta.1</version> <!-- {x-version-update;com.azure.spring:azure-spring-cloud-context;current} -->
    </dependency>
    <dependency>
      <groupId>com.azure.spring</groupId>
      <artifactId>azure-spring-integration-core</artifactId>
      <version>2.13.0-beta.1</version> <!-- {x-version-update;com.azure.spring:azure-spring-integration-core;current} -->
    </dependency>
    <dependency>
      <groupId>com.azure.spring</groupId>
      <artifactId>azure-spring-integration-test</artifactId>
      <version>2.13.0-beta.1</version> <!-- {x-version-update;com.azure.spring:azure-spring-integration-test;current} -->
    </dependency>
    <dependency>
      <groupId>com.azure.spring</groupId>
      <artifactId>azure-spring-integration-eventhubs</artifactId>
      <version>2.13.0-beta.1</version> <!-- {x-version-update;com.azure.spring:azure-spring-integration-eventhubs;current} -->
    </dependency>
    <dependency>
      <groupId>com.azure.spring</groupId>
      <artifactId>azure-spring-integration-servicebus</artifactId>
      <version>2.13.0-beta.1</version> <!-- {x-version-update;com.azure.spring:azure-spring-integration-servicebus;current} -->
    </dependency>
    <dependency>
      <groupId>com.azure.spring</groupId>
      <artifactId>azure-spring-integration-storage-queue</artifactId>
      <version>2.13.0-beta.1</version> <!-- {x-version-update;com.azure.spring:azure-spring-integration-storage-queue;current} -->
    </dependency>
    <dependency>
      <groupId>com.azure.spring</groupId>
      <artifactId>azure-spring-cloud-storage</artifactId>
      <version>2.13.0-beta.1</version> <!-- {x-version-update;com.azure.spring:azure-spring-cloud-storage;current} -->
    </dependency>
    <dependency>
      <groupId>com.azure.spring</groupId>
      <artifactId>azure-spring-cloud-autoconfigure</artifactId>
      <version>2.13.0-beta.1</version> <!-- {x-version-update;com.azure.spring:azure-spring-cloud-autoconfigure;current} -->
    </dependency>
    <dependency>
      <groupId>com.azure.spring</groupId>
      <artifactId>azure-spring-cloud-messaging</artifactId>
      <version>2.13.0-beta.1</version> <!-- {x-version-update;com.azure.spring:azure-spring-cloud-messaging;current} -->
    </dependency>
    <dependency>
      <groupId>com.microsoft.azure</groupId>
      <artifactId>spring-cloud-starter-azure-appconfiguration-config</artifactId>
      <version>1.4.0-beta.1</version> <!-- {x-version-update;com.microsoft.azure:spring-cloud-starter-azure-appconfiguration-config;current} -->
    </dependency>
    <dependency>
      <groupId>com.azure.spring</groupId>
      <artifactId>azure-spring-cloud-starter-cache</artifactId>
      <version>2.13.0-beta.1</version> <!-- {x-version-update;com.azure.spring:azure-spring-cloud-starter-cache;current} -->
    </dependency>
    <dependency>
      <groupId>com.azure.spring</groupId>
      <artifactId>azure-spring-cloud-starter-eventhubs</artifactId>
      <version>2.13.0-beta.1</version> <!-- {x-version-update;com.azure.spring:azure-spring-cloud-starter-eventhubs;current} -->
    </dependency>
    <dependency>
      <groupId>com.azure.spring</groupId>
      <artifactId>azure-spring-cloud-starter-eventhubs-kafka</artifactId>
      <version>2.13.0-beta.1</version> <!-- {x-version-update;com.azure.spring:azure-spring-cloud-starter-eventhubs-kafka;current} -->
    </dependency>
    <dependency>
      <groupId>com.azure.spring</groupId>
      <artifactId>azure-spring-cloud-starter-servicebus</artifactId>
      <version>2.13.0-beta.1</version> <!-- {x-version-update;com.azure.spring:azure-spring-cloud-starter-servicebus;current} -->
    </dependency>
    <dependency>
      <groupId>com.azure.spring</groupId>
      <artifactId>azure-spring-cloud-starter-storage-queue</artifactId>
      <version>2.13.0-beta.1</version> <!-- {x-version-update;com.azure.spring:azure-spring-cloud-starter-storage-queue;current} -->
    </dependency>
    <dependency>
      <groupId>com.azure.spring</groupId>
      <artifactId>azure-spring-cloud-stream-binder-servicebus-core</artifactId>
      <version>2.13.0-beta.1</version> <!-- {x-version-update;com.azure.spring:azure-spring-cloud-stream-binder-servicebus-core;current} -->
    </dependency>
    <dependency>
      <groupId>com.azure.spring</groupId>
      <artifactId>azure-spring-cloud-stream-binder-test</artifactId>
      <version>2.13.0-beta.1</version> <!-- {x-version-update;com.azure.spring:azure-spring-cloud-stream-binder-test;current} -->
    </dependency>
    <dependency>
      <groupId>com.azure.spring</groupId>
      <artifactId>azure-spring-cloud-stream-binder-servicebus-topic</artifactId>
      <version>2.13.0-beta.1</version> <!-- {x-version-update;com.azure.spring:azure-spring-cloud-stream-binder-servicebus-topic;current} -->
    </dependency>
    <dependency>
      <groupId>com.azure.spring</groupId>
      <artifactId>azure-spring-cloud-stream-binder-servicebus-queue</artifactId>
      <version>2.13.0-beta.1</version> <!-- {x-version-update;com.azure.spring:azure-spring-cloud-stream-binder-servicebus-queue;current} -->
    </dependency>
    <dependency>
      <groupId>com.azure.spring</groupId>
      <artifactId>azure-spring-cloud-stream-binder-eventhubs</artifactId>
      <version>2.13.0-beta.1</version> <!-- {x-version-update;com.azure.spring:azure-spring-cloud-stream-binder-eventhubs;current} -->
    </dependency>
	  <dependency>
      <groupId>com.azure</groupId>
      <artifactId>azure-digitaltwins-core</artifactId>
      <version>1.2.0-beta.1</version> <!-- {x-version-update;com.azure:azure-digitaltwins-core;current} -->
    </dependency>
    <dependency>
      <groupId>com.azure</groupId>
      <artifactId>azure-mixedreality-authentication</artifactId>
      <version>1.2.0-beta.1</version> <!-- {x-version-update;com.azure:azure-mixedreality-authentication;current} -->
    </dependency>
    <dependency>
      <groupId>com.azure</groupId>
      <artifactId>azure-mixedreality-remoterendering</artifactId>
      <version>1.2.0-beta.1</version> <!-- {x-version-update;com.azure:azure-mixedreality-remoterendering;current} -->
    </dependency>
  </dependencies>
  <build>
    <plugins>
      <plugin>
        <groupId>org.apache.maven.plugins</groupId>
        <artifactId>maven-enforcer-plugin</artifactId>
        <version>3.0.0-M3</version> <!-- {x-version-update;org.apache.maven.plugins:maven-enforcer-plugin;external_dependency} -->
        <configuration>
          <rules>
            <bannedDependencies>
              <includes>
                <!-- Track 2 library with a non-standard groupId -->
                <include>com.azure:azure-monitor-opentelemetry-exporter:[1.0.0-beta.6]</include> <!-- {x-include-update;com.azure:azure-monitor-opentelemetry-exporter;current} -->
                <include>com.microsoft.azure:spring-cloud-starter-azure-appconfiguration-config:[1.4.0-beta.1]</include> <!-- {x-include-update;com.microsoft.azure:spring-cloud-starter-azure-appconfiguration-config;current} -->
              </includes>
            </bannedDependencies>
          </rules>
        </configuration>
      </plugin>

      <plugin>
        <groupId>org.jacoco</groupId>
        <artifactId>jacoco-maven-plugin</artifactId>
        <version>0.8.7</version> <!-- {x-version-update;org.jacoco:jacoco-maven-plugin;external_dependency} -->
        <executions>
          <execution>
            <id>report-aggregate</id>
            <phase>verify</phase>
            <goals>
              <goal>report-aggregate</goal>
            </goals>
            <configuration>
              <outputDirectory>${project.reporting.outputDirectory}/test-coverage</outputDirectory>
              <excludes>
                <exclude>**/com/azure/cosmos/implementation/apachecommons/**/*</exclude>
                <exclude>**/com/azure/cosmos/implementation/guava25/**/*</exclude>
                <exclude>**/com/azure/cosmos/implementation/guava27/**/*</exclude>
              </excludes>
            </configuration>
          </execution>
        </executions>
      </plugin>
    </plugins>
  </build>
</project><|MERGE_RESOLUTION|>--- conflicted
+++ resolved
@@ -48,11 +48,7 @@
     <dependency>
       <groupId>com.azure</groupId>
       <artifactId>azure-ai-formrecognizer</artifactId>
-<<<<<<< HEAD
       <version>3.1.6</version> <!-- {x-version-update;com.azure:azure-ai-formrecognizer;current} -->
-=======
-      <version>4.0.0-beta.3</version> <!-- {x-version-update;com.azure:azure-ai-formrecognizer;current} -->
->>>>>>> 5f320cda
     </dependency>
     <dependency>
       <groupId>com.azure</groupId>
