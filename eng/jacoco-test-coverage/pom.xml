<?xml version="1.0" encoding="UTF-8"?>
<!-- Copyright (c) Microsoft Corporation. All rights reserved. -->
<!-- Licensed under the MIT License. -->

<project xmlns="http://maven.apache.org/POM/4.0.0"
         xmlns:xsi="http://www.w3.org/2001/XMLSchema-instance"
         xsi:schemaLocation="http://maven.apache.org/POM/4.0.0 http://maven.apache.org/xsd/maven-4.0.0.xsd">
  <modelVersion>4.0.0</modelVersion>

  <parent>
    <groupId>com.azure</groupId>
    <artifactId>azure-client-sdk-parent</artifactId>
    <version>1.7.0</version> <!-- {x-version-update;com.azure:azure-client-sdk-parent;current} -->
    <relativePath>../../sdk/parents/azure-client-sdk-parent</relativePath>
  </parent>

  <groupId>com.azure</groupId>
  <artifactId>jacoco-test-coverage</artifactId>
  <version>1.0.0-SNAPSHOT</version>

  <name>Microsoft Azure Client Library - Test coverage</name>
  <description>Package for generating test coverage report for Azure Client Libraries</description>
  <url>https://github.com/Azure/azure-sdk-for-java</url>

  <distributionManagement>
    <site>
      <id>azure-java-build-docs</id>
      <url>${site.url}/site/${project.artifactId}</url>
    </site>
  </distributionManagement>

  <scm>
    <url>scm:git:https://github.com/Azure/azure-sdk-for-java</url>
    <connection>scm:git:git@github.com:Azure/azure-sdk-for-java.git</connection>
    <tag>HEAD</tag>
  </scm>

  <properties>
    <relative.path.to.eng.folder>../..</relative.path.to.eng.folder>
  </properties>

  <dependencies>
    <dependency>
      <groupId>com.azure</groupId>
      <artifactId>azure-ai-anomalydetector</artifactId>
      <version>3.0.0-beta.5</version> <!-- {x-version-update;com.azure:azure-ai-anomalydetector;current} -->
    </dependency>
    <dependency>
      <groupId>com.azure</groupId>
      <artifactId>azure-ai-formrecognizer</artifactId>
      <version>4.0.0-beta.6</version> <!-- {x-version-update;com.azure:azure-ai-formrecognizer;current} -->
    </dependency>
    <dependency>
      <groupId>com.azure</groupId>
      <artifactId>azure-ai-metricsadvisor</artifactId>
      <version>1.2.0-beta.1</version> <!-- {x-version-update;com.azure:azure-ai-metricsadvisor;current} -->
    </dependency>
    <dependency>
      <groupId>com.azure</groupId>
      <artifactId>azure-ai-textanalytics</artifactId>
<<<<<<< HEAD
      <version>5.1.9</version> <!-- {x-version-update;com.azure:azure-ai-textanalytics;current} -->
=======
      <version>5.2.0-beta.4</version> <!-- {x-version-update;com.azure:azure-ai-textanalytics;current} -->
>>>>>>> 8d609db9
    </dependency>
    <dependency>
    <groupId>com.azure</groupId>
      <artifactId>azure-communication-chat</artifactId>
      <version>1.3.0-beta.1</version> <!-- {x-version-update;com.azure:azure-communication-chat;current} -->
    </dependency>
    <dependency>
      <groupId>com.azure</groupId>
      <artifactId>azure-communication-common</artifactId>
      <version>1.1.4</version> <!-- {x-version-update;com.azure:azure-communication-common;current} -->
    </dependency>
    <dependency>
      <groupId>com.azure</groupId>
      <artifactId>azure-communication-identity</artifactId>
      <version>1.2.0-beta.2</version> <!-- {x-version-update;com.azure:azure-communication-identity;current} -->
    </dependency>
    <dependency>
      <groupId>com.azure</groupId>
      <artifactId>azure-communication-networktraversal</artifactId>
      <version>1.1.0-beta.3</version> <!-- {x-version-update;com.azure:azure-communication-networktraversal;current} -->
    </dependency>
    <dependency>
      <groupId>com.azure</groupId>
      <artifactId>azure-communication-sms</artifactId>
      <version>1.2.0-beta.1</version> <!-- {x-version-update;com.azure:azure-communication-sms;current} -->
    </dependency>
      <dependency>
      <groupId>com.azure</groupId>
      <artifactId>azure-communication-phonenumbers</artifactId>
<<<<<<< HEAD
      <version>1.1.0-beta.5</version> <!-- {x-version-update;com.azure:azure-communication-phonenumbers;current} -->
=======
      <version>1.1.0-beta.6</version> <!-- {x-version-update;com.azure:azure-communication-phonenumbers;current} -->
>>>>>>> 8d609db9
    </dependency>
    <dependency>
      <groupId>com.azure</groupId>
      <artifactId>azure-communication-callingserver</artifactId>
      <version>1.0.0-beta.5</version> <!-- {x-version-update;com.azure:azure-communication-callingserver;current} -->
    </dependency>
    <dependency>
      <groupId>com.azure</groupId>
      <artifactId>azure-containers-containerregistry</artifactId>
      <version>1.1.0-beta.2</version> <!-- {x-version-update;com.azure:azure-containers-containerregistry;current} -->
    </dependency>
    <dependency>
      <groupId>com.azure</groupId>
      <artifactId>azure-analytics-synapse-accesscontrol</artifactId>
      <version>1.0.0-beta.5</version> <!-- {x-version-update;com.azure:azure-analytics-synapse-accesscontrol;current} -->
    </dependency>
    <dependency>
      <groupId>com.azure</groupId>
      <artifactId>azure-analytics-synapse-artifacts</artifactId>
      <version>1.0.0-beta.11</version> <!-- {x-version-update;com.azure:azure-analytics-synapse-artifacts;current} -->
    </dependency>
    <dependency>
      <groupId>com.azure</groupId>
      <artifactId>azure-analytics-synapse-spark</artifactId>
      <version>1.0.0-beta.6</version> <!-- {x-version-update;com.azure:azure-analytics-synapse-spark;current} -->
    </dependency>
    <dependency>
      <groupId>com.azure</groupId>
      <artifactId>azure-core</artifactId>
<<<<<<< HEAD
      <version>1.29.0-beta.1</version> <!-- {x-version-update;com.azure:azure-core;current} -->
=======
      <version>1.30.0-beta.1</version> <!-- {x-version-update;com.azure:azure-core;current} -->
>>>>>>> 8d609db9
    </dependency>
    <dependency>
      <groupId>com.azure</groupId>
      <artifactId>azure-core-amqp</artifactId>
      <version>2.6.0-beta.1</version> <!-- {x-version-update;com.azure:azure-core-amqp;current} -->
    </dependency>
    <dependency>
      <groupId>com.azure</groupId>
      <artifactId>azure-core-amqp-experimental</artifactId>
      <version>1.0.0-beta.1</version> <!-- {x-version-update;com.azure:azure-core-amqp-experimental;current} -->
    </dependency>
    <dependency>
      <groupId>com.azure</groupId>
      <artifactId>azure-core-experimental</artifactId>
<<<<<<< HEAD
      <version>1.0.0-beta.28</version> <!-- {x-version-update;com.azure:azure-core-experimental;current} -->
=======
      <version>1.0.0-beta.30</version> <!-- {x-version-update;com.azure:azure-core-experimental;current} -->
>>>>>>> 8d609db9
    </dependency>
    <dependency>
      <groupId>com.azure</groupId>
      <artifactId>azure-core-http-jdk-httpclient</artifactId>
      <version>1.0.0-beta.1</version> <!-- {x-version-update;com.azure:azure-core-http-jdk-httpclient;current} -->
    </dependency>
    <dependency>
      <groupId>com.azure</groupId>
      <artifactId>azure-core-http-netty</artifactId>
      <version>1.13.0-beta.1</version> <!-- {x-version-update;com.azure:azure-core-http-netty;current} -->
    </dependency>
    <dependency>
      <groupId>com.azure</groupId>
      <artifactId>azure-core-http-okhttp</artifactId>
<<<<<<< HEAD
      <version>1.10.0-beta.1</version> <!-- {x-version-update;com.azure:azure-core-http-okhttp;current} -->
=======
      <version>1.11.0-beta.1</version> <!-- {x-version-update;com.azure:azure-core-http-okhttp;current} -->
>>>>>>> 8d609db9
    </dependency>
    <dependency>
      <groupId>com.azure</groupId>
      <artifactId>azure-core-management</artifactId>
      <version>1.7.0-beta.1</version> <!-- {x-version-update;com.azure:azure-core-management;current} -->
    </dependency>
    <dependency>
      <groupId>com.azure</groupId>
      <artifactId>azure-core-serializer-avro-apache</artifactId>
<<<<<<< HEAD
      <version>1.0.0-beta.24</version> <!-- {x-version-update;com.azure:azure-core-serializer-avro-apache;current} -->
=======
      <version>1.0.0-beta.26</version> <!-- {x-version-update;com.azure:azure-core-serializer-avro-apache;current} -->
>>>>>>> 8d609db9
    </dependency>
    <dependency>
      <groupId>com.azure</groupId>
      <artifactId>azure-core-serializer-json-gson</artifactId>
      <version>1.2.0-beta.1</version> <!-- {x-version-update;com.azure:azure-core-serializer-json-gson;current} -->
    </dependency>
    <dependency>
      <groupId>com.azure</groupId>
      <artifactId>azure-core-serializer-json-jackson</artifactId>
      <version>1.3.0-beta.1</version> <!-- {x-version-update;com.azure:azure-core-serializer-json-jackson;current} -->
    </dependency>
    <dependency>
      <groupId>com.azure</groupId>
      <artifactId>azure-core-tracing-opentelemetry</artifactId>
<<<<<<< HEAD
      <version>1.0.0-beta.24</version> <!-- {x-version-update;com.azure:azure-core-tracing-opentelemetry;current} -->
=======
      <version>1.0.0-beta.26</version> <!-- {x-version-update;com.azure:azure-core-tracing-opentelemetry;current} -->
>>>>>>> 8d609db9
    </dependency>
    <dependency>
      <groupId>com.azure</groupId>
      <artifactId>azure-cosmos</artifactId>
<<<<<<< HEAD
      <version>4.30.0-beta.1</version> <!-- {x-version-update;com.azure:azure-cosmos;current} -->
=======
      <version>4.31.0-beta.1</version> <!-- {x-version-update;com.azure:azure-cosmos;current} -->
>>>>>>> 8d609db9
    </dependency>
    <dependency>
      <groupId>com.azure</groupId>
      <artifactId>azure-cosmos-encryption</artifactId>
<<<<<<< HEAD
      <version>1.2.0-beta.1</version> <!-- {x-version-update;com.azure:azure-cosmos-encryption;current} -->
=======
      <version>1.2.1</version> <!-- {x-version-update;com.azure:azure-cosmos-encryption;current} -->
>>>>>>> 8d609db9
    </dependency>
    <dependency>
      <groupId>com.azure</groupId>
      <artifactId>azure-data-appconfiguration</artifactId>
      <version>1.4.0-beta.1</version> <!-- {x-version-update;com.azure:azure-data-appconfiguration;current} -->
    </dependency>
    <dependency>
      <groupId>com.azure</groupId>
      <artifactId>azure-data-schemaregistry</artifactId>
      <version>1.3.0-beta.1</version> <!-- {x-version-update;com.azure:azure-data-schemaregistry;current} -->
    </dependency>
    <dependency>
      <groupId>com.azure</groupId>
      <artifactId>azure-data-schemaregistry-apacheavro</artifactId>
<<<<<<< HEAD
      <version>1.0.0-beta.12</version> <!-- {x-version-update;com.azure:azure-data-schemaregistry-apacheavro;current} -->
=======
      <version>1.1.0-beta.1</version> <!-- {x-version-update;com.azure:azure-data-schemaregistry-apacheavro;current} -->
>>>>>>> 8d609db9
    </dependency>
    <dependency>
      <groupId>com.azure</groupId>
      <artifactId>azure-data-tables</artifactId>
      <version>12.4.0-beta.1</version> <!-- {x-version-update;com.azure:azure-data-tables;current} -->
    </dependency>
    <dependency>
      <groupId>com.azure</groupId>
      <artifactId>azure-identity</artifactId>
      <version>1.6.0-beta.1</version> <!-- {x-version-update;com.azure:azure-identity;current} -->
    </dependency>
    <dependency>
      <groupId>com.azure</groupId>
      <artifactId>azure-iot-deviceupdate</artifactId>
      <version>1.0.0-beta.3</version> <!-- {x-version-update;com.azure:azure-iot-deviceupdate;current} -->
    </dependency>
    <dependency>
      <groupId>com.azure</groupId>
      <artifactId>azure-messaging-eventgrid</artifactId>
      <version>4.12.0-beta.1</version> <!-- {x-version-update;com.azure:azure-messaging-eventgrid;current} -->
    </dependency>
    <dependency>
      <groupId>com.azure</groupId>
      <artifactId>azure-messaging-eventgrid-cloudnative-cloudevents</artifactId>
      <version>1.0.0-beta.2</version> <!-- {x-version-update;com.azure:azure-messaging-eventgrid-cloudnative-cloudevents;current} -->
    </dependency>
    <dependency>
      <groupId>com.azure</groupId>
      <artifactId>azure-messaging-eventhubs</artifactId>
      <version>5.13.0-beta.1</version> <!-- {x-version-update;com.azure:azure-messaging-eventhubs;current} -->
    </dependency>
    <dependency>
      <groupId>com.azure</groupId>
      <artifactId>azure-messaging-eventhubs-checkpointstore-blob</artifactId>
      <version>1.13.0-beta.1</version> <!-- {x-version-update;com.azure:azure-messaging-eventhubs-checkpointstore-blob;current} -->
    </dependency>
    <dependency>
      <groupId>com.azure</groupId>
      <artifactId>azure-messaging-servicebus</artifactId>
<<<<<<< HEAD
      <version>7.9.0-beta.1</version> <!-- {x-version-update;com.azure:azure-messaging-servicebus;current} -->
=======
      <version>7.10.0-beta.1</version> <!-- {x-version-update;com.azure:azure-messaging-servicebus;current} -->
>>>>>>> 8d609db9
    </dependency>
    <dependency>
      <groupId>com.azure</groupId>
      <artifactId>azure-messaging-webpubsub</artifactId>
      <version>1.2.0-beta.1</version> <!-- {x-version-update;com.azure:azure-messaging-webpubsub;current} -->
    </dependency>
    <dependency>
      <groupId>com.azure</groupId>
      <artifactId>azure-monitor-opentelemetry-exporter</artifactId>
      <version>1.0.0-beta.6</version> <!-- {x-version-update;com.azure:azure-monitor-opentelemetry-exporter;current} -->
    </dependency>
    <dependency>
      <groupId>com.azure</groupId>
      <artifactId>azure-monitor-query</artifactId>
      <version>1.0.7</version> <!-- {x-version-update;com.azure:azure-monitor-query;current} -->
    </dependency>
    <dependency>
      <groupId>com.azure</groupId>
      <artifactId>azure-search-documents</artifactId>
<<<<<<< HEAD
      <version>11.5.0-beta.10</version> <!-- {x-version-update;com.azure:azure-search-documents;current} -->
=======
      <version>11.5.0-beta.11</version> <!-- {x-version-update;com.azure:azure-search-documents;current} -->
>>>>>>> 8d609db9
    </dependency>
    <dependency>
      <groupId>com.azure</groupId>
      <artifactId>azure-security-keyvault-administration</artifactId>
      <version>4.2.0-beta.1</version> <!-- {x-version-update;com.azure:azure-security-keyvault-administration;current} -->
    </dependency>
    <dependency>
      <groupId>com.azure</groupId>
      <artifactId>azure-security-keyvault-certificates</artifactId>
      <version>4.4.0-beta.1</version> <!-- {x-version-update;com.azure:azure-security-keyvault-certificates;current} -->
    </dependency>
    <dependency>
      <groupId>com.azure</groupId>
      <artifactId>azure-security-keyvault-jca</artifactId>
      <version>2.8.0-beta.1</version> <!-- {x-version-update;com.azure:azure-security-keyvault-jca;current} -->
    </dependency>
    <dependency>
      <groupId>com.azure</groupId>
      <artifactId>azure-security-keyvault-keys</artifactId>
      <version>4.5.0-beta.1</version> <!-- {x-version-update;com.azure:azure-security-keyvault-keys;current} -->
    </dependency>
    <dependency>
      <groupId>com.azure</groupId>
      <artifactId>azure-security-keyvault-secrets</artifactId>
      <version>4.5.0-beta.1</version> <!-- {x-version-update;com.azure:azure-security-keyvault-secrets;current} -->
    </dependency>
    <dependency>
      <groupId>com.azure</groupId>
      <artifactId>azure-storage-common</artifactId>
<<<<<<< HEAD
      <version>12.16.0-beta.2</version> <!-- {x-version-update;com.azure:azure-storage-common;current} -->
=======
      <version>12.17.0-beta.1</version> <!-- {x-version-update;com.azure:azure-storage-common;current} -->
>>>>>>> 8d609db9
    </dependency>
    <dependency>
      <groupId>com.azure</groupId>
      <artifactId>azure-storage-blob</artifactId>
<<<<<<< HEAD
      <version>12.17.0-beta.2</version> <!-- {x-version-update;com.azure:azure-storage-blob;current} -->
=======
      <version>12.18.0-beta.1</version> <!-- {x-version-update;com.azure:azure-storage-blob;current} -->
>>>>>>> 8d609db9
    </dependency>
    <dependency>
      <groupId>com.azure</groupId>
      <artifactId>azure-storage-blob-batch</artifactId>
<<<<<<< HEAD
      <version>12.13.0-beta.2</version> <!-- {x-version-update;com.azure:azure-storage-blob-batch;current} -->
=======
      <version>12.14.0-beta.1</version> <!-- {x-version-update;com.azure:azure-storage-blob-batch;current} -->
>>>>>>> 8d609db9
    </dependency>
    <dependency>
      <groupId>com.azure</groupId>
      <artifactId>azure-storage-blob-changefeed</artifactId>
      <version>12.0.0-beta.19</version> <!-- {x-version-update;com.azure:azure-storage-blob-changefeed;current} -->
    </dependency>
    <dependency>
      <groupId>com.azure</groupId>
      <artifactId>azure-storage-blob-cryptography</artifactId>
<<<<<<< HEAD
      <version>12.16.0-beta.2</version> <!-- {x-version-update;com.azure:azure-storage-blob-cryptography;current} -->
=======
      <version>12.17.0-beta.1</version> <!-- {x-version-update;com.azure:azure-storage-blob-cryptography;current} -->
>>>>>>> 8d609db9
    </dependency>
    <dependency>
      <groupId>com.azure</groupId>
      <artifactId>azure-storage-blob-nio</artifactId>
      <version>12.0.0-beta.20</version> <!-- {x-version-update;com.azure:azure-storage-blob-nio;current} -->
    </dependency>
    <dependency>
      <groupId>com.azure</groupId>
      <artifactId>azure-storage-file-share</artifactId>
<<<<<<< HEAD
      <version>12.13.0-beta.2</version> <!-- {x-version-update;com.azure:azure-storage-file-share;current} -->
=======
      <version>12.14.0-beta.1</version> <!-- {x-version-update;com.azure:azure-storage-file-share;current} -->
>>>>>>> 8d609db9
    </dependency>
    <dependency>
      <groupId>com.azure</groupId>
      <artifactId>azure-storage-file-datalake</artifactId>
<<<<<<< HEAD
      <version>12.10.0-beta.2</version> <!-- {x-version-update;com.azure:azure-storage-file-datalake;current} -->
=======
      <version>12.11.0-beta.1</version> <!-- {x-version-update;com.azure:azure-storage-file-datalake;current} -->
>>>>>>> 8d609db9
    </dependency>
    <dependency>
      <groupId>com.azure</groupId>
      <artifactId>azure-storage-internal-avro</artifactId>
<<<<<<< HEAD
      <version>12.3.0-beta.2</version> <!-- {x-version-update;com.azure:azure-storage-internal-avro;current} -->
=======
      <version>12.4.0-beta.1</version> <!-- {x-version-update;com.azure:azure-storage-internal-avro;current} -->
>>>>>>> 8d609db9
    </dependency>
    <dependency>
      <groupId>com.azure</groupId>
      <artifactId>azure-storage-queue</artifactId>
<<<<<<< HEAD
      <version>12.13.0-beta.2</version> <!-- {x-version-update;com.azure:azure-storage-queue;current} -->
=======
      <version>12.14.0-beta.1</version> <!-- {x-version-update;com.azure:azure-storage-queue;current} -->
>>>>>>> 8d609db9
    </dependency>
    <dependency>
      <groupId>com.azure</groupId>
      <artifactId>azure-sdk-template</artifactId>
      <version>1.2.2-beta.1</version> <!-- {x-version-update;com.azure:azure-sdk-template;current} -->
    </dependency>
    <dependency>
      <groupId>com.azure</groupId>
      <artifactId>azure-sdk-template-two</artifactId>
      <version>1.0.0-beta.1</version> <!-- {x-version-update;com.azure:azure-sdk-template-two;current} -->
    </dependency>
    <dependency>
      <groupId>com.azure</groupId>
      <artifactId>azure-sdk-template-three</artifactId>
      <version>1.0.0-beta.1</version> <!-- {x-version-update;com.azure:azure-sdk-template-three;current} -->
    </dependency>
    <dependency>
      <groupId>com.azure.resourcemanager</groupId>
      <artifactId>azure-resourcemanager</artifactId>
<<<<<<< HEAD
      <version>2.15.0-beta.1</version> <!-- {x-version-update;com.azure.resourcemanager:azure-resourcemanager;current} -->
=======
      <version>2.16.0-beta.1</version> <!-- {x-version-update;com.azure.resourcemanager:azure-resourcemanager;current} -->
>>>>>>> 8d609db9
    </dependency>
    <dependency>
      <groupId>com.azure.resourcemanager</groupId>
      <artifactId>azure-resourcemanager-appplatform</artifactId>
<<<<<<< HEAD
      <version>2.15.0-beta.1</version> <!-- {x-version-update;com.azure.resourcemanager:azure-resourcemanager-appplatform;current} -->
=======
      <version>2.16.0-beta.1</version> <!-- {x-version-update;com.azure.resourcemanager:azure-resourcemanager-appplatform;current} -->
>>>>>>> 8d609db9
    </dependency>
    <dependency>
      <groupId>com.azure.resourcemanager</groupId>
      <artifactId>azure-resourcemanager-appservice</artifactId>
<<<<<<< HEAD
      <version>2.15.0-beta.1</version> <!-- {x-version-update;com.azure.resourcemanager:azure-resourcemanager-appservice;current} -->
=======
      <version>2.16.0-beta.1</version> <!-- {x-version-update;com.azure.resourcemanager:azure-resourcemanager-appservice;current} -->
>>>>>>> 8d609db9
    </dependency>
    <dependency>
      <groupId>com.azure.resourcemanager</groupId>
      <artifactId>azure-resourcemanager-authorization</artifactId>
<<<<<<< HEAD
      <version>2.15.0-beta.1</version> <!-- {x-version-update;com.azure.resourcemanager:azure-resourcemanager-authorization;current} -->
=======
      <version>2.16.0-beta.1</version> <!-- {x-version-update;com.azure.resourcemanager:azure-resourcemanager-authorization;current} -->
>>>>>>> 8d609db9
    </dependency>
    <dependency>
      <groupId>com.azure.resourcemanager</groupId>
      <artifactId>azure-resourcemanager-compute</artifactId>
<<<<<<< HEAD
      <version>2.15.0-beta.1</version> <!-- {x-version-update;com.azure.resourcemanager:azure-resourcemanager-compute;current} -->
=======
      <version>2.16.0-beta.1</version> <!-- {x-version-update;com.azure.resourcemanager:azure-resourcemanager-compute;current} -->
>>>>>>> 8d609db9
    </dependency>
    <dependency>
      <groupId>com.azure.resourcemanager</groupId>
      <artifactId>azure-resourcemanager-containerinstance</artifactId>
<<<<<<< HEAD
      <version>2.15.0-beta.1</version> <!-- {x-version-update;com.azure.resourcemanager:azure-resourcemanager-containerinstance;current} -->
=======
      <version>2.16.0-beta.1</version> <!-- {x-version-update;com.azure.resourcemanager:azure-resourcemanager-containerinstance;current} -->
>>>>>>> 8d609db9
    </dependency>
    <dependency>
      <groupId>com.azure.resourcemanager</groupId>
      <artifactId>azure-resourcemanager-containerregistry</artifactId>
<<<<<<< HEAD
      <version>2.15.0-beta.1</version> <!-- {x-version-update;com.azure.resourcemanager:azure-resourcemanager-containerregistry;current} -->
=======
      <version>2.16.0-beta.1</version> <!-- {x-version-update;com.azure.resourcemanager:azure-resourcemanager-containerregistry;current} -->
>>>>>>> 8d609db9
    </dependency>
    <dependency>
      <groupId>com.azure.resourcemanager</groupId>
      <artifactId>azure-resourcemanager-containerservice</artifactId>
<<<<<<< HEAD
      <version>2.15.0-beta.1</version> <!-- {x-version-update;com.azure.resourcemanager:azure-resourcemanager-containerservice;current} -->
=======
      <version>2.16.0-beta.1</version> <!-- {x-version-update;com.azure.resourcemanager:azure-resourcemanager-containerservice;current} -->
>>>>>>> 8d609db9
    </dependency>
    <dependency>
      <groupId>com.azure.resourcemanager</groupId>
      <artifactId>azure-resourcemanager-cosmos</artifactId>
<<<<<<< HEAD
      <version>2.15.0-beta.1</version> <!-- {x-version-update;com.azure.resourcemanager:azure-resourcemanager-cosmos;current} -->
=======
      <version>2.16.0-beta.1</version> <!-- {x-version-update;com.azure.resourcemanager:azure-resourcemanager-cosmos;current} -->
>>>>>>> 8d609db9
    </dependency>
    <dependency>
      <groupId>com.azure.resourcemanager</groupId>
      <artifactId>azure-resourcemanager-dns</artifactId>
<<<<<<< HEAD
      <version>2.15.0-beta.1</version> <!-- {x-version-update;com.azure.resourcemanager:azure-resourcemanager-dns;current} -->
=======
      <version>2.16.0-beta.1</version> <!-- {x-version-update;com.azure.resourcemanager:azure-resourcemanager-dns;current} -->
>>>>>>> 8d609db9
    </dependency>
    <dependency>
      <groupId>com.azure.resourcemanager</groupId>
      <artifactId>azure-resourcemanager-keyvault</artifactId>
<<<<<<< HEAD
      <version>2.15.0-beta.1</version> <!-- {x-version-update;com.azure.resourcemanager:azure-resourcemanager-keyvault;current} -->
=======
      <version>2.16.0-beta.1</version> <!-- {x-version-update;com.azure.resourcemanager:azure-resourcemanager-keyvault;current} -->
>>>>>>> 8d609db9
    </dependency>
    <dependency>
      <groupId>com.azure.resourcemanager</groupId>
      <artifactId>azure-resourcemanager-monitor</artifactId>
<<<<<<< HEAD
      <version>2.15.0-beta.1</version> <!-- {x-version-update;com.azure.resourcemanager:azure-resourcemanager-monitor;current} -->
=======
      <version>2.16.0-beta.1</version> <!-- {x-version-update;com.azure.resourcemanager:azure-resourcemanager-monitor;current} -->
>>>>>>> 8d609db9
    </dependency>
    <dependency>
      <groupId>com.azure.resourcemanager</groupId>
      <artifactId>azure-resourcemanager-msi</artifactId>
<<<<<<< HEAD
      <version>2.15.0-beta.1</version> <!-- {x-version-update;com.azure.resourcemanager:azure-resourcemanager-msi;current} -->
=======
      <version>2.16.0-beta.1</version> <!-- {x-version-update;com.azure.resourcemanager:azure-resourcemanager-msi;current} -->
>>>>>>> 8d609db9
    </dependency>
    <dependency>
      <groupId>com.azure.resourcemanager</groupId>
      <artifactId>azure-resourcemanager-network</artifactId>
<<<<<<< HEAD
      <version>2.15.0-beta.1</version> <!-- {x-version-update;com.azure.resourcemanager:azure-resourcemanager-network;current} -->
=======
      <version>2.16.0-beta.1</version> <!-- {x-version-update;com.azure.resourcemanager:azure-resourcemanager-network;current} -->
>>>>>>> 8d609db9
    </dependency>
    <dependency>
      <groupId>com.azure.resourcemanager</groupId>
      <artifactId>azure-resourcemanager-resources</artifactId>
<<<<<<< HEAD
      <version>2.15.0-beta.1</version> <!-- {x-version-update;com.azure.resourcemanager:azure-resourcemanager-resources;current} -->
=======
      <version>2.16.0-beta.1</version> <!-- {x-version-update;com.azure.resourcemanager:azure-resourcemanager-resources;current} -->
>>>>>>> 8d609db9
    </dependency>
    <dependency>
      <groupId>com.azure.resourcemanager</groupId>
      <artifactId>azure-resourcemanager-sql</artifactId>
<<<<<<< HEAD
      <version>2.15.0-beta.1</version> <!-- {x-version-update;com.azure.resourcemanager:azure-resourcemanager-sql;current} -->
=======
      <version>2.16.0-beta.1</version> <!-- {x-version-update;com.azure.resourcemanager:azure-resourcemanager-sql;current} -->
>>>>>>> 8d609db9
    </dependency>
    <dependency>
      <groupId>com.azure.resourcemanager</groupId>
      <artifactId>azure-resourcemanager-storage</artifactId>
<<<<<<< HEAD
      <version>2.15.0-beta.1</version> <!-- {x-version-update;com.azure.resourcemanager:azure-resourcemanager-storage;current} -->
=======
      <version>2.16.0-beta.1</version> <!-- {x-version-update;com.azure.resourcemanager:azure-resourcemanager-storage;current} -->
>>>>>>> 8d609db9
    </dependency>

    <dependency>
      <groupId>com.azure.spring</groupId>
      <artifactId>spring-cloud-azure-core</artifactId>
      <version>4.3.0-beta.1</version> <!-- {x-version-update;com.azure.spring:spring-cloud-azure-core;current} -->
    </dependency>
    <dependency>
      <groupId>com.azure.spring</groupId>
      <artifactId>spring-cloud-azure-resourcemanager</artifactId>
      <version>4.3.0-beta.1</version> <!-- {x-version-update;com.azure.spring:spring-cloud-azure-resourcemanager;current} -->
    </dependency>
    <dependency>
      <groupId>com.azure.spring</groupId>
      <artifactId>spring-messaging-azure</artifactId>
      <version>4.3.0-beta.1</version> <!-- {x-version-update;com.azure.spring:spring-messaging-azure;current} -->
    </dependency>
    <dependency>
      <groupId>com.azure.spring</groupId>
      <artifactId>spring-messaging-azure-eventhubs</artifactId>
      <version>4.3.0-beta.1</version> <!-- {x-version-update;com.azure.spring:spring-messaging-azure-eventhubs;current} -->
    </dependency>
    <dependency>
      <groupId>com.azure.spring</groupId>
      <artifactId>spring-messaging-azure-servicebus</artifactId>
      <version>4.3.0-beta.1</version> <!-- {x-version-update;com.azure.spring:spring-messaging-azure-servicebus;current} -->
    </dependency>
    <dependency>
      <groupId>com.azure.spring</groupId>
      <artifactId>spring-messaging-azure-storage-queue</artifactId>
      <version>4.3.0-beta.1</version> <!-- {x-version-update;com.azure.spring:spring-messaging-azure-storage-queue;current} -->
    </dependency>
    <dependency>
      <groupId>com.azure.spring</groupId>
      <artifactId>spring-integration-azure-core</artifactId>
      <version>4.3.0-beta.1</version> <!-- {x-version-update;com.azure.spring:spring-integration-azure-core;current} -->
    </dependency>
    <dependency>
      <groupId>com.azure.spring</groupId>
      <artifactId>spring-integration-azure-eventhubs</artifactId>
      <version>4.3.0-beta.1</version> <!-- {x-version-update;com.azure.spring:spring-integration-azure-eventhubs;current} -->
    </dependency>
    <dependency>
      <groupId>com.azure.spring</groupId>
      <artifactId>spring-integration-azure-servicebus</artifactId>
      <version>4.3.0-beta.1</version> <!-- {x-version-update;com.azure.spring:spring-integration-azure-servicebus;current} -->
    </dependency>
    <dependency>
      <groupId>com.azure.spring</groupId>
      <artifactId>spring-integration-azure-storage-queue</artifactId>
      <version>4.3.0-beta.1</version> <!-- {x-version-update;com.azure.spring:spring-integration-azure-storage-queue;current} -->
    </dependency>
    <dependency>
      <groupId>com.azure.spring</groupId>
      <artifactId>spring-cloud-azure-autoconfigure</artifactId>
      <version>4.3.0-beta.1</version> <!-- {x-version-update;com.azure.spring:spring-cloud-azure-autoconfigure;current} -->
    </dependency>
    <dependency>
      <groupId>com.azure.spring</groupId>
      <artifactId>spring-cloud-azure-starter</artifactId>
      <version>4.3.0-beta.1</version> <!-- {x-version-update;com.azure.spring:spring-cloud-azure-starter;current} -->
    </dependency>
    <dependency>
      <groupId>com.azure.spring</groupId>
      <artifactId>spring-cloud-azure-starter-keyvault-certificates</artifactId>
<<<<<<< HEAD
      <version>4.1.0-beta.1</version> <!-- {x-version-update;com.azure.spring:spring-cloud-azure-starter-keyvault-certificates;current} -->
=======
      <version>4.3.0-beta.1</version> <!-- {x-version-update;com.azure.spring:spring-cloud-azure-starter-keyvault-certificates;current} -->
>>>>>>> 8d609db9
    </dependency>
    <dependency>
      <groupId>com.azure.spring</groupId>
      <artifactId>spring-cloud-azure-starter-keyvault-secrets</artifactId>
      <version>4.3.0-beta.1</version> <!-- {x-version-update;com.azure.spring:spring-cloud-azure-starter-keyvault-secrets;current} -->
    </dependency>
    <dependency>
      <groupId>com.azure.spring</groupId>
      <artifactId>spring-cloud-azure-starter-servicebus-jms</artifactId>
      <version>4.3.0-beta.1</version> <!-- {x-version-update;com.azure.spring:spring-cloud-azure-starter-servicebus-jms;current} -->
    </dependency>
    <dependency>
      <groupId>com.azure.spring</groupId>
      <artifactId>spring-cloud-azure-starter-appconfiguration</artifactId>
      <version>4.3.0-beta.1</version> <!-- {x-version-update;com.azure.spring:spring-cloud-azure-starter-appconfiguration;current} -->
    </dependency>
    <dependency>
      <groupId>com.azure.spring</groupId>
      <artifactId>spring-cloud-azure-starter-cosmos</artifactId>
      <version>4.3.0-beta.1</version> <!-- {x-version-update;com.azure.spring:spring-cloud-azure-starter-cosmos;current} -->
    </dependency>
    <dependency>
      <groupId>com.azure.spring</groupId>
      <artifactId>spring-cloud-azure-starter-data-cosmos</artifactId>
      <version>4.3.0-beta.1</version> <!-- {x-version-update;com.azure.spring:spring-cloud-azure-starter-data-cosmos;current} -->
    </dependency>
    <dependency>
      <groupId>com.azure.spring</groupId>
      <artifactId>spring-cloud-azure-starter-storage</artifactId>
      <version>4.3.0-beta.1</version> <!-- {x-version-update;com.azure.spring:spring-cloud-azure-starter-storage;current} -->
    </dependency>
    <dependency>
      <groupId>com.azure.spring</groupId>
      <artifactId>spring-cloud-azure-starter-storage-blob</artifactId>
      <version>4.3.0-beta.1</version> <!-- {x-version-update;com.azure.spring:spring-cloud-azure-starter-storage-blob;current} -->
    </dependency>
    <dependency>
      <groupId>com.azure.spring</groupId>
      <artifactId>spring-cloud-azure-starter-storage-file-share</artifactId>
      <version>4.3.0-beta.1</version> <!-- {x-version-update;com.azure.spring:spring-cloud-azure-starter-storage-file-share;current} -->
    </dependency>
    <dependency>
      <groupId>com.azure.spring</groupId>
      <artifactId>spring-cloud-azure-starter-storage-queue</artifactId>
      <version>4.3.0-beta.1</version> <!-- {x-version-update;com.azure.spring:spring-cloud-azure-starter-storage-queue;current} -->
    </dependency>
    <dependency>
      <groupId>com.azure.spring</groupId>
      <artifactId>spring-cloud-azure-starter-eventhubs</artifactId>
      <version>4.3.0-beta.1</version> <!-- {x-version-update;com.azure.spring:spring-cloud-azure-starter-eventhubs;current} -->
    </dependency>
    <dependency>
      <groupId>com.azure.spring</groupId>
      <artifactId>spring-cloud-azure-starter-servicebus</artifactId>
      <version>4.3.0-beta.1</version> <!-- {x-version-update;com.azure.spring:spring-cloud-azure-starter-servicebus;current} -->
    </dependency>
    <dependency>
      <groupId>com.azure.spring</groupId>
      <artifactId>spring-cloud-azure-starter-integration-eventhubs</artifactId>
      <version>4.3.0-beta.1</version> <!-- {x-version-update;com.azure.spring:spring-cloud-azure-starter-integration-eventhubs;current} -->
    </dependency>
    <dependency>
      <groupId>com.azure.spring</groupId>
      <artifactId>spring-cloud-azure-starter-integration-servicebus</artifactId>
      <version>4.3.0-beta.1</version> <!-- {x-version-update;com.azure.spring:spring-cloud-azure-starter-integration-servicebus;current} -->
    </dependency>
    <dependency>
      <groupId>com.azure.spring</groupId>
      <artifactId>spring-cloud-azure-starter-integration-storage-queue</artifactId>
      <version>4.3.0-beta.1</version> <!-- {x-version-update;com.azure.spring:spring-cloud-azure-starter-integration-storage-queue;current} -->
    </dependency>
    <dependency>
      <groupId>com.azure.spring</groupId>
      <artifactId>spring-cloud-azure-stream-binder-servicebus-core</artifactId>
      <version>4.3.0-beta.1</version> <!-- {x-version-update;com.azure.spring:spring-cloud-azure-stream-binder-servicebus-core;current} -->
    </dependency>
    <dependency>
      <groupId>com.azure.spring</groupId>
      <artifactId>spring-cloud-azure-stream-binder-servicebus</artifactId>
      <version>4.3.0-beta.1</version> <!-- {x-version-update;com.azure.spring:spring-cloud-azure-stream-binder-servicebus;current} -->
    </dependency>
    <dependency>
      <groupId>com.azure.spring</groupId>
      <artifactId>spring-cloud-azure-starter-stream-servicebus</artifactId>
      <version>4.3.0-beta.1</version> <!-- {x-version-update;com.azure.spring:spring-cloud-azure-starter-stream-servicebus;current} -->
    </dependency>
    <dependency>
      <groupId>com.azure.spring</groupId>
      <artifactId>spring-cloud-azure-stream-binder-eventhubs</artifactId>
      <version>4.3.0-beta.1</version> <!-- {x-version-update;com.azure.spring:spring-cloud-azure-stream-binder-eventhubs;current} -->
    </dependency>
    <dependency>
      <groupId>com.azure.spring</groupId>
      <artifactId>spring-cloud-azure-starter-stream-eventhubs</artifactId>
      <version>4.3.0-beta.1</version> <!-- {x-version-update;com.azure.spring:spring-cloud-azure-starter-stream-eventhubs;current} -->
    </dependency>
    <dependency>
      <groupId>com.azure.spring</groupId>
      <artifactId>spring-cloud-azure-stream-binder-eventhubs-core</artifactId>
      <version>4.3.0-beta.1</version> <!-- {x-version-update;com.azure.spring:spring-cloud-azure-stream-binder-eventhubs-core;current} -->
    </dependency>
    <dependency>
      <groupId>com.azure</groupId>
      <artifactId>azure-spring-data-cosmos</artifactId>
<<<<<<< HEAD
      <version>3.21.0-beta.1</version> <!-- {x-version-update;com.azure:azure-spring-data-cosmos;current} -->
=======
      <version>3.22.0-beta.1</version> <!-- {x-version-update;com.azure:azure-spring-data-cosmos;current} -->
>>>>>>> 8d609db9
    </dependency>
	  <dependency>
      <groupId>com.azure</groupId>
      <artifactId>azure-digitaltwins-core</artifactId>
      <version>1.3.0-beta.1</version> <!-- {x-version-update;com.azure:azure-digitaltwins-core;current} -->
    </dependency>
    <dependency>
      <groupId>com.azure</groupId>
      <artifactId>azure-mixedreality-authentication</artifactId>
      <version>1.3.0-beta.1</version> <!-- {x-version-update;com.azure:azure-mixedreality-authentication;current} -->
    </dependency>
    <dependency>
      <groupId>com.azure</groupId>
      <artifactId>azure-mixedreality-remoterendering</artifactId>
      <version>1.2.0-beta.1</version> <!-- {x-version-update;com.azure:azure-mixedreality-remoterendering;current} -->
    </dependency>
  </dependencies>
  <build>
    <plugins>
      <plugin>
        <groupId>org.apache.maven.plugins</groupId>
        <artifactId>maven-enforcer-plugin</artifactId>
        <version>3.0.0-M3</version> <!-- {x-version-update;org.apache.maven.plugins:maven-enforcer-plugin;external_dependency} -->
        <configuration>
          <rules>
            <bannedDependencies>
              <includes>
                <!-- Track 2 library with a non-standard groupId -->
                <include>com.azure:azure-monitor-opentelemetry-exporter:[1.0.0-beta.6]</include> <!-- {x-include-update;com.azure:azure-monitor-opentelemetry-exporter;current} -->
              </includes>
            </bannedDependencies>
          </rules>
        </configuration>
      </plugin>

      <plugin>
        <groupId>org.jacoco</groupId>
        <artifactId>jacoco-maven-plugin</artifactId>
        <version>0.8.8</version> <!-- {x-version-update;org.jacoco:jacoco-maven-plugin;external_dependency} -->
        <executions>
          <execution>
            <id>report-aggregate</id>
            <phase>verify</phase>
            <goals>
              <goal>report-aggregate</goal>
            </goals>
            <configuration>
              <outputDirectory>${project.reporting.outputDirectory}/test-coverage</outputDirectory>
              <excludes>
                <exclude>**/com/azure/cosmos/implementation/apachecommons/**/*</exclude>
                <exclude>**/com/azure/cosmos/implementation/guava25/**/*</exclude>
                <exclude>**/com/azure/cosmos/implementation/guava27/**/*</exclude>
                <exclude>**/com/azure/cosmos/encryption/implementation/mdesrc/**/*</exclude>
              </excludes>
            </configuration>
          </execution>
        </executions>
      </plugin>
    </plugins>
  </build>
</project><|MERGE_RESOLUTION|>--- conflicted
+++ resolved
@@ -58,11 +58,7 @@
     <dependency>
       <groupId>com.azure</groupId>
       <artifactId>azure-ai-textanalytics</artifactId>
-<<<<<<< HEAD
-      <version>5.1.9</version> <!-- {x-version-update;com.azure:azure-ai-textanalytics;current} -->
-=======
       <version>5.2.0-beta.4</version> <!-- {x-version-update;com.azure:azure-ai-textanalytics;current} -->
->>>>>>> 8d609db9
     </dependency>
     <dependency>
     <groupId>com.azure</groupId>
@@ -92,11 +88,7 @@
       <dependency>
       <groupId>com.azure</groupId>
       <artifactId>azure-communication-phonenumbers</artifactId>
-<<<<<<< HEAD
-      <version>1.1.0-beta.5</version> <!-- {x-version-update;com.azure:azure-communication-phonenumbers;current} -->
-=======
       <version>1.1.0-beta.6</version> <!-- {x-version-update;com.azure:azure-communication-phonenumbers;current} -->
->>>>>>> 8d609db9
     </dependency>
     <dependency>
       <groupId>com.azure</groupId>
@@ -126,11 +118,7 @@
     <dependency>
       <groupId>com.azure</groupId>
       <artifactId>azure-core</artifactId>
-<<<<<<< HEAD
-      <version>1.29.0-beta.1</version> <!-- {x-version-update;com.azure:azure-core;current} -->
-=======
       <version>1.30.0-beta.1</version> <!-- {x-version-update;com.azure:azure-core;current} -->
->>>>>>> 8d609db9
     </dependency>
     <dependency>
       <groupId>com.azure</groupId>
@@ -145,11 +133,7 @@
     <dependency>
       <groupId>com.azure</groupId>
       <artifactId>azure-core-experimental</artifactId>
-<<<<<<< HEAD
-      <version>1.0.0-beta.28</version> <!-- {x-version-update;com.azure:azure-core-experimental;current} -->
-=======
       <version>1.0.0-beta.30</version> <!-- {x-version-update;com.azure:azure-core-experimental;current} -->
->>>>>>> 8d609db9
     </dependency>
     <dependency>
       <groupId>com.azure</groupId>
@@ -164,11 +148,7 @@
     <dependency>
       <groupId>com.azure</groupId>
       <artifactId>azure-core-http-okhttp</artifactId>
-<<<<<<< HEAD
-      <version>1.10.0-beta.1</version> <!-- {x-version-update;com.azure:azure-core-http-okhttp;current} -->
-=======
       <version>1.11.0-beta.1</version> <!-- {x-version-update;com.azure:azure-core-http-okhttp;current} -->
->>>>>>> 8d609db9
     </dependency>
     <dependency>
       <groupId>com.azure</groupId>
@@ -178,11 +158,7 @@
     <dependency>
       <groupId>com.azure</groupId>
       <artifactId>azure-core-serializer-avro-apache</artifactId>
-<<<<<<< HEAD
-      <version>1.0.0-beta.24</version> <!-- {x-version-update;com.azure:azure-core-serializer-avro-apache;current} -->
-=======
       <version>1.0.0-beta.26</version> <!-- {x-version-update;com.azure:azure-core-serializer-avro-apache;current} -->
->>>>>>> 8d609db9
     </dependency>
     <dependency>
       <groupId>com.azure</groupId>
@@ -197,29 +173,17 @@
     <dependency>
       <groupId>com.azure</groupId>
       <artifactId>azure-core-tracing-opentelemetry</artifactId>
-<<<<<<< HEAD
-      <version>1.0.0-beta.24</version> <!-- {x-version-update;com.azure:azure-core-tracing-opentelemetry;current} -->
-=======
       <version>1.0.0-beta.26</version> <!-- {x-version-update;com.azure:azure-core-tracing-opentelemetry;current} -->
->>>>>>> 8d609db9
     </dependency>
     <dependency>
       <groupId>com.azure</groupId>
       <artifactId>azure-cosmos</artifactId>
-<<<<<<< HEAD
-      <version>4.30.0-beta.1</version> <!-- {x-version-update;com.azure:azure-cosmos;current} -->
-=======
       <version>4.31.0-beta.1</version> <!-- {x-version-update;com.azure:azure-cosmos;current} -->
->>>>>>> 8d609db9
     </dependency>
     <dependency>
       <groupId>com.azure</groupId>
       <artifactId>azure-cosmos-encryption</artifactId>
-<<<<<<< HEAD
-      <version>1.2.0-beta.1</version> <!-- {x-version-update;com.azure:azure-cosmos-encryption;current} -->
-=======
       <version>1.2.1</version> <!-- {x-version-update;com.azure:azure-cosmos-encryption;current} -->
->>>>>>> 8d609db9
     </dependency>
     <dependency>
       <groupId>com.azure</groupId>
@@ -234,11 +198,7 @@
     <dependency>
       <groupId>com.azure</groupId>
       <artifactId>azure-data-schemaregistry-apacheavro</artifactId>
-<<<<<<< HEAD
-      <version>1.0.0-beta.12</version> <!-- {x-version-update;com.azure:azure-data-schemaregistry-apacheavro;current} -->
-=======
       <version>1.1.0-beta.1</version> <!-- {x-version-update;com.azure:azure-data-schemaregistry-apacheavro;current} -->
->>>>>>> 8d609db9
     </dependency>
     <dependency>
       <groupId>com.azure</groupId>
@@ -278,11 +238,7 @@
     <dependency>
       <groupId>com.azure</groupId>
       <artifactId>azure-messaging-servicebus</artifactId>
-<<<<<<< HEAD
-      <version>7.9.0-beta.1</version> <!-- {x-version-update;com.azure:azure-messaging-servicebus;current} -->
-=======
       <version>7.10.0-beta.1</version> <!-- {x-version-update;com.azure:azure-messaging-servicebus;current} -->
->>>>>>> 8d609db9
     </dependency>
     <dependency>
       <groupId>com.azure</groupId>
@@ -302,11 +258,7 @@
     <dependency>
       <groupId>com.azure</groupId>
       <artifactId>azure-search-documents</artifactId>
-<<<<<<< HEAD
-      <version>11.5.0-beta.10</version> <!-- {x-version-update;com.azure:azure-search-documents;current} -->
-=======
       <version>11.5.0-beta.11</version> <!-- {x-version-update;com.azure:azure-search-documents;current} -->
->>>>>>> 8d609db9
     </dependency>
     <dependency>
       <groupId>com.azure</groupId>
@@ -336,29 +288,17 @@
     <dependency>
       <groupId>com.azure</groupId>
       <artifactId>azure-storage-common</artifactId>
-<<<<<<< HEAD
-      <version>12.16.0-beta.2</version> <!-- {x-version-update;com.azure:azure-storage-common;current} -->
-=======
       <version>12.17.0-beta.1</version> <!-- {x-version-update;com.azure:azure-storage-common;current} -->
->>>>>>> 8d609db9
     </dependency>
     <dependency>
       <groupId>com.azure</groupId>
       <artifactId>azure-storage-blob</artifactId>
-<<<<<<< HEAD
-      <version>12.17.0-beta.2</version> <!-- {x-version-update;com.azure:azure-storage-blob;current} -->
-=======
       <version>12.18.0-beta.1</version> <!-- {x-version-update;com.azure:azure-storage-blob;current} -->
->>>>>>> 8d609db9
     </dependency>
     <dependency>
       <groupId>com.azure</groupId>
       <artifactId>azure-storage-blob-batch</artifactId>
-<<<<<<< HEAD
-      <version>12.13.0-beta.2</version> <!-- {x-version-update;com.azure:azure-storage-blob-batch;current} -->
-=======
       <version>12.14.0-beta.1</version> <!-- {x-version-update;com.azure:azure-storage-blob-batch;current} -->
->>>>>>> 8d609db9
     </dependency>
     <dependency>
       <groupId>com.azure</groupId>
@@ -368,11 +308,7 @@
     <dependency>
       <groupId>com.azure</groupId>
       <artifactId>azure-storage-blob-cryptography</artifactId>
-<<<<<<< HEAD
-      <version>12.16.0-beta.2</version> <!-- {x-version-update;com.azure:azure-storage-blob-cryptography;current} -->
-=======
       <version>12.17.0-beta.1</version> <!-- {x-version-update;com.azure:azure-storage-blob-cryptography;current} -->
->>>>>>> 8d609db9
     </dependency>
     <dependency>
       <groupId>com.azure</groupId>
@@ -382,38 +318,22 @@
     <dependency>
       <groupId>com.azure</groupId>
       <artifactId>azure-storage-file-share</artifactId>
-<<<<<<< HEAD
-      <version>12.13.0-beta.2</version> <!-- {x-version-update;com.azure:azure-storage-file-share;current} -->
-=======
       <version>12.14.0-beta.1</version> <!-- {x-version-update;com.azure:azure-storage-file-share;current} -->
->>>>>>> 8d609db9
     </dependency>
     <dependency>
       <groupId>com.azure</groupId>
       <artifactId>azure-storage-file-datalake</artifactId>
-<<<<<<< HEAD
-      <version>12.10.0-beta.2</version> <!-- {x-version-update;com.azure:azure-storage-file-datalake;current} -->
-=======
       <version>12.11.0-beta.1</version> <!-- {x-version-update;com.azure:azure-storage-file-datalake;current} -->
->>>>>>> 8d609db9
     </dependency>
     <dependency>
       <groupId>com.azure</groupId>
       <artifactId>azure-storage-internal-avro</artifactId>
-<<<<<<< HEAD
-      <version>12.3.0-beta.2</version> <!-- {x-version-update;com.azure:azure-storage-internal-avro;current} -->
-=======
       <version>12.4.0-beta.1</version> <!-- {x-version-update;com.azure:azure-storage-internal-avro;current} -->
->>>>>>> 8d609db9
     </dependency>
     <dependency>
       <groupId>com.azure</groupId>
       <artifactId>azure-storage-queue</artifactId>
-<<<<<<< HEAD
-      <version>12.13.0-beta.2</version> <!-- {x-version-update;com.azure:azure-storage-queue;current} -->
-=======
       <version>12.14.0-beta.1</version> <!-- {x-version-update;com.azure:azure-storage-queue;current} -->
->>>>>>> 8d609db9
     </dependency>
     <dependency>
       <groupId>com.azure</groupId>
@@ -433,155 +353,87 @@
     <dependency>
       <groupId>com.azure.resourcemanager</groupId>
       <artifactId>azure-resourcemanager</artifactId>
-<<<<<<< HEAD
-      <version>2.15.0-beta.1</version> <!-- {x-version-update;com.azure.resourcemanager:azure-resourcemanager;current} -->
-=======
       <version>2.16.0-beta.1</version> <!-- {x-version-update;com.azure.resourcemanager:azure-resourcemanager;current} -->
->>>>>>> 8d609db9
     </dependency>
     <dependency>
       <groupId>com.azure.resourcemanager</groupId>
       <artifactId>azure-resourcemanager-appplatform</artifactId>
-<<<<<<< HEAD
-      <version>2.15.0-beta.1</version> <!-- {x-version-update;com.azure.resourcemanager:azure-resourcemanager-appplatform;current} -->
-=======
       <version>2.16.0-beta.1</version> <!-- {x-version-update;com.azure.resourcemanager:azure-resourcemanager-appplatform;current} -->
->>>>>>> 8d609db9
     </dependency>
     <dependency>
       <groupId>com.azure.resourcemanager</groupId>
       <artifactId>azure-resourcemanager-appservice</artifactId>
-<<<<<<< HEAD
-      <version>2.15.0-beta.1</version> <!-- {x-version-update;com.azure.resourcemanager:azure-resourcemanager-appservice;current} -->
-=======
       <version>2.16.0-beta.1</version> <!-- {x-version-update;com.azure.resourcemanager:azure-resourcemanager-appservice;current} -->
->>>>>>> 8d609db9
     </dependency>
     <dependency>
       <groupId>com.azure.resourcemanager</groupId>
       <artifactId>azure-resourcemanager-authorization</artifactId>
-<<<<<<< HEAD
-      <version>2.15.0-beta.1</version> <!-- {x-version-update;com.azure.resourcemanager:azure-resourcemanager-authorization;current} -->
-=======
       <version>2.16.0-beta.1</version> <!-- {x-version-update;com.azure.resourcemanager:azure-resourcemanager-authorization;current} -->
->>>>>>> 8d609db9
     </dependency>
     <dependency>
       <groupId>com.azure.resourcemanager</groupId>
       <artifactId>azure-resourcemanager-compute</artifactId>
-<<<<<<< HEAD
-      <version>2.15.0-beta.1</version> <!-- {x-version-update;com.azure.resourcemanager:azure-resourcemanager-compute;current} -->
-=======
       <version>2.16.0-beta.1</version> <!-- {x-version-update;com.azure.resourcemanager:azure-resourcemanager-compute;current} -->
->>>>>>> 8d609db9
     </dependency>
     <dependency>
       <groupId>com.azure.resourcemanager</groupId>
       <artifactId>azure-resourcemanager-containerinstance</artifactId>
-<<<<<<< HEAD
-      <version>2.15.0-beta.1</version> <!-- {x-version-update;com.azure.resourcemanager:azure-resourcemanager-containerinstance;current} -->
-=======
       <version>2.16.0-beta.1</version> <!-- {x-version-update;com.azure.resourcemanager:azure-resourcemanager-containerinstance;current} -->
->>>>>>> 8d609db9
     </dependency>
     <dependency>
       <groupId>com.azure.resourcemanager</groupId>
       <artifactId>azure-resourcemanager-containerregistry</artifactId>
-<<<<<<< HEAD
-      <version>2.15.0-beta.1</version> <!-- {x-version-update;com.azure.resourcemanager:azure-resourcemanager-containerregistry;current} -->
-=======
       <version>2.16.0-beta.1</version> <!-- {x-version-update;com.azure.resourcemanager:azure-resourcemanager-containerregistry;current} -->
->>>>>>> 8d609db9
     </dependency>
     <dependency>
       <groupId>com.azure.resourcemanager</groupId>
       <artifactId>azure-resourcemanager-containerservice</artifactId>
-<<<<<<< HEAD
-      <version>2.15.0-beta.1</version> <!-- {x-version-update;com.azure.resourcemanager:azure-resourcemanager-containerservice;current} -->
-=======
       <version>2.16.0-beta.1</version> <!-- {x-version-update;com.azure.resourcemanager:azure-resourcemanager-containerservice;current} -->
->>>>>>> 8d609db9
     </dependency>
     <dependency>
       <groupId>com.azure.resourcemanager</groupId>
       <artifactId>azure-resourcemanager-cosmos</artifactId>
-<<<<<<< HEAD
-      <version>2.15.0-beta.1</version> <!-- {x-version-update;com.azure.resourcemanager:azure-resourcemanager-cosmos;current} -->
-=======
       <version>2.16.0-beta.1</version> <!-- {x-version-update;com.azure.resourcemanager:azure-resourcemanager-cosmos;current} -->
->>>>>>> 8d609db9
     </dependency>
     <dependency>
       <groupId>com.azure.resourcemanager</groupId>
       <artifactId>azure-resourcemanager-dns</artifactId>
-<<<<<<< HEAD
-      <version>2.15.0-beta.1</version> <!-- {x-version-update;com.azure.resourcemanager:azure-resourcemanager-dns;current} -->
-=======
       <version>2.16.0-beta.1</version> <!-- {x-version-update;com.azure.resourcemanager:azure-resourcemanager-dns;current} -->
->>>>>>> 8d609db9
     </dependency>
     <dependency>
       <groupId>com.azure.resourcemanager</groupId>
       <artifactId>azure-resourcemanager-keyvault</artifactId>
-<<<<<<< HEAD
-      <version>2.15.0-beta.1</version> <!-- {x-version-update;com.azure.resourcemanager:azure-resourcemanager-keyvault;current} -->
-=======
       <version>2.16.0-beta.1</version> <!-- {x-version-update;com.azure.resourcemanager:azure-resourcemanager-keyvault;current} -->
->>>>>>> 8d609db9
     </dependency>
     <dependency>
       <groupId>com.azure.resourcemanager</groupId>
       <artifactId>azure-resourcemanager-monitor</artifactId>
-<<<<<<< HEAD
-      <version>2.15.0-beta.1</version> <!-- {x-version-update;com.azure.resourcemanager:azure-resourcemanager-monitor;current} -->
-=======
       <version>2.16.0-beta.1</version> <!-- {x-version-update;com.azure.resourcemanager:azure-resourcemanager-monitor;current} -->
->>>>>>> 8d609db9
     </dependency>
     <dependency>
       <groupId>com.azure.resourcemanager</groupId>
       <artifactId>azure-resourcemanager-msi</artifactId>
-<<<<<<< HEAD
-      <version>2.15.0-beta.1</version> <!-- {x-version-update;com.azure.resourcemanager:azure-resourcemanager-msi;current} -->
-=======
       <version>2.16.0-beta.1</version> <!-- {x-version-update;com.azure.resourcemanager:azure-resourcemanager-msi;current} -->
->>>>>>> 8d609db9
     </dependency>
     <dependency>
       <groupId>com.azure.resourcemanager</groupId>
       <artifactId>azure-resourcemanager-network</artifactId>
-<<<<<<< HEAD
-      <version>2.15.0-beta.1</version> <!-- {x-version-update;com.azure.resourcemanager:azure-resourcemanager-network;current} -->
-=======
       <version>2.16.0-beta.1</version> <!-- {x-version-update;com.azure.resourcemanager:azure-resourcemanager-network;current} -->
->>>>>>> 8d609db9
     </dependency>
     <dependency>
       <groupId>com.azure.resourcemanager</groupId>
       <artifactId>azure-resourcemanager-resources</artifactId>
-<<<<<<< HEAD
-      <version>2.15.0-beta.1</version> <!-- {x-version-update;com.azure.resourcemanager:azure-resourcemanager-resources;current} -->
-=======
       <version>2.16.0-beta.1</version> <!-- {x-version-update;com.azure.resourcemanager:azure-resourcemanager-resources;current} -->
->>>>>>> 8d609db9
     </dependency>
     <dependency>
       <groupId>com.azure.resourcemanager</groupId>
       <artifactId>azure-resourcemanager-sql</artifactId>
-<<<<<<< HEAD
-      <version>2.15.0-beta.1</version> <!-- {x-version-update;com.azure.resourcemanager:azure-resourcemanager-sql;current} -->
-=======
       <version>2.16.0-beta.1</version> <!-- {x-version-update;com.azure.resourcemanager:azure-resourcemanager-sql;current} -->
->>>>>>> 8d609db9
     </dependency>
     <dependency>
       <groupId>com.azure.resourcemanager</groupId>
       <artifactId>azure-resourcemanager-storage</artifactId>
-<<<<<<< HEAD
-      <version>2.15.0-beta.1</version> <!-- {x-version-update;com.azure.resourcemanager:azure-resourcemanager-storage;current} -->
-=======
       <version>2.16.0-beta.1</version> <!-- {x-version-update;com.azure.resourcemanager:azure-resourcemanager-storage;current} -->
->>>>>>> 8d609db9
     </dependency>
 
     <dependency>
@@ -647,11 +499,7 @@
     <dependency>
       <groupId>com.azure.spring</groupId>
       <artifactId>spring-cloud-azure-starter-keyvault-certificates</artifactId>
-<<<<<<< HEAD
-      <version>4.1.0-beta.1</version> <!-- {x-version-update;com.azure.spring:spring-cloud-azure-starter-keyvault-certificates;current} -->
-=======
       <version>4.3.0-beta.1</version> <!-- {x-version-update;com.azure.spring:spring-cloud-azure-starter-keyvault-certificates;current} -->
->>>>>>> 8d609db9
     </dependency>
     <dependency>
       <groupId>com.azure.spring</groupId>
@@ -756,11 +604,7 @@
     <dependency>
       <groupId>com.azure</groupId>
       <artifactId>azure-spring-data-cosmos</artifactId>
-<<<<<<< HEAD
-      <version>3.21.0-beta.1</version> <!-- {x-version-update;com.azure:azure-spring-data-cosmos;current} -->
-=======
       <version>3.22.0-beta.1</version> <!-- {x-version-update;com.azure:azure-spring-data-cosmos;current} -->
->>>>>>> 8d609db9
     </dependency>
 	  <dependency>
       <groupId>com.azure</groupId>
