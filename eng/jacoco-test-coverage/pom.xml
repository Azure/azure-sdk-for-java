--- conflicted
+++ resolved
@@ -419,28 +419,18 @@
 
     <dependency>
       <groupId>com.azure.spring</groupId>
-<<<<<<< HEAD
       <artifactId>azure-spring-cloud-context</artifactId>
-      <version>2.8.0-beta.1</version> <!-- {x-version-update;com.azure.spring:azure-spring-cloud-context;current} -->
+      <version>2.8.0</version> <!-- {x-version-update;com.azure.spring:azure-spring-cloud-context;current} -->
     </dependency>
     <dependency>
       <groupId>com.azure.spring</groupId>
       <artifactId>azure-spring-cloud-autoconfigure</artifactId>
-      <version>2.8.0-beta.1</version> <!-- {x-version-update;com.azure.spring:azure-spring-cloud-autoconfigure;current} -->
+      <version>2.8.0</version> <!-- {x-version-update;com.azure.spring:azure-spring-cloud-autoconfigure;current} -->
     </dependency>
     <dependency>
       <groupId>com.azure.spring</groupId>
       <artifactId>azure-spring-cloud-resourcemanager</artifactId>
       <version>2.8.0-beta.1</version> <!-- {x-version-update;com.azure.spring:azure-spring-cloud-resourcemanager;current} -->
-=======
-      <artifactId>azure-identity-spring</artifactId>
-      <version>1.8.0</version> <!-- {x-version-update;com.azure.spring:azure-identity-spring;current} -->
-    </dependency>
-    <dependency>
-      <groupId>com.azure.spring</groupId>
-      <artifactId>azure-spring-boot</artifactId>
-      <version>3.8.0</version> <!-- {x-version-update;com.azure.spring:azure-spring-boot;current} -->
->>>>>>> 51ea350a
     </dependency>
     <dependency>
       <groupId>com.azure.spring</groupId>
@@ -489,14 +479,6 @@
     </dependency>
     <dependency>
       <groupId>com.azure.spring</groupId>
-<<<<<<< HEAD
-=======
-      <artifactId>azure-spring-cloud-context</artifactId>
-      <version>2.8.0</version> <!-- {x-version-update;com.azure.spring:azure-spring-cloud-context;current} -->
-    </dependency>
-    <dependency>
-      <groupId>com.azure.spring</groupId>
->>>>>>> 51ea350a
       <artifactId>azure-spring-integration-core</artifactId>
       <version>2.8.0</version> <!-- {x-version-update;com.azure.spring:azure-spring-integration-core;current} -->
     </dependency>
@@ -522,19 +504,6 @@
     </dependency>
     <dependency>
       <groupId>com.azure.spring</groupId>
-<<<<<<< HEAD
-=======
-      <artifactId>azure-spring-cloud-storage</artifactId>
-      <version>2.8.0</version> <!-- {x-version-update;com.azure.spring:azure-spring-cloud-storage;current} -->
-    </dependency>
-    <dependency>
-      <groupId>com.azure.spring</groupId>
-      <artifactId>azure-spring-cloud-autoconfigure</artifactId>
-      <version>2.8.0</version> <!-- {x-version-update;com.azure.spring:azure-spring-cloud-autoconfigure;current} -->
-    </dependency>
-    <dependency>
-      <groupId>com.azure.spring</groupId>
->>>>>>> 51ea350a
       <artifactId>azure-spring-cloud-messaging</artifactId>
       <version>2.8.0</version> <!-- {x-version-update;com.azure.spring:azure-spring-cloud-messaging;current} -->
     </dependency>
