<?xml version="1.0" encoding="UTF-8"?>
<!-- Copyright (c) Microsoft Corporation. All rights reserved. -->
<!-- Licensed under the MIT License. -->

<project xmlns="http://maven.apache.org/POM/4.0.0"
         xmlns:xsi="http://www.w3.org/2001/XMLSchema-instance"
         xsi:schemaLocation="http://maven.apache.org/POM/4.0.0 http://maven.apache.org/xsd/maven-4.0.0.xsd">
  <modelVersion>4.0.0</modelVersion>

  <parent>
    <groupId>com.azure</groupId>
    <artifactId>azure-client-sdk-parent</artifactId>
    <version>1.7.0</version> <!-- {x-version-update;com.azure:azure-client-sdk-parent;current} -->
    <relativePath>../../sdk/parents/azure-client-sdk-parent</relativePath>
  </parent>

  <groupId>com.azure</groupId>
  <artifactId>jacoco-test-coverage</artifactId>
  <version>1.0.0-SNAPSHOT</version>

  <name>Microsoft Azure Client Library - Test coverage</name>
  <description>Package for generating test coverage report for Azure Client Libraries</description>
  <url>https://github.com/Azure/azure-sdk-for-java</url>

  <distributionManagement>
    <site>
      <id>azure-java-build-docs</id>
      <url>${site.url}/site/${project.artifactId}</url>
    </site>
  </distributionManagement>

  <scm>
    <url>scm:git:https://github.com/Azure/azure-sdk-for-java</url>
    <connection>scm:git:git@github.com:Azure/azure-sdk-for-java.git</connection>
    <tag>HEAD</tag>
  </scm>

  <dependencies>
    <dependency>
      <groupId>com.azure</groupId>
      <artifactId>azure-ai-anomalydetector</artifactId>
      <version>3.0.0-beta.3</version> <!-- {x-version-update;com.azure:azure-ai-anomalydetector;current} -->
    </dependency>
    <dependency>
      <groupId>com.azure</groupId>
      <artifactId>azure-ai-formrecognizer</artifactId>
      <version>4.0.0-beta.2</version> <!-- {x-version-update;com.azure:azure-ai-formrecognizer;current} -->
    </dependency>
    <dependency>
      <groupId>com.azure</groupId>
      <artifactId>azure-ai-metricsadvisor</artifactId>
      <version>1.1.0-beta.1</version> <!-- {x-version-update;com.azure:azure-ai-metricsadvisor;current} -->
    </dependency>
    <dependency>
      <groupId>com.azure</groupId>
      <artifactId>azure-ai-textanalytics</artifactId>
      <version>5.2.0-beta.2</version> <!-- {x-version-update;com.azure:azure-ai-textanalytics;current} -->
    </dependency>
    <dependency>
    <groupId>com.azure</groupId>
      <artifactId>azure-communication-chat</artifactId>
      <version>1.2.0-beta.1</version> <!-- {x-version-update;com.azure:azure-communication-chat;current} -->
    </dependency>
    <dependency>
      <groupId>com.azure</groupId>
      <artifactId>azure-communication-common</artifactId>
      <version>1.1.0-beta.1</version> <!-- {x-version-update;com.azure:azure-communication-common;current} -->
    </dependency>
    <dependency>
      <groupId>com.azure</groupId>
      <artifactId>azure-communication-identity</artifactId>
      <version>1.2.0-beta.1</version> <!-- {x-version-update;com.azure:azure-communication-identity;current} -->
    </dependency>
    <dependency>
      <groupId>com.azure</groupId>
      <artifactId>azure-communication-networktraversal</artifactId>
      <version>1.0.0-beta.2</version> <!-- {x-version-update;com.azure:azure-communication-networktraversal;current} -->
    </dependency>
    <dependency>
      <groupId>com.azure</groupId>
      <artifactId>azure-communication-sms</artifactId>
      <version>1.1.0-beta.1</version> <!-- {x-version-update;com.azure:azure-communication-sms;current} -->
    </dependency>
      <dependency>
      <groupId>com.azure</groupId>
      <artifactId>azure-communication-phonenumbers</artifactId>
      <version>1.1.0-beta.1</version> <!-- {x-version-update;com.azure:azure-communication-phonenumbers;current} -->
    </dependency>
    <dependency>
      <groupId>com.azure</groupId>
      <artifactId>azure-communication-callingserver</artifactId>
      <version>1.0.0-beta.4</version> <!-- {x-version-update;com.azure:azure-communication-callingserver;current} -->
    </dependency>
    <dependency>
      <groupId>com.azure</groupId>
      <artifactId>azure-containers-containerregistry</artifactId>
      <version>1.0.0-beta.5</version> <!-- {x-version-update;com.azure:azure-containers-containerregistry;current} -->
    </dependency>
    <dependency>
      <groupId>com.azure</groupId>
      <artifactId>azure-analytics-synapse-accesscontrol</artifactId>
      <version>1.0.0-beta.5</version> <!-- {x-version-update;com.azure:azure-analytics-synapse-accesscontrol;current} -->
    </dependency>
    <dependency>
      <groupId>com.azure</groupId>
      <artifactId>azure-analytics-synapse-artifacts</artifactId>
      <version>1.0.0-beta.6</version> <!-- {x-version-update;com.azure:azure-analytics-synapse-artifacts;current} -->
    </dependency>
    <dependency>
      <groupId>com.azure</groupId>
      <artifactId>azure-analytics-synapse-spark</artifactId>
      <version>1.0.0-beta.5</version> <!-- {x-version-update;com.azure:azure-analytics-synapse-spark;current} -->
    </dependency>
    <dependency>
      <groupId>com.azure</groupId>
      <artifactId>azure-core</artifactId>
      <version>1.22.0-beta.1</version> <!-- {x-version-update;com.azure:azure-core;current} -->
    </dependency>
    <dependency>
      <groupId>com.azure</groupId>
      <artifactId>azure-core-amqp</artifactId>
      <version>2.4.0-beta.1</version> <!-- {x-version-update;com.azure:azure-core-amqp;current} -->
    </dependency>
    <dependency>
      <groupId>com.azure</groupId>
      <artifactId>azure-core-amqp-experimental</artifactId>
      <version>1.0.0-beta.1</version> <!-- {x-version-update;com.azure:azure-core-amqp-experimental;current} -->
    </dependency>
    <dependency>
      <groupId>com.azure</groupId>
      <artifactId>azure-core-experimental</artifactId>
      <version>1.0.0-beta.20</version> <!-- {x-version-update;com.azure:azure-core-experimental;current} -->
    </dependency>
    <dependency>
      <groupId>com.azure</groupId>
      <artifactId>azure-core-http-jdk-httpclient</artifactId>
      <version>1.0.0-beta.1</version> <!-- {x-version-update;com.azure:azure-core-http-jdk-httpclient;current} -->
    </dependency>
    <dependency>
      <groupId>com.azure</groupId>
      <artifactId>azure-core-http-netty</artifactId>
      <version>1.12.0-beta.1</version> <!-- {x-version-update;com.azure:azure-core-http-netty;current} -->
    </dependency>
    <dependency>
      <groupId>com.azure</groupId>
      <artifactId>azure-core-http-okhttp</artifactId>
      <version>1.8.0-beta.1</version> <!-- {x-version-update;com.azure:azure-core-http-okhttp;current} -->
    </dependency>
    <dependency>
      <groupId>com.azure</groupId>
      <artifactId>azure-core-management</artifactId>
      <version>1.5.0-beta.1</version> <!-- {x-version-update;com.azure:azure-core-management;current} -->
    </dependency>
    <dependency>
      <groupId>com.azure</groupId>
      <artifactId>azure-core-serializer-avro-apache</artifactId>
      <version>1.0.0-beta.16</version> <!-- {x-version-update;com.azure:azure-core-serializer-avro-apache;current} -->
    </dependency>
    <dependency>
      <groupId>com.azure</groupId>
      <artifactId>azure-core-serializer-json-gson</artifactId>
      <version>1.2.0-beta.1</version> <!-- {x-version-update;com.azure:azure-core-serializer-json-gson;current} -->
    </dependency>
    <dependency>
      <groupId>com.azure</groupId>
      <artifactId>azure-core-serializer-json-jackson</artifactId>
      <version>1.3.0-beta.1</version> <!-- {x-version-update;com.azure:azure-core-serializer-json-jackson;current} -->
    </dependency>
    <dependency>
      <groupId>com.azure</groupId>
      <artifactId>azure-core-tracing-opentelemetry</artifactId>
      <version>1.0.0-beta.16</version> <!-- {x-version-update;com.azure:azure-core-tracing-opentelemetry;current} -->
    </dependency>
    <dependency>
      <groupId>com.azure</groupId>
      <artifactId>azure-cosmos</artifactId>
      <version>4.20.0-beta.1</version> <!-- {x-version-update;com.azure:azure-cosmos;current} -->
    </dependency>
    <dependency>
      <groupId>com.azure</groupId>
      <artifactId>azure-cosmos-encryption</artifactId>
      <version>1.0.0-beta.9</version> <!-- {x-version-update;com.azure:azure-cosmos-encryption;current} -->
    </dependency>
    <dependency>
      <groupId>com.azure</groupId>
      <artifactId>azure-data-appconfiguration</artifactId>
      <version>1.3.0-beta.1</version> <!-- {x-version-update;com.azure:azure-data-appconfiguration;current} -->
    </dependency>
    <dependency>
      <groupId>com.azure</groupId>
      <artifactId>azure-data-schemaregistry</artifactId>
      <version>1.0.0-beta.6</version> <!-- {x-version-update;com.azure:azure-data-schemaregistry;current} -->
    </dependency>
    <dependency>
      <groupId>com.azure</groupId>
      <artifactId>azure-data-schemaregistry-apacheavro</artifactId>
      <version>1.0.0-beta.6</version> <!-- {x-version-update;com.azure:azure-data-schemaregistry-apacheavro;current} -->
    </dependency>
    <dependency>
      <groupId>com.azure</groupId>
      <artifactId>azure-data-tables</artifactId>
      <version>12.2.0-beta.1</version> <!-- {x-version-update;com.azure:azure-data-tables;current} -->
    </dependency>
    <dependency>
      <groupId>com.azure</groupId>
      <artifactId>azure-identity</artifactId>
      <version>1.4.0-beta.2</version> <!-- {x-version-update;com.azure:azure-identity;current} -->
    </dependency>
    <dependency>
      <groupId>com.azure</groupId>
      <artifactId>azure-iot-deviceupdate</artifactId>
      <version>1.0.0-beta.2</version> <!-- {x-version-update;com.azure:azure-iot-deviceupdate;current} -->
    </dependency>
    <dependency>
      <groupId>com.azure</groupId>
      <artifactId>azure-messaging-eventgrid</artifactId>
      <version>4.7.0-beta.1</version> <!-- {x-version-update;com.azure:azure-messaging-eventgrid;current} -->
    </dependency>
    <dependency>
      <groupId>com.azure</groupId>
      <artifactId>azure-messaging-eventhubs</artifactId>
      <version>5.11.0-beta.1</version> <!-- {x-version-update;com.azure:azure-messaging-eventhubs;current} -->
    </dependency>
    <dependency>
      <groupId>com.azure</groupId>
      <artifactId>azure-messaging-eventhubs-checkpointstore-blob</artifactId>
      <version>1.11.0-beta.1</version> <!-- {x-version-update;com.azure:azure-messaging-eventhubs-checkpointstore-blob;current} -->
    </dependency>
    <dependency>
      <groupId>com.azure</groupId>
      <artifactId>azure-messaging-servicebus</artifactId>
      <version>7.5.0-beta.1</version> <!-- {x-version-update;com.azure:azure-messaging-servicebus;current} -->
    </dependency>
    <dependency>
      <groupId>com.azure</groupId>
      <artifactId>azure-messaging-webpubsub</artifactId>
      <version>1.0.0-beta.4</version> <!-- {x-version-update;com.azure:azure-messaging-webpubsub;current} -->
    </dependency>
    <dependency>
      <groupId>com.azure</groupId>
      <artifactId>azure-monitor-opentelemetry-exporter</artifactId>
      <version>1.0.0-beta.5</version> <!-- {x-version-update;com.azure:azure-monitor-opentelemetry-exporter;current} -->
    </dependency>
    <dependency>
      <groupId>com.azure</groupId>
      <artifactId>azure-monitor-query</artifactId>
      <version>1.0.0</version> <!-- {x-version-update;com.azure:azure-monitor-query;current} -->
    </dependency>
    <dependency>
      <groupId>com.azure</groupId>
      <artifactId>azure-search-documents</artifactId>
      <version>11.5.0-beta.4</version> <!-- {x-version-update;com.azure:azure-search-documents;current} -->
    </dependency>
    <dependency>
      <groupId>com.azure</groupId>
      <artifactId>azure-security-keyvault-administration</artifactId>
      <version>4.1.0-beta.3</version> <!-- {x-version-update;com.azure:azure-security-keyvault-administration;current} -->
    </dependency>
    <dependency>
      <groupId>com.azure</groupId>
      <artifactId>azure-security-keyvault-certificates</artifactId>
      <version>4.3.0-beta.3</version> <!-- {x-version-update;com.azure:azure-security-keyvault-certificates;current} -->
    </dependency>
    <dependency>
      <groupId>com.azure</groupId>
      <artifactId>azure-security-keyvault-jca</artifactId>
      <version>2.2.0-beta.1</version> <!-- {x-version-update;com.azure:azure-security-keyvault-jca;current} -->
    </dependency>
    <dependency>
      <groupId>com.azure</groupId>
      <artifactId>azure-security-keyvault-keys</artifactId>
      <version>4.4.0-beta.5</version> <!-- {x-version-update;com.azure:azure-security-keyvault-keys;current} -->
    </dependency>
    <dependency>
      <groupId>com.azure</groupId>
      <artifactId>azure-security-keyvault-secrets</artifactId>
      <version>4.4.0-beta.3</version> <!-- {x-version-update;com.azure:azure-security-keyvault-secrets;current} -->
    </dependency>
    <dependency>
      <groupId>com.azure</groupId>
      <artifactId>azure-storage-common</artifactId>
      <version>12.14.0-beta.1</version> <!-- {x-version-update;com.azure:azure-storage-common;current} -->
    </dependency>
    <dependency>
      <groupId>com.azure</groupId>
      <artifactId>azure-storage-blob</artifactId>
      <version>12.15.0-beta.1</version> <!-- {x-version-update;com.azure:azure-storage-blob;current} -->
    </dependency>
    <dependency>
      <groupId>com.azure</groupId>
      <artifactId>azure-storage-blob-batch</artifactId>
      <version>12.12.0-beta.1</version> <!-- {x-version-update;com.azure:azure-storage-blob-batch;current} -->
    </dependency>
    <dependency>
      <groupId>com.azure</groupId>
      <artifactId>azure-storage-blob-changefeed</artifactId>
      <version>12.0.0-beta.10</version> <!-- {x-version-update;com.azure:azure-storage-blob-changefeed;current} -->
    </dependency>
    <dependency>
      <groupId>com.azure</groupId>
      <artifactId>azure-storage-blob-cryptography</artifactId>
      <version>12.15.0-beta.1</version> <!-- {x-version-update;com.azure:azure-storage-blob-cryptography;current} -->
    </dependency>
    <dependency>
      <groupId>com.azure</groupId>
      <artifactId>azure-storage-blob-nio</artifactId>
      <version>12.0.0-beta.10</version> <!-- {x-version-update;com.azure:azure-storage-blob-nio;current} -->
    </dependency>
    <dependency>
      <groupId>com.azure</groupId>
      <artifactId>azure-storage-file-share</artifactId>
      <version>12.12.0-beta.1</version> <!-- {x-version-update;com.azure:azure-storage-file-share;current} -->
    </dependency>
    <dependency>
      <groupId>com.azure</groupId>
      <artifactId>azure-storage-file-datalake</artifactId>
      <version>12.8.0-beta.1</version> <!-- {x-version-update;com.azure:azure-storage-file-datalake;current} -->
    </dependency>
    <dependency>
      <groupId>com.azure</groupId>
      <artifactId>azure-storage-internal-avro</artifactId>
      <version>12.2.0-beta.1</version> <!-- {x-version-update;com.azure:azure-storage-internal-avro;current} -->
    </dependency>
    <dependency>
      <groupId>com.azure</groupId>
      <artifactId>azure-storage-queue</artifactId>
      <version>12.12.0-beta.1</version> <!-- {x-version-update;com.azure:azure-storage-queue;current} -->
    </dependency>
    <dependency>
      <groupId>com.azure</groupId>
      <artifactId>azure-sdk-template</artifactId>
      <version>1.2.1-beta.16</version> <!-- {x-version-update;com.azure:azure-sdk-template;current} -->
    </dependency>
    <dependency>
      <groupId>com.azure.resourcemanager</groupId>
      <artifactId>azure-resourcemanager</artifactId>
      <version>2.9.0-beta.1</version> <!-- {x-version-update;com.azure.resourcemanager:azure-resourcemanager;current} -->
    </dependency>
    <dependency>
      <groupId>com.azure.resourcemanager</groupId>
      <artifactId>azure-resourcemanager-appplatform</artifactId>
      <version>2.9.0-beta.1</version> <!-- {x-version-update;com.azure.resourcemanager:azure-resourcemanager-appplatform;current} -->
    </dependency>
    <dependency>
      <groupId>com.azure.resourcemanager</groupId>
      <artifactId>azure-resourcemanager-appservice</artifactId>
      <version>2.9.0-beta.1</version> <!-- {x-version-update;com.azure.resourcemanager:azure-resourcemanager-appservice;current} -->
    </dependency>
    <dependency>
      <groupId>com.azure.resourcemanager</groupId>
      <artifactId>azure-resourcemanager-authorization</artifactId>
      <version>2.9.0-beta.1</version> <!-- {x-version-update;com.azure.resourcemanager:azure-resourcemanager-authorization;current} -->
    </dependency>
    <dependency>
      <groupId>com.azure.resourcemanager</groupId>
      <artifactId>azure-resourcemanager-compute</artifactId>
      <version>2.9.0-beta.1</version> <!-- {x-version-update;com.azure.resourcemanager:azure-resourcemanager-compute;current} -->
    </dependency>
    <dependency>
      <groupId>com.azure.resourcemanager</groupId>
      <artifactId>azure-resourcemanager-containerinstance</artifactId>
      <version>2.9.0-beta.1</version> <!-- {x-version-update;com.azure.resourcemanager:azure-resourcemanager-containerinstance;current} -->
    </dependency>
    <dependency>
      <groupId>com.azure.resourcemanager</groupId>
      <artifactId>azure-resourcemanager-containerregistry</artifactId>
      <version>2.9.0-beta.1</version> <!-- {x-version-update;com.azure.resourcemanager:azure-resourcemanager-containerregistry;current} -->
    </dependency>
    <dependency>
      <groupId>com.azure.resourcemanager</groupId>
      <artifactId>azure-resourcemanager-containerservice</artifactId>
      <version>2.9.0-beta.1</version> <!-- {x-version-update;com.azure.resourcemanager:azure-resourcemanager-containerservice;current} -->
    </dependency>
    <dependency>
      <groupId>com.azure.resourcemanager</groupId>
      <artifactId>azure-resourcemanager-cosmos</artifactId>
      <version>2.9.0-beta.1</version> <!-- {x-version-update;com.azure.resourcemanager:azure-resourcemanager-cosmos;current} -->
    </dependency>
    <dependency>
      <groupId>com.azure.resourcemanager</groupId>
      <artifactId>azure-resourcemanager-dns</artifactId>
      <version>2.9.0-beta.1</version> <!-- {x-version-update;com.azure.resourcemanager:azure-resourcemanager-dns;current} -->
    </dependency>
    <dependency>
      <groupId>com.azure.resourcemanager</groupId>
      <artifactId>azure-resourcemanager-keyvault</artifactId>
      <version>2.9.0-beta.1</version> <!-- {x-version-update;com.azure.resourcemanager:azure-resourcemanager-keyvault;current} -->
    </dependency>
    <dependency>
      <groupId>com.azure.resourcemanager</groupId>
      <artifactId>azure-resourcemanager-monitor</artifactId>
      <version>2.9.0-beta.1</version> <!-- {x-version-update;com.azure.resourcemanager:azure-resourcemanager-monitor;current} -->
    </dependency>
    <dependency>
      <groupId>com.azure.resourcemanager</groupId>
      <artifactId>azure-resourcemanager-msi</artifactId>
      <version>2.9.0-beta.1</version> <!-- {x-version-update;com.azure.resourcemanager:azure-resourcemanager-msi;current} -->
    </dependency>
    <dependency>
      <groupId>com.azure.resourcemanager</groupId>
      <artifactId>azure-resourcemanager-network</artifactId>
      <version>2.9.0-beta.1</version> <!-- {x-version-update;com.azure.resourcemanager:azure-resourcemanager-network;current} -->
    </dependency>
    <dependency>
      <groupId>com.azure.resourcemanager</groupId>
      <artifactId>azure-resourcemanager-resources</artifactId>
      <version>2.9.0-beta.1</version> <!-- {x-version-update;com.azure.resourcemanager:azure-resourcemanager-resources;current} -->
    </dependency>
    <dependency>
      <groupId>com.azure.resourcemanager</groupId>
      <artifactId>azure-resourcemanager-sql</artifactId>
      <version>2.9.0-beta.1</version> <!-- {x-version-update;com.azure.resourcemanager:azure-resourcemanager-sql;current} -->
    </dependency>
    <dependency>
      <groupId>com.azure.resourcemanager</groupId>
      <artifactId>azure-resourcemanager-storage</artifactId>
      <version>2.9.0-beta.1</version> <!-- {x-version-update;com.azure.resourcemanager:azure-resourcemanager-storage;current} -->
    </dependency>

    <dependency>
      <groupId>com.azure.spring</groupId>
      <artifactId>azure-spring-cloud-core</artifactId>
      <version>4.0.0-beta.1</version> <!-- {x-version-update;com.azure.spring:azure-spring-cloud-core;current} -->
    </dependency>
    <dependency>
      <groupId>com.azure.spring</groupId>
      <artifactId>azure-spring-messaging</artifactId>
      <version>4.0.0-beta.1</version> <!-- {x-version-update;com.azure.spring:azure-spring-messaging;current} -->
    </dependency>
    <dependency>
      <groupId>com.azure.spring</groupId>
      <artifactId>azure-spring-eventhubs</artifactId>
      <version>4.0.0-beta.1</version> <!-- {x-version-update;com.azure.spring:azure-spring-eventhubs;current} -->
    </dependency>
    <dependency>
      <groupId>com.azure.spring</groupId>
      <artifactId>azure-spring-servicebus</artifactId>
      <version>4.0.0-beta.1</version> <!-- {x-version-update;com.azure.spring:azure-spring-servicebus;current} -->
    </dependency>
    <dependency>
      <groupId>com.azure.spring</groupId>
      <artifactId>azure-spring-storage-queue</artifactId>
      <version>4.0.0-beta.1</version> <!-- {x-version-update;com.azure.spring:azure-spring-storage-queue;current} -->
    </dependency>
    <dependency>
      <groupId>com.azure.spring</groupId>
      <artifactId>azure-spring-cloud-autoconfigure</artifactId>
      <version>4.0.0-beta.1</version> <!-- {x-version-update;com.azure.spring:azure-spring-cloud-autoconfigure;current} -->
    </dependency>
    <dependency>
      <groupId>com.azure.spring</groupId>
      <artifactId>azure-spring-cloud-resourcemanager</artifactId>
      <version>4.0.0-beta.1</version> <!-- {x-version-update;com.azure.spring:azure-spring-cloud-resourcemanager;current} -->
    </dependency>
    <dependency>
      <groupId>com.azure.spring</groupId>
      <artifactId>azure-spring-cloud-starter</artifactId>
      <version>4.0.0-beta.1</version> <!-- {x-version-update;com.azure.spring:azure-spring-cloud-starter;current} -->
    </dependency>
    <dependency>
      <groupId>com.azure.spring</groupId>
      <artifactId>azure-spring-boot-starter-active-directory</artifactId>
      <version>4.0.0-beta.1</version> <!-- {x-version-update;com.azure.spring:azure-spring-boot-starter-active-directory;current} -->
    </dependency>
    <dependency>
      <groupId>com.azure.spring</groupId>
      <artifactId>azure-spring-boot-starter-keyvault-certificates</artifactId>
      <version>4.0.0-beta.1</version> <!-- {x-version-update;com.azure.spring:azure-spring-boot-starter-keyvault-certificates;current} -->
    </dependency>
    <dependency>
<<<<<<< HEAD
      <groupId>com.azure.spring</groupId>
      <artifactId>azure-spring-boot-starter-keyvault-secrets</artifactId>
      <version>4.0.0-beta.1</version> <!-- {x-version-update;com.azure.spring:azure-spring-boot-starter-keyvault-secrets;current} -->
=======
      <groupId>com.azure</groupId>
      <artifactId>azure-spring-data-cosmos</artifactId>
      <version>3.13.0-beta.1</version> <!-- {x-version-update;com.azure:azure-spring-data-cosmos;current} -->
>>>>>>> 1ab18225
    </dependency>
    <dependency>
      <groupId>com.azure.spring</groupId>
      <artifactId>azure-spring-boot-starter-servicebus-jms</artifactId>
      <version>4.0.0-beta.1</version> <!-- {x-version-update;com.azure.spring:azure-spring-boot-starter-servicebus-jms;current} -->
    </dependency>
    <dependency>
      <groupId>com.azure.spring</groupId>
      <artifactId>azure-spring-boot-starter-cosmos</artifactId>
      <version>4.0.0-beta.1</version> <!-- {x-version-update;com.azure.spring:azure-spring-boot-starter-cosmos;current} -->
    </dependency>
    <dependency>
      <groupId>com.azure.spring</groupId>
      <artifactId>azure-spring-boot-starter-storage</artifactId>
      <version>4.0.0-beta.1</version> <!-- {x-version-update;com.azure.spring:azure-spring-boot-starter-storage;current} -->
    </dependency>
    <dependency>
      <groupId>com.azure</groupId>
      <artifactId>azure-spring-data-cosmos</artifactId>
      <version>3.12.0</version> <!-- {x-version-update;com.azure:azure-spring-data-cosmos;current} -->
    </dependency>
    <dependency>
      <groupId>com.azure.spring</groupId>
      <artifactId>azure-spring-integration-core</artifactId>
      <version>4.0.0-beta.1</version> <!-- {x-version-update;com.azure.spring:azure-spring-integration-core;current} -->
    </dependency>
    <dependency>
      <groupId>com.azure.spring</groupId>
      <artifactId>azure-spring-integration-eventhubs</artifactId>
      <version>4.0.0-beta.1</version> <!-- {x-version-update;com.azure.spring:azure-spring-integration-eventhubs;current} -->
    </dependency>
    <dependency>
      <groupId>com.azure.spring</groupId>
      <artifactId>azure-spring-integration-servicebus</artifactId>
      <version>4.0.0-beta.1</version> <!-- {x-version-update;com.azure.spring:azure-spring-integration-servicebus;current} -->
    </dependency>
    <dependency>
      <groupId>com.azure.spring</groupId>
      <artifactId>azure-spring-integration-storage-queue</artifactId>
      <version>4.0.0-beta.1</version> <!-- {x-version-update;com.azure.spring:azure-spring-integration-storage-queue;current} -->
    </dependency>
    <dependency>
      <groupId>com.azure.spring</groupId>
      <artifactId>spring-cloud-azure-messaging</artifactId>
      <version>4.0.0-beta.1</version> <!-- {x-version-update;com.azure.spring:spring-cloud-azure-messaging;current} -->
    </dependency>
    <dependency>
      <groupId>com.microsoft.azure</groupId>
      <artifactId>spring-cloud-starter-azure-appconfiguration-config</artifactId>
      <version>1.4.0-beta.1</version> <!-- {x-version-update;com.microsoft.azure:spring-cloud-starter-azure-appconfiguration-config;current} -->
    </dependency>
    <dependency>
      <groupId>com.azure.spring</groupId>
      <artifactId>azure-spring-cloud-starter-cache</artifactId>
      <version>4.0.0-beta.1</version> <!-- {x-version-update;com.azure.spring:azure-spring-cloud-starter-cache;current} -->
    </dependency>
    <dependency>
      <groupId>com.azure.spring</groupId>
      <artifactId>spring-cloud-azure-starter-eventhubs</artifactId>
      <version>4.0.0-beta.1</version> <!-- {x-version-update;com.azure.spring:spring-cloud-azure-starter-eventhubs;current} -->
    </dependency>
    <dependency>
      <groupId>com.azure.spring</groupId>
      <artifactId>spring-cloud-azure-starter-eventhubs-kafka</artifactId>
      <version>4.0.0-beta.1</version> <!-- {x-version-update;com.azure.spring:spring-cloud-azure-starter-eventhubs-kafka;current} -->
    </dependency>
    <dependency>
      <groupId>com.azure.spring</groupId>
      <artifactId>spring-cloud-azure-starter-servicebus</artifactId>
      <version>4.0.0-beta.1</version> <!-- {x-version-update;com.azure.spring:spring-cloud-azure-starter-servicebus;current} -->
    </dependency>
    <dependency>
      <groupId>com.azure.spring</groupId>
      <artifactId>spring-cloud-azure-starter-storage-queue</artifactId>
      <version>4.0.0-beta.1</version> <!-- {x-version-update;com.azure.spring:spring-cloud-azure-starter-storage-queue;current} -->
    </dependency>
    <dependency>
      <groupId>com.azure.spring</groupId>
      <artifactId>spring-cloud-azure-stream-binder-servicebus-core</artifactId>
      <version>4.0.0-beta.1</version> <!-- {x-version-update;com.azure.spring:spring-cloud-azure-stream-binder-servicebus-core;current} -->
    </dependency>
    <dependency>
      <groupId>com.azure.spring</groupId>
      <artifactId>spring-cloud-azure-stream-binder-test</artifactId>
      <version>4.0.0-beta.1</version> <!-- {x-version-update;com.azure.spring:spring-cloud-azure-stream-binder-test;current} -->
    </dependency>
    <dependency>
      <groupId>com.azure.spring</groupId>
      <artifactId>spring-cloud-azure-stream-binder-servicebus-topic</artifactId>
      <version>4.0.0-beta.1</version> <!-- {x-version-update;com.azure.spring:spring-cloud-azure-stream-binder-servicebus-topic;current} -->
    </dependency>
    <dependency>
      <groupId>com.azure.spring</groupId>
      <artifactId>spring-cloud-azure-stream-binder-servicebus-queue</artifactId>
      <version>4.0.0-beta.1</version> <!-- {x-version-update;com.azure.spring:spring-cloud-azure-stream-binder-servicebus-queue;current} -->
    </dependency>
    <dependency>
      <groupId>com.azure.spring</groupId>
      <artifactId>spring-cloud-azure-stream-binder-eventhubs</artifactId>
      <version>4.0.0-beta.1</version> <!-- {x-version-update;com.azure.spring:spring-cloud-azure-stream-binder-eventhubs;current} -->
    </dependency>
    <dependency>
      <groupId>com.azure.spring</groupId>
      <artifactId>spring-cloud-azure-stream-binder-eventhubs-core</artifactId>
      <version>4.0.0-beta.1</version> <!-- {x-version-update;com.azure.spring:spring-cloud-azure-stream-binder-eventhubs-core;current} -->
    </dependency>
	  <dependency>
      <groupId>com.azure</groupId>
      <artifactId>azure-digitaltwins-core</artifactId>
      <version>1.2.0-beta.1</version> <!-- {x-version-update;com.azure:azure-digitaltwins-core;current} -->
    </dependency>
    <dependency>
      <groupId>com.azure</groupId>
      <artifactId>azure-mixedreality-authentication</artifactId>
      <version>1.2.0-beta.1</version> <!-- {x-version-update;com.azure:azure-mixedreality-authentication;current} -->
    </dependency>
    <dependency>
      <groupId>com.azure</groupId>
      <artifactId>azure-mixedreality-remoterendering</artifactId>
      <version>1.1.1</version> <!-- {x-version-update;com.azure:azure-mixedreality-remoterendering;current} -->
    </dependency>
  </dependencies>
  <build>
    <plugins>
      <plugin>
        <groupId>org.apache.maven.plugins</groupId>
        <artifactId>maven-enforcer-plugin</artifactId>
        <version>3.0.0-M3</version> <!-- {x-version-update;org.apache.maven.plugins:maven-enforcer-plugin;external_dependency} -->
        <configuration>
          <rules>
            <bannedDependencies>
              <includes>
                <!-- Track 2 library with a non-standard groupId -->
                <include>com.azure:azure-monitor-opentelemetry-exporter:[1.0.0-beta.5]</include> <!-- {x-include-update;com.azure:azure-monitor-opentelemetry-exporter;current} -->
                <include>com.microsoft.azure:spring-cloud-starter-azure-appconfiguration-config:[1.4.0-beta.1]</include> <!-- {x-include-update;com.microsoft.azure:spring-cloud-starter-azure-appconfiguration-config;current} -->
              </includes>
            </bannedDependencies>
          </rules>
        </configuration>
      </plugin>

      <plugin>
        <groupId>org.jacoco</groupId>
        <artifactId>jacoco-maven-plugin</artifactId>
        <version>0.8.7</version> <!-- {x-version-update;org.jacoco:jacoco-maven-plugin;external_dependency} -->
        <executions>
          <execution>
            <id>report-aggregate</id>
            <phase>verify</phase>
            <goals>
              <goal>report-aggregate</goal>
            </goals>
            <configuration>
              <outputDirectory>${project.reporting.outputDirectory}/test-coverage</outputDirectory>
              <excludes>
                <exclude>**/com/azure/cosmos/implementation/apachecommons/**/*</exclude>
                <exclude>**/com/azure/cosmos/implementation/guava25/**/*</exclude>
                <exclude>**/com/azure/cosmos/implementation/guava27/**/*</exclude>
              </excludes>
            </configuration>
          </execution>
        </executions>
      </plugin>
    </plugins>
  </build>
</project><|MERGE_RESOLUTION|>--- conflicted
+++ resolved
@@ -468,15 +468,9 @@
       <version>4.0.0-beta.1</version> <!-- {x-version-update;com.azure.spring:azure-spring-boot-starter-keyvault-certificates;current} -->
     </dependency>
     <dependency>
-<<<<<<< HEAD
       <groupId>com.azure.spring</groupId>
       <artifactId>azure-spring-boot-starter-keyvault-secrets</artifactId>
       <version>4.0.0-beta.1</version> <!-- {x-version-update;com.azure.spring:azure-spring-boot-starter-keyvault-secrets;current} -->
-=======
-      <groupId>com.azure</groupId>
-      <artifactId>azure-spring-data-cosmos</artifactId>
-      <version>3.13.0-beta.1</version> <!-- {x-version-update;com.azure:azure-spring-data-cosmos;current} -->
->>>>>>> 1ab18225
     </dependency>
     <dependency>
       <groupId>com.azure.spring</groupId>
