<?xml version="1.0" encoding="UTF-8"?>
<!-- Copyright (c) Microsoft Corporation. All rights reserved. -->
<!-- Licensed under the MIT License. -->

<project xmlns="http://maven.apache.org/POM/4.0.0"
         xmlns:xsi="http://www.w3.org/2001/XMLSchema-instance"
         xsi:schemaLocation="http://maven.apache.org/POM/4.0.0 http://maven.apache.org/xsd/maven-4.0.0.xsd">
  <modelVersion>4.0.0</modelVersion>

  <parent>
    <groupId>com.azure</groupId>
    <artifactId>azure-client-sdk-parent</artifactId>
    <version>1.7.0</version> <!-- {x-version-update;com.azure:azure-client-sdk-parent;current} -->
    <relativePath>../../sdk/parents/azure-client-sdk-parent</relativePath>
  </parent>

  <groupId>com.azure</groupId>
  <artifactId>jacoco-test-coverage</artifactId>
  <version>1.0.0-SNAPSHOT</version>

  <name>Microsoft Azure Client Library - Test coverage</name>
  <description>Package for generating test coverage report for Azure Client Libraries</description>
  <url>https://github.com/Azure/azure-sdk-for-java</url>

  <distributionManagement>
    <site>
      <id>azure-java-build-docs</id>
      <url>${site.url}/site/${project.artifactId}</url>
    </site>
  </distributionManagement>

  <scm>
    <url>scm:git:https://github.com/Azure/azure-sdk-for-java</url>
    <connection>scm:git:git@github.com:Azure/azure-sdk-for-java.git</connection>
    <tag>HEAD</tag>
  </scm>

  <properties>
    <relative.path.to.eng.folder>../..</relative.path.to.eng.folder>
  </properties>

  <dependencies>
    <dependency>
      <groupId>com.azure</groupId>
      <artifactId>azure-ai-anomalydetector</artifactId>
      <version>3.0.0-beta.6</version> <!-- {x-version-update;com.azure:azure-ai-anomalydetector;current} -->
    </dependency>
    <dependency>
      <groupId>com.azure</groupId>
      <artifactId>azure-ai-formrecognizer</artifactId>
      <version>4.1.0-beta.1</version> <!-- {x-version-update;com.azure:azure-ai-formrecognizer;current} -->
    </dependency>
    <dependency>
      <groupId>com.azure</groupId>
      <artifactId>azure-ai-personalizer</artifactId>
      <version>1.0.0-beta.2</version> <!-- {x-version-update;com.azure:azure-ai-personalizer;current} -->
    </dependency>
    <dependency>
      <groupId>com.azure</groupId>
      <artifactId>azure-ai-metricsadvisor</artifactId>
      <version>1.2.0-beta.1</version> <!-- {x-version-update;com.azure:azure-ai-metricsadvisor;current} -->
    </dependency>
    <dependency>
      <groupId>com.azure</groupId>
      <artifactId>azure-ai-textanalytics</artifactId>
      <version>5.3.0-beta.3</version> <!-- {x-version-update;com.azure:azure-ai-textanalytics;current} -->
    </dependency>
    <dependency>
    <groupId>com.azure</groupId>
      <artifactId>azure-communication-chat</artifactId>
      <version>1.4.0-beta.1</version> <!-- {x-version-update;com.azure:azure-communication-chat;current} -->
    </dependency>
    <dependency>
      <groupId>com.azure</groupId>
      <artifactId>azure-communication-common</artifactId>
<<<<<<< HEAD
      <version>2.0.0-beta.1</version> <!-- {x-version-update;com.azure:azure-communication-common;current} -->
=======
      <version>1.3.0-beta.2</version> <!-- {x-version-update;com.azure:azure-communication-common;current} -->
>>>>>>> 7a6420a7
    </dependency>
    <dependency>
      <groupId>com.azure</groupId>
      <artifactId>azure-communication-identity</artifactId>
      <version>1.5.0-beta.1</version> <!-- {x-version-update;com.azure:azure-communication-identity;current} -->
    </dependency>
    <dependency>
      <groupId>com.azure</groupId>
      <artifactId>azure-communication-networktraversal</artifactId>
      <version>1.1.0-beta.3</version> <!-- {x-version-update;com.azure:azure-communication-networktraversal;current} -->
    </dependency>
    <dependency>
      <groupId>com.azure</groupId>
      <artifactId>azure-communication-sms</artifactId>
      <version>1.2.0-beta.1</version> <!-- {x-version-update;com.azure:azure-communication-sms;current} -->
    </dependency>
    <dependency>
      <groupId>com.azure</groupId>
      <artifactId>azure-communication-phonenumbers</artifactId>
      <version>1.1.0-beta.16</version> <!-- {x-version-update;com.azure:azure-communication-phonenumbers;current} -->
    </dependency>
    <dependency>
      <groupId>com.azure</groupId>
      <artifactId>azure-communication-callingserver</artifactId>
      <version>1.0.0-beta.5</version> <!-- {x-version-update;com.azure:azure-communication-callingserver;current} -->
    </dependency>
    <dependency>
      <groupId>com.azure</groupId>
      <artifactId>azure-containers-containerregistry</artifactId>
      <version>1.1.0-beta.4</version> <!-- {x-version-update;com.azure:azure-containers-containerregistry;current} -->
    </dependency>
    <dependency>
      <groupId>com.azure</groupId>
      <artifactId>azure-analytics-synapse-accesscontrol</artifactId>
      <version>1.0.0-beta.5</version> <!-- {x-version-update;com.azure:azure-analytics-synapse-accesscontrol;current} -->
    </dependency>
    <dependency>
      <groupId>com.azure</groupId>
      <artifactId>azure-analytics-synapse-artifacts</artifactId>
      <version>1.0.0-beta.13</version> <!-- {x-version-update;com.azure:azure-analytics-synapse-artifacts;current} -->
    </dependency>
    <dependency>
      <groupId>com.azure</groupId>
      <artifactId>azure-analytics-synapse-spark</artifactId>
      <version>1.0.0-beta.6</version> <!-- {x-version-update;com.azure:azure-analytics-synapse-spark;current} -->
    </dependency>
    <dependency>
      <groupId>com.azure</groupId>
      <artifactId>azure-core</artifactId>
      <version>1.38.0-beta.1</version> <!-- {x-version-update;com.azure:azure-core;current} -->
    </dependency>
    <dependency>
      <groupId>com.azure</groupId>
      <artifactId>azure-core-amqp</artifactId>
      <version>2.9.0-beta.1</version> <!-- {x-version-update;com.azure:azure-core-amqp;current} -->
    </dependency>
    <dependency>
      <groupId>com.azure</groupId>
      <artifactId>azure-core-amqp-experimental</artifactId>
      <version>1.0.0-beta.1</version> <!-- {x-version-update;com.azure:azure-core-amqp-experimental;current} -->
    </dependency>
    <dependency>
      <groupId>com.azure</groupId>
      <artifactId>azure-core-experimental</artifactId>
      <version>1.0.0-beta.38</version> <!-- {x-version-update;com.azure:azure-core-experimental;current} -->
    </dependency>
    <dependency>
      <groupId>com.azure</groupId>
      <artifactId>azure-core-http-jdk-httpclient</artifactId>
      <version>1.0.0-beta.1</version> <!-- {x-version-update;com.azure:azure-core-http-jdk-httpclient;current} -->
    </dependency>
    <dependency>
      <groupId>com.azure</groupId>
      <artifactId>azure-core-http-netty</artifactId>
      <version>1.14.0-beta.1</version> <!-- {x-version-update;com.azure:azure-core-http-netty;current} -->
    </dependency>
    <dependency>
      <groupId>com.azure</groupId>
      <artifactId>azure-core-http-okhttp</artifactId>
      <version>1.12.0-beta.1</version> <!-- {x-version-update;com.azure:azure-core-http-okhttp;current} -->
    </dependency>
    <dependency>
      <groupId>com.azure</groupId>
      <artifactId>azure-core-management</artifactId>
      <version>1.11.0-beta.1</version> <!-- {x-version-update;com.azure:azure-core-management;current} -->
    </dependency>
    <dependency>
      <groupId>com.azure</groupId>
      <artifactId>azure-core-serializer-avro-apache</artifactId>
      <version>1.0.0-beta.34</version> <!-- {x-version-update;com.azure:azure-core-serializer-avro-apache;current} -->
    </dependency>
    <dependency>
      <groupId>com.azure</groupId>
      <artifactId>azure-core-serializer-json-gson</artifactId>
      <version>1.2.0-beta.1</version> <!-- {x-version-update;com.azure:azure-core-serializer-json-gson;current} -->
    </dependency>
    <dependency>
      <groupId>com.azure</groupId>
      <artifactId>azure-core-serializer-json-jackson</artifactId>
      <version>1.4.0-beta.1</version> <!-- {x-version-update;com.azure:azure-core-serializer-json-jackson;current} -->
    </dependency>
    <dependency>
      <groupId>com.azure</groupId>
      <artifactId>azure-core-tracing-opentelemetry</artifactId>
      <version>1.0.0-beta.34</version> <!-- {x-version-update;com.azure:azure-core-tracing-opentelemetry;current} -->
    </dependency>
    <dependency>
      <groupId>com.azure</groupId>
      <artifactId>azure-cosmos</artifactId>
      <version>4.43.0-beta.1</version> <!-- {x-version-update;com.azure:azure-cosmos;current} -->
    </dependency>
    <dependency>
      <groupId>com.azure</groupId>
      <artifactId>azure-cosmos-encryption</artifactId>
      <version>1.13.0-beta.1</version> <!-- {x-version-update;com.azure:azure-cosmos-encryption;current} -->
    </dependency>
    <dependency>
      <groupId>com.azure</groupId>
      <artifactId>azure-data-appconfiguration</artifactId>
      <version>1.5.0-beta.1</version> <!-- {x-version-update;com.azure:azure-data-appconfiguration;current} -->
    </dependency>
    <dependency>
      <groupId>com.azure</groupId>
      <artifactId>azure-data-schemaregistry</artifactId>
      <version>1.4.0-beta.3</version> <!-- {x-version-update;com.azure:azure-data-schemaregistry;current} -->
    </dependency>
    <dependency>
      <groupId>com.azure</groupId>
      <artifactId>azure-data-schemaregistry-apacheavro</artifactId>
      <version>1.2.0-beta.3</version> <!-- {x-version-update;com.azure:azure-data-schemaregistry-apacheavro;current} -->
    </dependency>
    <dependency>
      <groupId>com.azure</groupId>
      <artifactId>azure-data-tables</artifactId>
      <version>12.4.0-beta.1</version> <!-- {x-version-update;com.azure:azure-data-tables;current} -->
    </dependency>
    <dependency>
      <groupId>com.azure</groupId>
      <artifactId>azure-identity</artifactId>
      <version>1.9.0-beta.2</version> <!-- {x-version-update;com.azure:azure-identity;current} -->
    </dependency>
    <dependency>
      <groupId>com.azure</groupId>
      <artifactId>azure-identity-extensions</artifactId>
      <version>1.2.0-beta.2</version> <!-- {x-version-update;com.azure:azure-identity-extensions;current} -->
    </dependency>
    <dependency>
      <groupId>com.azure</groupId>
      <artifactId>azure-iot-deviceupdate</artifactId>
      <version>1.1.0-beta.1</version> <!-- {x-version-update;com.azure:azure-iot-deviceupdate;current} -->
    </dependency>
    <dependency>
      <groupId>com.azure</groupId>
      <artifactId>azure-json</artifactId>
      <version>1.0.0-beta.4</version> <!-- {x-version-update;com.azure:azure-json;current} -->
    </dependency>
    <dependency>
      <groupId>com.azure</groupId>
      <artifactId>azure-json-gson</artifactId>
      <version>1.0.0-beta.4</version> <!-- {x-version-update;com.azure:azure-json-gson;current} -->
    </dependency>
    <dependency>
      <groupId>com.azure</groupId>
      <artifactId>azure-json-reflect</artifactId>
      <version>1.0.0-beta.3</version> <!-- {x-version-update;com.azure:azure-json-reflect;current} -->
    </dependency>
    <dependency>
      <groupId>com.azure</groupId>
      <artifactId>azure-messaging-eventgrid</artifactId>
      <version>4.15.0-beta.1</version> <!-- {x-version-update;com.azure:azure-messaging-eventgrid;current} -->
    </dependency>
    <dependency>
      <groupId>com.azure</groupId>
      <artifactId>azure-messaging-eventgrid-cloudnative-cloudevents</artifactId>
      <version>1.0.0-beta.2</version> <!-- {x-version-update;com.azure:azure-messaging-eventgrid-cloudnative-cloudevents;current} -->
    </dependency>
    <dependency>
      <groupId>com.azure</groupId>
      <artifactId>azure-messaging-eventhubs</artifactId>
      <version>5.16.0-beta.1</version> <!-- {x-version-update;com.azure:azure-messaging-eventhubs;current} -->
    </dependency>
    <dependency>
      <groupId>com.azure</groupId>
      <artifactId>azure-messaging-eventhubs-checkpointstore-blob</artifactId>
      <version>1.17.0-beta.1</version> <!-- {x-version-update;com.azure:azure-messaging-eventhubs-checkpointstore-blob;current} -->
    </dependency>
    <dependency>
      <groupId>com.azure</groupId>
      <artifactId>azure-messaging-servicebus</artifactId>
      <version>7.14.0-beta.1</version> <!-- {x-version-update;com.azure:azure-messaging-servicebus;current} -->
    </dependency>
    <dependency>
      <groupId>com.azure</groupId>
      <artifactId>azure-messaging-webpubsub</artifactId>
      <version>1.3.0-beta.1</version> <!-- {x-version-update;com.azure:azure-messaging-webpubsub;current} -->
    </dependency>
    <dependency>
      <groupId>com.azure</groupId>
      <artifactId>azure-monitor-ingestion</artifactId>
      <version>1.1.0-beta.1</version> <!-- {x-version-update;com.azure:azure-monitor-ingestion;current} -->
    </dependency>
    <dependency>
      <groupId>com.azure</groupId>
      <artifactId>azure-monitor-opentelemetry-exporter</artifactId>
      <version>1.0.0-beta.9</version> <!-- {x-version-update;com.azure:azure-monitor-opentelemetry-exporter;current} -->
    </dependency>
    <dependency>
      <groupId>com.azure</groupId>
      <artifactId>azure-monitor-query</artifactId>
      <version>1.2.0-beta.1</version> <!-- {x-version-update;com.azure:azure-monitor-query;current} -->
    </dependency>
    <dependency>
      <groupId>com.azure</groupId>
      <artifactId>azure-search-documents</artifactId>
      <version>11.6.0-beta.6</version> <!-- {x-version-update;com.azure:azure-search-documents;current} -->
    </dependency>
    <dependency>
      <groupId>com.azure</groupId>
      <artifactId>azure-security-keyvault-administration</artifactId>
      <version>4.4.0-beta.1</version> <!-- {x-version-update;com.azure:azure-security-keyvault-administration;current} -->
    </dependency>
    <dependency>
      <groupId>com.azure</groupId>
      <artifactId>azure-security-keyvault-certificates</artifactId>
      <version>4.6.0-beta.1</version> <!-- {x-version-update;com.azure:azure-security-keyvault-certificates;current} -->
    </dependency>
    <dependency>
      <groupId>com.azure</groupId>
      <artifactId>azure-security-keyvault-jca</artifactId>
      <version>2.8.0-beta.1</version> <!-- {x-version-update;com.azure:azure-security-keyvault-jca;current} -->
    </dependency>
    <dependency>
      <groupId>com.azure</groupId>
      <artifactId>azure-security-keyvault-keys</artifactId>
      <version>4.7.0-beta.1</version> <!-- {x-version-update;com.azure:azure-security-keyvault-keys;current} -->
    </dependency>
    <dependency>
      <groupId>com.azure</groupId>
      <artifactId>azure-security-keyvault-secrets</artifactId>
      <version>4.7.0-beta.1</version> <!-- {x-version-update;com.azure:azure-security-keyvault-secrets;current} -->
    </dependency>
    <dependency>
      <groupId>com.azure</groupId>
      <artifactId>azure-storage-common</artifactId>
      <version>12.21.0-beta.1</version> <!-- {x-version-update;com.azure:azure-storage-common;current} -->
    </dependency>
    <dependency>
      <groupId>com.azure</groupId>
      <artifactId>azure-storage-blob</artifactId>
      <version>12.22.0-beta.1</version> <!-- {x-version-update;com.azure:azure-storage-blob;current} -->
    </dependency>
    <dependency>
      <groupId>com.azure</groupId>
      <artifactId>azure-storage-blob-batch</artifactId>
      <version>12.18.0-beta.1</version> <!-- {x-version-update;com.azure:azure-storage-blob-batch;current} -->
    </dependency>
    <dependency>
      <groupId>com.azure</groupId>
      <artifactId>azure-storage-blob-changefeed</artifactId>
      <version>12.0.0-beta.19</version> <!-- {x-version-update;com.azure:azure-storage-blob-changefeed;current} -->
    </dependency>
    <dependency>
      <groupId>com.azure</groupId>
      <artifactId>azure-storage-blob-cryptography</artifactId>
      <version>12.21.0-beta.1</version> <!-- {x-version-update;com.azure:azure-storage-blob-cryptography;current} -->
    </dependency>
    <dependency>
      <groupId>com.azure</groupId>
      <artifactId>azure-storage-blob-nio</artifactId>
      <version>12.0.0-beta.20</version> <!-- {x-version-update;com.azure:azure-storage-blob-nio;current} -->
    </dependency>
    <dependency>
      <groupId>com.azure</groupId>
      <artifactId>azure-storage-file-share</artifactId>
      <version>12.18.0-beta.1</version> <!-- {x-version-update;com.azure:azure-storage-file-share;current} -->
    </dependency>
    <dependency>
      <groupId>com.azure</groupId>
      <artifactId>azure-storage-file-datalake</artifactId>
      <version>12.15.0-beta.1</version> <!-- {x-version-update;com.azure:azure-storage-file-datalake;current} -->
    </dependency>
    <dependency>
      <groupId>com.azure</groupId>
      <artifactId>azure-storage-internal-avro</artifactId>
      <version>12.7.0-beta.1</version> <!-- {x-version-update;com.azure:azure-storage-internal-avro;current} -->
    </dependency>
    <dependency>
      <groupId>com.azure</groupId>
      <artifactId>azure-storage-queue</artifactId>
      <version>12.17.0-beta.1</version> <!-- {x-version-update;com.azure:azure-storage-queue;current} -->
    </dependency>
    <dependency>
      <groupId>com.azure</groupId>
      <artifactId>azure-sdk-template</artifactId>
      <version>1.2.2-beta.1</version> <!-- {x-version-update;com.azure:azure-sdk-template;current} -->
    </dependency>
    <dependency>
      <groupId>com.azure</groupId>
      <artifactId>azure-sdk-template-two</artifactId>
      <version>1.0.0-beta.1</version> <!-- {x-version-update;com.azure:azure-sdk-template-two;current} -->
    </dependency>
    <dependency>
      <groupId>com.azure</groupId>
      <artifactId>azure-sdk-template-three</artifactId>
      <version>1.0.0-beta.1</version> <!-- {x-version-update;com.azure:azure-sdk-template-three;current} -->
    </dependency>
    <dependency>
      <groupId>com.azure</groupId>
      <artifactId>azure-xml</artifactId>
      <version>1.0.0-beta.2</version> <!-- {x-version-update;com.azure:azure-xml;current} -->
    </dependency>

    <dependency>
      <groupId>com.azure.resourcemanager</groupId>
      <artifactId>azure-resourcemanager</artifactId>
      <version>2.25.0-beta.1</version> <!-- {x-version-update;com.azure.resourcemanager:azure-resourcemanager;current} -->
    </dependency>
    <dependency>
      <groupId>com.azure.resourcemanager</groupId>
      <artifactId>azure-resourcemanager-appplatform</artifactId>
      <version>2.25.0-beta.1</version> <!-- {x-version-update;com.azure.resourcemanager:azure-resourcemanager-appplatform;current} -->
    </dependency>
    <dependency>
      <groupId>com.azure.resourcemanager</groupId>
      <artifactId>azure-resourcemanager-appservice</artifactId>
      <version>2.25.0-beta.1</version> <!-- {x-version-update;com.azure.resourcemanager:azure-resourcemanager-appservice;current} -->
    </dependency>
    <dependency>
      <groupId>com.azure.resourcemanager</groupId>
      <artifactId>azure-resourcemanager-authorization</artifactId>
      <version>2.25.0-beta.1</version> <!-- {x-version-update;com.azure.resourcemanager:azure-resourcemanager-authorization;current} -->
    </dependency>
    <dependency>
      <groupId>com.azure.resourcemanager</groupId>
      <artifactId>azure-resourcemanager-compute</artifactId>
      <version>2.25.0-beta.1</version> <!-- {x-version-update;com.azure.resourcemanager:azure-resourcemanager-compute;current} -->
    </dependency>
    <dependency>
      <groupId>com.azure.resourcemanager</groupId>
      <artifactId>azure-resourcemanager-containerinstance</artifactId>
      <version>2.25.0-beta.1</version> <!-- {x-version-update;com.azure.resourcemanager:azure-resourcemanager-containerinstance;current} -->
    </dependency>
    <dependency>
      <groupId>com.azure.resourcemanager</groupId>
      <artifactId>azure-resourcemanager-containerregistry</artifactId>
      <version>2.25.0-beta.1</version> <!-- {x-version-update;com.azure.resourcemanager:azure-resourcemanager-containerregistry;current} -->
    </dependency>
    <dependency>
      <groupId>com.azure.resourcemanager</groupId>
      <artifactId>azure-resourcemanager-containerservice</artifactId>
      <version>2.25.0-beta.1</version> <!-- {x-version-update;com.azure.resourcemanager:azure-resourcemanager-containerservice;current} -->
    </dependency>
    <dependency>
      <groupId>com.azure.resourcemanager</groupId>
      <artifactId>azure-resourcemanager-cosmos</artifactId>
      <version>2.25.0-beta.1</version> <!-- {x-version-update;com.azure.resourcemanager:azure-resourcemanager-cosmos;current} -->
    </dependency>
    <dependency>
      <groupId>com.azure.resourcemanager</groupId>
      <artifactId>azure-resourcemanager-dns</artifactId>
      <version>2.25.0-beta.1</version> <!-- {x-version-update;com.azure.resourcemanager:azure-resourcemanager-dns;current} -->
    </dependency>
    <dependency>
      <groupId>com.azure.resourcemanager</groupId>
      <artifactId>azure-resourcemanager-keyvault</artifactId>
      <version>2.25.0-beta.1</version> <!-- {x-version-update;com.azure.resourcemanager:azure-resourcemanager-keyvault;current} -->
    </dependency>
    <dependency>
      <groupId>com.azure.resourcemanager</groupId>
      <artifactId>azure-resourcemanager-monitor</artifactId>
      <version>2.25.0-beta.1</version> <!-- {x-version-update;com.azure.resourcemanager:azure-resourcemanager-monitor;current} -->
    </dependency>
    <dependency>
      <groupId>com.azure.resourcemanager</groupId>
      <artifactId>azure-resourcemanager-msi</artifactId>
      <version>2.25.0-beta.1</version> <!-- {x-version-update;com.azure.resourcemanager:azure-resourcemanager-msi;current} -->
    </dependency>
    <dependency>
      <groupId>com.azure.resourcemanager</groupId>
      <artifactId>azure-resourcemanager-network</artifactId>
      <version>2.25.0-beta.1</version> <!-- {x-version-update;com.azure.resourcemanager:azure-resourcemanager-network;current} -->
    </dependency>
    <dependency>
      <groupId>com.azure.resourcemanager</groupId>
      <artifactId>azure-resourcemanager-resources</artifactId>
      <version>2.25.0-beta.1</version> <!-- {x-version-update;com.azure.resourcemanager:azure-resourcemanager-resources;current} -->
    </dependency>
    <dependency>
      <groupId>com.azure.resourcemanager</groupId>
      <artifactId>azure-resourcemanager-sql</artifactId>
      <version>2.25.0-beta.1</version> <!-- {x-version-update;com.azure.resourcemanager:azure-resourcemanager-sql;current} -->
    </dependency>
    <dependency>
      <groupId>com.azure.resourcemanager</groupId>
      <artifactId>azure-resourcemanager-storage</artifactId>
      <version>2.25.0-beta.1</version> <!-- {x-version-update;com.azure.resourcemanager:azure-resourcemanager-storage;current} -->
    </dependency>

    <dependency>
      <groupId>com.azure.spring</groupId>
      <artifactId>spring-cloud-azure-core</artifactId>
      <version>4.7.0-beta.1</version> <!-- {x-version-update;com.azure.spring:spring-cloud-azure-core;current} -->
    </dependency>
    <dependency>
      <groupId>com.azure.spring</groupId>
      <artifactId>spring-cloud-azure-resourcemanager</artifactId>
      <version>4.7.0-beta.1</version> <!-- {x-version-update;com.azure.spring:spring-cloud-azure-resourcemanager;current} -->
    </dependency>
    <dependency>
      <groupId>com.azure.spring</groupId>
      <artifactId>spring-messaging-azure</artifactId>
      <version>4.7.0-beta.1</version> <!-- {x-version-update;com.azure.spring:spring-messaging-azure;current} -->
    </dependency>
    <dependency>
      <groupId>com.azure.spring</groupId>
      <artifactId>spring-messaging-azure-eventhubs</artifactId>
      <version>4.7.0-beta.1</version> <!-- {x-version-update;com.azure.spring:spring-messaging-azure-eventhubs;current} -->
    </dependency>
    <dependency>
      <groupId>com.azure.spring</groupId>
      <artifactId>spring-messaging-azure-servicebus</artifactId>
      <version>4.7.0-beta.1</version> <!-- {x-version-update;com.azure.spring:spring-messaging-azure-servicebus;current} -->
    </dependency>
    <dependency>
      <groupId>com.azure.spring</groupId>
      <artifactId>spring-messaging-azure-storage-queue</artifactId>
      <version>4.7.0-beta.1</version> <!-- {x-version-update;com.azure.spring:spring-messaging-azure-storage-queue;current} -->
    </dependency>
    <dependency>
      <groupId>com.azure.spring</groupId>
      <artifactId>spring-integration-azure-core</artifactId>
      <version>4.7.0-beta.1</version> <!-- {x-version-update;com.azure.spring:spring-integration-azure-core;current} -->
    </dependency>
    <dependency>
      <groupId>com.azure.spring</groupId>
      <artifactId>spring-integration-azure-eventhubs</artifactId>
      <version>4.7.0-beta.1</version> <!-- {x-version-update;com.azure.spring:spring-integration-azure-eventhubs;current} -->
    </dependency>
    <dependency>
      <groupId>com.azure.spring</groupId>
      <artifactId>spring-integration-azure-servicebus</artifactId>
      <version>4.7.0-beta.1</version> <!-- {x-version-update;com.azure.spring:spring-integration-azure-servicebus;current} -->
    </dependency>
    <dependency>
      <groupId>com.azure.spring</groupId>
      <artifactId>spring-integration-azure-storage-queue</artifactId>
      <version>4.7.0-beta.1</version> <!-- {x-version-update;com.azure.spring:spring-integration-azure-storage-queue;current} -->
    </dependency>
    <dependency>
      <groupId>com.azure.spring</groupId>
      <artifactId>spring-cloud-azure-autoconfigure</artifactId>
      <version>4.7.0-beta.1</version> <!-- {x-version-update;com.azure.spring:spring-cloud-azure-autoconfigure;current} -->
    </dependency>
    <dependency>
      <groupId>com.azure.spring</groupId>
      <artifactId>spring-cloud-azure-stream-binder-servicebus-core</artifactId>
      <version>4.7.0-beta.1</version> <!-- {x-version-update;com.azure.spring:spring-cloud-azure-stream-binder-servicebus-core;current} -->
    </dependency>
    <dependency>
      <groupId>com.azure.spring</groupId>
      <artifactId>spring-cloud-azure-stream-binder-servicebus</artifactId>
      <version>4.7.0-beta.1</version> <!-- {x-version-update;com.azure.spring:spring-cloud-azure-stream-binder-servicebus;current} -->
    </dependency>
    <dependency>
      <groupId>com.azure.spring</groupId>
      <artifactId>spring-cloud-azure-stream-binder-eventhubs</artifactId>
      <version>4.7.0-beta.1</version> <!-- {x-version-update;com.azure.spring:spring-cloud-azure-stream-binder-eventhubs;current} -->
    </dependency>
    <dependency>
      <groupId>com.azure.spring</groupId>
      <artifactId>spring-cloud-azure-stream-binder-eventhubs-core</artifactId>
      <version>4.7.0-beta.1</version> <!-- {x-version-update;com.azure.spring:spring-cloud-azure-stream-binder-eventhubs-core;current} -->
    </dependency>
    <dependency>
      <groupId>com.azure.spring</groupId>
      <artifactId>spring-cloud-azure-service</artifactId>
      <version>4.7.0-beta.1</version> <!-- {x-version-update;com.azure.spring:spring-cloud-azure-service;current} -->
    </dependency>
    <dependency>
      <groupId>com.azure.spring</groupId>
      <artifactId>spring-cloud-azure-trace-sleuth</artifactId>
      <version>4.7.0-beta.1</version> <!-- {x-version-update;com.azure.spring:spring-cloud-azure-trace-sleuth;current} -->
    </dependency>
    <dependency>
      <groupId>com.azure.spring</groupId>
      <artifactId>spring-cloud-azure-actuator</artifactId>
      <version>4.7.0-beta.1</version> <!-- {x-version-update;com.azure.spring:spring-cloud-azure-actuator;current} -->
    </dependency>
    <dependency>
      <groupId>com.azure.spring</groupId>
      <artifactId>spring-cloud-azure-actuator-autoconfigure</artifactId>
      <version>4.7.0-beta.1</version> <!-- {x-version-update;com.azure.spring:spring-cloud-azure-actuator-autoconfigure;current} -->
    </dependency>
    <dependency>
      <groupId>com.azure.spring</groupId>
      <artifactId>spring-cloud-azure-appconfiguration-config</artifactId>
      <version>4.0.0-beta.2</version> <!-- {x-version-update;com.azure.spring:spring-cloud-azure-appconfiguration-config;current} -->
    </dependency>
    <dependency>
      <groupId>com.azure.spring</groupId>
      <artifactId>spring-cloud-azure-appconfiguration-config-web</artifactId>
      <version>4.0.0-beta.2</version> <!-- {x-version-update;com.azure.spring:spring-cloud-azure-appconfiguration-config-web;current} -->
    </dependency>
    <dependency>
      <groupId>com.azure.spring</groupId>
      <artifactId>spring-cloud-azure-feature-management</artifactId>
      <version>4.0.0-beta.4</version> <!-- {x-version-update;com.azure.spring:spring-cloud-azure-feature-management;current} -->
    </dependency>
    <dependency>
      <groupId>com.azure.spring</groupId>
      <artifactId>spring-cloud-azure-feature-management-web</artifactId>
      <version>4.0.0-beta.4</version> <!-- {x-version-update;com.azure.spring:spring-cloud-azure-feature-management-web;current} -->
    </dependency>
    <dependency>
      <groupId>com.azure</groupId>
      <artifactId>azure-spring-data-cosmos</artifactId>
      <version>3.34.0-beta.1</version> <!-- {x-version-update;com.azure:azure-spring-data-cosmos;current} -->
    </dependency>
	  <dependency>
      <groupId>com.azure</groupId>
      <artifactId>azure-digitaltwins-core</artifactId>
      <version>1.4.0-beta.1</version> <!-- {x-version-update;com.azure:azure-digitaltwins-core;current} -->
    </dependency>
    <dependency>
      <groupId>com.azure</groupId>
      <artifactId>azure-mixedreality-authentication</artifactId>
      <version>1.3.0-beta.1</version> <!-- {x-version-update;com.azure:azure-mixedreality-authentication;current} -->
    </dependency>
    <dependency>
      <groupId>com.azure</groupId>
      <artifactId>azure-mixedreality-remoterendering</artifactId>
      <version>1.2.0-beta.1</version> <!-- {x-version-update;com.azure:azure-mixedreality-remoterendering;current} -->
    </dependency>
  </dependencies>
  <build>
    <plugins>
      <plugin>
        <groupId>org.apache.maven.plugins</groupId>
        <artifactId>maven-enforcer-plugin</artifactId>
        <version>3.0.0-M3</version> <!-- {x-version-update;org.apache.maven.plugins:maven-enforcer-plugin;external_dependency} -->
        <configuration>
          <rules>
            <bannedDependencies>
              <includes>
                <!-- Track 2 library with a non-standard groupId -->
                <include>com.azure:azure-monitor-opentelemetry-exporter:[1.0.0-beta.9]</include> <!-- {x-include-update;com.azure:azure-monitor-opentelemetry-exporter;current} -->
              </includes>
            </bannedDependencies>
          </rules>
        </configuration>
      </plugin>

      <plugin>
        <groupId>org.jacoco</groupId>
        <artifactId>jacoco-maven-plugin</artifactId>
        <version>0.8.8</version> <!-- {x-version-update;org.jacoco:jacoco-maven-plugin;external_dependency} -->
        <executions>
          <execution>
            <id>report-aggregate</id>
            <phase>verify</phase>
            <goals>
              <goal>report-aggregate</goal>
            </goals>
            <configuration>
              <outputDirectory>${project.reporting.outputDirectory}/test-coverage</outputDirectory>
              <excludes>
                <exclude>**/com/azure/cosmos/implementation/apachecommons/**/*</exclude>
                <exclude>**/com/azure/cosmos/implementation/guava25/**/*</exclude>
                <exclude>**/com/azure/cosmos/implementation/guava27/**/*</exclude>
                <exclude>**/com/azure/cosmos/encryption/implementation/mdesrc/**/*</exclude>
              </excludes>
            </configuration>
          </execution>
        </executions>
      </plugin>
    </plugins>
  </build>
</project><|MERGE_RESOLUTION|>--- conflicted
+++ resolved
@@ -73,11 +73,7 @@
     <dependency>
       <groupId>com.azure</groupId>
       <artifactId>azure-communication-common</artifactId>
-<<<<<<< HEAD
       <version>2.0.0-beta.1</version> <!-- {x-version-update;com.azure:azure-communication-common;current} -->
-=======
-      <version>1.3.0-beta.2</version> <!-- {x-version-update;com.azure:azure-communication-common;current} -->
->>>>>>> 7a6420a7
     </dependency>
     <dependency>
       <groupId>com.azure</groupId>
