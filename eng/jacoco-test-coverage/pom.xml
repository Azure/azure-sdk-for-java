--- conflicted
+++ resolved
@@ -88,15 +88,7 @@
     <dependency>
       <groupId>com.azure</groupId>
       <artifactId>azure-communication-sms</artifactId>
-<<<<<<< HEAD
-<<<<<<< HEAD
-      <version>1.1.3</version> <!-- {x-version-update;com.azure:azure-communication-sms;current} -->
-=======
-      <version>1.2.0-beta.1</version> <!-- {x-version-update;com.azure:azure-communication-sms;current} -->
->>>>>>> upstream/main
-=======
       <version>1.1.10</version> <!-- {x-version-update;com.azure:azure-communication-sms;current} -->
->>>>>>> 41ee7823
     </dependency>
     <dependency>
       <groupId>com.azure</groupId>
