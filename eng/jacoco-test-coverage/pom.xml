--- conflicted
+++ resolved
@@ -263,20 +263,12 @@
     <dependency>
       <groupId>com.azure</groupId>
       <artifactId>azure-security-keyvault-administration</artifactId>
-<<<<<<< HEAD
       <version>4.1.0-beta.1</version> <!-- {x-version-update;com.azure:azure-security-keyvault-administration;current} -->
-=======
-      <version>4.1.0-beta.6</version> <!-- {x-version-update;com.azure:azure-security-keyvault-administration;current} -->
->>>>>>> 54e03386
     </dependency>
     <dependency>
       <groupId>com.azure</groupId>
       <artifactId>azure-security-keyvault-certificates</artifactId>
-<<<<<<< HEAD
       <version>4.3.0-beta.1</version> <!-- {x-version-update;com.azure:azure-security-keyvault-certificates;current} -->
-=======
-      <version>4.3.0-beta.6</version> <!-- {x-version-update;com.azure:azure-security-keyvault-certificates;current} -->
->>>>>>> 54e03386
     </dependency>
     <dependency>
       <groupId>com.azure</groupId>
@@ -286,20 +278,12 @@
     <dependency>
       <groupId>com.azure</groupId>
       <artifactId>azure-security-keyvault-keys</artifactId>
-<<<<<<< HEAD
       <version>4.4.0-beta.1</version> <!-- {x-version-update;com.azure:azure-security-keyvault-keys;current} -->
-=======
-      <version>4.4.0-beta.8</version> <!-- {x-version-update;com.azure:azure-security-keyvault-keys;current} -->
->>>>>>> 54e03386
     </dependency>
     <dependency>
       <groupId>com.azure</groupId>
       <artifactId>azure-security-keyvault-secrets</artifactId>
-<<<<<<< HEAD
       <version>4.4.0-beta.1</version> <!-- {x-version-update;com.azure:azure-security-keyvault-secrets;current} -->
-=======
-      <version>4.4.0-beta.6</version> <!-- {x-version-update;com.azure:azure-security-keyvault-secrets;current} -->
->>>>>>> 54e03386
     </dependency>
     <dependency>
       <groupId>com.azure</groupId>
