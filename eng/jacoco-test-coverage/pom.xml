--- conflicted
+++ resolved
@@ -54,9 +54,6 @@
     <dependency>
       <groupId>com.azure</groupId>
       <artifactId>azure-ai-textanalytics</artifactId>
-<<<<<<< HEAD
-      <version>5.0.0</version> <!-- {x-version-update;com.azure:azure-ai-textanalytics;current} -->
-=======
       <version>5.1.0-beta.3</version> <!-- {x-version-update;com.azure:azure-ai-textanalytics;current} -->
     </dependency>
     <dependency>
@@ -78,7 +75,6 @@
       <groupId>com.azure</groupId>
       <artifactId>azure-communication-sms</artifactId>
       <version>1.0.0-beta.3</version> <!-- {x-version-update;com.azure:azure-communication-sms;current} -->
->>>>>>> 0dc762a7
     </dependency>
     <dependency>
       <groupId>com.azure</groupId>
