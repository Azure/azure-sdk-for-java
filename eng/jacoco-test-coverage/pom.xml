--- conflicted
+++ resolved
@@ -36,16 +36,9 @@
   </scm>
 
   <properties>
-<<<<<<< HEAD
     <relative.path.to.eng.folder>../../</relative.path.to.eng.folder>
   </properties>
 
-
-=======
-    <relative.path.to.eng.folder>../..</relative.path.to.eng.folder>
-  </properties>
-
->>>>>>> 1950c2ea
   <dependencies>
     <dependency>
       <groupId>com.azure</groupId>
@@ -117,19 +110,11 @@
       <artifactId>azure-analytics-synapse-artifacts</artifactId>
       <version>1.0.0-beta.7</version> <!-- {x-version-update;com.azure:azure-analytics-synapse-artifacts;current} -->
     </dependency>
-<<<<<<< HEAD
 <!--    <dependency>-->
 <!--      <groupId>com.azure</groupId>-->
 <!--      <artifactId>azure-analytics-synapse-spark</artifactId>-->
 <!--      <version>1.0.0-beta.5</version> &lt;!&ndash; {x-version-update;com.azure:azure-analytics-synapse-spark;current} &ndash;&gt;-->
 <!--    </dependency>-->
-=======
-    <dependency>
-      <groupId>com.azure</groupId>
-      <artifactId>azure-analytics-synapse-spark</artifactId>
-      <version>1.0.0-beta.6</version> <!-- {x-version-update;com.azure:azure-analytics-synapse-spark;current} -->
-    </dependency>
->>>>>>> 1950c2ea
     <dependency>
       <groupId>com.azure</groupId>
       <artifactId>azure-core</artifactId>
