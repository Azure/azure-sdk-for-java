<?xml version="1.0" encoding="UTF-8"?>
<!-- Copyright (c) Microsoft Corporation. All rights reserved. -->
<!-- Licensed under the MIT License. -->

<project xmlns="http://maven.apache.org/POM/4.0.0"
         xmlns:xsi="http://www.w3.org/2001/XMLSchema-instance"
         xsi:schemaLocation="http://maven.apache.org/POM/4.0.0 http://maven.apache.org/xsd/maven-4.0.0.xsd">
  <modelVersion>4.0.0</modelVersion>

  <parent>
    <groupId>com.azure</groupId>
    <artifactId>azure-client-sdk-parent</artifactId>
    <version>1.7.0</version> <!-- {x-version-update;com.azure:azure-client-sdk-parent;current} -->
    <relativePath>../../sdk/parents/azure-client-sdk-parent</relativePath>
  </parent>

  <groupId>com.azure</groupId>
  <artifactId>jacoco-test-coverage</artifactId>
  <version>1.0.0-SNAPSHOT</version>

  <name>Microsoft Azure Client Library - Test coverage</name>
  <description>Package for generating test coverage report for Azure Client Libraries</description>
  <url>https://github.com/Azure/azure-sdk-for-java</url>

  <distributionManagement>
    <site>
      <id>azure-java-build-docs</id>
      <url>${site.url}/site/${project.artifactId}</url>
    </site>
  </distributionManagement>

  <scm>
    <url>scm:git:https://github.com/Azure/azure-sdk-for-java</url>
    <connection>scm:git:git@github.com:Azure/azure-sdk-for-java.git</connection>
    <tag>HEAD</tag>
  </scm>

  <dependencies>
    <dependency>
      <groupId>com.azure</groupId>
      <artifactId>azure-ai-anomalydetector</artifactId>
      <version>3.0.0-beta.2</version> <!-- {x-version-update;com.azure:azure-ai-anomalydetector;current} -->
    </dependency>
    <dependency>
      <groupId>com.azure</groupId>
      <artifactId>azure-ai-formrecognizer</artifactId>
      <version>3.1.0-beta.1</version> <!-- {x-version-update;com.azure:azure-ai-formrecognizer;current} -->
    </dependency>
    <dependency>
      <groupId>com.azure</groupId>
      <artifactId>azure-ai-textanalytics</artifactId>
      <version>5.1.0-beta.1</version> <!-- {x-version-update;com.azure:azure-ai-textanalytics;current} -->
    </dependency>
    <dependency>
      <groupId>com.azure</groupId>
      <artifactId>azure-core</artifactId>
      <version>1.9.0-beta.1</version> <!-- {x-version-update;com.azure:azure-core;current} -->
    </dependency>
    <dependency>
      <groupId>com.azure</groupId>
      <artifactId>azure-core-amqp</artifactId>
      <version>1.6.0-beta.1</version> <!-- {x-version-update;com.azure:azure-core-amqp;current} -->
    </dependency>
    <dependency>
      <groupId>com.azure</groupId>
      <artifactId>azure-core-experimental</artifactId>
      <version>1.0.0-beta.5</version> <!-- {x-version-update;com.azure:azure-core-experimental;current} -->
    </dependency>
    <dependency>
      <groupId>com.azure</groupId>
      <artifactId>azure-core-http-jdk-httpclient</artifactId>
      <version>1.0.0-beta.1</version> <!-- {x-version-update;com.azure:azure-core-http-jdk-httpclient;current} -->
    </dependency>
    <dependency>
      <groupId>com.azure</groupId>
      <artifactId>azure-core-http-netty</artifactId>
      <version>1.7.0-beta.1</version> <!-- {x-version-update;com.azure:azure-core-http-netty;current} -->
    </dependency>
    <dependency>
      <groupId>com.azure</groupId>
      <artifactId>azure-core-http-okhttp</artifactId>
      <version>1.4.0-beta.1</version> <!-- {x-version-update;com.azure:azure-core-http-okhttp;current} -->
    </dependency>
    <dependency>
      <groupId>com.azure</groupId>
      <artifactId>azure-core-management</artifactId>
      <version>1.0.0-beta.4</version> <!-- {x-version-update;com.azure:azure-core-management;current} -->
    </dependency>
    <dependency>
      <groupId>com.azure</groupId>
      <artifactId>azure-core-serializer-avro-apache</artifactId>
      <version>1.0.0-beta.4</version> <!-- {x-version-update;com.azure:azure-core-serializer-avro-apache;current} -->
    </dependency>
    <dependency>
      <groupId>com.azure</groupId>
      <artifactId>azure-core-serializer-json-gson</artifactId>
      <version>1.1.0-beta.1</version> <!-- {x-version-update;com.azure:azure-core-serializer-json-gson;current} -->
    </dependency>
    <dependency>
      <groupId>com.azure</groupId>
      <artifactId>azure-core-serializer-json-jackson</artifactId>
      <version>1.1.0-beta.1</version> <!-- {x-version-update;com.azure:azure-core-serializer-json-jackson;current} -->
    </dependency>
    <dependency>
      <groupId>com.azure</groupId>
      <artifactId>azure-core-tracing-opentelemetry</artifactId>
      <version>1.0.0-beta.7</version> <!-- {x-version-update;com.azure:azure-core-tracing-opentelemetry;current} -->
    </dependency>
    <dependency>
      <groupId>com.azure</groupId>
      <artifactId>azure-cosmos</artifactId>
      <version>4.5.0-beta.1</version> <!-- {x-version-update;com.azure:azure-cosmos;current} -->
    </dependency>
    <dependency>
      <groupId>com.azure</groupId>
      <artifactId>azure-cosmos-encryption</artifactId>
      <version>1.0.0-beta.1</version> <!-- {x-version-update;com.azure:azure-cosmos-encryption;current} -->
    </dependency>
    <dependency>
      <groupId>com.azure</groupId>
      <artifactId>azure-data-appconfiguration</artifactId>
      <version>1.2.0-beta.1</version> <!-- {x-version-update;com.azure:azure-data-appconfiguration;current} -->
    </dependency>
    <dependency>
      <groupId>com.azure</groupId>
      <artifactId>azure-data-schemaregistry</artifactId>
      <version>1.0.0-beta.3</version> <!-- {x-version-update;com.azure:azure-data-schemaregistry;current} -->
    </dependency>
    <dependency>
      <groupId>com.azure</groupId>
      <artifactId>azure-data-schemaregistry-avro</artifactId>
      <version>1.0.0-beta.3</version> <!-- {x-version-update;com.azure:azure-data-schemaregistry-avro;current} -->
    </dependency>
    <dependency>
      <groupId>com.azure</groupId>
      <artifactId>azure-data-tables</artifactId>
      <version>12.0.0-beta.2</version> <!-- {x-version-update;com.azure:azure-data-tables;current} -->
    </dependency>
    <dependency>
      <groupId>com.azure</groupId>
      <artifactId>azure-identity</artifactId>
      <version>1.2.0-beta.2</version> <!-- {x-version-update;com.azure:azure-identity;current} -->
    </dependency>
    <dependency>
      <groupId>com.azure</groupId>
      <artifactId>azure-messaging-eventgrid</artifactId>
      <version>2.0.0-beta.2</version> <!-- {x-version-update;com.azure:azure-messaging-eventgrid;current} -->
    </dependency>
    <dependency>
      <groupId>com.azure</groupId>
      <artifactId>azure-messaging-eventhubs</artifactId>
      <version>5.2.0</version> <!-- {x-version-update;com.azure:azure-messaging-eventhubs;current} -->
    </dependency>
    <dependency>
      <groupId>com.azure</groupId>
      <artifactId>azure-messaging-eventhubs-checkpointstore-blob</artifactId>
      <version>1.2.0</version> <!-- {x-version-update;com.azure:azure-messaging-eventhubs-checkpointstore-blob;current} -->
    </dependency>
    <dependency>
      <groupId>com.azure</groupId>
      <artifactId>azure-messaging-servicebus</artifactId>
      <version>7.0.0-beta.7</version> <!-- {x-version-update;com.azure:azure-messaging-servicebus;current} -->
    </dependency>
    <dependency>
      <groupId>com.azure</groupId>
      <artifactId>azure-search-documents</artifactId>
      <version>11.2.0-beta.2</version> <!-- {x-version-update;com.azure:azure-search-documents;current} -->
    </dependency>
    <dependency>
      <groupId>com.azure</groupId>
      <artifactId>azure-security-keyvault-administration</artifactId>
      <version>4.0.0-beta.2</version> <!-- {x-version-update;com.azure:azure-security-keyvault-administration;current} -->
    </dependency>
    <dependency>
      <groupId>com.azure</groupId>
      <artifactId>azure-security-keyvault-certificates</artifactId>
      <version>4.2.0-beta.2</version> <!-- {x-version-update;com.azure:azure-security-keyvault-certificates;current} -->
    </dependency>
    <dependency>
      <groupId>com.azure</groupId>
      <artifactId>azure-security-keyvault-keys</artifactId>
      <version>4.3.0-beta.2</version> <!-- {x-version-update;com.azure:azure-security-keyvault-keys;current} -->
    </dependency>
    <dependency>
      <groupId>com.azure</groupId>
      <artifactId>azure-security-keyvault-secrets</artifactId>
      <version>4.3.0-beta.2</version> <!-- {x-version-update;com.azure:azure-security-keyvault-secrets;current} -->
    </dependency>
    <dependency>
      <groupId>com.azure</groupId>
      <artifactId>azure-storage-common</artifactId>
      <version>12.9.0-beta.1</version> <!-- {x-version-update;com.azure:azure-storage-common;current} -->
    </dependency>
    <dependency>
      <groupId>com.azure</groupId>
      <artifactId>azure-storage-blob</artifactId>
      <version>12.9.0-beta.1</version> <!-- {x-version-update;com.azure:azure-storage-blob;current} -->
    </dependency>
    <dependency>
      <groupId>com.azure</groupId>
      <artifactId>azure-storage-blob-batch</artifactId>
      <version>12.7.0-beta.1</version> <!-- {x-version-update;com.azure:azure-storage-blob-batch;current} -->
    </dependency>
    <dependency>
      <groupId>com.azure</groupId>
      <artifactId>azure-storage-blob-changefeed</artifactId>
      <version>12.0.0-beta.3</version> <!-- {x-version-update;com.azure:azure-storage-blob-changefeed;current} -->
    </dependency>
    <dependency>
      <groupId>com.azure</groupId>
      <artifactId>azure-storage-blob-cryptography</artifactId>
      <version>12.9.0-beta.1</version> <!-- {x-version-update;com.azure:azure-storage-blob-cryptography;current} -->
    </dependency>
    <dependency>
      <groupId>com.azure</groupId>
      <artifactId>azure-storage-blob-nio</artifactId>
      <version>12.0.0-beta.3</version> <!-- {x-version-update;com.azure:azure-storage-blob-nio;current} -->
    </dependency>
    <dependency>
      <groupId>com.azure</groupId>
      <artifactId>azure-storage-file-share</artifactId>
      <version>12.7.0-beta.1</version> <!-- {x-version-update;com.azure:azure-storage-file-share;current} -->
    </dependency>
    <dependency>
      <groupId>com.azure</groupId>
      <artifactId>azure-storage-file-datalake</artifactId>
      <version>12.3.0-beta.1</version> <!-- {x-version-update;com.azure:azure-storage-file-datalake;current} -->
    </dependency>
    <dependency>
      <groupId>com.azure</groupId>
      <artifactId>azure-storage-internal-avro</artifactId>
      <version>12.1.0-beta.1</version> <!-- {x-version-update;com.azure:azure-storage-internal-avro;current} -->
    </dependency>
    <dependency>
      <groupId>com.azure</groupId>
      <artifactId>azure-storage-queue</artifactId>
      <version>12.7.0-beta.1</version> <!-- {x-version-update;com.azure:azure-storage-queue;current} -->
    </dependency>
    <dependency>
      <groupId>com.azure</groupId>
      <artifactId>azure-sdk-template</artifactId>
      <version>1.2.1-beta.3</version> <!-- {x-version-update;com.azure:azure-sdk-template;current} -->
    </dependency>
    <dependency>
      <groupId>com.azure.resourcemanager</groupId>
      <artifactId>azure-resourcemanager</artifactId>
      <version>2.0.0-beta.5</version> <!-- {x-version-update;com.azure.resourcemanager:azure-resourcemanager;current} -->
    </dependency>
    <dependency>
      <groupId>com.azure.resourcemanager</groupId>
      <artifactId>azure-resourcemanager-appplatform</artifactId>
      <version>2.0.0-beta.5</version> <!-- {x-version-update;com.azure.resourcemanager:azure-resourcemanager-appplatform;current} -->
    </dependency>
    <dependency>
      <groupId>com.azure.resourcemanager</groupId>
      <artifactId>azure-resourcemanager-appservice</artifactId>
      <version>2.0.0-beta.5</version> <!-- {x-version-update;com.azure.resourcemanager:azure-resourcemanager-appservice;current} -->
    </dependency>
    <dependency>
      <groupId>com.azure.resourcemanager</groupId>
      <artifactId>azure-resourcemanager-authorization</artifactId>
      <version>2.0.0-beta.5</version> <!-- {x-version-update;com.azure.resourcemanager:azure-resourcemanager-authorization;current} -->
    </dependency>
    <dependency>
      <groupId>com.azure.resourcemanager</groupId>
      <artifactId>azure-resourcemanager-compute</artifactId>
      <version>2.0.0-beta.5</version> <!-- {x-version-update;com.azure.resourcemanager:azure-resourcemanager-compute;current} -->
    </dependency>
    <dependency>
      <groupId>com.azure.resourcemanager</groupId>
      <artifactId>azure-resourcemanager-containerinstance</artifactId>
      <version>2.0.0-beta.5</version> <!-- {x-version-update;com.azure.resourcemanager:azure-resourcemanager-containerinstance;current} -->
    </dependency>
    <dependency>
      <groupId>com.azure.resourcemanager</groupId>
      <artifactId>azure-resourcemanager-containerregistry</artifactId>
      <version>2.0.0-beta.5</version> <!-- {x-version-update;com.azure.resourcemanager:azure-resourcemanager-containerregistry;current} -->
    </dependency>
    <dependency>
      <groupId>com.azure.resourcemanager</groupId>
      <artifactId>azure-resourcemanager-containerservice</artifactId>
      <version>2.0.0-beta.5</version> <!-- {x-version-update;com.azure.resourcemanager:azure-resourcemanager-containerservice;current} -->
    </dependency>
    <dependency>
      <groupId>com.azure.resourcemanager</groupId>
      <artifactId>azure-resourcemanager-cosmos</artifactId>
      <version>2.0.0-beta.5</version> <!-- {x-version-update;com.azure.resourcemanager:azure-resourcemanager-cosmos;current} -->
    </dependency>
    <dependency>
      <groupId>com.azure.resourcemanager</groupId>
      <artifactId>azure-resourcemanager-dns</artifactId>
      <version>2.0.0-beta.5</version> <!-- {x-version-update;com.azure.resourcemanager:azure-resourcemanager-dns;current} -->
    </dependency>
    <dependency>
      <groupId>com.azure.resourcemanager</groupId>
      <artifactId>azure-resourcemanager-keyvault</artifactId>
      <version>2.0.0-beta.5</version> <!-- {x-version-update;com.azure.resourcemanager:azure-resourcemanager-keyvault;current} -->
    </dependency>
    <dependency>
      <groupId>com.azure.resourcemanager</groupId>
      <artifactId>azure-resourcemanager-monitor</artifactId>
      <version>2.0.0-beta.5</version> <!-- {x-version-update;com.azure.resourcemanager:azure-resourcemanager-monitor;current} -->
    </dependency>
    <dependency>
      <groupId>com.azure.resourcemanager</groupId>
      <artifactId>azure-resourcemanager-msi</artifactId>
      <version>2.0.0-beta.5</version> <!-- {x-version-update;com.azure.resourcemanager:azure-resourcemanager-msi;current} -->
    </dependency>
    <dependency>
      <groupId>com.azure.resourcemanager</groupId>
      <artifactId>azure-resourcemanager-network</artifactId>
      <version>2.0.0-beta.5</version> <!-- {x-version-update;com.azure.resourcemanager:azure-resourcemanager-network;current} -->
    </dependency>
    <dependency>
      <groupId>com.azure.resourcemanager</groupId>
      <artifactId>azure-resourcemanager-resources</artifactId>
      <version>2.0.0-beta.5</version> <!-- {x-version-update;com.azure.resourcemanager:azure-resourcemanager-resources;current} -->
    </dependency>
    <dependency>
      <groupId>com.azure.resourcemanager</groupId>
      <artifactId>azure-resourcemanager-sql</artifactId>
      <version>2.0.0-beta.5</version> <!-- {x-version-update;com.azure.resourcemanager:azure-resourcemanager-sql;current} -->
    </dependency>
    <dependency>
      <groupId>com.azure.resourcemanager</groupId>
      <artifactId>azure-resourcemanager-storage</artifactId>
      <version>2.0.0-beta.5</version> <!-- {x-version-update;com.azure.resourcemanager:azure-resourcemanager-storage;current} -->
    </dependency>

    <dependency>
      <groupId>com.azure</groupId>
      <artifactId>azure-spring-boot</artifactId>
<<<<<<< HEAD
      <version>3.0.0-beta.1</version> <!-- {x-version-update;com.azure:azure-spring-boot;current} -->
=======
      <version>2.4.0-beta.1</version> <!-- {x-version-update;com.microsoft.azure:azure-spring-boot;current} -->
>>>>>>> d113b38f
    </dependency>
    <dependency>
      <groupId>com.azure</groupId>
      <artifactId>azure-spring-boot-starter</artifactId>
<<<<<<< HEAD
      <version>3.0.0-beta.1</version> <!-- {x-version-update;com.azure:azure-spring-boot-starter;current} -->
    </dependency>
    <dependency>
      <groupId>com.azure</groupId>
      <artifactId>azure-spring-boot-starter-active-directory</artifactId>
      <version>3.0.0-beta.1</version> <!-- {x-version-update;com.azure:azure-spring-boot-starter-active-directory;current} -->
    </dependency>
    <dependency>
      <groupId>com.azure</groupId>
      <artifactId>azure-spring-boot-starter-keyvault-secrets</artifactId>
      <version>3.0.0-beta.1</version> <!-- {x-version-update;com.azure:azure-spring-boot-starter-keyvault-secrets;current} -->
    </dependency>
    <dependency>
      <groupId>com.azure</groupId>
      <artifactId>azure-spring-boot-starter-metrics</artifactId>
      <version>3.0.0-beta.1</version> <!-- {x-version-update;com.azure:azure-spring-boot-starter-metrics;current} -->
    </dependency>
    <dependency>
      <groupId>com.azure</groupId>
      <artifactId>azure-spring-boot-starter-servicebus-jms</artifactId>
      <version>3.0.0-beta.1</version> <!-- {x-version-update;com.azure:azure-spring-boot-starter-servicebus-jms;current} -->
    </dependency>
    <dependency>
      <groupId>com.azure</groupId>
      <artifactId>azure-spring-boot-starter-active-directory-b2c</artifactId>
      <version>3.0.0-beta.1</version> <!-- {x-version-update;com.azure:azure-spring-boot-starter-active-directory-b2c;current} -->
    </dependency>
    <dependency>
      <groupId>com.azure</groupId>
      <artifactId>azure-spring-boot-starter-cosmosdb</artifactId>
      <version>3.0.0-beta.1</version> <!-- {x-version-update;com.azure:azure-spring-boot-starter-cosmosdb;current} -->
    </dependency>
    <dependency>
      <groupId>com.azure</groupId>
      <artifactId>azure-spring-boot-starter-data-gremlin</artifactId>
      <version>3.0.0-beta.1</version> <!-- {x-version-update;com.azure:azure-spring-boot-starter-data-gremlin;current} -->
=======
      <version>2.4.0-beta.1</version> <!-- {x-version-update;com.microsoft.azure:azure-spring-boot-starter;current} -->
    </dependency>
    <dependency>
      <groupId>com.microsoft.azure</groupId>
      <artifactId>azure-active-directory-spring-boot-starter</artifactId>
      <version>2.4.0-beta.1</version> <!-- {x-version-update;com.microsoft.azure:azure-active-directory-spring-boot-starter;current} -->
    </dependency>
    <dependency>
      <groupId>com.microsoft.azure</groupId>
      <artifactId>azure-keyvault-secrets-spring-boot-starter</artifactId>
      <version>2.4.0-beta.1</version> <!-- {x-version-update;com.microsoft.azure:azure-keyvault-secrets-spring-boot-starter;current} -->
    </dependency>
    <dependency>
      <groupId>com.microsoft.azure</groupId>
      <artifactId>azure-spring-boot-metrics-starter</artifactId>
      <version>2.4.0-beta.1</version> <!-- {x-version-update;com.microsoft.azure:azure-spring-boot-metrics-starter;current} -->
    </dependency>
    <dependency>
      <groupId>com.microsoft.azure</groupId>
      <artifactId>azure-servicebus-jms-spring-boot-starter</artifactId>
      <version>2.4.0-beta.1</version> <!-- {x-version-update;com.microsoft.azure:azure-servicebus-jms-spring-boot-starter;current} -->
    </dependency>
    <dependency>
      <groupId>com.microsoft.azure</groupId>
      <artifactId>azure-active-directory-b2c-spring-boot-starter</artifactId>
      <version>2.4.0-beta.1</version> <!-- {x-version-update;com.microsoft.azure:azure-active-directory-b2c-spring-boot-starter;current} -->
    </dependency>
    <dependency>
      <groupId>com.microsoft.azure</groupId>
      <artifactId>azure-cosmosdb-spring-boot-starter</artifactId>
      <version>2.4.0-beta.1</version> <!-- {x-version-update;com.microsoft.azure:azure-cosmosdb-spring-boot-starter;current} -->
    </dependency>
    <dependency>
      <groupId>com.microsoft.azure</groupId>
      <artifactId>azure-data-gremlin-spring-boot-starter</artifactId>
      <version>2.4.0-beta.1</version> <!-- {x-version-update;com.microsoft.azure:azure-data-gremlin-spring-boot-starter;current} -->
>>>>>>> d113b38f
    </dependency>
    <dependency>
      <groupId>com.azure</groupId>
      <artifactId>azure-spring-data-cosmos</artifactId>
      <version>3.0.0-beta.2</version> <!-- {x-version-update;com.azure:azure-spring-data-cosmos;current} -->
    </dependency>
    <dependency>
      <groupId>com.azure</groupId>
      <artifactId>azure-spring-data-gremlin</artifactId>
      <version>2.3.1-beta.1</version> <!-- {x-version-update;com.azure:azure-spring-data-gremlin;current} -->
    </dependency>
    <dependency>
      <groupId>com.microsoft.azure</groupId>
      <artifactId>spring-cloud-azure-context</artifactId>
      <version>1.2.8</version> <!-- {x-version-update;com.microsoft.azure:spring-cloud-azure-context;current} -->
    </dependency>
    <dependency>
      <groupId>com.microsoft.azure</groupId>
      <artifactId>spring-cloud-azure-telemetry</artifactId>
      <version>1.2.8</version> <!-- {x-version-update;com.microsoft.azure:spring-cloud-azure-telemetry;current} -->
    </dependency>
    <dependency>
      <groupId>com.microsoft.azure</groupId>
      <artifactId>spring-integration-azure-core</artifactId>
      <version>1.2.8</version> <!-- {x-version-update;com.microsoft.azure:spring-integration-azure-core;current} -->
    </dependency>
    <dependency>
      <groupId>com.microsoft.azure</groupId>
      <artifactId>spring-integration-azure-test</artifactId>
      <version>1.2.8</version> <!-- {x-version-update;com.microsoft.azure:spring-integration-azure-test;current} -->
    </dependency>
    <dependency>
      <groupId>com.microsoft.azure</groupId>
      <artifactId>spring-integration-eventhubs</artifactId>
      <version>1.2.8</version> <!-- {x-version-update;com.microsoft.azure:spring-integration-eventhubs;current} -->
    </dependency>
    <dependency>
      <groupId>com.microsoft.azure</groupId>
      <artifactId>spring-integration-servicebus</artifactId>
      <version>1.2.8</version> <!-- {x-version-update;com.microsoft.azure:spring-integration-servicebus;current} -->
    </dependency>
    <dependency>
      <groupId>com.microsoft.azure</groupId>
      <artifactId>spring-integration-storage-queue</artifactId>
      <version>1.2.8</version> <!-- {x-version-update;com.microsoft.azure:spring-integration-storage-queue;current} -->
    </dependency>
    <dependency>
      <groupId>com.microsoft.azure</groupId>
      <artifactId>spring-cloud-azure-storage</artifactId>
      <version>1.2.8</version> <!-- {x-version-update;com.microsoft.azure:spring-cloud-azure-storage;current} -->
    </dependency>
    <dependency>
      <groupId>com.microsoft.azure</groupId>
      <artifactId>spring-cloud-azure-autoconfigure</artifactId>
      <version>1.2.8</version> <!-- {x-version-update;com.microsoft.azure:spring-cloud-azure-autoconfigure;current} -->
    </dependency>
    <dependency>
      <groupId>com.microsoft.azure</groupId>
      <artifactId>spring-cloud-azure-messaging</artifactId>
      <version>1.2.8</version> <!-- {x-version-update;com.microsoft.azure:spring-cloud-azure-messaging;current} -->
    </dependency>
    <dependency>
      <groupId>com.microsoft.azure</groupId>
      <artifactId>spring-cloud-starter-azure-appconfiguration-config</artifactId>
      <version>1.2.8-beta.1</version> <!-- {x-version-update;com.microsoft.azure:spring-cloud-starter-azure-appconfiguration-config;current} -->
    </dependency>
    <dependency>
      <groupId>com.microsoft.azure</groupId>
      <artifactId>spring-starter-azure-cache</artifactId>
      <version>1.2.8</version> <!-- {x-version-update;com.microsoft.azure:spring-starter-azure-cache;current} -->
    </dependency>
    <dependency>
      <groupId>com.microsoft.azure</groupId>
      <artifactId>spring-cloud-starter-azure-eventhubs</artifactId>
      <version>1.2.8</version> <!-- {x-version-update;com.microsoft.azure:spring-cloud-starter-azure-eventhubs;current} -->
    </dependency>
    <dependency>
      <groupId>com.microsoft.azure</groupId>
      <artifactId>spring-cloud-starter-azure-eventhubs-kafka</artifactId>
      <version>1.2.8</version> <!-- {x-version-update;com.microsoft.azure:spring-cloud-starter-azure-eventhubs-kafka;current} -->
    </dependency>
    <dependency>
      <groupId>com.microsoft.azure</groupId>
      <artifactId>spring-cloud-starter-azure-servicebus</artifactId>
      <version>1.2.8</version> <!-- {x-version-update;com.microsoft.azure:spring-cloud-starter-azure-servicebus;current} -->
    </dependency>
    <dependency>
      <groupId>com.microsoft.azure</groupId>
      <artifactId>spring-starter-azure-storage</artifactId>
      <version>1.2.8</version> <!-- {x-version-update;com.microsoft.azure:spring-starter-azure-storage;current} -->
    </dependency>
    <dependency>
      <groupId>com.microsoft.azure</groupId>
      <artifactId>spring-cloud-starter-azure-storage-queue</artifactId>
      <version>1.2.8</version> <!-- {x-version-update;com.microsoft.azure:spring-cloud-starter-azure-storage-queue;current} -->
    </dependency>
    <dependency>
      <groupId>com.microsoft.azure</groupId>
      <artifactId>spring-cloud-azure-servicebus-stream-binder-core</artifactId>
      <version>1.2.8</version> <!-- {x-version-update;com.microsoft.azure:spring-cloud-azure-servicebus-stream-binder-core;current} -->
    </dependency>
    <dependency>
      <groupId>com.microsoft.azure</groupId>
      <artifactId>spring-cloud-azure-stream-binder-test</artifactId>
      <version>1.2.8</version> <!-- {x-version-update;com.microsoft.azure:spring-cloud-azure-stream-binder-test;current} -->
    </dependency>
    <dependency>
      <groupId>com.microsoft.azure</groupId>
      <artifactId>spring-cloud-azure-servicebus-topic-stream-binder</artifactId>
      <version>1.2.8</version> <!-- {x-version-update;com.microsoft.azure:spring-cloud-azure-servicebus-topic-stream-binder;current} -->
    </dependency>
    <dependency>
      <groupId>com.microsoft.azure</groupId>
      <artifactId>spring-cloud-azure-servicebus-queue-stream-binder</artifactId>
      <version>1.2.8</version> <!-- {x-version-update;com.microsoft.azure:spring-cloud-azure-servicebus-queue-stream-binder;current} -->
    </dependency>
    <dependency>
      <groupId>com.microsoft.azure</groupId>
      <artifactId>spring-cloud-azure-eventhubs-stream-binder</artifactId>
      <version>1.2.8</version> <!-- {x-version-update;com.microsoft.azure:spring-cloud-azure-eventhubs-stream-binder;current} -->
    </dependency>
  </dependencies>
  <build>
    <plugins>
      <plugin>
        <groupId>org.jacoco</groupId>
        <artifactId>jacoco-maven-plugin</artifactId>
        <version>0.8.5</version> <!-- {x-version-update;org.jacoco:jacoco-maven-plugin;external_dependency} -->
        <executions>
          <execution>
            <id>report-aggregate</id>
            <phase>verify</phase>
            <goals>
              <goal>report-aggregate</goal>
            </goals>
            <configuration>
              <outputDirectory>${project.reporting.outputDirectory}/test-coverage</outputDirectory>
              <excludes>
                <exclude>**/com/azure/cosmos/implementation/apachecommons/**/*</exclude>
                <exclude>**/com/azure/cosmos/implementation/guava25/**/*</exclude>
                <exclude>**/com/azure/cosmos/implementation/guava27/**/*</exclude>
              </excludes>
            </configuration>
          </execution>
        </executions>
      </plugin>
      <!-- This entire plugin configuration needs to be removed once Spring's groupId changes to com.azure -->
      <!-- Normally com.microsoft.azure:* would not be OK to add to the plugin configuration since that groupdId
           isn't limited to what we build as part of the data track. In this particular case it's OK since the only
           jacoco dependencies are limited to libraries we build.
      -->
      <plugin>
        <groupId>org.apache.maven.plugins</groupId>
        <artifactId>maven-enforcer-plugin</artifactId>
        <version>3.0.0-M3</version> <!-- {x-version-update;org.apache.maven.plugins:maven-enforcer-plugin;external_dependency} -->
        <configuration>
          <rules>
            <bannedDependencies>
              <includes>
                <!--This is fine for in here but individual libraries need to list out everything. This mainly because
                    com.microsoft.azure includes things that are not owned or built by the azure-sdk team. -->
                <include>com.microsoft.azure:*</include>
              </includes>
            </bannedDependencies>
          </rules>
        </configuration>
      </plugin>
    </plugins>
  </build>
</project><|MERGE_RESOLUTION|>--- conflicted
+++ resolved
@@ -328,55 +328,13 @@
     </dependency>
 
     <dependency>
-      <groupId>com.azure</groupId>
+      <groupId>com.microsoft.azure</groupId>
       <artifactId>azure-spring-boot</artifactId>
-<<<<<<< HEAD
-      <version>3.0.0-beta.1</version> <!-- {x-version-update;com.azure:azure-spring-boot;current} -->
-=======
       <version>2.4.0-beta.1</version> <!-- {x-version-update;com.microsoft.azure:azure-spring-boot;current} -->
->>>>>>> d113b38f
-    </dependency>
-    <dependency>
-      <groupId>com.azure</groupId>
+    </dependency>
+    <dependency>
+      <groupId>com.microsoft.azure</groupId>
       <artifactId>azure-spring-boot-starter</artifactId>
-<<<<<<< HEAD
-      <version>3.0.0-beta.1</version> <!-- {x-version-update;com.azure:azure-spring-boot-starter;current} -->
-    </dependency>
-    <dependency>
-      <groupId>com.azure</groupId>
-      <artifactId>azure-spring-boot-starter-active-directory</artifactId>
-      <version>3.0.0-beta.1</version> <!-- {x-version-update;com.azure:azure-spring-boot-starter-active-directory;current} -->
-    </dependency>
-    <dependency>
-      <groupId>com.azure</groupId>
-      <artifactId>azure-spring-boot-starter-keyvault-secrets</artifactId>
-      <version>3.0.0-beta.1</version> <!-- {x-version-update;com.azure:azure-spring-boot-starter-keyvault-secrets;current} -->
-    </dependency>
-    <dependency>
-      <groupId>com.azure</groupId>
-      <artifactId>azure-spring-boot-starter-metrics</artifactId>
-      <version>3.0.0-beta.1</version> <!-- {x-version-update;com.azure:azure-spring-boot-starter-metrics;current} -->
-    </dependency>
-    <dependency>
-      <groupId>com.azure</groupId>
-      <artifactId>azure-spring-boot-starter-servicebus-jms</artifactId>
-      <version>3.0.0-beta.1</version> <!-- {x-version-update;com.azure:azure-spring-boot-starter-servicebus-jms;current} -->
-    </dependency>
-    <dependency>
-      <groupId>com.azure</groupId>
-      <artifactId>azure-spring-boot-starter-active-directory-b2c</artifactId>
-      <version>3.0.0-beta.1</version> <!-- {x-version-update;com.azure:azure-spring-boot-starter-active-directory-b2c;current} -->
-    </dependency>
-    <dependency>
-      <groupId>com.azure</groupId>
-      <artifactId>azure-spring-boot-starter-cosmosdb</artifactId>
-      <version>3.0.0-beta.1</version> <!-- {x-version-update;com.azure:azure-spring-boot-starter-cosmosdb;current} -->
-    </dependency>
-    <dependency>
-      <groupId>com.azure</groupId>
-      <artifactId>azure-spring-boot-starter-data-gremlin</artifactId>
-      <version>3.0.0-beta.1</version> <!-- {x-version-update;com.azure:azure-spring-boot-starter-data-gremlin;current} -->
-=======
       <version>2.4.0-beta.1</version> <!-- {x-version-update;com.microsoft.azure:azure-spring-boot-starter;current} -->
     </dependency>
     <dependency>
@@ -413,7 +371,6 @@
       <groupId>com.microsoft.azure</groupId>
       <artifactId>azure-data-gremlin-spring-boot-starter</artifactId>
       <version>2.4.0-beta.1</version> <!-- {x-version-update;com.microsoft.azure:azure-data-gremlin-spring-boot-starter;current} -->
->>>>>>> d113b38f
     </dependency>
     <dependency>
       <groupId>com.azure</groupId>
