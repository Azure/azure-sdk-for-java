<?xml version="1.0" encoding="UTF-8"?>
<!-- Copyright (c) Microsoft Corporation. All rights reserved. -->
<!-- Licensed under the MIT License. -->

<project xmlns="http://maven.apache.org/POM/4.0.0"
         xmlns:xsi="http://www.w3.org/2001/XMLSchema-instance"
         xsi:schemaLocation="http://maven.apache.org/POM/4.0.0 http://maven.apache.org/xsd/maven-4.0.0.xsd">
  <modelVersion>4.0.0</modelVersion>

  <parent>
    <groupId>com.azure</groupId>
    <artifactId>azure-client-sdk-parent</artifactId>
    <version>1.7.0</version> <!-- {x-version-update;com.azure:azure-client-sdk-parent;current} -->
    <relativePath>../../sdk/parents/azure-client-sdk-parent</relativePath>
  </parent>

  <groupId>com.azure</groupId>
  <artifactId>jacoco-test-coverage</artifactId>
  <version>1.0.0-SNAPSHOT</version>

  <name>Microsoft Azure Client Library - Test coverage</name>
  <description>Package for generating test coverage report for Azure Client Libraries</description>
  <url>https://github.com/Azure/azure-sdk-for-java</url>

  <distributionManagement>
    <site>
      <id>azure-java-build-docs</id>
      <url>${site.url}/site/${project.artifactId}</url>
    </site>
  </distributionManagement>

  <scm>
    <url>scm:git:https://github.com/Azure/azure-sdk-for-java</url>
    <connection>scm:git:git@github.com:Azure/azure-sdk-for-java.git</connection>
    <tag>HEAD</tag>
  </scm>

  <dependencies>
    <dependency>
      <groupId>com.azure</groupId>
      <artifactId>azure-ai-anomalydetector</artifactId>
      <version>3.0.0-beta.3</version> <!-- {x-version-update;com.azure:azure-ai-anomalydetector;current} -->
    </dependency>
    <dependency>
      <groupId>com.azure</groupId>
      <artifactId>azure-ai-formrecognizer</artifactId>
      <version>4.0.0-beta.2</version> <!-- {x-version-update;com.azure:azure-ai-formrecognizer;current} -->
    </dependency>
    <dependency>
      <groupId>com.azure</groupId>
      <artifactId>azure-ai-metricsadvisor</artifactId>
      <version>1.1.0-beta.1</version> <!-- {x-version-update;com.azure:azure-ai-metricsadvisor;current} -->
    </dependency>
    <dependency>
      <groupId>com.azure</groupId>
      <artifactId>azure-ai-textanalytics</artifactId>
      <version>5.2.0-beta.2</version> <!-- {x-version-update;com.azure:azure-ai-textanalytics;current} -->
    </dependency>
    <dependency>
    <groupId>com.azure</groupId>
      <artifactId>azure-communication-chat</artifactId>
      <version>1.2.0-beta.1</version> <!-- {x-version-update;com.azure:azure-communication-chat;current} -->
    </dependency>
    <dependency>
      <groupId>com.azure</groupId>
      <artifactId>azure-communication-common</artifactId>
      <version>1.1.0-beta.1</version> <!-- {x-version-update;com.azure:azure-communication-common;current} -->
    </dependency>
    <dependency>
      <groupId>com.azure</groupId>
      <artifactId>azure-communication-identity</artifactId>
      <version>1.2.0-beta.1</version> <!-- {x-version-update;com.azure:azure-communication-identity;current} -->
    </dependency>
    <dependency>
      <groupId>com.azure</groupId>
      <artifactId>azure-communication-networktraversal</artifactId>
      <version>1.0.0-beta.2</version> <!-- {x-version-update;com.azure:azure-communication-networktraversal;current} -->
    </dependency>
    <dependency>
      <groupId>com.azure</groupId>
      <artifactId>azure-communication-sms</artifactId>
      <version>1.1.0-beta.1</version> <!-- {x-version-update;com.azure:azure-communication-sms;current} -->
    </dependency>
      <dependency>
      <groupId>com.azure</groupId>
      <artifactId>azure-communication-phonenumbers</artifactId>
      <version>1.1.0-beta.1</version> <!-- {x-version-update;com.azure:azure-communication-phonenumbers;current} -->
    </dependency>
    <dependency>
      <groupId>com.azure</groupId>
      <artifactId>azure-communication-callingserver</artifactId>
      <version>1.0.0-beta.4</version> <!-- {x-version-update;com.azure:azure-communication-callingserver;current} -->
    </dependency>
    <dependency>
      <groupId>com.azure</groupId>
      <artifactId>azure-containers-containerregistry</artifactId>
      <version>1.0.0-beta.5</version> <!-- {x-version-update;com.azure:azure-containers-containerregistry;current} -->
    </dependency>
    <dependency>
      <groupId>com.azure</groupId>
      <artifactId>azure-analytics-synapse-accesscontrol</artifactId>
      <version>1.0.0-beta.5</version> <!-- {x-version-update;com.azure:azure-analytics-synapse-accesscontrol;current} -->
    </dependency>
    <dependency>
      <groupId>com.azure</groupId>
      <artifactId>azure-analytics-synapse-artifacts</artifactId>
      <version>1.0.0-beta.7</version> <!-- {x-version-update;com.azure:azure-analytics-synapse-artifacts;current} -->
    </dependency>
    <dependency>
      <groupId>com.azure</groupId>
      <artifactId>azure-analytics-synapse-spark</artifactId>
      <version>1.0.0-beta.5</version> <!-- {x-version-update;com.azure:azure-analytics-synapse-spark;current} -->
    </dependency>
    <dependency>
      <groupId>com.azure</groupId>
      <artifactId>azure-core</artifactId>
      <version>1.22.0-beta.1</version> <!-- {x-version-update;com.azure:azure-core;current} -->
    </dependency>
    <dependency>
      <groupId>com.azure</groupId>
      <artifactId>azure-core-amqp</artifactId>
      <version>2.4.0-beta.1</version> <!-- {x-version-update;com.azure:azure-core-amqp;current} -->
    </dependency>
    <dependency>
      <groupId>com.azure</groupId>
      <artifactId>azure-core-amqp-experimental</artifactId>
      <version>1.0.0-beta.1</version> <!-- {x-version-update;com.azure:azure-core-amqp-experimental;current} -->
    </dependency>
    <dependency>
      <groupId>com.azure</groupId>
      <artifactId>azure-core-experimental</artifactId>
      <version>1.0.0-beta.20</version> <!-- {x-version-update;com.azure:azure-core-experimental;current} -->
    </dependency>
    <dependency>
      <groupId>com.azure</groupId>
      <artifactId>azure-core-http-jdk-httpclient</artifactId>
      <version>1.0.0-beta.1</version> <!-- {x-version-update;com.azure:azure-core-http-jdk-httpclient;current} -->
    </dependency>
    <dependency>
      <groupId>com.azure</groupId>
      <artifactId>azure-core-http-netty</artifactId>
      <version>1.12.0-beta.1</version> <!-- {x-version-update;com.azure:azure-core-http-netty;current} -->
    </dependency>
    <dependency>
      <groupId>com.azure</groupId>
      <artifactId>azure-core-http-okhttp</artifactId>
      <version>1.8.0-beta.1</version> <!-- {x-version-update;com.azure:azure-core-http-okhttp;current} -->
    </dependency>
    <dependency>
      <groupId>com.azure</groupId>
      <artifactId>azure-core-management</artifactId>
      <version>1.5.0-beta.1</version> <!-- {x-version-update;com.azure:azure-core-management;current} -->
    </dependency>
    <dependency>
      <groupId>com.azure</groupId>
      <artifactId>azure-core-serializer-avro-apache</artifactId>
      <version>1.0.0-beta.16</version> <!-- {x-version-update;com.azure:azure-core-serializer-avro-apache;current} -->
    </dependency>
    <dependency>
      <groupId>com.azure</groupId>
      <artifactId>azure-core-serializer-json-gson</artifactId>
      <version>1.2.0-beta.1</version> <!-- {x-version-update;com.azure:azure-core-serializer-json-gson;current} -->
    </dependency>
    <dependency>
      <groupId>com.azure</groupId>
      <artifactId>azure-core-serializer-json-jackson</artifactId>
      <version>1.3.0-beta.1</version> <!-- {x-version-update;com.azure:azure-core-serializer-json-jackson;current} -->
    </dependency>
    <dependency>
      <groupId>com.azure</groupId>
      <artifactId>azure-core-tracing-opentelemetry</artifactId>
      <version>1.0.0-beta.16</version> <!-- {x-version-update;com.azure:azure-core-tracing-opentelemetry;current} -->
    </dependency>
    <dependency>
      <groupId>com.azure</groupId>
      <artifactId>azure-cosmos</artifactId>
      <version>4.20.0-beta.1</version> <!-- {x-version-update;com.azure:azure-cosmos;current} -->
    </dependency>
    <dependency>
      <groupId>com.azure</groupId>
      <artifactId>azure-cosmos-encryption</artifactId>
      <version>1.0.0-beta.9</version> <!-- {x-version-update;com.azure:azure-cosmos-encryption;current} -->
    </dependency>
    <dependency>
      <groupId>com.azure</groupId>
      <artifactId>azure-data-appconfiguration</artifactId>
      <version>1.3.0-beta.1</version> <!-- {x-version-update;com.azure:azure-data-appconfiguration;current} -->
    </dependency>
    <dependency>
      <groupId>com.azure</groupId>
      <artifactId>azure-data-schemaregistry</artifactId>
      <version>1.0.0-beta.7</version> <!-- {x-version-update;com.azure:azure-data-schemaregistry;current} -->
    </dependency>
    <dependency>
      <groupId>com.azure</groupId>
      <artifactId>azure-data-schemaregistry-apacheavro</artifactId>
<<<<<<< HEAD
      <version>1.0.0-beta.7</version> <!-- {x-version-update;com.azure:azure-data-schemaregistry-apacheavro;current} -->
=======
      <version>1.0.0-beta.6</version> <!-- {x-version-update;com.azure:azure-data-schemaregistry-apacheavro;current} -->
>>>>>>> 73ea443a
    </dependency>
    <dependency>
      <groupId>com.azure</groupId>
      <artifactId>azure-data-tables</artifactId>
      <version>12.2.0-beta.1</version> <!-- {x-version-update;com.azure:azure-data-tables;current} -->
    </dependency>
    <dependency>
      <groupId>com.azure</groupId>
      <artifactId>azure-identity</artifactId>
      <version>1.4.0-beta.2</version> <!-- {x-version-update;com.azure:azure-identity;current} -->
    </dependency>
    <dependency>
      <groupId>com.azure</groupId>
      <artifactId>azure-iot-deviceupdate</artifactId>
      <version>1.0.0-beta.2</version> <!-- {x-version-update;com.azure:azure-iot-deviceupdate;current} -->
    </dependency>
    <dependency>
      <groupId>com.azure</groupId>
      <artifactId>azure-messaging-eventgrid</artifactId>
      <version>4.8.0-beta.1</version> <!-- {x-version-update;com.azure:azure-messaging-eventgrid;current} -->
    </dependency>
    <dependency>
      <groupId>com.azure</groupId>
      <artifactId>azure-messaging-eventhubs</artifactId>
      <version>5.10.2</version> <!-- {x-version-update;com.azure:azure-messaging-eventhubs;current} -->
    </dependency>
    <dependency>
      <groupId>com.azure</groupId>
      <artifactId>azure-messaging-eventhubs-checkpointstore-blob</artifactId>
      <version>1.10.1</version> <!-- {x-version-update;com.azure:azure-messaging-eventhubs-checkpointstore-blob;current} -->
    </dependency>
    <dependency>
      <groupId>com.azure</groupId>
      <artifactId>azure-messaging-servicebus</artifactId>
      <version>7.5.0-beta.1</version> <!-- {x-version-update;com.azure:azure-messaging-servicebus;current} -->
    </dependency>
    <dependency>
      <groupId>com.azure</groupId>
      <artifactId>azure-messaging-webpubsub</artifactId>
      <version>1.0.0-beta.4</version> <!-- {x-version-update;com.azure:azure-messaging-webpubsub;current} -->
    </dependency>
    <dependency>
      <groupId>com.azure</groupId>
      <artifactId>azure-monitor-opentelemetry-exporter</artifactId>
      <version>1.0.0-beta.5</version> <!-- {x-version-update;com.azure:azure-monitor-opentelemetry-exporter;current} -->
    </dependency>
    <dependency>
      <groupId>com.azure</groupId>
      <artifactId>azure-monitor-query</artifactId>
<<<<<<< HEAD
      <version>1.1.0-beta.1</version> <!-- {x-version-update;com.azure:azure-monitor-query;current} -->
=======
      <version>1.0.0</version> <!-- {x-version-update;com.azure:azure-monitor-query;current} -->
>>>>>>> 73ea443a
    </dependency>
    <dependency>
      <groupId>com.azure</groupId>
      <artifactId>azure-search-documents</artifactId>
      <version>11.5.0-beta.5</version> <!-- {x-version-update;com.azure:azure-search-documents;current} -->
    </dependency>
    <dependency>
      <groupId>com.azure</groupId>
      <artifactId>azure-security-keyvault-administration</artifactId>
      <version>4.1.0-beta.3</version> <!-- {x-version-update;com.azure:azure-security-keyvault-administration;current} -->
    </dependency>
    <dependency>
      <groupId>com.azure</groupId>
      <artifactId>azure-security-keyvault-certificates</artifactId>
      <version>4.3.0-beta.3</version> <!-- {x-version-update;com.azure:azure-security-keyvault-certificates;current} -->
    </dependency>
    <dependency>
      <groupId>com.azure</groupId>
      <artifactId>azure-security-keyvault-jca</artifactId>
      <version>2.2.0-beta.1</version> <!-- {x-version-update;com.azure:azure-security-keyvault-jca;current} -->
    </dependency>
    <dependency>
      <groupId>com.azure</groupId>
      <artifactId>azure-security-keyvault-keys</artifactId>
      <version>4.4.0-beta.5</version> <!-- {x-version-update;com.azure:azure-security-keyvault-keys;current} -->
    </dependency>
    <dependency>
      <groupId>com.azure</groupId>
      <artifactId>azure-security-keyvault-secrets</artifactId>
      <version>4.4.0-beta.3</version> <!-- {x-version-update;com.azure:azure-security-keyvault-secrets;current} -->
    </dependency>
    <dependency>
      <groupId>com.azure</groupId>
      <artifactId>azure-storage-common</artifactId>
      <version>12.15.0-beta.1</version> <!-- {x-version-update;com.azure:azure-storage-common;current} -->
    </dependency>
    <dependency>
      <groupId>com.azure</groupId>
      <artifactId>azure-storage-blob</artifactId>
      <version>12.15.0-beta.1</version> <!-- {x-version-update;com.azure:azure-storage-blob;current} -->
    </dependency>
    <dependency>
      <groupId>com.azure</groupId>
      <artifactId>azure-storage-blob-batch</artifactId>
      <version>12.12.0-beta.1</version> <!-- {x-version-update;com.azure:azure-storage-blob-batch;current} -->
    </dependency>
    <dependency>
      <groupId>com.azure</groupId>
      <artifactId>azure-storage-blob-changefeed</artifactId>
      <version>12.0.0-beta.11</version> <!-- {x-version-update;com.azure:azure-storage-blob-changefeed;current} -->
    </dependency>
    <dependency>
      <groupId>com.azure</groupId>
      <artifactId>azure-storage-blob-cryptography</artifactId>
      <version>12.15.0-beta.1</version> <!-- {x-version-update;com.azure:azure-storage-blob-cryptography;current} -->
    </dependency>
    <dependency>
      <groupId>com.azure</groupId>
      <artifactId>azure-storage-blob-nio</artifactId>
      <version>12.0.0-beta.11</version> <!-- {x-version-update;com.azure:azure-storage-blob-nio;current} -->
    </dependency>
    <dependency>
      <groupId>com.azure</groupId>
      <artifactId>azure-storage-file-share</artifactId>
      <version>12.12.0-beta.1</version> <!-- {x-version-update;com.azure:azure-storage-file-share;current} -->
    </dependency>
    <dependency>
      <groupId>com.azure</groupId>
      <artifactId>azure-storage-file-datalake</artifactId>
      <version>12.8.0-beta.1</version> <!-- {x-version-update;com.azure:azure-storage-file-datalake;current} -->
    </dependency>
    <dependency>
      <groupId>com.azure</groupId>
      <artifactId>azure-storage-internal-avro</artifactId>
      <version>12.2.0-beta.1</version> <!-- {x-version-update;com.azure:azure-storage-internal-avro;current} -->
    </dependency>
    <dependency>
      <groupId>com.azure</groupId>
      <artifactId>azure-storage-queue</artifactId>
      <version>12.12.0-beta.1</version> <!-- {x-version-update;com.azure:azure-storage-queue;current} -->
    </dependency>
    <dependency>
      <groupId>com.azure</groupId>
      <artifactId>azure-sdk-template</artifactId>
      <version>1.2.1-beta.16</version> <!-- {x-version-update;com.azure:azure-sdk-template;current} -->
    </dependency>
    <dependency>
      <groupId>com.azure.resourcemanager</groupId>
      <artifactId>azure-resourcemanager</artifactId>
      <version>2.9.0-beta.1</version> <!-- {x-version-update;com.azure.resourcemanager:azure-resourcemanager;current} -->
    </dependency>
    <dependency>
      <groupId>com.azure.resourcemanager</groupId>
      <artifactId>azure-resourcemanager-appplatform</artifactId>
      <version>2.9.0-beta.1</version> <!-- {x-version-update;com.azure.resourcemanager:azure-resourcemanager-appplatform;current} -->
    </dependency>
    <dependency>
      <groupId>com.azure.resourcemanager</groupId>
      <artifactId>azure-resourcemanager-appservice</artifactId>
      <version>2.9.0-beta.1</version> <!-- {x-version-update;com.azure.resourcemanager:azure-resourcemanager-appservice;current} -->
    </dependency>
    <dependency>
      <groupId>com.azure.resourcemanager</groupId>
      <artifactId>azure-resourcemanager-authorization</artifactId>
      <version>2.9.0-beta.1</version> <!-- {x-version-update;com.azure.resourcemanager:azure-resourcemanager-authorization;current} -->
    </dependency>
    <dependency>
      <groupId>com.azure.resourcemanager</groupId>
      <artifactId>azure-resourcemanager-compute</artifactId>
      <version>2.9.0-beta.1</version> <!-- {x-version-update;com.azure.resourcemanager:azure-resourcemanager-compute;current} -->
    </dependency>
    <dependency>
      <groupId>com.azure.resourcemanager</groupId>
      <artifactId>azure-resourcemanager-containerinstance</artifactId>
      <version>2.9.0-beta.1</version> <!-- {x-version-update;com.azure.resourcemanager:azure-resourcemanager-containerinstance;current} -->
    </dependency>
    <dependency>
      <groupId>com.azure.resourcemanager</groupId>
      <artifactId>azure-resourcemanager-containerregistry</artifactId>
      <version>2.9.0-beta.1</version> <!-- {x-version-update;com.azure.resourcemanager:azure-resourcemanager-containerregistry;current} -->
    </dependency>
    <dependency>
      <groupId>com.azure.resourcemanager</groupId>
      <artifactId>azure-resourcemanager-containerservice</artifactId>
      <version>2.9.0-beta.1</version> <!-- {x-version-update;com.azure.resourcemanager:azure-resourcemanager-containerservice;current} -->
    </dependency>
    <dependency>
      <groupId>com.azure.resourcemanager</groupId>
      <artifactId>azure-resourcemanager-cosmos</artifactId>
      <version>2.9.0-beta.1</version> <!-- {x-version-update;com.azure.resourcemanager:azure-resourcemanager-cosmos;current} -->
    </dependency>
    <dependency>
      <groupId>com.azure.resourcemanager</groupId>
      <artifactId>azure-resourcemanager-dns</artifactId>
      <version>2.9.0-beta.1</version> <!-- {x-version-update;com.azure.resourcemanager:azure-resourcemanager-dns;current} -->
    </dependency>
    <dependency>
      <groupId>com.azure.resourcemanager</groupId>
      <artifactId>azure-resourcemanager-keyvault</artifactId>
      <version>2.9.0-beta.1</version> <!-- {x-version-update;com.azure.resourcemanager:azure-resourcemanager-keyvault;current} -->
    </dependency>
    <dependency>
      <groupId>com.azure.resourcemanager</groupId>
      <artifactId>azure-resourcemanager-monitor</artifactId>
      <version>2.9.0-beta.1</version> <!-- {x-version-update;com.azure.resourcemanager:azure-resourcemanager-monitor;current} -->
    </dependency>
    <dependency>
      <groupId>com.azure.resourcemanager</groupId>
      <artifactId>azure-resourcemanager-msi</artifactId>
      <version>2.9.0-beta.1</version> <!-- {x-version-update;com.azure.resourcemanager:azure-resourcemanager-msi;current} -->
    </dependency>
    <dependency>
      <groupId>com.azure.resourcemanager</groupId>
      <artifactId>azure-resourcemanager-network</artifactId>
      <version>2.9.0-beta.1</version> <!-- {x-version-update;com.azure.resourcemanager:azure-resourcemanager-network;current} -->
    </dependency>
    <dependency>
      <groupId>com.azure.resourcemanager</groupId>
      <artifactId>azure-resourcemanager-resources</artifactId>
      <version>2.9.0-beta.1</version> <!-- {x-version-update;com.azure.resourcemanager:azure-resourcemanager-resources;current} -->
    </dependency>
    <dependency>
      <groupId>com.azure.resourcemanager</groupId>
      <artifactId>azure-resourcemanager-sql</artifactId>
      <version>2.9.0-beta.1</version> <!-- {x-version-update;com.azure.resourcemanager:azure-resourcemanager-sql;current} -->
    </dependency>
    <dependency>
      <groupId>com.azure.resourcemanager</groupId>
      <artifactId>azure-resourcemanager-storage</artifactId>
      <version>2.9.0-beta.1</version> <!-- {x-version-update;com.azure.resourcemanager:azure-resourcemanager-storage;current} -->
    </dependency>

    <dependency>
      <groupId>com.azure.spring</groupId>
      <artifactId>spring-cloud-azure-core</artifactId>
      <version>4.0.0-beta.1</version> <!-- {x-version-update;com.azure.spring:spring-cloud-azure-core;current} -->
    </dependency>
    <dependency>
      <groupId>com.azure.spring</groupId>
      <artifactId>spring-cloud-azure-resourcemanager</artifactId>
      <version>4.0.0-beta.1</version> <!-- {x-version-update;com.azure.spring:spring-cloud-azure-resourcemanager;current} -->
    </dependency>
    <dependency>
      <groupId>com.azure.spring</groupId>
      <artifactId>spring-messaging-azure</artifactId>
      <version>4.0.0-beta.1</version> <!-- {x-version-update;com.azure.spring:spring-messaging-azure;current} -->
    </dependency>
    <dependency>
      <groupId>com.azure.spring</groupId>
      <artifactId>spring-messaging-azure-eventhubs</artifactId>
      <version>4.0.0-beta.1</version> <!-- {x-version-update;com.azure.spring:spring-messaging-azure-eventhubs;current} -->
    </dependency>
    <dependency>
      <groupId>com.azure.spring</groupId>
<<<<<<< HEAD
      <artifactId>azure-spring-boot-starter-keyvault-certificates</artifactId>
      <version>3.10.0-beta.1</version> <!-- {x-version-update;com.azure.spring:azure-spring-boot-starter-keyvault-certificates;current} -->
=======
      <artifactId>spring-messaging-azure-servicebus</artifactId>
      <version>4.0.0-beta.1</version> <!-- {x-version-update;com.azure.spring:spring-messaging-azure-servicebus;current} -->
>>>>>>> 73ea443a
    </dependency>
    <dependency>
      <groupId>com.azure.spring</groupId>
      <artifactId>spring-messaging-azure-storage-queue</artifactId>
      <version>4.0.0-beta.1</version> <!-- {x-version-update;com.azure.spring:spring-messaging-azure-storage-queue;current} -->
    </dependency>
    <dependency>
      <groupId>com.azure.spring</groupId>
      <artifactId>spring-integration-azure-core</artifactId>
      <version>4.0.0-beta.1</version> <!-- {x-version-update;com.azure.spring:spring-integration-azure-core;current} -->
    </dependency>
    <dependency>
      <groupId>com.azure.spring</groupId>
      <artifactId>spring-integration-azure-eventhubs</artifactId>
      <version>4.0.0-beta.1</version> <!-- {x-version-update;com.azure.spring:spring-integration-azure-eventhubs;current} -->
    </dependency>
    <dependency>
      <groupId>com.azure.spring</groupId>
      <artifactId>spring-integration-azure-servicebus</artifactId>
      <version>4.0.0-beta.1</version> <!-- {x-version-update;com.azure.spring:spring-integration-azure-servicebus;current} -->
    </dependency>
    <dependency>
      <groupId>com.azure.spring</groupId>
      <artifactId>spring-integration-azure-storage-queue</artifactId>
      <version>4.0.0-beta.1</version> <!-- {x-version-update;com.azure.spring:spring-integration-azure-storage-queue;current} -->
    </dependency>
    <dependency>
<<<<<<< HEAD
      <groupId>com.azure</groupId>
      <artifactId>azure-spring-data-cosmos</artifactId>
      <version>3.13.0-beta.1</version> <!-- {x-version-update;com.azure:azure-spring-data-cosmos;current} -->
=======
      <groupId>com.azure.spring</groupId>
      <artifactId>spring-cloud-azure-autoconfigure</artifactId>
      <version>4.0.0-beta.1</version> <!-- {x-version-update;com.azure.spring:spring-cloud-azure-autoconfigure;current} -->
>>>>>>> 73ea443a
    </dependency>
    <dependency>
      <groupId>com.azure.spring</groupId>
      <artifactId>spring-cloud-azure-starter</artifactId>
      <version>4.0.0-beta.1</version> <!-- {x-version-update;com.azure.spring:spring-cloud-azure-starter;current} -->
    </dependency>
    <dependency>
      <groupId>com.azure.spring</groupId>
      <artifactId>spring-cloud-azure-starter-active-directory</artifactId>
      <version>4.0.0-beta.1</version> <!-- {x-version-update;com.azure.spring:spring-cloud-azure-starter-active-directory;current} -->
    </dependency>
    <dependency>
      <groupId>com.azure.spring</groupId>
      <artifactId>spring-cloud-azure-starter-keyvault-certificates</artifactId>
      <version>4.0.0-beta.1</version> <!-- {x-version-update;com.azure.spring:spring-cloud-azure-starter-keyvault-certificates;current} -->
    </dependency>
    <dependency>
      <groupId>com.azure.spring</groupId>
      <artifactId>spring-cloud-azure-starter-keyvault-secrets</artifactId>
      <version>4.0.0-beta.1</version> <!-- {x-version-update;com.azure.spring:spring-cloud-azure-starter-keyvault-secrets;current} -->
    </dependency>
    <dependency>
      <groupId>com.azure.spring</groupId>
      <artifactId>spring-cloud-azure-starter-servicebus-jms</artifactId>
      <version>4.0.0-beta.1</version> <!-- {x-version-update;com.azure.spring:spring-cloud-azure-starter-servicebus-jms;current} -->
    </dependency>
    <dependency>
      <groupId>com.azure.spring</groupId>
      <artifactId>spring-cloud-azure-starter-cosmos</artifactId>
      <version>4.0.0-beta.1</version> <!-- {x-version-update;com.azure.spring:spring-cloud-azure-starter-cosmos;current} -->
    </dependency>
    <dependency>
      <groupId>com.azure.spring</groupId>
      <artifactId>spring-cloud-azure-starter-storage</artifactId>
      <version>4.0.0-beta.1</version> <!-- {x-version-update;com.azure.spring:spring-cloud-azure-starter-storage;current} -->
    </dependency>
    <dependency>
      <groupId>com.azure.spring</groupId>
      <artifactId>spring-cloud-azure-starter-cache</artifactId>
      <version>4.0.0-beta.1</version> <!-- {x-version-update;com.azure.spring:spring-cloud-azure-starter-cache;current} -->
    </dependency>
    <dependency>
      <groupId>com.azure.spring</groupId>
      <artifactId>spring-cloud-azure-starter-eventhubs</artifactId>
      <version>4.0.0-beta.1</version> <!-- {x-version-update;com.azure.spring:spring-cloud-azure-starter-eventhubs;current} -->
    </dependency>
    <dependency>
      <groupId>com.azure.spring</groupId>
      <artifactId>spring-cloud-azure-starter-eventhubs-kafka</artifactId>
      <version>4.0.0-beta.1</version> <!-- {x-version-update;com.azure.spring:spring-cloud-azure-starter-eventhubs-kafka;current} -->
    </dependency>
    <dependency>
      <groupId>com.azure.spring</groupId>
      <artifactId>spring-cloud-azure-starter-servicebus</artifactId>
      <version>4.0.0-beta.1</version> <!-- {x-version-update;com.azure.spring:spring-cloud-azure-starter-servicebus;current} -->
    </dependency>
    <dependency>
      <groupId>com.azure.spring</groupId>
      <artifactId>spring-cloud-azure-starter-storage-queue</artifactId>
      <version>4.0.0-beta.1</version> <!-- {x-version-update;com.azure.spring:spring-cloud-azure-starter-storage-queue;current} -->
    </dependency>
    <dependency>
      <groupId>com.azure.spring</groupId>
      <artifactId>spring-cloud-azure-stream-binder-servicebus-core</artifactId>
      <version>4.0.0-beta.1</version> <!-- {x-version-update;com.azure.spring:spring-cloud-azure-stream-binder-servicebus-core;current} -->
    </dependency>
    <dependency>
      <groupId>com.azure.spring</groupId>
      <artifactId>spring-cloud-azure-stream-binder-test</artifactId>
      <version>4.0.0-beta.1</version> <!-- {x-version-update;com.azure.spring:spring-cloud-azure-stream-binder-test;current} -->
    </dependency>
    <dependency>
      <groupId>com.azure.spring</groupId>
      <artifactId>spring-cloud-azure-stream-binder-servicebus-topic</artifactId>
      <version>4.0.0-beta.1</version> <!-- {x-version-update;com.azure.spring:spring-cloud-azure-stream-binder-servicebus-topic;current} -->
    </dependency>
    <dependency>
      <groupId>com.azure.spring</groupId>
      <artifactId>spring-cloud-azure-stream-binder-servicebus-queue</artifactId>
      <version>4.0.0-beta.1</version> <!-- {x-version-update;com.azure.spring:spring-cloud-azure-stream-binder-servicebus-queue;current} -->
    </dependency>
    <dependency>
      <groupId>com.azure.spring</groupId>
      <artifactId>spring-cloud-azure-stream-binder-eventhubs</artifactId>
      <version>4.0.0-beta.1</version> <!-- {x-version-update;com.azure.spring:spring-cloud-azure-stream-binder-eventhubs;current} -->
    </dependency>
    <dependency>
      <groupId>com.azure.spring</groupId>
      <artifactId>spring-cloud-azure-stream-binder-eventhubs-core</artifactId>
      <version>4.0.0-beta.1</version> <!-- {x-version-update;com.azure.spring:spring-cloud-azure-stream-binder-eventhubs-core;current} -->
    </dependency>
    <dependency>
      <groupId>com.azure</groupId>
      <artifactId>azure-spring-data-cosmos</artifactId>
      <version>3.13.0-beta.1</version> <!-- {x-version-update;com.azure:azure-spring-data-cosmos;current} -->
    </dependency>
    <dependency>
      <groupId>com.azure.spring</groupId>
      <artifactId>spring-cloud-azure-messaging</artifactId>
      <version>4.0.0-beta.1</version> <!-- {x-version-update;com.azure.spring:spring-cloud-azure-messaging;current} -->
    </dependency>
    <dependency>
      <groupId>com.microsoft.azure</groupId>
      <artifactId>spring-cloud-starter-azure-appconfiguration-config</artifactId>
      <version>1.4.0-beta.1</version> <!-- {x-version-update;com.microsoft.azure:spring-cloud-starter-azure-appconfiguration-config;current} -->
    </dependency>
	  <dependency>
      <groupId>com.azure</groupId>
      <artifactId>azure-digitaltwins-core</artifactId>
      <version>1.2.0-beta.1</version> <!-- {x-version-update;com.azure:azure-digitaltwins-core;current} -->
    </dependency>
    <dependency>
      <groupId>com.azure</groupId>
      <artifactId>azure-mixedreality-authentication</artifactId>
      <version>1.2.0-beta.1</version> <!-- {x-version-update;com.azure:azure-mixedreality-authentication;current} -->
    </dependency>
    <dependency>
      <groupId>com.azure</groupId>
      <artifactId>azure-mixedreality-remoterendering</artifactId>
      <version>1.1.1</version> <!-- {x-version-update;com.azure:azure-mixedreality-remoterendering;current} -->
    </dependency>
  </dependencies>
  <build>
    <plugins>
      <plugin>
        <groupId>org.apache.maven.plugins</groupId>
        <artifactId>maven-enforcer-plugin</artifactId>
        <version>3.0.0-M3</version> <!-- {x-version-update;org.apache.maven.plugins:maven-enforcer-plugin;external_dependency} -->
        <configuration>
          <rules>
            <bannedDependencies>
              <includes>
                <!-- Track 2 library with a non-standard groupId -->
                <include>com.azure:azure-monitor-opentelemetry-exporter:[1.0.0-beta.5]</include> <!-- {x-include-update;com.azure:azure-monitor-opentelemetry-exporter;current} -->
                <include>com.microsoft.azure:spring-cloud-starter-azure-appconfiguration-config:[1.4.0-beta.1]</include> <!-- {x-include-update;com.microsoft.azure:spring-cloud-starter-azure-appconfiguration-config;current} -->
              </includes>
            </bannedDependencies>
          </rules>
        </configuration>
      </plugin>

      <plugin>
        <groupId>org.jacoco</groupId>
        <artifactId>jacoco-maven-plugin</artifactId>
        <version>0.8.7</version> <!-- {x-version-update;org.jacoco:jacoco-maven-plugin;external_dependency} -->
        <executions>
          <execution>
            <id>report-aggregate</id>
            <phase>verify</phase>
            <goals>
              <goal>report-aggregate</goal>
            </goals>
            <configuration>
              <outputDirectory>${project.reporting.outputDirectory}/test-coverage</outputDirectory>
              <excludes>
                <exclude>**/com/azure/cosmos/implementation/apachecommons/**/*</exclude>
                <exclude>**/com/azure/cosmos/implementation/guava25/**/*</exclude>
                <exclude>**/com/azure/cosmos/implementation/guava27/**/*</exclude>
              </excludes>
            </configuration>
          </execution>
        </executions>
      </plugin>
    </plugins>
  </build>
</project><|MERGE_RESOLUTION|>--- conflicted
+++ resolved
@@ -194,11 +194,7 @@
     <dependency>
       <groupId>com.azure</groupId>
       <artifactId>azure-data-schemaregistry-apacheavro</artifactId>
-<<<<<<< HEAD
       <version>1.0.0-beta.7</version> <!-- {x-version-update;com.azure:azure-data-schemaregistry-apacheavro;current} -->
-=======
-      <version>1.0.0-beta.6</version> <!-- {x-version-update;com.azure:azure-data-schemaregistry-apacheavro;current} -->
->>>>>>> 73ea443a
     </dependency>
     <dependency>
       <groupId>com.azure</groupId>
@@ -248,11 +244,7 @@
     <dependency>
       <groupId>com.azure</groupId>
       <artifactId>azure-monitor-query</artifactId>
-<<<<<<< HEAD
       <version>1.1.0-beta.1</version> <!-- {x-version-update;com.azure:azure-monitor-query;current} -->
-=======
-      <version>1.0.0</version> <!-- {x-version-update;com.azure:azure-monitor-query;current} -->
->>>>>>> 73ea443a
     </dependency>
     <dependency>
       <groupId>com.azure</groupId>
@@ -447,13 +439,8 @@
     </dependency>
     <dependency>
       <groupId>com.azure.spring</groupId>
-<<<<<<< HEAD
-      <artifactId>azure-spring-boot-starter-keyvault-certificates</artifactId>
-      <version>3.10.0-beta.1</version> <!-- {x-version-update;com.azure.spring:azure-spring-boot-starter-keyvault-certificates;current} -->
-=======
       <artifactId>spring-messaging-azure-servicebus</artifactId>
       <version>4.0.0-beta.1</version> <!-- {x-version-update;com.azure.spring:spring-messaging-azure-servicebus;current} -->
->>>>>>> 73ea443a
     </dependency>
     <dependency>
       <groupId>com.azure.spring</groupId>
@@ -481,15 +468,9 @@
       <version>4.0.0-beta.1</version> <!-- {x-version-update;com.azure.spring:spring-integration-azure-storage-queue;current} -->
     </dependency>
     <dependency>
-<<<<<<< HEAD
-      <groupId>com.azure</groupId>
-      <artifactId>azure-spring-data-cosmos</artifactId>
-      <version>3.13.0-beta.1</version> <!-- {x-version-update;com.azure:azure-spring-data-cosmos;current} -->
-=======
       <groupId>com.azure.spring</groupId>
       <artifactId>spring-cloud-azure-autoconfigure</artifactId>
       <version>4.0.0-beta.1</version> <!-- {x-version-update;com.azure.spring:spring-cloud-azure-autoconfigure;current} -->
->>>>>>> 73ea443a
     </dependency>
     <dependency>
       <groupId>com.azure.spring</groupId>
