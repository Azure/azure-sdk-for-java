--- conflicted
+++ resolved
@@ -13,12 +13,8 @@
 from parameters import *
 from utils import (
     set_or_increase_version,
-<<<<<<< HEAD
     set_or_default_version,
     update_service_files_for_new_lib,
-=======
-    update_service_ci_and_pom,
->>>>>>> b6487310
     update_root_pom,
     update_version,
     get_latest_ga_version,
@@ -258,12 +254,7 @@
     if succeeded:
         # TODO (weidxu): move to typespec-java
         if require_sdk_integration:
-<<<<<<< HEAD
-            set_or_default_version(sdk_root, GROUP_ID, module)
             update_service_files_for_new_lib(sdk_root, service, GROUP_ID, module)
-=======
-            update_service_ci_and_pom(sdk_root, service, GROUP_ID, module)
->>>>>>> b6487310
             update_root_pom(sdk_root, service)
 
         stable_version, current_version = set_or_increase_version(sdk_root, GROUP_ID, module)
