#!/usr/bin/env python3
import os
import re
import sys
import json
import yaml
import shutil
import logging
import requests
import tempfile
import subprocess
import urllib.parse
from typing import Tuple, List, Union

pwd = os.getcwd()
#os.chdir(os.path.abspath(os.path.dirname(sys.argv[0])))
from parameters import *
from utils import update_service_ci_and_pom
from utils import update_root_pom
from utils import update_version
os.chdir(pwd)


# Add two more indent for list in yaml dump
class ListIndentDumper(yaml.SafeDumper):

    def increase_indent(self, flow = False, indentless = False):
        return super(ListIndentDumper, self).increase_indent(flow, False)


def generate(
    sdk_root: str,
    service: str,
    spec_root: str,
    readme: str,
    autorest: str,
    use: str,
    output_folder: str,
    module: str,
    namespace: str,
    tag: str = None,
    version: str = None,
    autorest_options: str = '',
    **kwargs,
) -> bool:
    output_dir = os.path.join(
        sdk_root,
        'sdk/{0}'.format(service),
        module,
    )

    require_sdk_integration = not os.path.exists(os.path.join(output_dir, 'src'))

    shutil.rmtree(os.path.join(output_dir, 'src/main'), ignore_errors=True)
    shutil.rmtree(os.path.join(output_dir, 'src/test/java', namespace.replace('.', '/'), 'generated'),
                  ignore_errors=True)
    shutil.rmtree(os.path.join(output_dir, 'src/samples/java', namespace.replace('.', '/'), 'generated'),
                  ignore_errors=True)

    if re.match(r'https?://', spec_root):
        readme = urllib.parse.urljoin(spec_root, readme)
    else:
        readme = os.path.join(spec_root, readme)

    tag_option = '--tag={0}'.format(tag) if tag else ''
    version_option = '--package-version={0}'.format(version) if version else ''

    command = 'autorest --version={0} --use={1} --java --java.java-sdks-folder={2} --java.output-folder={3} ' \
              '--java.namespace={4} {5}'\
        .format(
            autorest,
            use,
            os.path.abspath(sdk_root),
            os.path.abspath(output_dir),
            namespace,
            ' '.join((tag_option, version_option, FLUENTLITE_ARGUMENTS, autorest_options, readme)),
        )
    logging.info(command)
    if os.system(command) != 0:
        logging.error('[GENERATE] Autorest fail')
        return False

    group = GROUP_ID
    if require_sdk_integration:
        update_service_ci_and_pom(sdk_root, service, group, module)
        update_root_pom(sdk_root, service)
    update_version(sdk_root, output_folder)

    return True


def compile_package(sdk_root, module) -> bool:
    if os.system(
            'mvn --no-transfer-progress clean verify -f {0}/pom.xml -Dmaven.javadoc.skip -Dgpg.skip -DskipTestCompile -Djacoco.skip -Drevapi.skip -pl {1}:{2} -am'.format(
                sdk_root, GROUP_ID, module)) != 0:
        logging.error('[COMPILE] Maven build fail')
        return False
    return True


def generate_changelog_and_breaking_change(
    sdk_root,
    old_jar,
    new_jar,
    **kwargs,
) -> Tuple[bool, str]:
    logging.info('[CHANGELOG] changelog jar: {0} -> {1}'.format(
        old_jar, new_jar))
    stdout = subprocess.run(
        'mvn --no-transfer-progress clean compile exec:java -q -f {0}/eng/mgmt/changelog/pom.xml -DOLD_JAR="{1}" -DNEW_JAR="{2}"'
        .format(sdk_root, old_jar, new_jar),
        stdout = subprocess.PIPE,
        shell = True,
    ).stdout
    logging.info('[CHANGELOG] changelog output: {0}'.format(stdout))

    config = json.loads(stdout)
    return (config.get('breaking', False), config.get('changelog', ''))


def update_changelog(changelog_file, changelog):
    version_pattern = '^## (\d+\.\d+\.\d+(?:-[\w\d\.]+)?) \((.*?)\)'
    with open(changelog_file, 'r') as fin:
        old_changelog = fin.read()

    first_version = re.search(version_pattern, old_changelog, re.M)
    if not first_version:
        logging.error(
            '[Changelog][Skip] Cannot read first version from {}'.format(
                changelog_file))
        return

    left = old_changelog[first_version.end():]
    second_version = re.search(version_pattern, left, re.M)
    if not second_version:
        logging.error(
            '[Changelog][Skip] Cannot read second version from {}'.format(
                changelog_file))
        return

    first_version_part = old_changelog[:first_version.end() +
                                       second_version.start()]
    # remove text starting from the first '###' (usually the block '### Features Added')
    first_version_part = re.sub('\n###.*', '\n', first_version_part, flags=re.S)
    first_version_part = re.sub('\s+$', '', first_version_part)

    first_version_part += '\n\n'
    if changelog.strip() != '':
        first_version_part += changelog.strip() + '\n\n'

    with open(changelog_file, 'w') as fout:
        fout.write(first_version_part +
                   old_changelog[first_version.end() + second_version.start():])

    logging.info('[Changelog][Success] Write to changelog')


def compare_with_maven_package(sdk_root: str, service: str, stable_version: str,
                               current_version: str, module: str):
    if stable_version == current_version:
        logging.info('[Changelog][Skip] no previous version')
        return

    if '-beta.' in current_version and '-beta.' not in stable_version:
        # if current version is preview, try compare it with a previous preview release

        version_pattern = r'\d+\.\d+\.\d+-beta\.(\d+)?'
        beta_version_int = int(re.match(version_pattern, current_version).group(1))
        if beta_version_int > 1:
            previous_beta_version_int = beta_version_int - 1
            previous_beta_version = current_version.replace(
                '-beta.' + str(beta_version_int),
                '-beta.' + str(previous_beta_version_int))
            stable_version = previous_beta_version

    logging.info('[Changelog] Compare stable version {0} with current version {1}'.format(stable_version, current_version))

    r = requests.get(
        MAVEN_URL.format(group_id = GROUP_ID.replace('.', '/'),
                         artifact_id = module,
                         version = stable_version))
    r.raise_for_status()
    old_jar_fd, old_jar = tempfile.mkstemp('.jar')
    try:
        with os.fdopen(old_jar_fd, 'wb') as tmp:
            tmp.write(r.content)
        new_jar = os.path.join(
            sdk_root,
            JAR_FORMAT.format(service = service,
                              artifact_id = module,
                              version = current_version))
        if not os.path.exists(new_jar):
            raise Exception('Cannot found built jar in {0}'.format(new_jar))
        breaking, changelog = generate_changelog_and_breaking_change(
            sdk_root, old_jar, new_jar)
        if changelog is not None:
            changelog_file = os.path.join(
                sdk_root,
                CHANGELOG_FORMAT.format(service = service,
                                        artifact_id = module))
            update_changelog(changelog_file, changelog)
        else:
            logging.error('[Changelog][Skip] Cannot get changelog')
    finally:
        os.remove(old_jar)


def get_version(
    sdk_root: str,
    module: str,
) -> Union[str, None]:
    version_file = os.path.join(sdk_root, 'eng/versioning/version_client.txt')
    project = '{0}:{1}'.format(GROUP_ID, module)

    with open(version_file, 'r') as fin:
        for line in fin.readlines():
            version_line = line.strip()
            if version_line.startswith('#'):
                continue
            versions = version_line.split(';')
            if versions[0] == project:
                return version_line
    logging.error('Cannot get version of {0}'.format(project))
    return None


def valid_service(service: str):
    return re.sub('[^a-z0-9_]', '', service.lower())


def read_api_specs(api_specs_file: str) -> Tuple[str, dict]:
    # return comment and api_specs

    with open(api_specs_file) as fin:
        lines = fin.readlines()

    comment = ''

    for i, line in enumerate(lines):
        if not line.strip().startswith('#'):
            comment = ''.join(lines[:i])
            api_specs = yaml.safe_load(''.join(lines[i:]))
            break
    else:
        raise Exception('api-specs.yml should has non comment line')

    return comment, api_specs


def write_api_specs(api_specs_file: str, comment: str, api_specs: dict):
    with open(api_specs_file, 'w') as fout:
        fout.write(comment)
        fout.write(yaml.dump(api_specs, width=sys.maxsize, Dumper=ListIndentDumper))


def get_and_update_service_from_api_specs(
    api_specs_file: str,
    spec: str,
    service: str = None,
):
    SPECIAL_SPEC = {'resources'}
    if spec in SPECIAL_SPEC:
        if not service:
            service = spec
        return valid_service(service)

    comment, api_specs = read_api_specs(api_specs_file)

    api_spec = api_specs.get(spec)
    if not service:
        if api_spec:
            service = api_spec.get('service')
        if not service:
            service = spec
    service = valid_service(service)

    if service != spec:
        api_specs[spec] = dict() if not api_spec else api_spec
        api_specs[spec]['service'] = service

    write_api_specs(api_specs_file, comment, api_specs)

    return service


def get_suffix_from_api_specs(api_specs_file: str, spec: str):
    comment, api_specs = read_api_specs(api_specs_file)

    api_spec = api_specs.get(spec)
    if api_spec and api_spec.get('suffix'):
        return api_spec.get('suffix')

    return None


def update_spec(spec: str, subspec: str) -> str:
    if subspec:
        spec = spec + subspec
    return spec


def generate_typespec_project(tsp_project: str, sdk_root: str = None, spec_root: str = None, head_sha: str = "", repo_url: str = ""):

    if not tsp_project:
        return False

    succeeded = False
    sdk_folder = None
    service = None
    module = None
    require_sdk_integration = False

    try:
<<<<<<< HEAD
        tsp_dir = os.path.join(spec_root, tsp_project) if spec_root else tsp_project
        cmd = ['pwsh', './eng/common/scripts/TypeSpec-Project-Process.ps1', tsp_dir, head_sha, repo_url]
        logging.info('Command line: ' + ' '.join(cmd))
        output = subprocess.check_output(cmd, cwd=sdk_root)
        output_str = str(output, 'utf-8')
        script_return = output_str.splitlines()[-1] # the path to sdk folder
        sdk_folder = os.path.relpath(script_return, sdk_root)
=======
        repo = remove_prefix(repo_url, 'https://github.com/')
        cmd = ['npx', 'tsp-client', 'init', '--debug',
               '--tsp-config', tsp_dir,
               '--commit', head_sha,
               '--repo', repo,
               '--local-spec-repo', tsp_dir]
        check_call(cmd, sdk_root)

        sdk_folder = find_sdk_folder(sdk_root)
>>>>>>> 7a76c66e
        logging.info('SDK folder: ' + sdk_folder)
        if sdk_folder:
            succeeded = True
    except subprocess.CalledProcessError as error:
        logging.error(f'tsp-client init fail: {error}')

    if succeeded:
        # check require_sdk_integration
        cmd = ['git', 'add', '.']
        check_call(cmd, sdk_root)
        cmd = ['git', 'status', '--porcelain', os.path.join(sdk_folder, 'pom.xml')]
        logging.info('Command line: ' + ' '.join(cmd))
        output = subprocess.check_output(cmd, cwd=sdk_root)
        output_str = str(output, 'utf-8')
        git_items = output_str.splitlines()
        if len(git_items) > 0:
            git_pom_item = git_items[0]
            # new pom.xml implies new SDK
            require_sdk_integration = git_pom_item.startswith('A ')

        # parse service and module
        match = re.match(r'sdk[\\/](.*)[\\/](.*)', sdk_folder)
        service = match.group(1)
        module = match.group(2)

    return succeeded, require_sdk_integration, sdk_folder, service, module


def check_call(cmd: List[str], work_dir: str):
    logging.info('Command line: ' + ' '.join(cmd))
    subprocess.check_call(cmd, cwd=work_dir)


def remove_prefix(text, prefix):
    if text.startswith(prefix):
        return text[len(prefix):]
    return text


def find_sdk_folder(sdk_root: str):
    cmd = ['git', 'add', '.']
    check_call(cmd, sdk_root)

    cmd = ['git', 'status', '--porcelain', '**/tsp-location.yaml']
    logging.info('Command line: ' + ' '.join(cmd))
    output = subprocess.check_output(cmd, cwd=sdk_root)
    output_str = str(output, 'utf-8')
    git_items = output_str.splitlines()
    sdk_folder = None
    if len(git_items) > 0:
        tsp_location_item: str = git_items[0]
        sdk_folder = tsp_location_item[1:].strip()[0:-len('/tsp-location.yaml')]

    cmd = ['git', 'reset', '.']
    check_call(cmd, sdk_root)

    return sdk_folder<|MERGE_RESOLUTION|>--- conflicted
+++ resolved
@@ -311,15 +311,7 @@
     require_sdk_integration = False
 
     try:
-<<<<<<< HEAD
         tsp_dir = os.path.join(spec_root, tsp_project) if spec_root else tsp_project
-        cmd = ['pwsh', './eng/common/scripts/TypeSpec-Project-Process.ps1', tsp_dir, head_sha, repo_url]
-        logging.info('Command line: ' + ' '.join(cmd))
-        output = subprocess.check_output(cmd, cwd=sdk_root)
-        output_str = str(output, 'utf-8')
-        script_return = output_str.splitlines()[-1] # the path to sdk folder
-        sdk_folder = os.path.relpath(script_return, sdk_root)
-=======
         repo = remove_prefix(repo_url, 'https://github.com/')
         cmd = ['npx', 'tsp-client', 'init', '--debug',
                '--tsp-config', tsp_dir,
@@ -329,7 +321,6 @@
         check_call(cmd, sdk_root)
 
         sdk_folder = find_sdk_folder(sdk_root)
->>>>>>> 7a76c66e
         logging.info('SDK folder: ' + sdk_folder)
         if sdk_folder:
             succeeded = True
