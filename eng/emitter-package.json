{
  "main": "dist/src/index.js",
  "dependencies": {
<<<<<<< HEAD
    "@azure-tools/typespec-java": "0.12.1"
=======
    "@azure-tools/typespec-java": "0.12.3"
>>>>>>> ac3c0baa
  }
}<|MERGE_RESOLUTION|>--- conflicted
+++ resolved
@@ -1,10 +1,6 @@
 {
   "main": "dist/src/index.js",
   "dependencies": {
-<<<<<<< HEAD
-    "@azure-tools/typespec-java": "0.12.1"
-=======
     "@azure-tools/typespec-java": "0.12.3"
->>>>>>> ac3c0baa
   }
 }