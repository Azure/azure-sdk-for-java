--- conflicted
+++ resolved
@@ -1,10 +1,6 @@
 {
   "main": "dist/src/index.js",
   "dependencies": {
-<<<<<<< HEAD
-    "@azure-tools/typespec-java": "0.13.0"
-=======
     "@azure-tools/typespec-java": "0.13.1"
->>>>>>> f0772b99
   }
 }