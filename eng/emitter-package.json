--- conflicted
+++ resolved
@@ -6,16 +6,12 @@
   "devDependencies": {
     "@typespec/versioning": "0.55.0",
     "@azure-tools/typespec-client-generator-core": "0.41.6",
-<<<<<<< HEAD
     "@typespec/http": "0.55.0",
     "@typespec/openapi": "0.55.0",
     "@typespec/rest": "0.55.0",
     "@typespec/compiler": "0.55.0",
-    "@azure-tools/typespec-azure-core": "0.41.0"
-=======
     "@azure-tools/typespec-azure-core": "0.41.0",
     "@azure-tools/typespec-azure-resource-manager": "0.41.0",
     "@azure-tools/typespec-autorest": "0.41.1"
->>>>>>> 500ee605
   }
 }