--- conflicted
+++ resolved
@@ -1,23 +1,6 @@
 {
   "name": "dist/src/index.js",
   "dependencies": {
-<<<<<<< HEAD
-    "@azure-tools/typespec-java": "0.28.0"
-  },
-  "devDependencies": {
-    "@azure-tools/typespec-autorest": "0.53.0",
-    "@azure-tools/typespec-azure-core": "0.53.0",
-    "@azure-tools/typespec-azure-resource-manager": "0.53.0",
-    "@azure-tools/typespec-azure-rulesets": "0.53.0",
-    "@azure-tools/typespec-client-generator-core": "0.53.1",
-    "@azure-tools/typespec-liftr-base": "0.8.0",
-    "@typespec/compiler": "0.67.1",
-    "@typespec/http": "0.67.1",
-    "@typespec/openapi": "0.67.1",
-    "@typespec/rest": "0.67.1",
-    "@typespec/versioning": "0.67.1",
-    "@typespec/xml": "0.67.1"
-=======
     "@azure-tools/typespec-java": "0.29.0"
   },
   "devDependencies": {
@@ -33,6 +16,5 @@
     "@typespec/rest": "0.68.0",
     "@typespec/versioning": "0.68.0",
     "@typespec/xml": "0.68.0"
->>>>>>> a4586713
   }
 }