--- conflicted
+++ resolved
@@ -1,23 +1,6 @@
 {
   "name": "dist/src/index.js",
   "dependencies": {
-<<<<<<< HEAD
-    "@azure-tools/typespec-java": "0.27.5"
-  },
-  "devDependencies": {
-    "@azure-tools/typespec-azure-core": "0.51.0",
-    "@azure-tools/typespec-azure-resource-manager": "0.51.0",
-    "@azure-tools/typespec-autorest": "0.51.0",
-    "@azure-tools/typespec-azure-rulesets": "0.51.0",
-    "@azure-tools/typespec-client-generator-core": "0.51.3",
-    "@typespec/compiler": "0.65.3",
-    "@typespec/http": "0.65.0",
-    "@typespec/openapi": "0.65.0",
-    "@typespec/rest": "0.65.0",
-    "@typespec/versioning": "0.65.0",
-    "@typespec/xml": "0.65.0",
-    "@azure-tools/typespec-liftr-base": "0.7.0"
-=======
     "@azure-tools/typespec-java": "0.27.9"
   },
   "devDependencies": {
@@ -33,6 +16,5 @@
     "@typespec/rest": "0.66.0",
     "@typespec/versioning": "0.66.0",
     "@typespec/xml": "0.66.0"
->>>>>>> 54d401de
   }
 }