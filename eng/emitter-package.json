{
  "main": "dist/src/index.js",
  "dependencies": {
    "@azure-tools/typespec-java": "0.15.10"
  },
  "devDependencies": {
    "@azure-tools/typespec-client-generator-core": "0.41.2",
<<<<<<< HEAD
    "@typespec/versioning": "0.55.0",
    "@typespec/compiler": "0.55.0",
=======
    "@typespec/rest": "0.55.0",
>>>>>>> a22de4bb
    "@azure-tools/typespec-azure-core": "0.41.0",
    "@azure-tools/typespec-azure-resource-manager": "0.41.0",
    "@azure-tools/typespec-autorest": "0.41.1",
    "@typespec/http": "0.55.0",
    "@typespec/compiler": "0.55.0",
    "@typespec/openapi": "0.55.0",
    "@typespec/versioning": "0.55.0"
  }
}<|MERGE_RESOLUTION|>--- conflicted
+++ resolved
@@ -5,12 +5,7 @@
   },
   "devDependencies": {
     "@azure-tools/typespec-client-generator-core": "0.41.2",
-<<<<<<< HEAD
-    "@typespec/versioning": "0.55.0",
-    "@typespec/compiler": "0.55.0",
-=======
     "@typespec/rest": "0.55.0",
->>>>>>> a22de4bb
     "@azure-tools/typespec-azure-core": "0.41.0",
     "@azure-tools/typespec-azure-resource-manager": "0.41.0",
     "@azure-tools/typespec-autorest": "0.41.1",
