{
  "main": "dist/src/index.js",
  "dependencies": {
<<<<<<< HEAD
    "@azure-tools/typespec-java": "0.20.0"
=======
    "@azure-tools/typespec-java": "0.20.1"
>>>>>>> 1d59176c
  },
  "devDependencies": {
    "@azure-tools/typespec-autorest": "0.45.0",
    "@azure-tools/typespec-azure-core": "0.45.0",
    "@azure-tools/typespec-azure-resource-manager": "0.45.0",
    "@azure-tools/typespec-azure-rulesets": "0.45.0",
    "@azure-tools/typespec-client-generator-core": "0.45.4",
    "@typespec/compiler": "0.59.1",
    "@typespec/http": "0.59.1",
    "@typespec/openapi": "0.59.0",
    "@typespec/rest": "0.59.1",
    "@typespec/versioning": "0.59.0",
    "@typespec/xml": "0.59.0"
  }
}<|MERGE_RESOLUTION|>--- conflicted
+++ resolved
@@ -1,11 +1,7 @@
 {
   "main": "dist/src/index.js",
   "dependencies": {
-<<<<<<< HEAD
-    "@azure-tools/typespec-java": "0.20.0"
-=======
     "@azure-tools/typespec-java": "0.20.1"
->>>>>>> 1d59176c
   },
   "devDependencies": {
     "@azure-tools/typespec-autorest": "0.45.0",
