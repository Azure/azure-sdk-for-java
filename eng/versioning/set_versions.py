# Copyright (c) Microsoft Corporation. All rights reserved.
# Licensed under the MIT License.

# Python version 3.4 or higher is required to run this script.

<<<<<<< HEAD
=======
# Nobody outside of the EngSys team should actually be using this script which is primarily
# used for version verification and manipulation in the pipeline automation.
>>>>>>> 174756db
# Use case: Append the build qualifier onto the existing version in such a way that the
# resulting version string is still in semver format. This will be utilized by the build
# system to modify the version string to produce nightly DevOps builds.
#
# It's worth noting that this only manipulates the version in the appropriate version_*.txt file.
# which has the format <groupId>:<artifactId>;<dependencyVersion>;<currentVersion>.
# Selecting dependency for the update type will only update the dependency version. Similarly,
# selecting current will only update the current. Selecting both will update both the dependency
# and the current versions.
#
#
#    python eng/versioning/set_versions.py --ut [library|external_dependency|all] --bt [client|data|management] --bq <BuildQualifierString> --ar <artifactId>
#
# Use case: increment the version of a given artifact in the approprate version_[client|data|management].txt file
#
#    python eng/versioning/set_versions.py --bt [client|data|management] --increment-version --artifact-id <artifactId>
# For example: To update increment the version of azure-core
#    python eng/versioning/set_versions.py --bt client --iv --ar azure-core
#
# Use case: verify the version of a given artifact in the approprate version_[client|data|management].txt file
#
#    python eng/versioning/set_versions.py --bt [client|data|management] --verify-version --artifact-id <artifactId>
# For example: To update increment the version of azure-core
#    python eng/versioning/set_versions.py --bt client --vv --ar azure-core
#
# The script must be run at the root of azure-sdk-for-java.

import argparse
from datetime import timedelta
import os
import re
import sys
import time
from utils import BuildType
from utils import CodeModule
from utils import UpdateType
from utils import version_regex_str_with_names_anchored
from utils import prerelease_version_regex_with_name

# some things that should not be updated for devops builds, in the case where everything is being updated in one call
items_we_should_not_update = ['com.azure:azure-sdk-all', 'com.azure:azure-sdk-parent', 'com.azure:azure-client-sdk-parent', 'azure-data-sdk-parent']

# The regex string we want should be the anchored one since the entire string is what's being matched
version_regex_named = re.compile(version_regex_str_with_names_anchored)
prerelease_regex_named = re.compile(prerelease_version_regex_with_name)

<<<<<<< HEAD
def update_versions_file_for_nightly_devops(update_type, build_type, build_qualifier, artifact_id):

    version_file = os.path.normpath('eng/versioning/version_' + build_type.name + '.txt')
    print('version_file=' + version_file)
    version_map = {}
    newlines = []
=======
def update_versions_file_for_nightly_devops(build_type, build_qualifier, artifact_id, group_id):

    version_file = os.path.normpath('eng/versioning/version_' + build_type.name + '.txt')
    print('version_file=' + version_file)
    library_to_update = group_id + ':' + artifact_id
    unreleased_library_to_update = "unreleased_" + library_to_update
    print('adding build_qualifier({}) to {}'.format(build_qualifier, library_to_update))
    version_map = {}
    newlines = []
    artifact_found = False
>>>>>>> 174756db
    with open(version_file, encoding='utf-8') as f:
        for raw_line in f:
            stripped_line = raw_line.strip()
            if not stripped_line or stripped_line.startswith('#'):
                newlines.append(raw_line)
            else:
                module = CodeModule(stripped_line)
                # basically we don't want to change any of the parent versions here, only
                # library versions
<<<<<<< HEAD
                if not artifact_id and module.name in items_we_should_not_update:
                    newlines.append(module.string_for_version_file())
                    continue
                if not artifact_id or module.artifact_id == artifact_id:
                    if (update_type == UpdateType.library or update_type == UpdateType.all):
                        if hasattr(module, 'current'):
                            set_both = False
                            # In the case where the current and dependency are both equal then both
                            # need to be updated. In theory, this should only really happen when a
                            # new library has been added and has not yet been released but can also
                            # happen if a library has just been released and the devops build kicks
                            # of before the human submits the PR to increase the current version. Being
                            # that it's a devops build and both versions are being updated this should
                            # be OK.
                            if module.current == module.dependency:
                                set_both = True
                            if '-' in module.current:
                                module.current += "." + build_qualifier
                            else:
                                module.current += '-' + build_qualifier
                            match = version_regex_named.match(module.current)
                            if not match:
                                raise ValueError('{}\'s current version + build qualifier {} is not a valid semver version'.format(module.name, module.current + build_qualifier))
                            if set_both:
                                module.dependency = module.current
                        # we need to handle the unreleased dependency which should have the same version as the "current" dependency
                        # of the non-unreleased artifact
                        else:
                            if (module.name.startswith('unreleased_')):
                                # strip off the 'unreleased_' prepend to get the regular module entry
                                real_name = module.name.replace('unreleased_', '')
                                real_module = version_map[real_name]
                                module.dependency = real_module.current
                            else:
                                raise ValueError('{}\' does not have a current dependency and its groupId does not the required unreleased_ prepend'.format(module.name))
                version_map[module.name] = module
                newlines.append(module.string_for_version_file())

=======
                if module.name in items_we_should_not_update:
                    newlines.append(module.string_for_version_file())
                    continue
                if library_to_update == module.name or unreleased_library_to_update == module.name:
                    artifact_found = True
                    if hasattr(module, 'current'):
                        set_both = False
                        # In the case where the current and dependency are both equal then both
                        # need to be updated. In theory, this should only really happen when a
                        # new library has been added and has not yet been released but can also
                        # happen if a library has just been released and the devops build kicks
                        # of before the human submits the PR to increase the current version. Being
                        # that it's a devops build and both versions are being updated this should
                        # be OK.
                        if module.current == module.dependency:
                            set_both = True
                        if '-' in module.current:
                            module.current += "." + build_qualifier
                        else:
                            module.current += '-' + build_qualifier
                        match = version_regex_named.match(module.current)
                        if not match:
                            raise ValueError('{}\'s current version + build qualifier {} is not a valid semver version'.format(module.name, module.current + build_qualifier))
                        if set_both:
                            module.dependency = module.current

                    # we need to handle the unreleased dependency which should have the same version as the "current" dependency
                    # of the non-unreleased artifact
                    else:
                        if (module.name.startswith('unreleased_')):
                            # strip off the 'unreleased_' prepend to get the regular module entry
                            real_name = module.name.replace('unreleased_', '')
                            real_module = version_map[real_name]
                            module.dependency = real_module.current
                        else:
                            raise ValueError('{}\' does not have a current dependency and its groupId does not have the required unreleased_ prepend'.format(module.name))
                version_map[module.name] = module
                newlines.append(module.string_for_version_file())

    if not artifact_found:
       raise ValueError('library_to_update ({}) was not found in version file {}'.format(library_to_update, version_file))

>>>>>>> 174756db
    with open(version_file, 'w', encoding='utf-8') as f:
        for line in newlines:
            f.write(line)

<<<<<<< HEAD
# Prep the appropriate version file for source 
=======
# Prep the appropriate version file for source testing. What this really means is set the
# all of the dependency versions to the current versions. This will effectively cause maven
# to use the built version of the libraries for build and testing. The purpose of this is to
# ensure current version compatibility amongst the various libraries for a given built type
>>>>>>> 174756db
def prep_version_file_for_source_testing(build_type):

    version_file = os.path.normpath('eng/versioning/version_' + build_type.name + '.txt')
    print('version_file=' + version_file)
    file_changed = False

    newlines = []
    with open(version_file, encoding='utf-8') as f:
        for raw_line in f:
            stripped_line = raw_line.strip()
            if not stripped_line or stripped_line.startswith('#'):
                newlines.append(raw_line)
            else:
                module = CodeModule(stripped_line)
                if hasattr(module, 'current') and not module.current == module.dependency:
                    module.dependency = module.current
                    file_changed = True
                newlines.append(module.string_for_version_file())

    with open(version_file, 'w', encoding='utf-8') as f:
        for line in newlines:
            f.write(line)
    
    return file_changed

<<<<<<< HEAD
# given a build type and artifact id
def increment_version_for_artifact(build_type, artifact_id):

    if not build_type:
        raise ValueError('build_type cannot be empty.')

    if not artifact_id:
        raise ValueError('artifact_id cannot be empty.')

    version_file = os.path.normpath('eng/versioning/version_' + build_type.name + '.txt')
    print('version_file=' + version_file)
=======
# given a build type, artifact id and group id, set the dependency version to the 
# current version and increment the current version
def increment_library_version(build_type, artifact_id, group_id):

    version_file = os.path.normpath('eng/versioning/version_' + build_type.name + '.txt')
    print('version_file=' + version_file)
    library_to_update = group_id + ':' + artifact_id
>>>>>>> 174756db

    artifact_found = False
    newlines = []
    with open(version_file, encoding='utf-8') as f:
        for raw_line in f:
            stripped_line = raw_line.strip()
            if not stripped_line or stripped_line.startswith('#'):
                newlines.append(raw_line)
            else:
                module = CodeModule(stripped_line)
                # Tick up the version here. If the version is already a pre-release
                # version then just increment the revision. Otherwise increment the
                # minor version, zero the patch and add "-beta.1" to the end
                # https://github.com/Azure/azure-sdk/blob/master/docs/policies/releases.md#java
<<<<<<< HEAD
                if module.artifact_id == artifact_id and hasattr(module, 'current'):
=======
                if module.name == library_to_update and hasattr(module, 'current'):
>>>>>>> 174756db
                    artifact_found = True
                    vmatch = version_regex_named.match(module.current)
                    if (vmatch.group('prerelease') is not None):
                        prever = prerelease_regex_named.match(vmatch.group('prerelease'))
<<<<<<< HEAD
=======
                        # This is the case where, somehow, the versioning verification has failed and
                        # the prerelease verification doesn't match "beta.X"
                        if prever is None:
                            raise ValueError('library_to_update ({}:{}) has an invalid prerelease version ({}) which should be of the format beta.X'.format(library_to_update, module.current, vmatch.group('prerelease')))
>>>>>>> 174756db
                        rev = int(prever.group('revision'))
                        rev += 1
                        new_version = '{}.{}.{}-beta.{}'.format(vmatch.group('major'), vmatch.group('minor'), vmatch.group('patch'), str(rev))
                    else:
                        minor = int(vmatch.group('minor'))
                        minor += 1
                        new_version = '{}.{}.{}-beta.1'.format(vmatch.group('major'), minor, 0)
<<<<<<< HEAD
                    print('artifact_id {}, previous version={}, new current version={}'.format(artifact_id, module.current, new_version))
=======
                    # The dependency version only needs to be updated it if is different from the current version. 
                    # This would be the case where a library hasn't been released yet and has been released (either GA or preview)
                    if (module.dependency != module.current):
                        print('library_to_update {}, previous dependency version={}, new dependency version={}'.format(library_to_update, module.dependency, module.current))
                        module.dependency = module.current
                    print('library_to_update {}, previous version={}, new current version={}'.format(library_to_update, module.current, new_version))
>>>>>>> 174756db
                    module.current = new_version
                newlines.append(module.string_for_version_file())

    if not artifact_found:
<<<<<<< HEAD
       raise ValueError('artifact_id ({}) was not found in version file {}'.format(artifact_id, version_file)) 
=======
       raise ValueError('library_to_update ({}) was not found in version file {}'.format(library_to_update, version_file))
>>>>>>> 174756db

    with open(version_file, 'w', encoding='utf-8') as f:
        for line in newlines:
            f.write(line)

# Verify that the current version of an artifact matches our versioning scheme. This is meant to be called
# as part of the release pipeline for a given artifact to verify that we don't accidentally release a version
# that doesn't match our versioning scheme
<<<<<<< HEAD
def verify_current_version_of_artifact(build_type, artifact_id):
    if not build_type:
        raise ValueError('build_type cannot be empty.')

    if not artifact_id:
        raise ValueError('artifact_id cannot be empty.')

    version_file = os.path.normpath('eng/versioning/version_' + build_type.name + '.txt')
    print('version_file=' + version_file)
=======
def verify_current_version_of_artifact(build_type, artifact_id, group_id):

    version_file = os.path.normpath('eng/versioning/version_' + build_type.name + '.txt')
    print('version_file=' + version_file)
    library_to_update = group_id + ':' + artifact_id
>>>>>>> 174756db

    artifact_found = False
    with open(version_file, encoding='utf-8') as f:
        for raw_line in f:
            stripped_line = raw_line.strip()
            if not stripped_line or stripped_line.startswith('#'):
                continue
            else:
                module = CodeModule(stripped_line)
                # verify the current version of the artifact matches our version schema which is one
                # of the following:
                # <major>.<minor>.<patch/hotfix>
                # <major>.<minor>.<patch/hotfix>-beta.<prerelease>
<<<<<<< HEAD
                if module.artifact_id == artifact_id and hasattr(module, 'current'):
=======
                if module.name == library_to_update and hasattr(module, 'current'):
>>>>>>> 174756db
                    artifact_found = True
                    vmatch = version_regex_named.match(module.current)
                    temp_ver = '{}.{}.{}'.format(vmatch.group('major'), vmatch.group('minor'), vmatch.group('patch'))
                    # we should never have buildmetadata in our versioning scheme
                    if vmatch.group('buildmetadata') is not None:
<<<<<<< HEAD
                        raise ValueError('artifact ({}) version ({}) in version file ({}) is not a correct version to release. buildmetadata is set and should never be {}'.format(artifact_id, module.current, version_file, vmatch.group('buildmetadata'))) 
=======
                        raise ValueError('library ({}) version ({}) in version file ({}) is not a correct version to release. buildmetadata is set and should never be {}'.format(library_to_update, module.current, version_file, vmatch.group('buildmetadata')))
>>>>>>> 174756db

                    # reconstruct the version from the semver pieces and it should match exactly the current
                    # version in the module
                    # If there's a pre-release version it should be beta.X
                    if vmatch.group('prerelease') is not None:
                        prerel = vmatch.group('prerelease')

                        if prerelease_regex_named.match(prerel) is None:
<<<<<<< HEAD
                            raise ValueError('artifact ({}) version ({}) in version file ({}) is not a correct version to release. The accepted prerelease tag is (beta.X) and the current prerelease tag is ({})'.format(artifact_id, module.current, version_file, prerel))
=======
                            raise ValueError('library ({}) version ({}) in version file ({}) is not a correct version to release. The accepted prerelease tag is (beta.X) and the current prerelease tag is ({})'.format(library_to_update, module.current, version_file, prerel))
>>>>>>> 174756db

                        prever = prerelease_regex_named.match(prerel)
                        rev = int(prever.group('revision'))
                        temp_ver = '{}-beta.{}'.format(temp_ver, str(rev))

                    # last but not least, for sanity verify that the version constructed from the
                    # semver pieces matches module's current version
                    if module.current != temp_ver:
<<<<<<< HEAD
                        raise ValueError('artifact ({}) version ({}) in version file ({}) does not match the version constructed from the semver pieces ({})'.format(artifact_id, module.current, version_file, temp_ver)) 
=======
                        raise ValueError('library ({}) version ({}) in version file ({}) does not match the version constructed from the semver pieces ({})'.format(library_to_update, module.current, version_file, temp_ver))
>>>>>>> 174756db

                    print('The version {} for {} looks good!'.format(module.current, module.name))
                    

    if not artifact_found:
<<<<<<< HEAD
       raise ValueError('artifact_id ({}) was not found in version file {}'.format(artifact_id, version_file))

def main():
    parser = argparse.ArgumentParser(description='set version numbers in the appropriate version text file')
    parser.add_argument('--update-type', '--ut', type=UpdateType, choices=list(UpdateType))
    parser.add_argument('--build-type', '--bt', type=BuildType, choices=list(BuildType))
    parser.add_argument('--build-qualifier', '--bq', help='build qualifier to append onto the version string.')
    parser.add_argument('--artifact-id', '--ar', help='artifactId to target.')
    parser.add_argument('--prep-source-testing', '--pst', action='store_true', help='prep the version file for source testing')
    parser.add_argument('--increment-version', '--iv', action='store_true', help='increment the version for a given artifact')
    parser.add_argument('--verify-version', '--vv', action='store_true', help='verify the version for a given artifact')
=======
       raise ValueError('library ({}) was not found in version file {}'.format(library_to_update, version_file))

def main():
    parser = argparse.ArgumentParser(description='set version numbers in the appropriate version text file', add_help=False)
    required = parser.add_argument_group('required arguments')
    required.add_argument('--build-type', '--bt', type=BuildType, choices=list(BuildType), required=True)
    optional = parser.add_argument_group('optional arguments')
    optional.add_argument('--build-qualifier', '--bq', help='build qualifier to append onto the version string.')
    optional.add_argument('--artifact-id', '--ai', help='artifactId of the target library')
    optional.add_argument('--group-id', '--gi', help='groupId of the target library')
    optional.add_argument('--prep-source-testing', '--pst', action='store_true', help='prep the version file for source testing')
    optional.add_argument('--increment-version', '--iv', action='store_true', help='increment the version for a given group/artifact')
    optional.add_argument('--verify-version', '--vv', action='store_true', help='verify the version for a given group/artifact')
    optional.add_argument('-h', '--help', action='help', default=argparse.SUPPRESS, help='show this help message and exit')

>>>>>>> 174756db
    args = parser.parse_args()
    if (args.build_type == BuildType.management):
        raise ValueError('{} is not currently supported.'.format(BuildType.management.name))
    start_time = time.time()
    file_changed = False
    if (args.prep_source_testing):
        file_changed = prep_version_file_for_source_testing(args.build_type)
    elif (args.increment_version):
<<<<<<< HEAD
        increment_version_for_artifact(args.build_type, args.artifact_id)
    elif (args.verify_version):
        verify_current_version_of_artifact(args.build_type, args.artifact_id)
    else:
        update_versions_file_for_nightly_devops(args.update_type, args.build_type, args.build_qualifier, args.artifact_id)
=======
        if not args.artifact_id or not args.group_id:
            raise ValueError('increment-version requires both the artifact-id and group-id arguments. artifact-id={}, group-id={}'.format(args.artifact_id, args.group_id))
        increment_library_version(args.build_type, args.artifact_id, args.group_id)
    elif (args.verify_version):
        if not args.artifact_id or not args.group_id:
            raise ValueError('verify-version requires both the artifact-id and group-id arguments. artifact-id={}, group-id={}'.format(args.artifact_id, args.group_id))
        verify_current_version_of_artifact(args.build_type, args.artifact_id, args.group_id)
    else:
        if not args.artifact_id or not args.group_id or not args.build_qualifier:
            raise ValueError('update-version requires the artifact-id, group-id and build-qualifier arguments. artifact-id={}, group-id={}, build-qualifier={}'.format(args.artifact_id, args.group_id, args.build_qualifier))
        update_versions_file_for_nightly_devops(args.build_type, args.build_qualifier, args.artifact_id, args.group_id)
>>>>>>> 174756db
    elapsed_time = time.time() - start_time
    print('elapsed_time={}'.format(elapsed_time))
    print('Total time for replacement: {}'.format(str(timedelta(seconds=elapsed_time))))
    # if the file changed flag is set, which only happens through a call to prep_version_file_for_source_testing,
    # then exit with a unique code that allows us to know that something changed.
    if (file_changed):
        sys.exit(5678)

if __name__ == '__main__':
    main()<|MERGE_RESOLUTION|>--- conflicted
+++ resolved
@@ -3,11 +3,8 @@
 
 # Python version 3.4 or higher is required to run this script.
 
-<<<<<<< HEAD
-=======
 # Nobody outside of the EngSys team should actually be using this script which is primarily
 # used for version verification and manipulation in the pipeline automation.
->>>>>>> 174756db
 # Use case: Append the build qualifier onto the existing version in such a way that the
 # resulting version string is still in semver format. This will be utilized by the build
 # system to modify the version string to produce nightly DevOps builds.
@@ -54,14 +51,6 @@
 version_regex_named = re.compile(version_regex_str_with_names_anchored)
 prerelease_regex_named = re.compile(prerelease_version_regex_with_name)
 
-<<<<<<< HEAD
-def update_versions_file_for_nightly_devops(update_type, build_type, build_qualifier, artifact_id):
-
-    version_file = os.path.normpath('eng/versioning/version_' + build_type.name + '.txt')
-    print('version_file=' + version_file)
-    version_map = {}
-    newlines = []
-=======
 def update_versions_file_for_nightly_devops(build_type, build_qualifier, artifact_id, group_id):
 
     version_file = os.path.normpath('eng/versioning/version_' + build_type.name + '.txt')
@@ -72,7 +61,6 @@
     version_map = {}
     newlines = []
     artifact_found = False
->>>>>>> 174756db
     with open(version_file, encoding='utf-8') as f:
         for raw_line in f:
             stripped_line = raw_line.strip()
@@ -82,46 +70,6 @@
                 module = CodeModule(stripped_line)
                 # basically we don't want to change any of the parent versions here, only
                 # library versions
-<<<<<<< HEAD
-                if not artifact_id and module.name in items_we_should_not_update:
-                    newlines.append(module.string_for_version_file())
-                    continue
-                if not artifact_id or module.artifact_id == artifact_id:
-                    if (update_type == UpdateType.library or update_type == UpdateType.all):
-                        if hasattr(module, 'current'):
-                            set_both = False
-                            # In the case where the current and dependency are both equal then both
-                            # need to be updated. In theory, this should only really happen when a
-                            # new library has been added and has not yet been released but can also
-                            # happen if a library has just been released and the devops build kicks
-                            # of before the human submits the PR to increase the current version. Being
-                            # that it's a devops build and both versions are being updated this should
-                            # be OK.
-                            if module.current == module.dependency:
-                                set_both = True
-                            if '-' in module.current:
-                                module.current += "." + build_qualifier
-                            else:
-                                module.current += '-' + build_qualifier
-                            match = version_regex_named.match(module.current)
-                            if not match:
-                                raise ValueError('{}\'s current version + build qualifier {} is not a valid semver version'.format(module.name, module.current + build_qualifier))
-                            if set_both:
-                                module.dependency = module.current
-                        # we need to handle the unreleased dependency which should have the same version as the "current" dependency
-                        # of the non-unreleased artifact
-                        else:
-                            if (module.name.startswith('unreleased_')):
-                                # strip off the 'unreleased_' prepend to get the regular module entry
-                                real_name = module.name.replace('unreleased_', '')
-                                real_module = version_map[real_name]
-                                module.dependency = real_module.current
-                            else:
-                                raise ValueError('{}\' does not have a current dependency and its groupId does not the required unreleased_ prepend'.format(module.name))
-                version_map[module.name] = module
-                newlines.append(module.string_for_version_file())
-
-=======
                 if module.name in items_we_should_not_update:
                     newlines.append(module.string_for_version_file())
                     continue
@@ -164,19 +112,14 @@
     if not artifact_found:
        raise ValueError('library_to_update ({}) was not found in version file {}'.format(library_to_update, version_file))
 
->>>>>>> 174756db
     with open(version_file, 'w', encoding='utf-8') as f:
         for line in newlines:
             f.write(line)
 
-<<<<<<< HEAD
-# Prep the appropriate version file for source 
-=======
 # Prep the appropriate version file for source testing. What this really means is set the
 # all of the dependency versions to the current versions. This will effectively cause maven
 # to use the built version of the libraries for build and testing. The purpose of this is to
 # ensure current version compatibility amongst the various libraries for a given built type
->>>>>>> 174756db
 def prep_version_file_for_source_testing(build_type):
 
     version_file = os.path.normpath('eng/versioning/version_' + build_type.name + '.txt')
@@ -202,19 +145,6 @@
     
     return file_changed
 
-<<<<<<< HEAD
-# given a build type and artifact id
-def increment_version_for_artifact(build_type, artifact_id):
-
-    if not build_type:
-        raise ValueError('build_type cannot be empty.')
-
-    if not artifact_id:
-        raise ValueError('artifact_id cannot be empty.')
-
-    version_file = os.path.normpath('eng/versioning/version_' + build_type.name + '.txt')
-    print('version_file=' + version_file)
-=======
 # given a build type, artifact id and group id, set the dependency version to the 
 # current version and increment the current version
 def increment_library_version(build_type, artifact_id, group_id):
@@ -222,7 +152,6 @@
     version_file = os.path.normpath('eng/versioning/version_' + build_type.name + '.txt')
     print('version_file=' + version_file)
     library_to_update = group_id + ':' + artifact_id
->>>>>>> 174756db
 
     artifact_found = False
     newlines = []
@@ -237,22 +166,15 @@
                 # version then just increment the revision. Otherwise increment the
                 # minor version, zero the patch and add "-beta.1" to the end
                 # https://github.com/Azure/azure-sdk/blob/master/docs/policies/releases.md#java
-<<<<<<< HEAD
-                if module.artifact_id == artifact_id and hasattr(module, 'current'):
-=======
                 if module.name == library_to_update and hasattr(module, 'current'):
->>>>>>> 174756db
                     artifact_found = True
                     vmatch = version_regex_named.match(module.current)
                     if (vmatch.group('prerelease') is not None):
                         prever = prerelease_regex_named.match(vmatch.group('prerelease'))
-<<<<<<< HEAD
-=======
                         # This is the case where, somehow, the versioning verification has failed and
                         # the prerelease verification doesn't match "beta.X"
                         if prever is None:
                             raise ValueError('library_to_update ({}:{}) has an invalid prerelease version ({}) which should be of the format beta.X'.format(library_to_update, module.current, vmatch.group('prerelease')))
->>>>>>> 174756db
                         rev = int(prever.group('revision'))
                         rev += 1
                         new_version = '{}.{}.{}-beta.{}'.format(vmatch.group('major'), vmatch.group('minor'), vmatch.group('patch'), str(rev))
@@ -260,25 +182,17 @@
                         minor = int(vmatch.group('minor'))
                         minor += 1
                         new_version = '{}.{}.{}-beta.1'.format(vmatch.group('major'), minor, 0)
-<<<<<<< HEAD
-                    print('artifact_id {}, previous version={}, new current version={}'.format(artifact_id, module.current, new_version))
-=======
                     # The dependency version only needs to be updated it if is different from the current version. 
                     # This would be the case where a library hasn't been released yet and has been released (either GA or preview)
                     if (module.dependency != module.current):
                         print('library_to_update {}, previous dependency version={}, new dependency version={}'.format(library_to_update, module.dependency, module.current))
                         module.dependency = module.current
                     print('library_to_update {}, previous version={}, new current version={}'.format(library_to_update, module.current, new_version))
->>>>>>> 174756db
                     module.current = new_version
                 newlines.append(module.string_for_version_file())
 
     if not artifact_found:
-<<<<<<< HEAD
-       raise ValueError('artifact_id ({}) was not found in version file {}'.format(artifact_id, version_file)) 
-=======
        raise ValueError('library_to_update ({}) was not found in version file {}'.format(library_to_update, version_file))
->>>>>>> 174756db
 
     with open(version_file, 'w', encoding='utf-8') as f:
         for line in newlines:
@@ -287,23 +201,11 @@
 # Verify that the current version of an artifact matches our versioning scheme. This is meant to be called
 # as part of the release pipeline for a given artifact to verify that we don't accidentally release a version
 # that doesn't match our versioning scheme
-<<<<<<< HEAD
-def verify_current_version_of_artifact(build_type, artifact_id):
-    if not build_type:
-        raise ValueError('build_type cannot be empty.')
-
-    if not artifact_id:
-        raise ValueError('artifact_id cannot be empty.')
-
-    version_file = os.path.normpath('eng/versioning/version_' + build_type.name + '.txt')
-    print('version_file=' + version_file)
-=======
 def verify_current_version_of_artifact(build_type, artifact_id, group_id):
 
     version_file = os.path.normpath('eng/versioning/version_' + build_type.name + '.txt')
     print('version_file=' + version_file)
     library_to_update = group_id + ':' + artifact_id
->>>>>>> 174756db
 
     artifact_found = False
     with open(version_file, encoding='utf-8') as f:
@@ -317,21 +219,13 @@
                 # of the following:
                 # <major>.<minor>.<patch/hotfix>
                 # <major>.<minor>.<patch/hotfix>-beta.<prerelease>
-<<<<<<< HEAD
-                if module.artifact_id == artifact_id and hasattr(module, 'current'):
-=======
                 if module.name == library_to_update and hasattr(module, 'current'):
->>>>>>> 174756db
                     artifact_found = True
                     vmatch = version_regex_named.match(module.current)
                     temp_ver = '{}.{}.{}'.format(vmatch.group('major'), vmatch.group('minor'), vmatch.group('patch'))
                     # we should never have buildmetadata in our versioning scheme
                     if vmatch.group('buildmetadata') is not None:
-<<<<<<< HEAD
-                        raise ValueError('artifact ({}) version ({}) in version file ({}) is not a correct version to release. buildmetadata is set and should never be {}'.format(artifact_id, module.current, version_file, vmatch.group('buildmetadata'))) 
-=======
                         raise ValueError('library ({}) version ({}) in version file ({}) is not a correct version to release. buildmetadata is set and should never be {}'.format(library_to_update, module.current, version_file, vmatch.group('buildmetadata')))
->>>>>>> 174756db
 
                     # reconstruct the version from the semver pieces and it should match exactly the current
                     # version in the module
@@ -340,11 +234,7 @@
                         prerel = vmatch.group('prerelease')
 
                         if prerelease_regex_named.match(prerel) is None:
-<<<<<<< HEAD
-                            raise ValueError('artifact ({}) version ({}) in version file ({}) is not a correct version to release. The accepted prerelease tag is (beta.X) and the current prerelease tag is ({})'.format(artifact_id, module.current, version_file, prerel))
-=======
                             raise ValueError('library ({}) version ({}) in version file ({}) is not a correct version to release. The accepted prerelease tag is (beta.X) and the current prerelease tag is ({})'.format(library_to_update, module.current, version_file, prerel))
->>>>>>> 174756db
 
                         prever = prerelease_regex_named.match(prerel)
                         rev = int(prever.group('revision'))
@@ -353,29 +243,12 @@
                     # last but not least, for sanity verify that the version constructed from the
                     # semver pieces matches module's current version
                     if module.current != temp_ver:
-<<<<<<< HEAD
-                        raise ValueError('artifact ({}) version ({}) in version file ({}) does not match the version constructed from the semver pieces ({})'.format(artifact_id, module.current, version_file, temp_ver)) 
-=======
                         raise ValueError('library ({}) version ({}) in version file ({}) does not match the version constructed from the semver pieces ({})'.format(library_to_update, module.current, version_file, temp_ver))
->>>>>>> 174756db
 
                     print('The version {} for {} looks good!'.format(module.current, module.name))
                     
 
     if not artifact_found:
-<<<<<<< HEAD
-       raise ValueError('artifact_id ({}) was not found in version file {}'.format(artifact_id, version_file))
-
-def main():
-    parser = argparse.ArgumentParser(description='set version numbers in the appropriate version text file')
-    parser.add_argument('--update-type', '--ut', type=UpdateType, choices=list(UpdateType))
-    parser.add_argument('--build-type', '--bt', type=BuildType, choices=list(BuildType))
-    parser.add_argument('--build-qualifier', '--bq', help='build qualifier to append onto the version string.')
-    parser.add_argument('--artifact-id', '--ar', help='artifactId to target.')
-    parser.add_argument('--prep-source-testing', '--pst', action='store_true', help='prep the version file for source testing')
-    parser.add_argument('--increment-version', '--iv', action='store_true', help='increment the version for a given artifact')
-    parser.add_argument('--verify-version', '--vv', action='store_true', help='verify the version for a given artifact')
-=======
        raise ValueError('library ({}) was not found in version file {}'.format(library_to_update, version_file))
 
 def main():
@@ -391,7 +264,6 @@
     optional.add_argument('--verify-version', '--vv', action='store_true', help='verify the version for a given group/artifact')
     optional.add_argument('-h', '--help', action='help', default=argparse.SUPPRESS, help='show this help message and exit')
 
->>>>>>> 174756db
     args = parser.parse_args()
     if (args.build_type == BuildType.management):
         raise ValueError('{} is not currently supported.'.format(BuildType.management.name))
@@ -400,13 +272,6 @@
     if (args.prep_source_testing):
         file_changed = prep_version_file_for_source_testing(args.build_type)
     elif (args.increment_version):
-<<<<<<< HEAD
-        increment_version_for_artifact(args.build_type, args.artifact_id)
-    elif (args.verify_version):
-        verify_current_version_of_artifact(args.build_type, args.artifact_id)
-    else:
-        update_versions_file_for_nightly_devops(args.update_type, args.build_type, args.build_qualifier, args.artifact_id)
-=======
         if not args.artifact_id or not args.group_id:
             raise ValueError('increment-version requires both the artifact-id and group-id arguments. artifact-id={}, group-id={}'.format(args.artifact_id, args.group_id))
         increment_library_version(args.build_type, args.artifact_id, args.group_id)
@@ -418,7 +283,6 @@
         if not args.artifact_id or not args.group_id or not args.build_qualifier:
             raise ValueError('update-version requires the artifact-id, group-id and build-qualifier arguments. artifact-id={}, group-id={}, build-qualifier={}'.format(args.artifact_id, args.group_id, args.build_qualifier))
         update_versions_file_for_nightly_devops(args.build_type, args.build_qualifier, args.artifact_id, args.group_id)
->>>>>>> 174756db
     elapsed_time = time.time() - start_time
     print('elapsed_time={}'.format(elapsed_time))
     print('Total time for replacement: {}'.format(str(timedelta(seconds=elapsed_time))))
