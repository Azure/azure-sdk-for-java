# Copyright (c) Microsoft Corporation. All rights reserved.
# Licensed under the MIT License.

# Python version 3.4 or higher is required to run this script.

# Use case: Update all the versions in README.md and pom.xml files based on
# the versions in versions_[client|data|management].txt, external_dependencies.txt
#
# It's worth noting that there are 3 update types, library, external_dependencies and all. 'All' means update both the libraries
# for the track selected as well as the external_dependencies.
#
#    python eng/versioning/update_versions.py --update-type [library|external_dependency|all] --build-type [client|data|management]
# For example: To update the library versions for the client track without touching the README files
#    python eng/versioning/update_versions.py --ut library --bt client --sr
#
# Use case: Update the versions in a particular file
#
#    python utilities/update_versions.py --update-type [library|external_dependency|all] -build-type [client|data|management] --target-file pom-file-to-update
# For example: To update all versions for the client track for a given pom file
#    python eng/versioning/update_versions.py --ut all --bt client --tf <pathToPomFile>\pom.xml
#
# Use case: Update the external_dependencies
#
#    python utilities/update_versions.py --update-type [library|external_dependency|all] -build-type [client|data|management] --target-file pom-file-to-update
# For example: To update all versions for the client track for a given pom file. While the skip readme flag isn't entirely
# necessary here, since our README.md files don't contain externaly dependency versions, there's no point in scanning files
# that shouldn't require changes.
#    python eng/versioning/update_versions.py --ut external_dependency --sr
#
# The script must be run at the root of azure-sdk-for-java.

import argparse
from datetime import timedelta
import errno
import os
import re
import sys
import time
import traceback
from utils import BuildType
from utils import CodeModule
from utils import external_dependency_version_regex
from utils import UpdateType
from utils import version_regex_str_no_anchor
from utils import version_update_start_marker
from utils import version_update_end_marker
from utils import version_update_marker

def update_versions(update_type, version_map, ext_dep_map, target_file):

    newlines = []
    repl_open, repl_thisline, file_changed = False, False, False
    print('processing: ' + target_file)
    try:
        with open(target_file, encoding='utf-8') as f:
            for line in f:
                repl_thisline = repl_open
                match = version_update_marker.search(line)
                if match and not target_file.endswith('.md'):
                    module_name, version_type = match.group(1), match.group(2)
                    repl_thisline = True
                else:
                    match = version_update_start_marker.search(line)
                    if match:
                        module_name, version_type = match.group(1), match.group(2)
                        repl_open, repl_thisline = True, True
                    else:
                        match = version_update_end_marker.search(line)
                        if match:
                            repl_open, repl_thisline = False, False

                if repl_thisline:
                    # If the module isn't found then just continue. This can happen if we're going through and updating
                    # library versions for one track and tag entry is for another track or if we're only updating 
                    # external_dependency versions.
                    if module_name not in version_map and (version_type == 'current' or version_type == 'dependency'):
                        newlines.append(line)
                        continue
                    new_version = ''
                    if version_type == 'current':
                        try:
                            module = version_map[module_name]
                            new_version = module.current
                            newline = re.sub(version_regex_str_no_anchor, new_version, line)
                        except AttributeError:
                            # This can happen when a dependency is an unreleased_ dependency and the tag is current instead of dependency
                            raise ValueError('Module: {0} does not have a current version.\nFile={1}\nLine={2}'.format(module_name, target_file, line))
                    elif version_type == 'dependency':
                        try:
                            module = version_map[module_name]
                            new_version = module.dependency
                            newline = re.sub(version_regex_str_no_anchor, new_version, line)
                        except AttributeError:
                            # This should never happen unless the version file is malformed
                            raise ValueError('Module: {0} does not have a dependency version.\nFile={1}\nLine={2}'.format(module_name, target_file, line))
                    elif version_type == 'external_dependency':
                        # The external dependency map will be empty if the update type is library
                        if update_type == UpdateType.library:
                            newlines.append(line)
                            continue
                        try:
                            module = ext_dep_map[module_name]
                            new_version = module.external_dependency
                            newline = re.sub(external_dependency_version_regex, new_version, line)
                        except AttributeError:
                            raise ValueError('Module: {0} does not have an external dependency version.\nFile={1}\nLine={2}'.format(module_name, target_file, line))
                    else:
                        raise ValueError('Invalid version type: {} for module: {}.\nFile={}\nLine={}'.format(version_type, module_name, target_file, line))

                    newlines.append(newline)
                    file_changed = True
                else:
                    newlines.append(line)

                if not repl_open:
                    module_name, version_type = '', ''

        if file_changed:
            with open(target_file, 'w', encoding='utf-8') as f:
                for line in newlines:
                    f.write(line)
    except Exception as e:
        print("Unexpected exception: " + str(e))
        traceback.print_exc(file=sys.stderr)

def load_version_map_from_file(the_file, version_map):
    with open(the_file) as f:
        for raw_line in f:
            stripped_line = raw_line.strip()
            if not stripped_line or stripped_line.startswith('#'):
                continue
            module = CodeModule(stripped_line)
            version_map[module.name] = module

def display_version_info(version_map):
    for value in version_map.values():
        print(value)

def update_versions_all(update_type, build_type, target_file, skip_readme):
    version_map = {}
    ext_dep_map = {}
    # Load the version and/or external dependency file for the given UpdateType
    # into the verion_map. If UpdateType.all is selected then versions for both
    # the libraries and external dependencies are being updated.
    if update_type == UpdateType.library or update_type == UpdateType.all:
        version_file = os.path.normpath('eng/versioning/version_' + build_type.name + '.txt')
        print('version_file=' + version_file)
        load_version_map_from_file(version_file, version_map)

    if update_type == UpdateType.external_dependency or update_type == UpdateType.all:
        dependency_file = os.path.normpath('eng/versioning/external_dependencies.txt')
        print('external_dependency_file=' + dependency_file)
        load_version_map_from_file(dependency_file, ext_dep_map)

    display_version_info(version_map)
    display_version_info(ext_dep_map)

    if target_file:
        update_versions(update_type, version_map, ext_dep_map, target_file)
    else:
        for root, _, files in os.walk("."):
            for file_name in files:
                file_path = root + os.sep + file_name
                if (file_name.endswith('.md') and not skip_readme) or (file_name.startswith('pom.') and file_name.endswith('.xml')):
<<<<<<< HEAD
                    update_versions(version_map, file_path)
=======
                    update_versions(update_type, version_map, ext_dep_map, file_path)
>>>>>>> 0f276126

    # This is a temporary stop gap to deal with versions hard coded in java files.
    # Everything within the begin/end tags below can be deleted once
    # https://github.com/Azure/azure-sdk-for-java/issues/7106 has been fixed.
    # version_*_java_files.txt
    # BEGIN:Versions_in_java_files
    if not target_file and BuildType.none != build_type:
        # the good thing here is that the java files only contain library versions, not
        # external versions
        version_java_file = os.path.normpath('eng/versioning/version_' + build_type.name + '_java_files.txt')

        if os.path.exists(version_java_file):
            with open(version_java_file) as f:
                for raw_line in f:
                    java_file_to_update = raw_line.strip()
                    if not java_file_to_update or java_file_to_update.startswith('#'):
                        continue
                    if os.path.isfile(java_file_to_update):
                        update_versions(update_type, version_map, ext_dep_map, java_file_to_update)
                    else:
                        raise FileNotFoundError(errno.ENOENT, os.strerror(errno.ENOENT), java_file_to_update)
        else:
            print(version_java_file + ' does not exist. Skipping.')
    # END:Versions_in_java_files

def main():
    parser = argparse.ArgumentParser(description='Replace version numbers in poms and READMEs.')
    parser.add_argument('--update-type', '--ut', type=UpdateType, choices=list(UpdateType))
    parser.add_argument('--build-type', '--bt', nargs='?', type=BuildType, choices=list(BuildType), default=BuildType.none)
    parser.add_argument('--skip-readme', '--sr', action='store_true', help='Skip updating of readme files if argument is present' )
    parser.add_argument('--target-file', '--tf', nargs='?', help='File to update (optional) - all files in the current directory and subdirectories are scanned if omitted')
    args = parser.parse_args()
    if args.build_type == BuildType.management:
        raise ValueError('{} is not currently supported.'.format(BuildType.management.name))
    start_time = time.time()
    update_versions_all(args.update_type, args.build_type, args.target_file, args.skip_readme)
    elapsed_time = time.time() - start_time
    print('elapsed_time={}'.format(elapsed_time))
    print('Total time for replacement: {}'.format(str(timedelta(seconds=elapsed_time))))

if __name__ == '__main__':
    main()<|MERGE_RESOLUTION|>--- conflicted
+++ resolved
@@ -162,11 +162,7 @@
             for file_name in files:
                 file_path = root + os.sep + file_name
                 if (file_name.endswith('.md') and not skip_readme) or (file_name.startswith('pom.') and file_name.endswith('.xml')):
-<<<<<<< HEAD
-                    update_versions(version_map, file_path)
-=======
                     update_versions(update_type, version_map, ext_dep_map, file_path)
->>>>>>> 0f276126
 
     # This is a temporary stop gap to deal with versions hard coded in java files.
     # Everything within the begin/end tags below can be deleted once
