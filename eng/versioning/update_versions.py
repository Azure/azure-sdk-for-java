# Copyright (c) Microsoft Corporation. All rights reserved.
# Licensed under the MIT License.

# Python version 3.4 or higher is required to run this script.

# Use case: Update all the versions in README.md and pom.xml files based on
# the versions in versions_[client|data|management].txt, external_dependencies.txt
#
# It's worth noting that there are 3 update types, library, external_dependencies and all. 'All' means update both the libraries
# for the track selected as well as the external_dependencies.
#
#    python eng/versioning/update_versions.py --update-type [library|external_dependency|all] --build-type [client|data|management]
# For example: To update the library versions for the client track without touching the README files
#    python eng/versioning/update_versions.py --ut library --bt client --sr
#
# Use case: Update the versions in a particular file
#
#    python utilities/update_versions.py --update-type [library|external_dependency|all] -build-type [client|data|management] --target-file pom-file-to-update
# For example: To update all versions for the client track for a given pom file
#    python eng/versioning/update_versions.py --ut all --bt client --tf <pathToPomFile>\pom.xml
#
# Use case: Update the external_dependencies
#
#    python utilities/update_versions.py --update-type [library|external_dependency|all] -build-type [client|data|management] --target-file pom-file-to-update
# For example: To update all versions for the client track for a given pom file. While the skip readme flag isn't entirely
# necessary here, since our README.md files don't contain externaly dependency versions, there's no point in scanning files
# that shouldn't require changes.
#    python eng/versioning/update_versions.py --ut external_dependency --sr
#
# The script must be run at the root of azure-sdk-for-java.

import argparse
from datetime import timedelta
import json
import os
import re
import sys
import time
import traceback
from utils import BuildType
from utils import CodeModule
from utils import external_dependency_version_regex
from utils import external_dependency_include_regex
from utils import run_check_call
from utils import UpdateType
from utils import include_update_marker
from utils import version_regex_str_no_anchor
from utils import version_update_start_marker
from utils import version_update_end_marker
from utils import version_update_marker
import xml.etree.ElementTree as ET

exception_list = []

def update_versions(update_type, version_map, ext_dep_map, target_file, skip_readme, auto_version_increment, library_array):

    newlines = []
    repl_open, repl_thisline, file_changed, is_include = False, False, False, False
    print('processing: ' + target_file)
    try:
        with open(target_file, encoding='utf-8') as f:
            for line in f:
                is_include = False
                repl_thisline = repl_open
                match = version_update_marker.search(line)
                if match and not target_file.endswith('.md'):
                    module_name, version_type = match.group(1), match.group(2)
                    repl_thisline = True
                elif include_update_marker.search(line):
                    match = include_update_marker.search(line)
                    module_name, version_type = match.group(1), match.group(2)
                    repl_thisline = True
                    is_include = True
                else:
                    match = version_update_start_marker.search(line)
                    if match:
                        module_name, version_type = match.group(1), match.group(2)
                        # only update the version in the MD file if the module is in the list or the list is empty
                        if len(library_array) == 0 or module_name in library_array:
                            repl_open, repl_thisline = True, True
                        else:
                            repl_open, repl_thisline = False, False
                    else:
                        match = version_update_end_marker.search(line)
                        if match:
                            repl_open, repl_thisline = False, False

                if repl_thisline:
                    # If the module isn't found then just continue. This can happen if we're going through and updating
                    # library versions for one track and tag entry is for another track or if we're only updating
                    # external_dependency versions.
                    if module_name not in version_map and (version_type == 'current' or version_type == 'dependency'):
                        newlines.append(line)
                        continue
                    new_version = ''
                    if version_type == 'current':
                        try:
                            module = version_map[module_name]
                            new_version = module.current
                            newline = re.sub(version_regex_str_no_anchor, new_version, line)
                        except (KeyError, AttributeError):
                            # This can happen when a dependency is an unreleased_ or beta_ dependency and the tag is current instead of dependency
                            raise ValueError('Module: {0} does not have a current version.\nFile={1}\nLine={2}'.format(module_name, target_file, line))
                    elif version_type == 'dependency':
                        try:
                            module = version_map[module_name]
                            new_version = module.dependency
                            newline = re.sub(version_regex_str_no_anchor, new_version, line)
                        except (KeyError, AttributeError):
                            # This should never happen unless the version file is malformed
                            raise ValueError('Module: {0} does not have a dependency version.\nFile={1}\nLine={2}'.format(module_name, target_file, line))
                    elif version_type == 'external_dependency':
                        # The external dependency map will be empty if the update type is library
                        if update_type == UpdateType.library:
                            newlines.append(line)
                            continue
                        if is_include:
                            try:
                                module = ext_dep_map[module_name]
                                new_include_version = module.string_for_allowlist_include()
                                newline = re.sub(external_dependency_include_regex, new_include_version, line)
                            except (KeyError, AttributeError):
                                raise ValueError('Module: {0} does not have an external dependency version.\nFile={1}\nLine={2}'.format(module_name, target_file, line))
                        else:
                            try:
                                module = ext_dep_map[module_name]
                                new_version = module.external_dependency
                                newline = re.sub(external_dependency_version_regex, new_version, line)
                            except (KeyError, AttributeError):
                                raise ValueError('Module: {0} does not have an external dependency version.\nFile={1}\nLine={2}'.format(module_name, target_file, line))
                    else:
                        raise ValueError('Invalid version type: {} for module: {}.\nFile={}\nLine={}'.format(version_type, module_name, target_file, line))

                    newlines.append(newline)
                    if line != newline:
                        file_changed = True
                else:
                    newlines.append(line)

                if not repl_open:
                    module_name, version_type = '', ''

        if file_changed:
            with open(target_file, 'w', encoding='utf-8') as f:
                for line in newlines:
                    f.write(line)

            # If the pom file changed check and see if we need to add a version line to the Changelog
            file_name = os.path.basename(target_file)
            if ((auto_version_increment or not skip_readme) and (file_name.startswith('pom.') and file_name.endswith('.xml'))):
                update_changelog(target_file, auto_version_increment, library_array)

    except Exception as e:
        exception_list.append(e)

# Updating the changelog is special. Grab the version from the respective pom file
def update_changelog(pom_file, is_increment, library_array):

    # Before doing anything, ensure that there is a changelog.md file sitting next to the pom file
    dirname = os.path.dirname(pom_file)
    changelog = os.path.join(dirname, "CHANGELOG.md")

    if os.path.isfile(changelog):
        tree = ET.parse(pom_file)
        xml_root = tree.getroot()
        xml_version = xml_root.find('{http://maven.apache.org/POM/4.0.0}version')
        version = xml_version.text
        xml_artifactId = xml_root.find('{http://maven.apache.org/POM/4.0.0}artifactId')
        xml_groupId = xml_root.find('{http://maven.apache.org/POM/4.0.0}groupId')
        library = xml_groupId.text + ":" + xml_artifactId.text
        if len(library_array) == 0 or library in library_array:
            script = os.path.join(".", "eng", "common", "scripts", "Update-ChangeLog.ps1")
            commands = [
                "pwsh",
                script,
                "--Version",
                version,
                "--ChangeLogPath",
                changelog,
                "--Unreleased:$true", # If is_increment is false then a release is being prepped
                "--ReplaceLatestEntryTitle:$" + str(not is_increment) # If this call is not a result of auto version increment then replace the latest entry with the current version
            ]
            # Run script to update change log
            run_check_call(commands, '.')
    else:
        print('There is no CHANGELOG.md file in {}, skipping update'.format(dirname))

def load_version_map_from_file(the_file, version_map):
    with open(the_file) as f:
        for raw_line in f:
            stripped_line = raw_line.strip()
            if not stripped_line or stripped_line.startswith('#'):
                continue
            module = CodeModule(stripped_line)
            # verify no duplicate entries
            if (module.name in version_map):
                raise ValueError('Version file: {0} contains a duplicate entry: {1}'.format(the_file, module.name))
            # verify that if the module is beta_ or unreleased_ that there's a matching non-beta_ or non-unreleased_ entry
            if (module.name.startswith('beta_') or module.name.startswith('unreleased_')):
                tempName = module.name
                if tempName.startswith('beta_'):
                    tempName = module.name[len('beta_'):]
                else:
                    tempName = module.name[len('unreleased_'):]
                # if there isn't a non beta or unreleased entry then raise an issue
                if tempName not in version_map:
                    raise ValueError('Version file: {0} does not contain a non-beta or non-unreleased entry for beta_/unreleased_ library: {1}'.format(the_file, module.name))

            version_map[module.name] = module

def load_version_overrides(the_file, version_map, overrides_name):
    with open(the_file) as f:
        data = json.load(f)
        if overrides_name not in data:
            raise ValueError('Version override name: {0} is not found in {1}'.format(overrides_name, the_file))

        overrides = data[overrides_name]
        for override in overrides:
            if len(override) != 1:
                raise ValueError('Expected exactly one module, but got: {0}'.format(override))

            for module_name in override:
                module_str = module_name + ";" + override[module_name]
                module = CodeModule(module_str)
                version_map[module.name] = module
                break

def display_version_info(version_map):
    for value in version_map.values():
        print(value)

def update_versions_all(update_type, build_type, target_file, skip_readme, auto_version_increment, library_array, version_overrides):
    version_map = {}
    ext_dep_map = {}
    # Load the version and/or external dependency file for the given UpdateType
    # into the verion_map. If UpdateType.all is selected then versions for both
    # the libraries and external dependencies are being updated.
    if update_type == UpdateType.library or update_type == UpdateType.all:
        version_file = os.path.normpath('eng/versioning/version_' + build_type.name + '.txt')
<<<<<<< HEAD
        print('version_file=' + version_file)
=======
>>>>>>> 461c975b
        load_version_map_from_file(version_file, version_map)

    if update_type == UpdateType.external_dependency or update_type == UpdateType.all:
        dependency_file = os.path.normpath('eng/versioning/external_dependencies.txt')
<<<<<<< HEAD
        print('external_dependency_file=' + dependency_file)
=======
>>>>>>> 461c975b
        load_version_map_from_file(dependency_file, ext_dep_map)

    if version_overrides and not version_overrides.startswith('$'):
        # Azure DevOps passes '$(VersionOverrides)' when the variable value is not set
        load_version_overrides("eng/versioning/supported_external_dependency_versions.json", ext_dep_map, version_overrides)

    display_version_info(version_map)
    display_version_info(ext_dep_map)

    if target_file:
        update_versions(update_type, version_map, ext_dep_map, target_file, skip_readme, auto_version_increment, library_array)
    else:
        for root, _, files in os.walk("."):
            for file_name in files:
                file_path = root + os.sep + file_name
                if (file_name.endswith('.md') and not skip_readme) or (file_name.startswith('pom') and file_name.endswith('.xml')):
                    update_versions(update_type, version_map, ext_dep_map, file_path, skip_readme, auto_version_increment, library_array)

    # This is a temporary stop gap to deal with versions hard coded in java files.
    # Everything within the begin/end tags below can be deleted once
    # https://github.com/Azure/azure-sdk-for-java/issues/7106 has been fixed.
    # version_*_java_files.txt
    # BEGIN:Versions_in_java_files
    if not target_file and BuildType.none != build_type:
        # the good thing here is that the java files only contain library versions, not
        # external versions
        version_java_file = os.path.normpath('eng/versioning/version_' + build_type.name + '_java_files.txt')

        if os.path.exists(version_java_file):
            with open(version_java_file) as f:
                for raw_line in f:
                    java_file_to_update = raw_line.strip()
                    if not java_file_to_update or java_file_to_update.startswith('#'):
                        continue
                    if os.path.isfile(java_file_to_update):
                        update_versions(update_type, version_map, ext_dep_map, java_file_to_update, skip_readme, auto_version_increment, library_array)
                    else:
                        # In pipeline contexts, files not local to the current SDK directory may not be checked out from git.
                        print(java_file_to_update + ' does not exist. Skipping')
        else:
            print(version_java_file + ' does not exist. Skipping.')
    # END:Versions_in_java_files

def main():
    parser = argparse.ArgumentParser(description='Replace version numbers in poms and READMEs.')
    parser.add_argument('--update-type', '--ut', type=UpdateType, choices=list(UpdateType))
    parser.add_argument('--build-type', '--bt', nargs='?', type=BuildType, choices=list(BuildType), default=BuildType.none)
    parser.add_argument('--skip-readme', '--sr', action='store_true', help='Skip updating of readme files if argument is present')
    parser.add_argument('--target-file', '--tf', nargs='?', help='File to update (optional) - all files in the current directory and subdirectories are scanned if omitted')
    parser.add_argument('--auto-version-increment', '--avi', action='store_true', help='If this script is being run after an auto version increment, add changelog entry for new version')
    # Comma separated list artifacts, has to be split into an array. If we're not skipping README updates, only update MD files for entries for the list of libraries passed in
    parser.add_argument('--library-list', '--ll', nargs='?', help='(Optional) Comma seperated list of groupId:artifactId. If updating MD files, only update entries in this list.')
    parser.add_argument('--version_override', '--vo', nargs='?', help='(Optional) identifier of version update configuratation matching (exactly) first-level identifier in supported_external_dependency_versions.json')
    args = parser.parse_args()
    if args.build_type == BuildType.management:
        raise ValueError('{} is not currently supported.'.format(BuildType.management.name))
    start_time = time.time()
    library_array = []
    if args.library_list:
        library_array = args.library_list.split(',')
    print('library_array length: {0}'.format(len(library_array)))
    print(library_array)
    update_versions_all(args.update_type, args.build_type, args.target_file, args.skip_readme, args.auto_version_increment, library_array, args.version_override)
    elapsed_time = time.time() - start_time
    print('elapsed_time={}'.format(elapsed_time))
    print('Total time for replacement: {}'.format(str(timedelta(seconds=elapsed_time))))

    if len(exception_list) > 0:
        for ex in exception_list:
            print("ERROR: " + str(ex))
        sys.exit('There were replacement errors. All errors are immediately above this message.')

if __name__ == '__main__':
    main()<|MERGE_RESOLUTION|>--- conflicted
+++ resolved
@@ -229,7 +229,7 @@
     for value in version_map.values():
         print(value)
 
-def update_versions_all(update_type, build_type, target_file, skip_readme, auto_version_increment, library_array, version_overrides):
+def update_versions_all(update_type, build_type, target_file, skip_readme, auto_version_increment, library_array, version_overrides, include_perf_tests):
     version_map = {}
     ext_dep_map = {}
     # Load the version and/or external dependency file for the given UpdateType
@@ -237,26 +237,24 @@
     # the libraries and external dependencies are being updated.
     if update_type == UpdateType.library or update_type == UpdateType.all:
         version_file = os.path.normpath('eng/versioning/version_' + build_type.name + '.txt')
-<<<<<<< HEAD
-        print('version_file=' + version_file)
-=======
->>>>>>> 461c975b
         load_version_map_from_file(version_file, version_map)
 
     if update_type == UpdateType.external_dependency or update_type == UpdateType.all:
         dependency_file = os.path.normpath('eng/versioning/external_dependencies.txt')
-<<<<<<< HEAD
-        print('external_dependency_file=' + dependency_file)
-=======
->>>>>>> 461c975b
         load_version_map_from_file(dependency_file, ext_dep_map)
 
     if version_overrides and not version_overrides.startswith('$'):
         # Azure DevOps passes '$(VersionOverrides)' when the variable value is not set
         load_version_overrides("eng/versioning/supported_external_dependency_versions.json", ext_dep_map, version_overrides)
 
-    display_version_info(version_map)
-    display_version_info(ext_dep_map)
+    # The dependency files are always loaded but reporting their information is based on the update type.
+    if update_type == UpdateType.library or update_type == UpdateType.all:
+        print('version_file=' + version_file)
+        display_version_info(version_map)
+
+    if update_type == UpdateType.external_dependency or update_type == UpdateType.all:
+        print('external_dependency_file=' + dependency_file)
+        display_version_info(ext_dep_map)
 
     if target_file:
         update_versions(update_type, version_map, ext_dep_map, target_file, skip_readme, auto_version_increment, library_array)
@@ -266,6 +264,9 @@
                 file_path = root + os.sep + file_name
                 if (file_name.endswith('.md') and not skip_readme) or (file_name.startswith('pom') and file_name.endswith('.xml')):
                     update_versions(update_type, version_map, ext_dep_map, file_path, skip_readme, auto_version_increment, library_array)
+                elif (file_name.startswith('perf-tests') and (file_name.endswith('.yaml') or file_name.endswith('.yml')) and include_perf_tests):
+                    update_versions(UpdateType.all, version_map, ext_dep_map, file_path, True, False, library_array)
+
 
     # This is a temporary stop gap to deal with versions hard coded in java files.
     # Everything within the begin/end tags below can be deleted once
@@ -302,6 +303,7 @@
     # Comma separated list artifacts, has to be split into an array. If we're not skipping README updates, only update MD files for entries for the list of libraries passed in
     parser.add_argument('--library-list', '--ll', nargs='?', help='(Optional) Comma seperated list of groupId:artifactId. If updating MD files, only update entries in this list.')
     parser.add_argument('--version_override', '--vo', nargs='?', help='(Optional) identifier of version update configuratation matching (exactly) first-level identifier in supported_external_dependency_versions.json')
+    parser.add_argument('--include-perf-tests', '--ipt', action='store_true', help='Whether perf-tests.yml/perf-tests.yaml files are included in the update')
     args = parser.parse_args()
     if args.build_type == BuildType.management:
         raise ValueError('{} is not currently supported.'.format(BuildType.management.name))
@@ -311,7 +313,7 @@
         library_array = args.library_list.split(',')
     print('library_array length: {0}'.format(len(library_array)))
     print(library_array)
-    update_versions_all(args.update_type, args.build_type, args.target_file, args.skip_readme, args.auto_version_increment, library_array, args.version_override)
+    update_versions_all(args.update_type, args.build_type, args.target_file, args.skip_readme, args.auto_version_increment, library_array, args.version_override, args.include_perf_tests)
     elapsed_time = time.time() - start_time
     print('elapsed_time={}'.format(elapsed_time))
     print('Total time for replacement: {}'.format(str(timedelta(seconds=elapsed_time))))
