# Format;
# <groupId>:<artifactId>;dependency-version;current-version
#
# The dependency-version is used by other Azure SDKs outside of the release group when listing the library as a Maven
# dependency in its POM. The current-version is used by the library to denote its in-development version and as the
# Maven dependency version for other Azure SDKs inside the same release group.
#
# Given com.azure:azure-example;1.1.0;1.2.0-beta.1 in the release group /sdk/example
# - com.azure:azure-example2 in release group /sdk/example will use the current-version (1.2.0-beta.1) when using
# com.azure:azure-example as a dependency.
# - com.azure:azure-not-an-example in release group /sdk/notanexample will use the dependency-version (1.1.0) when using
# com.azure:azure-example as a dependency.
#
# When releasing a library the current-version should be set to the version being released to Maven. Upon release of the
# library an automated PR will be submitted to update the dependency-version and current-version, the updates are
# dependent on the current and previous releases of the library.
#
# - When both dependency and current are beta both versions will update upon release. Given the version release state
#   of 1.0.0-beta.2;1.0.0-beta.3 the updated versions will become 1.0.0-beta.3;1.0.0-beta.4.
#
# - When both dependency and current are GA both versions will update upon release. Given the version release state of
#   1.0.0;1.0.1 the updated versions will become 1.0.1;1.1.0-beta.1. Current version will always become the next minor
#   beta version.
#
# - When dependency is GA and current is beta only the current version will update upon release. Given the version
#   release state of 1.0.0;1.1.0-beta.1 the updated versions will become 1.0.0;1.1.0-beta.2. The dependency version will
#   remain as-is as GA libraries could depend on the library being released, if they were to take a beta dependencies it
#   could result in an invalid release state (GA libraries can never have beta dependencies). The current version will
#   become the next beta increment version. If a library requires the released beta version as a dependency view the
#   beta dependency guidelines below.
#
# When adding a new library the dependency-version and current-version will be the same until the first release is
# performed. So, if com.azure:azure-new-library is added with major version 2 it'll use
# com.azure:azure-new-library;2.0.0-beta.1;2.0.0-beta.1 as its initial version tag.

com.azure:azure-sdk-all;1.0.0;1.0.0
com.azure:azure-sdk-parent;1.6.0;1.6.0
com.azure:azure-client-sdk-parent;1.7.0;1.7.0
com.azure:azure-ai-anomalydetector;3.0.0-beta.4;3.0.0-beta.5
com.azure:azure-ai-formrecognizer;4.0.0-beta.5;4.0.0-beta.6
com.azure:azure-ai-formrecognizer-perf;1.0.0-beta.1;1.0.0-beta.1
com.azure:azure-ai-documenttranslator;1.0.0-beta.1;1.0.0-beta.2
com.azure:azure-ai-metricsadvisor;1.1.5;1.2.0-beta.1
com.azure:azure-ai-metricsadvisor-perf;1.0.0-beta.1;1.0.0-beta.1
com.azure:azure-ai-textanalytics;5.1.10;5.2.0-beta.4
com.azure:azure-ai-textanalytics-perf;1.0.0-beta.1;1.0.0-beta.1
com.azure:azure-analytics-purview-catalog;1.0.0-beta.4;1.0.0-beta.5
com.azure:azure-analytics-purview-scanning;1.0.0-beta.2;1.0.0-beta.3
com.azure:azure-analytics-purview-administration;1.0.0-beta.1;1.0.0-beta.2
com.azure:azure-analytics-synapse-accesscontrol;1.0.0-beta.4;1.0.0-beta.5
com.azure:azure-analytics-synapse-artifacts;1.0.0-beta.10;1.0.0-beta.11
com.azure:azure-analytics-synapse-spark;1.0.0-beta.5;1.0.0-beta.6
com.azure:azure-analytics-synapse-managedprivateendpoints;1.0.0-beta.5;1.0.0-beta.6
com.azure:azure-analytics-synapse-monitoring;1.0.0-beta.3;1.0.0-beta.4
com.azure:azure-aot-graalvm-support;1.0.0-beta.2;1.0.0-beta.3
com.azure:azure-aot-graalvm-support-netty;1.0.0-beta.2;1.0.0-beta.3
com.azure:azure-aot-graalvm-samples;1.0.0-beta.1;1.0.0-beta.1
com.azure:azure-aot-graalvm-perf;1.0.0-beta.1;1.0.0-beta.1
com.azure:azure-communication-chat;1.2.3;1.3.0-beta.1
com.azure:azure-communication-callingserver;1.0.0-beta.4;1.0.0-beta.5
com.azure:azure-communication-common;1.1.4;1.2.0-beta.1
com.azure:azure-communication-common-perf;1.0.0-beta.1;1.0.0-beta.1
com.azure:azure-communication-sms;1.1.3;1.2.0-beta.1
com.azure:azure-communication-identity;1.1.10;1.2.0-beta.2
com.azure:azure-communication-phonenumbers;1.0.12;1.1.0-beta.8
com.azure:azure-communication-networktraversal;1.1.0-beta.2;1.1.0-beta.3
com.azure:azure-containers-containerregistry;1.0.6;1.1.0-beta.2
com.azure:azure-containers-containerregistry-perf;1.0.0-beta.1;1.0.0-beta.1
com.azure:azure-core;1.30.0;1.31.0-beta.1
com.azure:azure-core-amqp;2.6.0;2.7.0-beta.1
com.azure:azure-core-amqp-experimental;1.0.0-beta.1;1.0.0-beta.1
com.azure:azure-core-experimental;1.0.0-beta.30;1.0.0-beta.31
com.azure:azure-core-http-jdk-httpclient;1.0.0-beta.1;1.0.0-beta.1
com.azure:azure-core-http-netty;1.12.3;1.13.0-beta.1
com.azure:azure-core-http-okhttp;1.11.0;1.12.0-beta.1
com.azure:azure-core-http-vertx;1.0.0-beta.1;1.0.0-beta.1
com.azure:azure-core-management;1.7.0;1.8.0-beta.1
com.azure:azure-core-perf;1.0.0-beta.1;1.0.0-beta.1
com.azure:azure-core-serializer-avro-apache;1.0.0-beta.26;1.0.0-beta.27
com.azure:azure-core-serializer-avro-jackson;1.0.0-beta.1;1.0.0-beta.2
com.azure:azure-core-serializer-json-gson;1.1.18;1.2.0-beta.1
com.azure:azure-core-serializer-json-jackson;1.2.19;1.3.0-beta.1
com.azure:azure-core-test;1.10.0;1.11.0-beta.1
com.azure:azure-core-tracing-opentelemetry;1.0.0-beta.26;1.0.0-beta.27
com.azure:azure-cosmos;4.32.1;4.33.0-beta.1
com.azure:azure-cosmos-benchmark;4.0.1-beta.1;4.0.1-beta.1
com.azure:azure-cosmos-dotnet-benchmark;4.0.1-beta.1;4.0.1-beta.1
com.azure.cosmos.spark:azure-cosmos-spark_3_2-12;1.0.0-beta.1;1.0.0-beta.1
com.azure.cosmos.spark:azure-cosmos-spark_3-1_2-12;4.11.2;4.12.0-beta.1
com.azure.cosmos.spark:azure-cosmos-spark_3-2_2-12;4.11.2;4.12.0-beta.1
com.azure:azure-cosmos-encryption;1.3.0;1.4.0-beta.1
com.azure:azure-data-appconfiguration;1.3.4;1.4.0-beta.1
com.azure:azure-data-appconfiguration-perf;1.0.0-beta.1;1.0.0-beta.1
com.azure:azure-data-schemaregistry;1.2.1;1.3.0-beta.1
com.azure:azure-data-schemaregistry-apacheavro;1.0.1;1.1.0-beta.1
com.azure:azure-data-tables;12.3.1;12.3.2
com.azure:azure-data-tables-perf;1.0.0-beta.1;1.0.0-beta.1
com.azure:azure-digitaltwins-core;1.2.3;1.3.0-beta.1
com.azure:azure-e2e;1.0.0-beta.1;1.0.0-beta.1
com.azure:azure-identity;1.5.3;1.6.0-beta.1
com.azure:azure-identity-perf;1.0.0-beta.1;1.0.0-beta.1
com.azure:azure-iot-deviceupdate;1.0.0-beta.2;1.0.0-beta.3
com.azure:azure-iot-modelsrepository;1.0.0-beta.1;1.0.0-beta.2
com.azure:azure-messaging-eventgrid;4.11.2;4.12.0-beta.1
com.azure:azure-messaging-eventgrid-cloudnative-cloudevents;1.0.0-beta.1;1.0.0-beta.2
com.azure:azure-messaging-eventhubs;5.12.1;5.13.0-beta.1
com.azure:azure-messaging-eventhubs-checkpointstore-blob;1.13.0;1.14.0-beta.1
com.azure:azure-messaging-eventhubs-checkpointstore-jedis;1.0.0-beta.1;1.0.0-beta.1
com.azure:azure-messaging-eventhubs-track1-perf;1.0.0-beta.1;1.0.0-beta.1
com.azure:azure-messaging-eventhubs-track2-perf;1.0.0-beta.1;1.0.0-beta.1
com.azure:azure-messaging-servicebus;7.9.1;7.10.0-beta.1
com.azure:azure-messaging-servicebus-track1-perf;1.0.0-beta.1;1.0.0-beta.1
com.azure:azure-messaging-servicebus-track2-perf;1.0.0-beta.1;1.0.0-beta.1
com.azure:azure-messaging-webpubsub;1.1.3;1.2.0-beta.1
com.azure:azure-mixedreality-authentication;1.2.3;1.3.0-beta.1
com.azure:azure-mixedreality-remoterendering;1.1.8;1.2.0-beta.1
com.azure:azure-monitor-opentelemetry-exporter;1.0.0-beta.5;1.0.0-beta.6
com.azure:azure-monitor-ingestion;1.0.0-beta.1;1.0.0-beta.2
com.azure:azure-monitor-query;1.0.8;1.1.0-beta.1
com.azure:azure-monitor-query-perf;1.0.0-beta.1;1.0.0-beta.1
com.azure:azure-perf-test-parent;1.0.0-beta.1;1.0.0-beta.1
com.azure:azure-quantum-jobs;1.0.0-beta.1;1.0.0-beta.2
com.azure:azure-search-documents;11.4.12;11.5.0-beta.12
com.azure:azure-search-perf;1.0.0-beta.1;1.0.0-beta.1
com.azure:azure-security-attestation;1.1.3;1.1.4
com.azure:azure-security-confidentialledger;1.0.0-beta.2;1.0.0-beta.3
com.azure:azure-security-keyvault-administration;4.1.4;4.2.0-beta.1
com.azure:azure-security-keyvault-certificates;4.3.4;4.4.0-beta.1
com.azure:azure-security-keyvault-jca;2.7.0;2.8.0-beta.1
com.azure:azure-security-test-keyvault-jca;1.0.0;1.0.0
com.azure:azure-security-keyvault-keys;4.4.4;4.5.0-beta.1
com.azure:azure-security-keyvault-secrets;4.4.4;4.5.0-beta.1
com.azure:azure-security-keyvault-perf;1.0.0-beta.1;1.0.0-beta.1
com.azure:azure-sdk-template;1.1.1234;1.2.2-beta.1
com.azure:azure-sdk-template-two;1.0.0-beta.1;1.0.0-beta.1
com.azure:azure-sdk-template-three;1.0.0-beta.1;1.0.0-beta.1
com.azure:azure-spring-data-cosmos;3.23.0;3.24.0-beta.1
com.azure:azure-spring-data-cosmos-test;3.0.0-beta.1;3.0.0-beta.1
com.azure:azure-storage-blob;12.18.0;12.19.0-beta.1
com.azure:azure-storage-blob-batch;12.14.0;12.15.0-beta.1
com.azure:azure-storage-blob-changefeed;12.0.0-beta.18;12.0.0-beta.19
com.azure:azure-storage-blob-cryptography;12.17.0;12.18.0-beta.1
com.azure:azure-storage-blob-nio;12.0.0-beta.19;12.0.0-beta.20
com.azure:azure-storage-common;12.17.0;12.18.0-beta.1
com.azure:azure-storage-file-share;12.14.0;12.15.0-beta.1
com.azure:azure-storage-file-datalake;12.11.0;12.12.0-beta.1
com.azure:azure-storage-internal-avro;12.4.0;12.5.0-beta.1
com.azure:azure-storage-perf;1.0.0-beta.1;1.0.0-beta.1
com.azure:azure-storage-queue;12.14.0;12.15.0-beta.1
com.azure:azure-template-perf;1.0.0-beta.1;1.0.0-beta.1
com.azure:azure-media-videoanalyzer-edge;1.0.0-beta.6;1.0.0-beta.7
com.azure:azure-verticals-agrifood-farming;1.0.0-beta.2;1.0.0-beta.3
com.azure:perf-test-core;1.0.0-beta.1;1.0.0-beta.1
com.microsoft.azure:spring-cloud-azure-appconfiguration-config-web;1.3.0;1.4.0-beta.1
com.microsoft.azure:spring-cloud-azure-appconfiguration-config;1.3.0;1.4.0-beta.1
com.microsoft.azure:spring-cloud-azure-feature-management-web;1.3.0;1.4.0-beta.1
com.microsoft.azure:spring-cloud-azure-feature-management;1.3.0;1.4.0-beta.1
com.microsoft.azure:spring-cloud-starter-azure-appconfiguration-config;1.3.0;1.4.0-beta.1
com.azure.spring:azure-spring-cloud-appconfiguration-config-web;2.8.0;2.9.0-beta.1
com.azure.spring:azure-spring-cloud-appconfiguration-config;2.8.0;2.9.0-beta.1
com.azure.spring:azure-spring-cloud-feature-management-web;2.7.0;2.8.0-beta.1
com.azure.spring:azure-spring-cloud-feature-management;2.7.0;2.8.0-beta.1
com.azure.spring:azure-spring-cloud-starter-appconfiguration-config;2.8.0;2.9.0-beta.1
com.azure.spring:spring-cloud-azure-dependencies;4.3.0;4.4.0-beta.1
com.azure.spring:spring-messaging-azure;4.3.0;4.4.0-beta.1
com.azure.spring:spring-messaging-azure-eventhubs;4.3.0;4.4.0-beta.1
com.azure.spring:spring-messaging-azure-servicebus;4.3.0;4.4.0-beta.1
com.azure.spring:spring-messaging-azure-storage-queue;4.3.0;4.4.0-beta.1
com.azure.spring:spring-integration-azure-core;4.3.0;4.4.0-beta.1
com.azure.spring:spring-integration-azure-eventhubs;4.3.0;4.4.0-beta.1
com.azure.spring:spring-integration-azure-servicebus;4.3.0;4.4.0-beta.1
com.azure.spring:spring-integration-azure-storage-queue;4.3.0;4.4.0-beta.1
com.azure.spring:spring-cloud-azure-core;4.3.0;4.4.0-beta.1
com.azure.spring:spring-cloud-azure-actuator-autoconfigure;4.3.0;4.4.0-beta.1
com.azure.spring:spring-cloud-azure-actuator;4.3.0;4.4.0-beta.1
com.azure.spring:spring-cloud-azure-autoconfigure;4.3.0;4.4.0-beta.1
com.azure.spring:spring-cloud-azure-resourcemanager;4.3.0;4.4.0-beta.1
com.azure.spring:spring-cloud-azure-service;4.3.0;4.4.0-beta.1
com.azure.spring:spring-cloud-azure-starter-active-directory;4.3.0;4.4.0-beta.1
com.azure.spring:spring-cloud-azure-starter-active-directory-b2c;4.3.0;4.4.0-beta.1
com.azure.spring:spring-cloud-azure-starter-actuator;4.3.0;4.4.0-beta.1
com.azure.spring:spring-cloud-azure-starter-appconfiguration;4.3.0;4.4.0-beta.1
com.azure.spring:spring-cloud-azure-starter-cosmos;4.3.0;4.4.0-beta.1
com.azure.spring:spring-cloud-azure-starter-data-cosmos;4.3.0;4.4.0-beta.1
com.azure.spring:spring-cloud-azure-starter-eventhubs;4.3.0;4.4.0-beta.1
com.azure.spring:spring-cloud-azure-starter-keyvault;4.3.0;4.4.0-beta.1
com.azure.spring:spring-cloud-azure-starter-keyvault-certificates;4.3.0;4.4.0-beta.1
com.azure.spring:spring-cloud-azure-starter-keyvault-secrets;4.3.0;4.4.0-beta.1
com.azure.spring:spring-cloud-azure-starter-servicebus-jms;4.3.0;4.4.0-beta.1
com.azure.spring:spring-cloud-azure-starter-servicebus;4.3.0;4.4.0-beta.1
com.azure.spring:spring-cloud-azure-starter-storage;4.3.0;4.4.0-beta.1
com.azure.spring:spring-cloud-azure-starter-storage-blob;4.3.0;4.4.0-beta.1
com.azure.spring:spring-cloud-azure-starter-storage-file-share;4.3.0;4.4.0-beta.1
com.azure.spring:spring-cloud-azure-starter-storage-queue;4.3.0;4.4.0-beta.1
com.azure.spring:spring-cloud-azure-starter-integration-eventhubs;4.3.0;4.4.0-beta.1
com.azure.spring:spring-cloud-azure-starter-integration-servicebus;4.3.0;4.4.0-beta.1
com.azure.spring:spring-cloud-azure-starter-integration-storage-queue;4.3.0;4.4.0-beta.1
com.azure.spring:spring-cloud-azure-starter-stream-eventhubs;4.3.0;4.4.0-beta.1
com.azure.spring:spring-cloud-azure-starter-stream-servicebus;4.3.0;4.4.0-beta.1
com.azure.spring:spring-cloud-azure-starter;4.3.0;4.4.0-beta.1
com.azure.spring:spring-cloud-azure-stream-binder-eventhubs-core;4.3.0;4.4.0-beta.1
com.azure.spring:spring-cloud-azure-stream-binder-eventhubs;4.3.0;4.4.0-beta.1
com.azure.spring:spring-cloud-azure-stream-binder-servicebus-core;4.3.0;4.4.0-beta.1
com.azure.spring:spring-cloud-azure-stream-binder-servicebus;4.3.0;4.4.0-beta.1
com.azure.spring:spring-cloud-azure-trace-sleuth;4.3.0;4.4.0-beta.1
com.azure.spring:spring-cloud-azure-native-configuration;4.0.0-beta.1;4.0.0-beta.2
com.azure.resourcemanager:azure-resourcemanager;2.16.0;2.17.0-beta.1
com.azure.resourcemanager:azure-resourcemanager-appplatform;2.16.0;2.17.0-beta.1
com.azure.resourcemanager:azure-resourcemanager-appservice;2.16.0;2.17.0-beta.1
com.azure.resourcemanager:azure-resourcemanager-authorization;2.16.0;2.17.0-beta.1
com.azure.resourcemanager:azure-resourcemanager-cdn;2.16.0;2.17.0-beta.1
com.azure.resourcemanager:azure-resourcemanager-compute;2.16.0;2.17.0-beta.1
com.azure.resourcemanager:azure-resourcemanager-containerinstance;2.16.0;2.17.0-beta.1
com.azure.resourcemanager:azure-resourcemanager-containerregistry;2.16.0;2.17.0-beta.1
com.azure.resourcemanager:azure-resourcemanager-containerservice;2.16.0;2.17.0-beta.1
com.azure.resourcemanager:azure-resourcemanager-cosmos;2.16.0;2.17.0-beta.1
com.azure.resourcemanager:azure-resourcemanager-dns;2.16.0;2.17.0-beta.1
com.azure.resourcemanager:azure-resourcemanager-eventhubs;2.16.0;2.17.0-beta.1
com.azure.resourcemanager:azure-resourcemanager-keyvault;2.16.0;2.17.0-beta.1
com.azure.resourcemanager:azure-resourcemanager-monitor;2.16.0;2.17.0-beta.1
com.azure.resourcemanager:azure-resourcemanager-msi;2.16.0;2.17.0-beta.1
com.azure.resourcemanager:azure-resourcemanager-network;2.16.0;2.17.0-beta.1
com.azure.resourcemanager:azure-resourcemanager-perf;1.0.0-beta.1;1.0.0-beta.1
com.azure.resourcemanager:azure-resourcemanager-privatedns;2.16.0;2.17.0-beta.1
com.azure.resourcemanager:azure-resourcemanager-resources;2.16.0;2.17.0-beta.1
com.azure.resourcemanager:azure-resourcemanager-redis;2.16.0;2.17.0-beta.1
com.azure.resourcemanager:azure-resourcemanager-samples;2.0.0-beta.1;2.0.0-beta.1
com.azure.resourcemanager:azure-resourcemanager-search;2.16.0;2.17.0-beta.1
com.azure.resourcemanager:azure-resourcemanager-servicebus;2.16.0;2.17.0-beta.1
com.azure.resourcemanager:azure-resourcemanager-sql;2.16.0;2.17.0-beta.1
com.azure.resourcemanager:azure-resourcemanager-storage;2.16.0;2.17.0-beta.1
com.azure.resourcemanager:azure-resourcemanager-trafficmanager;2.16.0;2.17.0-beta.1
com.azure.resourcemanager:azure-resourcemanager-test;2.0.0-beta.1;2.0.0-beta.1
com.azure.resourcemanager:azure-resourcemanager-mediaservices;2.1.0;2.2.0-beta.1
com.azure.resourcemanager:azure-resourcemanager-mysql;1.0.2;1.1.0-beta.1
com.azure.resourcemanager:azure-resourcemanager-postgresql;1.0.2;1.1.0-beta.1
com.azure.resourcemanager:azure-resourcemanager-hdinsight;1.0.0-beta.5;1.0.0-beta.6
com.azure.resourcemanager:azure-resourcemanager-sqlvirtualmachine;1.0.0-beta.2;1.0.0-beta.3
com.azure.resourcemanager:azure-resourcemanager-relay;1.0.0-beta.1;1.0.0-beta.2
com.azure.resourcemanager:azure-resourcemanager-costmanagement;1.0.0-beta.3;1.0.0-beta.4
com.azure.resourcemanager:azure-resourcemanager-recoveryservices;1.0.0-beta.1;1.0.0-beta.2
com.azure.resourcemanager:azure-resourcemanager-kusto;1.0.0-beta.4;1.0.0-beta.5
com.azure.resourcemanager:azure-resourcemanager-loganalytics;1.0.0-beta.2;1.0.0-beta.3
com.azure.resourcemanager:azure-resourcemanager-eventgrid;1.1.0;1.2.0-beta.4
com.azure.resourcemanager:azure-resourcemanager-healthbot;1.0.0-beta.1;1.0.0-beta.2
com.azure.resourcemanager:azure-resourcemanager-confluent;1.0.0-beta.3;1.0.0-beta.4
com.azure.resourcemanager:azure-resourcemanager-digitaltwins;1.0.0;1.1.0-beta.1
com.azure.resourcemanager:azure-resourcemanager-netapp;1.0.0-beta.9;1.0.0-beta.10
com.azure.resourcemanager:azure-resourcemanager-storagecache;1.0.0-beta.5;1.0.0-beta.6
com.azure.resourcemanager:azure-resourcemanager-redisenterprise;1.0.0;1.1.0-beta.2
com.azure.resourcemanager:azure-resourcemanager-hybridkubernetes;1.0.0-beta.2;1.0.0-beta.3
com.azure.resourcemanager:azure-resourcemanager-iothub;1.1.0;1.2.0-beta.2
com.azure.resourcemanager:azure-resourcemanager-datadog;1.0.0-beta.3;1.0.0-beta.4
com.azure.resourcemanager:azure-resourcemanager-communication;1.0.0;1.1.0-beta.3
com.azure.resourcemanager:azure-resourcemanager-apimanagement;1.0.0-beta.3;1.0.0-beta.4
com.azure.resourcemanager:azure-resourcemanager-kubernetesconfiguration;1.0.0-beta.3;1.0.0-beta.4
com.azure.resourcemanager:azure-resourcemanager-resourcegraph;1.0.0-beta.3;1.0.0-beta.4
com.azure.resourcemanager:azure-resourcemanager-changeanalysis;1.0.0;1.1.0-beta.1
com.azure.resourcemanager:azure-resourcemanager-delegatednetwork;1.0.0-beta.1;1.0.0-beta.2
com.azure.resourcemanager:azure-resourcemanager-synapse;1.0.0-beta.6;1.0.0-beta.7
com.azure.resourcemanager:azure-resourcemanager-resourcehealth;1.0.0-beta.2;1.0.0-beta.3
com.azure.resourcemanager:azure-resourcemanager-databricks;1.0.0-beta.2;1.0.0-beta.3
com.azure.resourcemanager:azure-resourcemanager-databoxedge;1.0.0-beta.1;1.0.0-beta.2
com.azure.resourcemanager:azure-resourcemanager-frontdoor;1.0.0-beta.1;1.0.0-beta.2
com.azure.resourcemanager:azure-resourcemanager-mixedreality;1.0.0-beta.1;1.0.0-beta.2
com.azure.resourcemanager:azure-resourcemanager-automation;1.0.0-beta.1;1.0.0-beta.2
com.azure.resourcemanager:azure-resourcemanager-resourcemover;1.0.0-beta.1;1.0.0-beta.2
com.azure.resourcemanager:azure-resourcemanager-datafactory;1.0.0-beta.16;1.0.0-beta.17
com.azure.resourcemanager:azure-resourcemanager-advisor;1.0.0-beta.1;1.0.0-beta.2
com.azure.resourcemanager:azure-resourcemanager-appconfiguration;1.0.0-beta.6;1.0.0-beta.7
com.azure.resourcemanager:azure-resourcemanager-attestation;1.0.0-beta.1;1.0.0-beta.2
com.azure.resourcemanager:azure-resourcemanager-azurestack;1.0.0-beta.1;1.0.0-beta.2
com.azure.resourcemanager:azure-resourcemanager-azurestackhci;1.0.0-beta.3;1.0.0-beta.4
com.azure.resourcemanager:azure-resourcemanager-avs;1.0.0-beta.3;1.0.0-beta.4
com.azure.resourcemanager:azure-resourcemanager-consumption;1.0.0-beta.3;1.0.0-beta.4
com.azure.resourcemanager:azure-resourcemanager-commerce;1.0.0-beta.1;1.0.0-beta.2
com.azure.resourcemanager:azure-resourcemanager-billing;1.0.0-beta.2;1.0.0-beta.3
com.azure.resourcemanager:azure-resourcemanager-batchai;1.0.0-beta.1;1.0.0-beta.2
com.azure.resourcemanager:azure-resourcemanager-signalr;1.0.0-beta.4;1.0.0-beta.5
com.azure.resourcemanager:azure-resourcemanager-cognitiveservices;1.0.0-beta.5;1.0.0-beta.6
com.azure.resourcemanager:azure-resourcemanager-customerinsights;1.0.0-beta.1;1.0.0-beta.2
com.azure.resourcemanager:azure-resourcemanager-databox;1.0.0-beta.1;1.0.0-beta.2
com.azure.resourcemanager:azure-resourcemanager-datamigration;1.0.0-beta.1;1.0.0-beta.2
com.azure.resourcemanager:azure-resourcemanager-devspaces;1.0.0-beta.1;1.0.0-beta.2
com.azure.resourcemanager:azure-resourcemanager-devtestlabs;1.0.0-beta.1;1.0.0-beta.2
com.azure.resourcemanager:azure-resourcemanager-hanaonazure;1.0.0-beta.1;1.0.0-beta.2
com.azure.resourcemanager:azure-resourcemanager-healthcareapis;1.0.0-beta.2;1.0.0-beta.3
com.azure.resourcemanager:azure-resourcemanager-hybridcompute;1.0.0-beta.1;1.0.0-beta.2
com.azure.resourcemanager:azure-resourcemanager-logic;1.0.0-beta.1;1.0.0-beta.2
com.azure.resourcemanager:azure-resourcemanager-maintenance;1.0.0-beta.2;1.0.0-beta.3
com.azure.resourcemanager:azure-resourcemanager-machinelearningservices;1.0.0-beta.1;1.0.0-beta.2
com.azure.resourcemanager:azure-resourcemanager-mariadb;1.0.0-beta.1;1.0.0-beta.2
com.azure.resourcemanager:azure-resourcemanager-servicefabric;1.0.0-beta.2;1.0.0-beta.3
com.azure.resourcemanager:azure-resourcemanager-peering;1.0.0-beta.1;1.0.0-beta.2
com.azure.resourcemanager:azure-resourcemanager-policyinsights;1.0.0-beta.2;1.0.0-beta.3
com.azure.resourcemanager:azure-resourcemanager-support;1.0.0-beta.1;1.0.0-beta.2
com.azure.resourcemanager:azure-resourcemanager-subscription;1.0.0-beta.1;1.0.0-beta.2
com.azure.resourcemanager:azure-resourcemanager-powerbidedicated;1.0.0-beta.1;1.0.0-beta.2
com.azure.resourcemanager:azure-resourcemanager-storageimportexport;1.0.0-beta.1;1.0.0-beta.2
com.azure.resourcemanager:azure-resourcemanager-applicationinsights;1.0.0-beta.5;1.0.0-beta.6
com.azure.resourcemanager:azure-resourcemanager-deploymentmanager;1.0.0-beta.1;1.0.0-beta.2
com.azure.resourcemanager:azure-resourcemanager-notificationhubs;1.0.0-beta.3;1.0.0-beta.4
com.azure.resourcemanager:azure-resourcemanager-marketplaceordering;1.0.0-beta.2;1.0.0-beta.3
com.azure.resourcemanager:azure-resourcemanager-timeseriesinsights;1.0.0-beta.1;1.0.0-beta.2
com.azure.resourcemanager:azure-resourcemanager-streamanalytics;1.0.0-beta.2;1.0.0-beta.3
com.azure.resourcemanager:azure-resourcemanager-operationsmanagement;1.0.0-beta.1;1.0.0-beta.2
com.azure.resourcemanager:azure-resourcemanager-batch;1.0.0;1.1.0-beta.1
com.azure.resourcemanager:azure-resourcemanager-datalakeanalytics;1.0.0-beta.1;1.0.0-beta.2
com.azure.resourcemanager:azure-resourcemanager-datalakestore;1.0.0-beta.1;1.0.0-beta.2
com.azure.resourcemanager:azure-resourcemanager-iotcentral;1.0.0;1.1.0-beta.2
com.azure.resourcemanager:azure-resourcemanager-labservices;1.0.0-beta.2;1.0.0-beta.3
com.azure.resourcemanager:azure-resourcemanager-vmwarecloudsimple;1.0.0-beta.1;1.0.0-beta.2
com.azure.resourcemanager:azure-resourcemanager-managedapplications;1.0.0-beta.1;1.0.0-beta.2
com.azure.resourcemanager:azure-resourcemanager-videoanalyzer;1.0.0-beta.5;1.0.0-beta.6
com.azure.resourcemanager:azure-resourcemanager-imagebuilder;1.0.0-beta.3;1.0.0-beta.4
com.azure.resourcemanager:azure-resourcemanager-maps;1.0.0-beta.1;1.0.0-beta.2
com.azure.resourcemanager:azure-resourcemanager-botservice;1.0.0-beta.5;1.0.0-beta.6
com.azure.resourcemanager:azure-resourcemanager-recoveryservicesbackup;1.0.0-beta.5;1.0.0-beta.6
com.azure.resourcemanager:azure-resourcemanager-deviceprovisioningservices;1.0.0;1.1.0-beta.2
com.azure.resourcemanager:azure-resourcemanager-postgresqlflexibleserver;1.0.0-beta.4;1.0.0-beta.5
com.azure.resourcemanager:azure-resourcemanager-elastic;1.0.0-beta.1;1.0.0-beta.2
com.azure.resourcemanager:azure-resourcemanager-webpubsub;1.0.0-beta.2;1.0.0-beta.3
com.azure.resourcemanager:azure-resourcemanager-security;1.0.0-beta.1;1.0.0-beta.2
com.azure.resourcemanager:azure-resourcemanager-azurearcdata;1.0.0-beta.2;1.0.0-beta.3
com.azure.resourcemanager:azure-resourcemanager-hybridnetwork;1.0.0-beta.1;1.0.0-beta.2
com.azure.resourcemanager:azure-resourcemanager-purview;1.0.0-beta.1;1.0.0-beta.2
com.azure.resourcemanager:azure-resourcemanager-mysqlflexibleserver;1.0.0-beta.2;1.0.0-beta.3
com.azure.resourcemanager:azure-resourcemanager-baremetalinfrastructure;1.0.0-beta.1;1.0.0-beta.2
com.azure.resourcemanager:azure-resourcemanager-quota;1.0.0-beta.2;1.0.0-beta.3
com.azure.resourcemanager:azure-resourcemanager-extendedlocation;1.0.0-beta.2;1.0.0-beta.3
com.azure.resourcemanager:azure-resourcemanager-logz;1.0.0-beta.1;1.0.0-beta.2
com.azure.resourcemanager:azure-resourcemanager-storagepool;1.0.0-beta.1;1.0.0-beta.2
com.azure.resourcemanager:azure-resourcemanager-dataprotection;1.0.0-beta.1;1.0.0-beta.2
com.azure.resourcemanager:azure-resourcemanager-desktopvirtualization;1.0.0-beta.2;1.0.0-beta.3
com.azure.resourcemanager:azure-resourcemanager-loadtestservice;1.0.0-beta.1;1.0.0-beta.2
com.azure.resourcemanager:azure-resourcemanager-automanage;1.0.0-beta.1;1.0.0-beta.1
com.azure.resourcemanager:azure-resourcemanager-edgeorder;1.0.0-beta.1;1.0.0-beta.2
com.azure.resourcemanager:azure-resourcemanager-securityinsights;1.0.0-beta.3;1.0.0-beta.4
com.azure.resourcemanager:azure-resourcemanager-oep;1.0.0-beta.1;1.0.0-beta.2
com.azure.resourcemanager:azure-resourcemanager-dnsresolver;1.0.0-beta.1;1.0.0-beta.2
com.azure.resourcemanager:azure-resourcemanager-mobilenetwork;1.0.0-beta.2;1.0.0-beta.3
com.azure.resourcemanager:azure-resourcemanager-azureadexternalidentities;1.0.0-beta.1;1.0.0-beta.1
com.azure.resourcemanager:azure-resourcemanager-dashboard;1.0.0-beta.1;1.0.0-beta.2
com.azure.resourcemanager:azure-resourcemanager-servicelinker;1.0.0-beta.2;1.0.0-beta.3
com.azure.resourcemanager:azure-resourcemanager-appcontainers;1.0.0-beta.3;1.0.0-beta.4
com.azure.resourcemanager:azure-resourcemanager-scvmm;1.0.0-beta.1;1.0.0-beta.2
com.azure.resourcemanager:azure-resourcemanager-hardwaresecuritymodules;1.0.0-beta.1;1.0.0-beta.2
com.azure.resourcemanager:azure-resourcemanager-workloads;1.0.0-beta.1;1.0.0-beta.2
com.azure.resourcemanager:azure-resourcemanager-confidentialledger;1.0.0-beta.1;1.0.0-beta.2
com.azure.resourcemanager:azure-resourcemanager-dynatrace;1.0.0-beta.1;1.0.0-beta.2
com.azure.resourcemanager:azure-resourcemanager-deviceupdate;1.0.0-beta.1;1.0.0-beta.2
com.azure.resourcemanager:azure-resourcemanager-machinelearning;1.0.0-beta.2;1.0.0-beta.3
com.azure.resourcemanager:azure-resourcemanager-education;1.0.0-beta.2;1.0.0-beta.3
com.azure.resourcemanager:azure-resourcemanager-orbital;1.0.0-beta.1;1.0.0-beta.2
com.azure.tools:azure-sdk-archetype;1.0.0;1.2.0-beta.1
com.azure.tools:azure-sdk-build-tool;1.0.0-beta.1;1.0.0-beta.2


# Unreleased dependencies: Copy the entry from above, prepend "unreleased_" and remove the current
# version. Unreleased dependencies are only valid for dependency versions.
# Format;
# unreleased_<groupId>:<artifactId>;dependency-version
# note: The unreleased dependencies will not be manipulated with the automatic PR creation code.
# In the pom, the version update tag after the version should name the unreleased package and the dependency version:
# <!-- {x-version-update;unreleased_com.azure:azure-core;dependency} -->
<<<<<<< HEAD
unreleased_com.azure:azure-core-amqp;2.6.0-beta.1
=======
unreleased_com.azure:azure-ai-formrecognizer;4.0.0-beta.6
>>>>>>> 7ebbd9a2

# Released Beta dependencies: Copy the entry from above, prepend "beta_", remove the current
# version and set the version to the released beta. Released beta dependencies are only valid
# for dependency versions. These entries are specifically for when we've released a beta for
# a library but need to keep the dependency version at the latest released GA.
# Format;
# beta_<groupId>:<artifactId>;dependency-version
# note: Released beta versions will not be manipulated with the automatic PR creation code.<|MERGE_RESOLUTION|>--- conflicted
+++ resolved
@@ -363,11 +363,8 @@
 # note: The unreleased dependencies will not be manipulated with the automatic PR creation code.
 # In the pom, the version update tag after the version should name the unreleased package and the dependency version:
 # <!-- {x-version-update;unreleased_com.azure:azure-core;dependency} -->
-<<<<<<< HEAD
-unreleased_com.azure:azure-core-amqp;2.6.0-beta.1
-=======
+unreleased_com.azure:azure-core-amqp;2.7.0-beta.1
 unreleased_com.azure:azure-ai-formrecognizer;4.0.0-beta.6
->>>>>>> 7ebbd9a2
 
 # Released Beta dependencies: Copy the entry from above, prepend "beta_", remove the current
 # version and set the version to the released beta. Released beta dependencies are only valid
