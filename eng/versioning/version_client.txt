# Format;
# <groupId>:<artifactId>;dependency-version;current-version
#
# The dependency-version is used by other Azure SDKs outside of the release group when listing the library as a Maven
# dependency in its POM. The current-version is used by the library to denote its in-development version and as the
# Maven dependency version for other Azure SDKs inside the same release group.
#
# Given com.azure:azure-example;1.1.0;1.2.0-beta.1 in the release group /sdk/example
# - com.azure:azure-example2 in release group /sdk/example will use the current-version (1.2.0-beta.1) when using
# com.azure:azure-example as a dependency.
# - com.azure:azure-not-an-example in release group /sdk/notanexample will use the dependency-version (1.1.0) when using
# com.azure:azure-example as a dependency.
#
# When releasing a library the current-version should be set to the version being released to Maven. Upon release of the
# library an automated PR will be submitted to update the dependency-version and current-version, the updates are
# dependent on the current and previous releases of the library.
#
# - When both dependency and current are beta both versions will update upon release. Given the version release state
#   of 1.0.0-beta.2;1.0.0-beta.3 the updated versions will become 1.0.0-beta.3;1.0.0-beta.4.
#
# - When both dependency and current are GA both versions will update upon release. Given the version release state of
#   1.0.0;1.0.1 the updated versions will become 1.0.1;1.1.0-beta.1. Current version will always become the next minor
#   beta version.
#
# - When dependency is GA and current is beta only the current version will update upon release. Given the version
#   release state of 1.0.0;1.1.0-beta.1 the updated versions will become 1.0.0;1.1.0-beta.2. The dependency version will
#   remain as-is as GA libraries could depend on the library being released, if they were to take a beta dependencies it
#   could result in an invalid release state (GA libraries can never have beta dependencies). The current version will
#   become the next beta increment version. If a library requires the released beta version as a dependency view the
#   beta dependency guidelines below.
#
# When adding a new library the dependency-version and current-version will be the same until the first release is
# performed. So, if com.azure:azure-new-library is added with major version 2 it'll use
# com.azure:azure-new-library;2.0.0-beta.1;2.0.0-beta.1 as its initial version tag.

com.azure:azure-sdk-all;1.0.0;1.0.0
com.azure:azure-sdk-parent;1.6.0;1.6.0
com.azure:azure-client-sdk-parent;1.7.0;1.7.0
com.azure:azure-ai-anomalydetector;3.0.0-beta.4;3.0.0-beta.5
com.azure:azure-ai-formrecognizer;3.1.7;4.0.0-beta.4
com.azure:azure-ai-formrecognizer-perf;1.0.0-beta.1;1.0.0-beta.1
com.azure:azure-ai-documenttranslator;1.0.0-beta.1;1.0.0-beta.2
com.azure:azure-ai-metricsadvisor;1.0.5;1.1.0-beta.1
com.azure:azure-ai-metricsadvisor-perf;1.0.0-beta.1;1.0.0-beta.1
com.azure:azure-ai-textanalytics;5.1.5;5.2.0-beta.3
com.azure:azure-ai-textanalytics-perf;1.0.0-beta.1;1.0.0-beta.1
com.azure:azure-analytics-purview-catalog;1.0.0-beta.2;1.0.0-beta.3
com.azure:azure-analytics-purview-scanning;1.0.0-beta.2;1.0.0-beta.3
com.azure:azure-analytics-purview-administration;1.0.0-beta.1;1.0.0-beta.2
com.azure:azure-analytics-synapse-accesscontrol;1.0.0-beta.4;1.0.0-beta.5
com.azure:azure-analytics-synapse-artifacts;1.0.0-beta.8;1.0.0-beta.9
com.azure:azure-analytics-synapse-spark;1.0.0-beta.5;1.0.0-beta.6
com.azure:azure-analytics-synapse-managedprivateendpoints;1.0.0-beta.5;1.0.0-beta.6
com.azure:azure-analytics-synapse-monitoring;1.0.0-beta.3;1.0.0-beta.4
com.azure:azure-aot-graalvm-support;1.0.0-beta.1;1.0.0-beta.1
com.azure:azure-aot-graalvm-support-netty;1.0.0-beta.1;1.0.0-beta.1
com.azure:azure-communication-chat;1.1.3;1.2.0-beta.1
com.azure:azure-communication-callingserver;1.0.0-beta.3;1.0.0-beta.4
com.azure:azure-communication-common;1.0.7;1.1.0-beta.1
com.azure:azure-communication-common-perf;1.0.0-beta.1;1.0.0-beta.1
com.azure:azure-communication-sms;1.0.6;1.1.0-beta.1
com.azure:azure-communication-identity;1.1.5;1.2.0-beta.1
com.azure:azure-communication-phonenumbers;1.0.6;1.1.0-beta.2
com.azure:azure-communication-networktraversal;1.0.0-beta.1;1.0.0-beta.2
com.azure:azure-containers-containerregistry;1.0.0;1.1.0-beta.1
com.azure:azure-containers-containerregistry-perf;1.0.0-beta.1;1.0.0-beta.1
com.azure:azure-core;1.25.0;1.26.0-beta.1
com.azure:azure-core-amqp;2.4.0;2.5.0-beta.1
com.azure:azure-core-amqp-experimental;1.0.0-beta.1;1.0.0-beta.1
com.azure:azure-core-experimental;1.0.0-beta.24;1.0.0-beta.25
com.azure:azure-core-http-jdk-httpclient;1.0.0-beta.1;1.0.0-beta.1
com.azure:azure-core-http-netty;1.11.7;1.12.0-beta.1
com.azure:azure-core-http-okhttp;1.7.9;1.8.0-beta.1
com.azure:azure-core-management;1.5.2;1.6.0-beta.1
com.azure:azure-core-serializer-avro-apache;1.0.0-beta.20;1.0.0-beta.21
com.azure:azure-core-serializer-avro-jackson;1.0.0-beta.1;1.0.0-beta.2
com.azure:azure-core-serializer-json-gson;1.1.12;1.2.0-beta.1
com.azure:azure-core-serializer-json-jackson;1.2.13;1.3.0-beta.1
com.azure:azure-core-test;1.7.8;1.8.0-beta.1
com.azure:azure-core-tracing-opentelemetry;1.0.0-beta.20;1.0.0-beta.21
com.azure:azure-cosmos;4.25.0;4.26.0-beta.2
com.azure:azure-cosmos-benchmark;4.0.1-beta.1;4.0.1-beta.1
com.azure:azure-cosmos-dotnet-benchmark;4.0.1-beta.1;4.0.1-beta.1
com.azure.cosmos.spark:azure-cosmos-spark_3_2-12;1.0.0-beta.1;1.0.0-beta.1
com.azure.cosmos.spark:azure-cosmos-spark_3-1_2-12;4.6.0;4.7.0-beta.1
com.azure.cosmos.spark:azure-cosmos-spark_3-2_2-12;4.6.0;4.7.0-beta.1
com.azure:azure-cosmos-encryption;1.0.0-beta.9;1.0.0-beta.10
com.azure:azure-data-appconfiguration;1.2.5;1.3.0-beta.1
com.azure:azure-data-appconfiguration-perf;1.0.0-beta.1;1.0.0-beta.1
com.azure:azure-data-schemaregistry;1.0.1;1.1.0-beta.1
com.azure:azure-data-schemaregistry-apacheavro;1.0.0-beta.8;1.0.0-beta.9
com.azure:azure-data-tables;12.1.5;12.2.0-beta.1
com.azure:azure-data-tables-perf;1.0.0-beta.1;1.0.0-beta.1
com.azure:azure-digitaltwins-core;1.1.5;1.2.0-beta.1
com.azure:azure-e2e;1.0.0-beta.1;1.0.0-beta.1
com.azure:azure-identity;1.4.4;1.5.0-beta.1
com.azure:azure-identity-perf;1.0.0-beta.1;1.0.0-beta.1
com.azure:azure-iot-deviceupdate;1.0.0-beta.2;1.0.0-beta.3
com.azure:azure-iot-modelsrepository;1.0.0-beta.1;1.0.0-beta.2
com.azure:azure-messaging-eventgrid;4.8.0;4.9.0-beta.1
com.azure:azure-messaging-eventgrid-cloudnative-cloudevents;1.0.0-beta.1;1.0.0-beta.2
com.azure:azure-messaging-eventhubs;5.10.4;5.11.0-beta.1
com.azure:azure-messaging-eventhubs-checkpointstore-blob;1.10.3;1.11.0-beta.1
com.azure:azure-messaging-eventhubs-track1-perf;1.0.0-beta.1;1.0.0-beta.1
com.azure:azure-messaging-eventhubs-track2-perf;1.0.0-beta.1;1.0.0-beta.1
com.azure:azure-messaging-servicebus;7.5.2;7.6.0-beta.1
com.azure:azure-messaging-servicebus-track1-perf;1.0.0-beta.1;1.0.0-beta.1
com.azure:azure-messaging-servicebus-track2-perf;1.0.0-beta.1;1.0.0-beta.1
com.azure:azure-messaging-webpubsub;1.0.1;1.1.0-beta.1
com.azure:azure-mixedreality-authentication;1.1.4;1.2.0-beta.1
com.azure:azure-mixedreality-remoterendering;1.1.3;1.2.0-beta.1
com.azure:azure-monitor-opentelemetry-exporter;1.0.0-beta.5;1.0.0-beta.6
com.azure:azure-monitor-query;1.0.2;1.1.0-beta.1
com.azure:azure-monitor-query-perf;1.0.0-beta.1;1.0.0-beta.1
com.azure:azure-perf-test-parent;1.0.0-beta.1;1.0.0-beta.1
com.azure:azure-quantum-jobs;1.0.0-beta.1;1.0.0-beta.2
com.azure:azure-search-documents;11.4.6;11.5.0-beta.6
com.azure:azure-search-perf;1.0.0-beta.1;1.0.0-beta.1
com.azure:azure-security-attestation;1.0.0-beta.1;1.0.0
com.azure:azure-security-confidentialledger;1.0.0-beta.2;1.0.0-beta.3
com.azure:azure-security-keyvault-administration;4.0.6;4.1.0-beta.5
com.azure:azure-security-keyvault-certificates;4.2.6;4.3.0-beta.5
com.azure:azure-security-keyvault-jca;2.5.0;2.6.0-beta.1
com.azure:azure-security-test-keyvault-jca;1.0.0;1.0.0
com.azure:azure-security-keyvault-keys;4.3.6;4.4.0-beta.7
com.azure:azure-security-keyvault-secrets;4.3.6;4.4.0-beta.5
com.azure:azure-security-keyvault-perf;1.0.0-beta.1;1.0.0-beta.1
com.azure:azure-sdk-template;1.2.1-beta.2;1.2.1-beta.16
com.azure:azure-spring-data-cosmos;3.17.0;3.18.0-beta.1
com.azure:azure-spring-data-cosmos-test;3.0.0-beta.1;3.0.0-beta.1
com.azure:azure-storage-blob;12.14.3;12.15.0-beta.3
com.azure:azure-storage-blob-batch;12.11.3;12.12.0-beta.3
com.azure:azure-storage-blob-changefeed;12.0.0-beta.14;12.0.0-beta.15
com.azure:azure-storage-blob-cryptography;12.14.3;12.15.0-beta.3
com.azure:azure-storage-blob-nio;12.0.0-beta.14;12.0.0-beta.15
com.azure:azure-storage-common;12.14.2;12.15.0-beta.3
com.azure:azure-storage-file-share;12.11.3;12.12.0-beta.3
com.azure:azure-storage-file-datalake;12.7.3;12.8.0-beta.3
com.azure:azure-storage-internal-avro;12.1.3;12.2.0-beta.3
com.azure:azure-storage-perf;1.0.0-beta.1;1.0.0-beta.1
com.azure:azure-storage-queue;12.11.3;12.12.0-beta.3
com.azure:azure-template-perf;1.0.0-beta.1;1.0.0-beta.1
com.azure:azure-media-videoanalyzer-edge;1.0.0-beta.5;1.0.0-beta.6
com.azure:azure-verticals-agrifood-farming;1.0.0-beta.2;1.0.0-beta.3
com.azure:perf-test-core;1.0.0-beta.1;1.0.0-beta.1
com.microsoft.azure:spring-cloud-azure-appconfiguration-config-web;1.3.0;1.4.0-beta.1
com.microsoft.azure:spring-cloud-azure-appconfiguration-config;1.3.0;1.4.0-beta.1
com.microsoft.azure:spring-cloud-azure-feature-management-web;1.3.0;1.4.0-beta.1
com.microsoft.azure:spring-cloud-azure-feature-management;1.3.0;1.4.0-beta.1
com.microsoft.azure:spring-cloud-starter-azure-appconfiguration-config;1.3.0;1.4.0-beta.1
com.azure.spring:azure-spring-cloud-appconfiguration-config-web;2.3.0;2.4.0-beta.1
com.azure.spring:azure-spring-cloud-appconfiguration-config;2.3.0;2.4.0-beta.1
com.azure.spring:azure-spring-cloud-feature-management-web;2.2.0;2.3.0-beta.1
com.azure.spring:azure-spring-cloud-feature-management;2.2.0;2.3.0-beta.1
com.azure.spring:azure-spring-cloud-starter-appconfiguration-config;2.3.0;2.4.0-beta.1
com.azure.spring:azure-identity-spring;1.13.0;1.14.0-beta.1
com.azure.spring:azure-spring-boot-bom;3.12.1;3.13.0
com.azure.spring:azure-spring-boot-starter-active-directory-b2c;3.13.0;3.14.0-beta.1
com.azure.spring:azure-spring-boot-starter-active-directory;3.13.0;3.14.0-beta.1
com.azure.spring:azure-spring-boot-starter-cosmos;3.13.0;3.14.0-beta.1
com.azure.spring:azure-spring-boot-starter-keyvault-certificates;3.13.0;3.14.0-beta.1
com.azure.spring:azure-spring-boot-starter-keyvault-secrets;3.13.0;3.14.0-beta.1
com.azure.spring:azure-spring-boot-starter-servicebus-jms;3.13.0;3.14.0-beta.1
com.azure.spring:azure-spring-boot-starter-storage;3.13.0;3.14.0-beta.1
com.azure.spring:azure-spring-boot-starter;3.13.0;3.14.0-beta.1
com.azure.spring:azure-spring-boot;3.13.0;3.14.0-beta.1
com.azure.spring:azure-spring-cloud-autoconfigure;2.13.0;2.14.0-beta.1
com.azure.spring:azure-spring-cloud-context;2.13.0;2.14.0-beta.1
com.azure.spring:azure-spring-cloud-dependencies;2.12.0;2.13.0
com.azure.spring:azure-spring-cloud-messaging;2.13.0;2.14.0-beta.1
com.azure.spring:azure-spring-cloud-starter-cache;2.13.0;2.14.0-beta.1
com.azure.spring:azure-spring-cloud-starter-eventhubs-kafka;2.13.0;2.14.0-beta.1
com.azure.spring:azure-spring-cloud-starter-eventhubs;2.13.0;2.14.0-beta.1
com.azure.spring:azure-spring-cloud-starter-servicebus;2.13.0;2.14.0-beta.1
com.azure.spring:azure-spring-cloud-starter-storage-queue;2.13.0;2.14.0-beta.1
com.azure.spring:azure-spring-cloud-storage;2.13.0;2.14.0-beta.1
com.azure.spring:azure-spring-cloud-stream-binder-eventhubs;2.13.0;2.14.0-beta.1
com.azure.spring:azure-spring-cloud-stream-binder-servicebus-core;2.13.0;2.14.0-beta.1
com.azure.spring:azure-spring-cloud-stream-binder-servicebus-queue;2.13.0;2.14.0-beta.1
com.azure.spring:azure-spring-cloud-stream-binder-servicebus-topic;2.13.0;2.14.0-beta.1
com.azure.spring:azure-spring-cloud-stream-binder-test;2.13.0;2.14.0-beta.1
com.azure.spring:azure-spring-integration-core;2.13.0;2.14.0-beta.1
com.azure.spring:azure-spring-integration-eventhubs;2.13.0;2.14.0-beta.1
com.azure.spring:azure-spring-integration-servicebus;2.13.0;2.14.0-beta.1
com.azure.spring:azure-spring-integration-storage-queue;2.13.0;2.14.0-beta.1
com.azure.spring:azure-spring-integration-test;2.13.0;2.14.0-beta.1
com.azure.spring:azure-spring-boot-test-aad;1.0.0;1.0.0
com.azure.spring:azure-spring-boot-test-aad-b2c;1.0.0;1.0.0
com.azure.spring:azure-spring-boot-test-selenium-common;1.0.0;1.0.0
com.azure.spring:azure-spring-boot-test-aad-webapp-and-resource-server-with-obo;1.0.0;1.0.0
com.azure.spring:azure-spring-boot-test-aad-resource-server;1.0.0;1.0.0
com.azure.spring:azure-spring-boot-test-aad-resource-server-by-filter;1.0.0;1.0.0
com.azure.spring:azure-spring-boot-test-core;1.0.0;1.0.0
com.azure.spring:azure-spring-boot-test-cosmosdb;1.0.0;1.0.0
com.azure.spring:azure-spring-boot-test-keyvault;1.0.0;1.0.0
com.azure.spring:azure-spring-boot-test-keyvault-reactive;1.0.0;1.0.0
com.azure.spring:azure-spring-boot-test-parent;1.0.0;1.0.0
com.azure.spring:azure-spring-boot-test-servicebus-jms;1.0.0;1.0.0
com.azure.spring:azure-spring-cloud-test-servicebus-binder;1.0.0;1.0.0
com.azure.spring:azure-spring-cloud-test-eventhubs;1.0.0;1.0.0
com.azure.spring:azure-spring-cloud-test-eventhubs-kafka;1.0.0;1.0.0
com.azure.spring:azure-spring-cloud-test-storage;1.0.0;1.0.0
com.azure.spring:azure-spring-cloud-test-appconfiguration-config;1.0.0;1.0.0
com.azure.spring:azure-spring-cloud-test-parent;1.0.0;1.0.0
com.azure.resourcemanager:azure-resourcemanager;2.11.0;2.12.0-beta.1
com.azure.resourcemanager:azure-resourcemanager-appplatform;2.11.0;2.12.0-beta.1
com.azure.resourcemanager:azure-resourcemanager-appservice;2.11.0;2.12.0-beta.1
com.azure.resourcemanager:azure-resourcemanager-authorization;2.11.0;2.12.0-beta.1
com.azure.resourcemanager:azure-resourcemanager-cdn;2.11.0;2.12.0-beta.1
com.azure.resourcemanager:azure-resourcemanager-compute;2.11.0;2.12.0-beta.1
com.azure.resourcemanager:azure-resourcemanager-containerinstance;2.11.0;2.12.0-beta.1
com.azure.resourcemanager:azure-resourcemanager-containerregistry;2.11.0;2.12.0-beta.1
com.azure.resourcemanager:azure-resourcemanager-containerservice;2.11.0;2.12.0-beta.1
com.azure.resourcemanager:azure-resourcemanager-cosmos;2.11.0;2.12.0-beta.1
com.azure.resourcemanager:azure-resourcemanager-dns;2.11.0;2.12.0-beta.1
com.azure.resourcemanager:azure-resourcemanager-eventhubs;2.11.0;2.12.0-beta.1
com.azure.resourcemanager:azure-resourcemanager-keyvault;2.11.0;2.12.0-beta.1
com.azure.resourcemanager:azure-resourcemanager-monitor;2.11.0;2.12.0-beta.1
com.azure.resourcemanager:azure-resourcemanager-msi;2.11.0;2.12.0-beta.1
com.azure.resourcemanager:azure-resourcemanager-network;2.11.0;2.12.0-beta.1
com.azure.resourcemanager:azure-resourcemanager-perf;1.0.0-beta.1;1.0.0-beta.1
com.azure.resourcemanager:azure-resourcemanager-privatedns;2.11.0;2.12.0-beta.1
com.azure.resourcemanager:azure-resourcemanager-resources;2.11.0;2.12.0-beta.1
com.azure.resourcemanager:azure-resourcemanager-redis;2.11.0;2.12.0-beta.1
com.azure.resourcemanager:azure-resourcemanager-samples;2.0.0-beta.1;2.0.0-beta.1
com.azure.resourcemanager:azure-resourcemanager-search;2.11.0;2.12.0-beta.1
com.azure.resourcemanager:azure-resourcemanager-servicebus;2.11.0;2.12.0-beta.1
com.azure.resourcemanager:azure-resourcemanager-sql;2.11.0;2.12.0-beta.1
com.azure.resourcemanager:azure-resourcemanager-storage;2.11.0;2.12.0-beta.1
com.azure.resourcemanager:azure-resourcemanager-trafficmanager;2.11.0;2.12.0-beta.1
com.azure.resourcemanager:azure-resourcemanager-test;2.0.0-beta.1;2.0.0-beta.1
com.azure.resourcemanager:azure-resourcemanager-mediaservices;1.0.0;1.1.0-beta.3
com.azure.resourcemanager:azure-resourcemanager-mysql;1.0.2;1.1.0-beta.1
com.azure.resourcemanager:azure-resourcemanager-postgresql;1.0.2;1.1.0-beta.1
com.azure.resourcemanager:azure-resourcemanager-hdinsight;1.0.0-beta.5;1.0.0-beta.6
com.azure.resourcemanager:azure-resourcemanager-sqlvirtualmachine;1.0.0-beta.1;1.0.0-beta.2
com.azure.resourcemanager:azure-resourcemanager-relay;1.0.0-beta.1;1.0.0-beta.2
com.azure.resourcemanager:azure-resourcemanager-costmanagement;1.0.0-beta.3;1.0.0-beta.4
com.azure.resourcemanager:azure-resourcemanager-recoveryservices;1.0.0-beta.1;1.0.0-beta.2
com.azure.resourcemanager:azure-resourcemanager-kusto;1.0.0-beta.3;1.0.0-beta.4
com.azure.resourcemanager:azure-resourcemanager-loganalytics;1.0.0-beta.2;1.0.0-beta.3
com.azure.resourcemanager:azure-resourcemanager-eventgrid;1.1.0;1.2.0-beta.1
com.azure.resourcemanager:azure-resourcemanager-healthbot;1.0.0-beta.1;1.0.0-beta.2
com.azure.resourcemanager:azure-resourcemanager-confluent;1.0.0-beta.3;1.0.0-beta.4
com.azure.resourcemanager:azure-resourcemanager-digitaltwins;1.0.0-beta.1;1.0.0-beta.2
com.azure.resourcemanager:azure-resourcemanager-netapp;1.0.0-beta.7;1.0.0-beta.8
com.azure.resourcemanager:azure-resourcemanager-storagecache;1.0.0-beta.4;1.0.0-beta.5
com.azure.resourcemanager:azure-resourcemanager-redisenterprise;1.0.0;1.1.0-beta.1
com.azure.resourcemanager:azure-resourcemanager-hybridkubernetes;1.0.0-beta.2;1.0.0-beta.3
com.azure.resourcemanager:azure-resourcemanager-iothub;1.1.0;1.2.0-beta.2
com.azure.resourcemanager:azure-resourcemanager-datadog;1.0.0-beta.3;1.0.0-beta.4
com.azure.resourcemanager:azure-resourcemanager-communication;1.0.0;1.1.0-beta.2
com.azure.resourcemanager:azure-resourcemanager-apimanagement;1.0.0-beta.2;1.0.0-beta.3
com.azure.resourcemanager:azure-resourcemanager-kubernetesconfiguration;1.0.0-beta.2;1.0.0-beta.3
com.azure.resourcemanager:azure-resourcemanager-resourcegraph;1.0.0-beta.2;1.0.0-beta.3
com.azure.resourcemanager:azure-resourcemanager-changeanalysis;1.0.0;1.1.0-beta.1
com.azure.resourcemanager:azure-resourcemanager-delegatednetwork;1.0.0-beta.1;1.0.0-beta.2
com.azure.resourcemanager:azure-resourcemanager-synapse;1.0.0-beta.5;1.0.0-beta.6
com.azure.resourcemanager:azure-resourcemanager-resourcehealth;1.0.0-beta.1;1.0.0-beta.2
com.azure.resourcemanager:azure-resourcemanager-databricks;1.0.0-beta.2;1.0.0-beta.3
com.azure.resourcemanager:azure-resourcemanager-databoxedge;1.0.0-beta.1;1.0.0-beta.2
com.azure.resourcemanager:azure-resourcemanager-frontdoor;1.0.0-beta.1;1.0.0-beta.2
com.azure.resourcemanager:azure-resourcemanager-mixedreality;1.0.0-beta.1;1.0.0-beta.2
com.azure.resourcemanager:azure-resourcemanager-automation;1.0.0-beta.1;1.0.0-beta.2
com.azure.resourcemanager:azure-resourcemanager-resourcemover;1.0.0-beta.1;1.0.0-beta.2
com.azure.resourcemanager:azure-resourcemanager-datafactory;1.0.0-beta.10;1.0.0-beta.11
com.azure.resourcemanager:azure-resourcemanager-advisor;1.0.0-beta.1;1.0.0-beta.2
com.azure.resourcemanager:azure-resourcemanager-appconfiguration;1.0.0-beta.3;1.0.0-beta.4
com.azure.resourcemanager:azure-resourcemanager-attestation;1.0.0-beta.1;1.0.0-beta.2
com.azure.resourcemanager:azure-resourcemanager-azurestack;1.0.0-beta.1;1.0.0-beta.2
com.azure.resourcemanager:azure-resourcemanager-azurestackhci;1.0.0-beta.1;1.0.0-beta.2
com.azure.resourcemanager:azure-resourcemanager-avs;1.0.0-beta.3;1.0.0-beta.4
com.azure.resourcemanager:azure-resourcemanager-consumption;1.0.0-beta.3;1.0.0-beta.4
com.azure.resourcemanager:azure-resourcemanager-commerce;1.0.0-beta.1;1.0.0-beta.2
com.azure.resourcemanager:azure-resourcemanager-billing;1.0.0-beta.2;1.0.0-beta.3
com.azure.resourcemanager:azure-resourcemanager-batchai;1.0.0-beta.1;1.0.0-beta.2
com.azure.resourcemanager:azure-resourcemanager-signalr;1.0.0-beta.3;1.0.0-beta.4
com.azure.resourcemanager:azure-resourcemanager-cognitiveservices;1.0.0-beta.3;1.0.0-beta.4
com.azure.resourcemanager:azure-resourcemanager-customerinsights;1.0.0-beta.1;1.0.0-beta.2
com.azure.resourcemanager:azure-resourcemanager-databox;1.0.0-beta.1;1.0.0-beta.2
com.azure.resourcemanager:azure-resourcemanager-datamigration;1.0.0-beta.1;1.0.0-beta.2
com.azure.resourcemanager:azure-resourcemanager-devspaces;1.0.0-beta.1;1.0.0-beta.2
com.azure.resourcemanager:azure-resourcemanager-devtestlabs;1.0.0-beta.1;1.0.0-beta.2
com.azure.resourcemanager:azure-resourcemanager-hanaonazure;1.0.0-beta.1;1.0.0-beta.2
com.azure.resourcemanager:azure-resourcemanager-healthcareapis;1.0.0-beta.1;1.0.0-beta.2
com.azure.resourcemanager:azure-resourcemanager-hybridcompute;1.0.0-beta.1;1.0.0-beta.2
com.azure.resourcemanager:azure-resourcemanager-logic;1.0.0-beta.1;1.0.0-beta.2
com.azure.resourcemanager:azure-resourcemanager-maintenance;1.0.0-beta.2;1.0.0-beta.3
com.azure.resourcemanager:azure-resourcemanager-machinelearningservices;1.0.0-beta.1;1.0.0-beta.2
com.azure.resourcemanager:azure-resourcemanager-mariadb;1.0.0-beta.1;1.0.0-beta.2
com.azure.resourcemanager:azure-resourcemanager-servicefabric;1.0.0-beta.2;1.0.0-beta.3
com.azure.resourcemanager:azure-resourcemanager-peering;1.0.0-beta.1;1.0.0-beta.2
com.azure.resourcemanager:azure-resourcemanager-policyinsights;1.0.0-beta.2;1.0.0-beta.3
com.azure.resourcemanager:azure-resourcemanager-support;1.0.0-beta.1;1.0.0-beta.2
com.azure.resourcemanager:azure-resourcemanager-subscription;1.0.0-beta.1;1.0.0-beta.2
com.azure.resourcemanager:azure-resourcemanager-powerbidedicated;1.0.0-beta.1;1.0.0-beta.2
com.azure.resourcemanager:azure-resourcemanager-storageimportexport;1.0.0-beta.1;1.0.0-beta.2
com.azure.resourcemanager:azure-resourcemanager-applicationinsights;1.0.0-beta.3;1.0.0-beta.4
com.azure.resourcemanager:azure-resourcemanager-deploymentmanager;1.0.0-beta.1;1.0.0-beta.2
com.azure.resourcemanager:azure-resourcemanager-notificationhubs;1.0.0-beta.3;1.0.0-beta.4
com.azure.resourcemanager:azure-resourcemanager-marketplaceordering;1.0.0-beta.1;1.0.0-beta.2
com.azure.resourcemanager:azure-resourcemanager-timeseriesinsights;1.0.0-beta.1;1.0.0-beta.2
com.azure.resourcemanager:azure-resourcemanager-streamanalytics;1.0.0-beta.2;1.0.0-beta.3
com.azure.resourcemanager:azure-resourcemanager-operationsmanagement;1.0.0-beta.1;1.0.0-beta.2
com.azure.resourcemanager:azure-resourcemanager-batch;1.0.0-beta.2;1.0.0-beta.3
com.azure.resourcemanager:azure-resourcemanager-datalakeanalytics;1.0.0-beta.1;1.0.0-beta.2
com.azure.resourcemanager:azure-resourcemanager-datalakestore;1.0.0-beta.1;1.0.0-beta.2
com.azure.resourcemanager:azure-resourcemanager-iotcentral;1.0.0-beta.2;1.0.0
com.azure.resourcemanager:azure-resourcemanager-labservices;1.0.0-beta.2;1.0.0-beta.3
com.azure.resourcemanager:azure-resourcemanager-vmwarecloudsimple;1.0.0-beta.1;1.0.0-beta.2
com.azure.resourcemanager:azure-resourcemanager-managedapplications;1.0.0-beta.1;1.0.0-beta.2
com.azure.resourcemanager:azure-resourcemanager-videoanalyzer;1.0.0-beta.4;1.0.0-beta.5
com.azure.resourcemanager:azure-resourcemanager-imagebuilder;1.0.0-beta.2;1.0.0-beta.3
com.azure.resourcemanager:azure-resourcemanager-maps;1.0.0-beta.1;1.0.0-beta.2
com.azure.resourcemanager:azure-resourcemanager-botservice;1.0.0-beta.3;1.0.0-beta.4
com.azure.resourcemanager:azure-resourcemanager-recoveryservicesbackup;1.0.0-beta.2;1.0.0-beta.3
com.azure.resourcemanager:azure-resourcemanager-deviceprovisioningservices;1.0.0;1.1.0-beta.2
com.azure.resourcemanager:azure-resourcemanager-postgresqlflexibleserver;1.0.0-beta.4;1.0.0-beta.5
com.azure.resourcemanager:azure-resourcemanager-elastic;1.0.0-beta.1;1.0.0-beta.2
com.azure.resourcemanager:azure-resourcemanager-webpubsub;1.0.0-beta.2;1.0.0-beta.3
com.azure.resourcemanager:azure-resourcemanager-security;1.0.0-beta.1;1.0.0-beta.2
com.azure.resourcemanager:azure-resourcemanager-azurearcdata;1.0.0-beta.2;1.0.0-beta.3
com.azure.resourcemanager:azure-resourcemanager-hybridnetwork;1.0.0-beta.1;1.0.0-beta.2
com.azure.resourcemanager:azure-resourcemanager-purview;1.0.0-beta.1;1.0.0-beta.2
com.azure.resourcemanager:azure-resourcemanager-mysqlflexibleserver;1.0.0-beta.1;1.0.0-beta.2
com.azure.resourcemanager:azure-resourcemanager-baremetalinfrastructure;1.0.0-beta.1;1.0.0-beta.2
com.azure.resourcemanager:azure-resourcemanager-quota;1.0.0-beta.2;1.0.0-beta.3
com.azure.resourcemanager:azure-resourcemanager-extendedlocation;1.0.0-beta.1;1.0.0-beta.2
com.azure.resourcemanager:azure-resourcemanager-logz;1.0.0-beta.1;1.0.0-beta.2
com.azure.resourcemanager:azure-resourcemanager-storagepool;1.0.0-beta.1;1.0.0-beta.2
com.azure.resourcemanager:azure-resourcemanager-dataprotection;1.0.0-beta.1;1.0.0-beta.2
com.azure.resourcemanager:azure-resourcemanager-desktopvirtualization;1.0.0-beta.1;1.0.0-beta.2
com.azure.resourcemanager:azure-resourcemanager-loadtestservice;1.0.0-beta.1;1.0.0-beta.2
com.azure.resourcemanager:azure-resourcemanager-automanage;1.0.0-beta.1;1.0.0-beta.1
com.azure.resourcemanager:azure-resourcemanager-edgeorder;1.0.0-beta.1;1.0.0-beta.2
com.azure.resourcemanager:azure-resourcemanager-securityinsights;1.0.0-beta.1;1.0.0-beta.2
com.azure.resourcemanager:azure-resourcemanager-oep;1.0.0-beta.1;1.0.0-beta.2
com.azure.tools:azure-sdk-archetype;1.0.0;1.0.0

# Unreleased dependencies: Copy the entry from above, prepend "unreleased_" and remove the current
# version. Unreleased dependencies are only valid for dependency versions.
# Format;
# unreleased_<groupId>:<artifactId>;dependency-version
# note: The unreleased dependencies will not be manipulated with the automatic PR creation code.
# In the pom, the version update tag after the version should name the unreleased package and the dependency version:
# <!-- {x-version-update;unreleased_com.azure:azure-core;dependency} -->

<<<<<<< HEAD
unreleased_com.azure:azure-core;1.25.0-beta.1
unreleased_com.azure:azure-core-amqp;2.4.0-beta.1

=======
>>>>>>> 5eae423a
# Released Beta dependencies: Copy the entry from above, prepend "beta_", remove the current
# version and set the version to the released beta. Released beta dependencies are only valid
# for dependency versions. These entries are specifically for when we've released a beta for
# a library but need to keep the dependency version at the latest released GA.
# Format;
# beta_<groupId>:<artifactId>;dependency-version
# note: Released beta versions will not be manipulated with the automatic PR creation code.<|MERGE_RESOLUTION|>--- conflicted
+++ resolved
@@ -345,12 +345,8 @@
 # In the pom, the version update tag after the version should name the unreleased package and the dependency version:
 # <!-- {x-version-update;unreleased_com.azure:azure-core;dependency} -->
 
-<<<<<<< HEAD
-unreleased_com.azure:azure-core;1.25.0-beta.1
-unreleased_com.azure:azure-core-amqp;2.4.0-beta.1
+unreleased_com.azure:azure-core;1.26.0-beta.1
 
-=======
->>>>>>> 5eae423a
 # Released Beta dependencies: Copy the entry from above, prepend "beta_", remove the current
 # version and set the version to the released beta. Released beta dependencies are only valid
 # for dependency versions. These entries are specifically for when we've released a beta for
