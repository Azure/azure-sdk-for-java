# Format;
# <groupId>:<artifactId>;dependency-version;current-version

com.azure:azure-sdk-all;1.0.0;1.0.0
com.azure:azure-sdk-parent;1.6.0;1.6.0
com.azure:azure-client-sdk-parent;1.7.0;1.7.0
com.azure:azure-ai-textanalytics;1.0.0-beta.2;1.0.0-beta.3
com.azure:azure-core;1.3.0;1.4.0-beta.1
com.azure:azure-core-amqp;1.0.1;1.1.0-beta.1
com.azure:azure-core-http-netty;1.4.0;1.5.0-beta.1
com.azure:azure-core-http-okhttp;1.2.0;1.3.0-beta.1
com.azure:azure-core-management;1.0.0-beta.8;1.0.0-beta.8
com.azure:azure-core-test;1.1.0;1.2.0-beta.1
com.azure:azure-core-tracing-opentelemetry;1.0.0-beta.3;1.0.0-beta.4
com.azure:azure-cosmos-parent;4.0.0-preview.2;4.0.1-beta.1
com.azure:azure-cosmos;4.0.0-preview.2;4.0.1-beta.1
com.azure:azure-cosmos-examples;4.0.1-beta.1;4.0.1-beta.1
com.azure:azure-cosmos-benchmark;4.0.1-beta.1;4.0.1-beta.1
com.azure:azure-data-appconfiguration;1.0.0-beta.7;1.0.1
com.azure:azure-e2e;1.0.0-beta.1;1.0.0-beta.1
com.azure:azure-identity;1.0.3;1.1.0-beta.2
com.azure:azure-messaging-eventhubs;5.0.2;5.1.0-beta.1
com.azure:azure-messaging-eventhubs-checkpointstore-blob;1.0.2;1.1.0-beta.1
com.azure:azure-messaging-servicebus;1.0.0-beta.1;1.0.0-beta.1
com.azure:azure-search;11.0.0-beta.1;11.0.0-beta.1
com.azure:azure-security-keyvault-certificates;4.0.0;4.1.0-beta.1
com.azure:azure-security-keyvault-keys;4.2.0-beta.1;4.2.0-beta.2
com.azure:azure-security-keyvault-secrets;4.1.0;4.2.0-beta.1
com.azure:azure-sdk-template;1.0.4-beta.9;1.0.4-beta.10
com.azure:azure-storage-blob;12.4.0;12.5.0-beta.1
com.azure:azure-storage-blob-batch;12.4.0-beta.1;12.4.0-beta.2
com.azure:azure-storage-blob-cryptography;12.4.0;12.5.0-beta.1
com.azure:azure-storage-blob-nio;12.0.0-beta.1;12.0.0-beta.1
com.azure:azure-storage-common;12.4.0;12.5.0-beta.1
com.azure:azure-storage-file-share;12.2.0;12.3.0-beta.1
com.azure:azure-storage-file-datalake;12.0.0-beta.12;12.0.0-beta.13
com.azure:azure-storage-perf;1.0.0-beta.1;1.0.0-beta.1
com.azure:azure-storage-queue;12.3.0;12.4.0-beta.1
com.azure:perf-test-core;1.0.0-beta.1;1.0.0-beta.1

# Unreleased dependencies: Copy the entry from above, prepend "unreleased_" and remove the current
# version. Unreleased dependencies are only valid for dependency versions.
# Format;
# unreleased_<groupId>:<artifactId>;dependency-version
<<<<<<< HEAD
# note: the unrelease dependencies do not require the empty line as their versions
# will not be manipulated with the automatic PR creation code.
unreleased_com.azure:azure-core;1.3.0-beta.2
unreleased_com.azure:azure-core-http-netty;1.4.0-beta.2
unreleased_com.azure:azure-core-test;1.2.0-beta.1
=======
# note: The unreleased dependencies will not be manipulated with the automatic PR creation code.
unreleased_com.azure:azure-core-amqp;1.1.0-beta.1

# Released Beta dependencies: Copy the entry from above, prepend "beta_", remove the current
# version and set the version to the released beta. Released beta dependencies are only valid 
# for dependency versions. These entries are specifically for when we've released a beta for 
# a library but need to keep the dependency version at the latest released GA.
# Format;
# beta_<groupId>:<artifactId>;dependency-version
# note: Released beta versions will not be manipulated with the automatic PR creation code.
>>>>>>> 2c32ea66
<|MERGE_RESOLUTION|>--- conflicted
+++ resolved
@@ -42,13 +42,6 @@
 # version. Unreleased dependencies are only valid for dependency versions.
 # Format;
 # unreleased_<groupId>:<artifactId>;dependency-version
-<<<<<<< HEAD
-# note: the unrelease dependencies do not require the empty line as their versions
-# will not be manipulated with the automatic PR creation code.
-unreleased_com.azure:azure-core;1.3.0-beta.2
-unreleased_com.azure:azure-core-http-netty;1.4.0-beta.2
-unreleased_com.azure:azure-core-test;1.2.0-beta.1
-=======
 # note: The unreleased dependencies will not be manipulated with the automatic PR creation code.
 unreleased_com.azure:azure-core-amqp;1.1.0-beta.1
 
@@ -58,5 +51,4 @@
 # a library but need to keep the dependency version at the latest released GA.
 # Format;
 # beta_<groupId>:<artifactId>;dependency-version
-# note: Released beta versions will not be manipulated with the automatic PR creation code.
->>>>>>> 2c32ea66
+# note: Released beta versions will not be manipulated with the automatic PR creation code.