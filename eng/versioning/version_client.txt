# Format;
# <groupId>:<artifactId>;dependency-version;current-version
#
# The dependency-version is used by other Azure SDKs outside of the release group when listing the library as a Maven
# dependency in its POM. The current-version is used by the library to denote its in-development version and as the
# Maven dependency version for other Azure SDKs inside the same release group.
#
# Given com.azure:azure-example;1.1.0;1.2.0-beta.1 in the release group /sdk/example
# - com.azure:azure-example2 in release group /sdk/example will use the current-version (1.2.0-beta.1) when using
# com.azure:azure-example as a dependency.
# - com.azure:azure-not-an-example in release group /sdk/notanexample will use the dependency-version (1.1.0) when using
# com.azure:azure-example as a dependency.
#
# When releasing a library the current-version should be set to the version being released to Maven. Upon release of the
# library an automated PR will be submitted to update the dependency-version and current-version, the updates are
# dependent on the current and previous releases of the library.
#
# - When both dependency and current are beta both versions will update upon release. Given the version release state
#   of 1.0.0-beta.2;1.0.0-beta.3 the updated versions will become 1.0.0-beta.3;1.0.0-beta.4.
#
# - When both dependency and current are GA both versions will update upon release. Given the version release state of
#   1.0.0;1.0.1 the updated versions will become 1.0.1;1.1.0-beta.1. Current version will always become the next minor
#   beta version.
#
# - When dependency is GA and current is beta only the current version will update upon release. Given the version
#   release state of 1.0.0;1.1.0-beta.1 the updated versions will become 1.0.0;1.1.0-beta.2. The dependency version will
#   remain as-is as GA libraries could depend on the library being released, if they were to take a beta dependencies it
#   could result in an invalid release state (GA libraries can never have beta dependencies). The current version will
#   become the next beta increment version. If a library requires the released beta version as a dependency view the
#   beta dependency guidelines below.
#
# When adding a new library the dependency-version and current-version will be the same until the first release is
# performed. So, if com.azure:azure-new-library is added with major version 2 it'll use
# com.azure:azure-new-library;2.0.0-beta.1;2.0.0-beta.1 as its initial version tag.

com.azure:azure-sdk-all;1.0.0;1.0.0
com.azure:azure-sdk-parent;1.6.0;1.6.0
com.azure:azure-client-sdk-parent;1.7.0;1.7.0
com.azure:azure-ai-anomalydetector;3.0.0-beta.5;3.0.0-beta.6
com.azure:azure-ai-formrecognizer;4.0.4;4.1.0-beta.1
com.azure:azure-ai-formrecognizer-perf;1.0.0-beta.1;1.0.0-beta.1
com.azure:azure-ai-personalizer;1.0.0-beta.1;1.0.0-beta.2
com.azure:azure-ai-documenttranslator;1.0.0-beta.1;1.0.0-beta.2
com.azure:azure-ai-metricsadvisor;1.1.11;1.2.0-beta.1
com.azure:azure-ai-metricsadvisor-perf;1.0.0-beta.1;1.0.0-beta.1
com.azure:azure-ai-textanalytics;5.2.4;5.3.0-beta.2
com.azure:azure-ai-textanalytics-perf;1.0.0-beta.1;1.0.0-beta.1
com.azure:azure-analytics-purview-catalog;1.0.0-beta.4;1.0.0-beta.5
com.azure:azure-analytics-purview-scanning;1.0.0-beta.2;1.0.0-beta.3
com.azure:azure-analytics-purview-administration;1.0.0-beta.1;1.0.0-beta.2
com.azure:azure-analytics-purview-workflow;1.0.0-beta.1;1.0.0-beta.1
com.azure:azure-analytics-synapse-accesscontrol;1.0.0-beta.4;1.0.0-beta.5
com.azure:azure-analytics-synapse-artifacts;1.0.0-beta.12;1.0.0-beta.13
com.azure:azure-analytics-synapse-spark;1.0.0-beta.5;1.0.0-beta.6
com.azure:azure-analytics-synapse-managedprivateendpoints;1.0.0-beta.5;1.0.0-beta.6
com.azure:azure-analytics-synapse-monitoring;1.0.0-beta.3;1.0.0-beta.4
com.azure:azure-aot-graalvm-support;1.0.0-beta.2;1.0.0-beta.3
com.azure:azure-aot-graalvm-support-netty;1.0.0-beta.2;1.0.0-beta.3
com.azure:azure-aot-graalvm-samples;1.0.0-beta.1;1.0.0-beta.1
com.azure:azure-aot-graalvm-perf;1.0.0-beta.1;1.0.0-beta.1
com.azure:azure-communication-chat;1.3.5;1.4.0-beta.1
com.azure:azure-communication-callingserver;1.0.0-beta.4;1.0.0-beta.5
com.azure:azure-communication-callautomation;1.0.0-beta.1;1.0.0-beta.2
com.azure:azure-communication-common;1.2.5;1.3.0-beta.2
com.azure:azure-communication-common-perf;1.0.0-beta.1;1.0.0-beta.1
com.azure:azure-communication-sms;1.1.10;1.2.0-beta.1
com.azure:azure-communication-identity;1.4.3;1.5.0-beta.1
com.azure:azure-communication-phonenumbers;1.0.19;1.1.0-beta.15
com.azure:azure-communication-networktraversal;1.1.0-beta.2;1.1.0-beta.3
com.azure:azure-communication-jobrouter;1.0.0-beta.1;1.0.0-beta.1
com.azure:azure-communication-rooms;1.0.0-beta.2;1.0.0-beta.3
com.azure:azure-containers-containerregistry;1.0.12;1.1.0-beta.3
com.azure:azure-containers-containerregistry-perf;1.0.0-beta.1;1.0.0-beta.1
com.azure:azure-core;1.36.0;1.37.0-beta.1
com.azure:azure-core-amqp;2.8.2;2.9.0-beta.1
com.azure:azure-core-amqp-experimental;1.0.0-beta.1;1.0.0-beta.1
com.azure:azure-core-experimental;1.0.0-beta.36;1.0.0-beta.37
com.azure:azure-core-http-jdk-httpclient;1.0.0-beta.1;1.0.0-beta.1
com.azure:azure-core-http-netty;1.13.0;1.14.0-beta.1
com.azure:azure-core-http-okhttp;1.11.6;1.12.0-beta.1
com.azure:azure-core-http-vertx;1.0.0-beta.4;1.0.0-beta.5
com.azure:azure-core-management;1.10.1;1.11.0-beta.1
com.azure:azure-core-metrics-opentelemetry;1.0.0-beta.5;1.0.0-beta.6
com.azure:azure-core-perf;1.0.0-beta.1;1.0.0-beta.1
com.azure:azure-core-serializer-avro-apache;1.0.0-beta.32;1.0.0-beta.33
com.azure:azure-core-serializer-avro-jackson;1.0.0-beta.1;1.0.0-beta.2
com.azure:azure-core-serializer-json-gson;1.1.24;1.2.0-beta.1
com.azure:azure-core-serializer-json-jackson;1.2.25;1.3.0-beta.1
com.azure:azure-core-test;1.14.1;1.15.0-beta.1
com.azure:azure-core-tracing-opentelemetry;1.0.0-beta.32;1.0.0-beta.33
com.azure:azure-core-tracing-opentelemetry-samples;1.0.0-beta.1;1.0.0-beta.1
com.azure:azure-cosmos;4.41.0;4.42.0-beta.1
com.azure:azure-cosmos-benchmark;4.0.1-beta.1;4.0.1-beta.1
com.azure:azure-cosmos-dotnet-benchmark;4.0.1-beta.1;4.0.1-beta.1
com.azure.cosmos.spark:azure-cosmos-spark_3_2-12;1.0.0-beta.1;1.0.0-beta.1
com.azure.cosmos.spark:azure-cosmos-spark_3-1_2-12;4.17.0;4.18.0-beta.1
com.azure.cosmos.spark:azure-cosmos-spark_3-2_2-12;4.17.0;4.18.0-beta.1
com.azure.cosmos.spark:azure-cosmos-spark_3-3_2-12;4.17.0;4.18.0-beta.1
com.azure:azure-cosmos-encryption;1.11.0;1.12.0-beta.1
com.azure:azure-data-appconfiguration;1.4.2;1.5.0-beta.1
com.azure:azure-data-appconfiguration-perf;1.0.0-beta.1;1.0.0-beta.1
com.azure:azure-data-schemaregistry;1.3.3;1.4.0-beta.3
com.azure:azure-data-schemaregistry-apacheavro;1.1.3;1.2.0-beta.3
com.azure:azure-data-tables;12.3.8;12.4.0-beta.1
com.azure:azure-data-tables-perf;1.0.0-beta.1;1.0.0-beta.1
com.azure:azure-digitaltwins-core;1.3.6;1.4.0-beta.1
com.azure:azure-developer-devcenter;1.0.0-beta.2;1.0.0-beta.3
com.azure:azure-e2e;1.0.0-beta.1;1.0.0-beta.1
com.azure:azure-identity;1.8.0;1.9.0-beta.2
com.azure:azure-identity-perf;1.0.0-beta.1;1.0.0-beta.1
com.azure:azure-iot-deviceupdate;1.0.4;1.1.0-beta.1
com.azure:azure-iot-modelsrepository;1.0.0-beta.1;1.0.0-beta.2
com.azure:azure-maps-traffic;1.0.0-beta.1;1.0.0-beta.2
com.azure:azure-maps-weather;1.0.0-beta.1;1.0.0-beta.2
com.azure:azure-maps-elevation;1.0.0-beta.1;1.0.0-beta.2
com.azure:azure-maps-timezone;1.0.0-beta.1;1.0.0-beta.2
com.azure:azure-maps-geolocation;1.0.0-beta.1;1.0.0-beta.2
com.azure:azure-maps-render;1.0.0-beta.1;1.0.0-beta.2
com.azure:azure-maps-route;1.0.0-beta.1;1.0.0-beta.2
com.azure:azure-maps-search;1.0.0-beta.1;1.0.0-beta.2
com.azure:azure-json;1.0.0-beta.2;1.0.0-beta.3
com.azure:azure-json-gson;1.0.0-beta.2;1.0.0-beta.3
com.azure:azure-json-reflect;1.0.0-beta.1;1.0.0-beta.2
com.azure:azure-messaging-eventgrid;4.14.1;4.15.0-beta.1
com.azure:azure-messaging-eventgrid-cloudnative-cloudevents;1.0.0-beta.1;1.0.0-beta.2
com.azure:azure-messaging-eventhubs;5.15.2;5.16.0-beta.1
com.azure:azure-messaging-eventhubs-checkpointstore-blob;1.16.3;1.17.0-beta.1
com.azure:azure-messaging-eventhubs-checkpointstore-jedis;1.0.0-beta.1;1.0.0-beta.2
com.azure:azure-messaging-eventhubs-stress;1.0.0-beta.1;1.0.0-beta.1
com.azure:azure-messaging-eventhubs-track1-perf;1.0.0-beta.1;1.0.0-beta.1
com.azure:azure-messaging-eventhubs-track2-perf;1.0.0-beta.1;1.0.0-beta.1
com.azure:azure-messaging-servicebus;7.13.2;7.14.0-beta.1
com.azure:azure-messaging-servicebus-stress;1.0.0-beta.1;1.0.0-beta.1
com.azure:azure-messaging-servicebus-track1-perf;1.0.0-beta.1;1.0.0-beta.1
com.azure:azure-messaging-servicebus-track2-perf;1.0.0-beta.1;1.0.0-beta.1
com.azure:azure-messaging-webpubsub;1.2.1;1.3.0-beta.1
com.azure:azure-mixedreality-authentication;1.2.10;1.3.0-beta.1
com.azure:azure-mixedreality-remoterendering;1.1.15;1.2.0-beta.1
com.azure:azure-monitor-opentelemetry-exporter;1.0.0-beta.7;1.0.0-beta.8
com.azure:azure-monitor-ingestion;1.0.0;1.1.0-beta.1
com.azure:azure-monitor-ingestion-perf;1.0.0-beta.1;1.0.0-beta.1
com.azure:azure-monitor-query;1.1.1;1.2.0-beta.1
com.azure:azure-monitor-query-perf;1.0.0-beta.1;1.0.0-beta.1
com.azure:azure-perf-test-parent;1.0.0-beta.1;1.0.0-beta.1
com.azure:azure-quantum-jobs;1.0.0-beta.1;1.0.0-beta.2
com.azure:azure-search-documents;11.5.4;11.6.0-beta.6
com.azure:azure-search-perf;1.0.0-beta.1;1.0.0-beta.1
com.azure:azure-security-attestation;1.1.10;1.2.0-beta.1
com.azure:azure-security-confidentialledger;1.0.6;1.1.0-beta.1
com.azure:azure-security-keyvault-administration;4.2.4;4.3.0-beta.2
com.azure:azure-security-keyvault-certificates;4.4.4;4.5.0-beta.1
com.azure:azure-security-keyvault-jca;2.7.0;2.8.0-beta.1
com.azure:azure-security-test-keyvault-jca;1.0.0;1.0.0
com.azure:azure-security-keyvault-keys;4.5.4;4.6.0-beta.2
com.azure:azure-security-keyvault-secrets;4.5.4;4.6.0-beta.1
com.azure:azure-security-keyvault-perf;1.0.0-beta.1;1.0.0-beta.1
com.azure:azure-sdk-template;1.1.1234;1.2.2-beta.1
com.azure:azure-sdk-template-two;1.0.0-beta.1;1.0.0-beta.1
com.azure:azure-sdk-template-three;1.0.0-beta.1;1.0.0-beta.1
com.azure:azure-spring-data-cosmos;3.32.0;3.33.0-beta.1
com.azure:azure-spring-data-cosmos-test;3.0.0-beta.1;3.0.0-beta.1
com.azure:azure-storage-blob;12.21.0;12.22.0-beta.1
com.azure:azure-storage-blob-batch;12.17.0;12.18.0-beta.1
com.azure:azure-storage-blob-changefeed;12.0.0-beta.18;12.0.0-beta.19
com.azure:azure-storage-blob-cryptography;12.20.0;12.21.0-beta.1
com.azure:azure-storage-blob-nio;12.0.0-beta.19;12.0.0-beta.20
com.azure:azure-storage-common;12.20.0;12.21.0-beta.1
com.azure:azure-storage-file-share;12.17.0;12.18.0-beta.1
com.azure:azure-storage-file-datalake;12.14.0;12.15.0-beta.1
com.azure:azure-storage-internal-avro;12.6.0;12.7.0-beta.1
com.azure:azure-storage-perf;1.0.0-beta.1;1.0.0-beta.1
com.azure:azure-storage-queue;12.16.0;12.17.0-beta.1
com.azure:azure-template-perf;1.0.0-beta.1;1.0.0-beta.1
com.azure:azure-media-videoanalyzer-edge;1.0.0-beta.6;1.0.0-beta.7
com.azure:azure-verticals-agrifood-farming;1.0.0-beta.3;1.0.0-beta.4
com.azure:azure-xml;1.0.0-beta.1;1.0.0-beta.2
com.azure:perf-test-core;1.0.0-beta.1;1.0.0-beta.1
com.azure:azure-communication-email;1.0.0-beta.1;1.0.0-beta.2
com.azure:azure-developer-loadtesting;1.0.0-beta.2;1.0.0
com.azure:azure-identity-extensions;1.1.1;1.2.0-beta.2
com.azure.spring:spring-cloud-azure-appconfiguration-config-web;2.11.0;4.0.0-beta.2
com.azure.spring:spring-cloud-azure-appconfiguration-config;2.11.0;4.0.0-beta.2
com.azure.spring:spring-cloud-azure-feature-management-web;2.10.0;4.0.0-beta.4
com.azure.spring:spring-cloud-azure-feature-management;2.10.0;4.0.0-beta.4
com.azure.spring:spring-cloud-azure-starter-appconfiguration-config;2.11.0;4.0.0-beta.2
com.azure.spring:spring-cloud-azure-dependencies;4.6.0;4.7.0-beta.1
com.azure.spring:spring-messaging-azure;4.6.0;4.7.0-beta.1
com.azure.spring:spring-messaging-azure-eventhubs;4.6.0;4.7.0-beta.1
com.azure.spring:spring-messaging-azure-servicebus;4.6.0;4.7.0-beta.1
com.azure.spring:spring-messaging-azure-storage-queue;4.6.0;4.7.0-beta.1
com.azure.spring:spring-integration-azure-core;4.6.0;4.7.0-beta.1
com.azure.spring:spring-integration-azure-eventhubs;4.6.0;4.7.0-beta.1
com.azure.spring:spring-integration-azure-servicebus;4.6.0;4.7.0-beta.1
com.azure.spring:spring-integration-azure-storage-queue;4.6.0;4.7.0-beta.1
com.azure.spring:spring-cloud-azure-core;4.6.0;4.7.0-beta.1
com.azure.spring:spring-cloud-azure-actuator-autoconfigure;4.6.0;4.7.0-beta.1
com.azure.spring:spring-cloud-azure-actuator;4.6.0;4.7.0-beta.1
com.azure.spring:spring-cloud-azure-autoconfigure;4.6.0;4.7.0-beta.1
com.azure.spring:spring-cloud-azure-resourcemanager;4.6.0;4.7.0-beta.1
com.azure.spring:spring-cloud-azure-service;4.6.0;4.7.0-beta.1
com.azure.spring:spring-cloud-azure-starter-active-directory;4.6.0;4.7.0-beta.1
com.azure.spring:spring-cloud-azure-starter-active-directory-b2c;4.6.0;4.7.0-beta.1
com.azure.spring:spring-cloud-azure-starter-actuator;4.6.0;4.7.0-beta.1
com.azure.spring:spring-cloud-azure-starter-appconfiguration;4.6.0;4.7.0-beta.1
com.azure.spring:spring-cloud-azure-starter-cosmos;4.6.0;4.7.0-beta.1
com.azure.spring:spring-cloud-azure-starter-data-cosmos;4.6.0;4.7.0-beta.1
com.azure.spring:spring-cloud-azure-starter-eventhubs;4.6.0;4.7.0-beta.1
com.azure.spring:spring-cloud-azure-starter-jdbc-mysql;4.6.0;4.7.0-beta.1
com.azure.spring:spring-cloud-azure-starter-jdbc-postgresql;4.6.0;4.7.0-beta.1
com.azure.spring:spring-cloud-azure-starter-redis;4.6.0;4.7.0-beta.1
com.azure.spring:spring-cloud-azure-starter-keyvault;4.6.0;4.7.0-beta.1
com.azure.spring:spring-cloud-azure-starter-keyvault-certificates;4.6.0;4.7.0-beta.1
com.azure.spring:spring-cloud-azure-starter-keyvault-secrets;4.6.0;4.7.0-beta.1
com.azure.spring:spring-cloud-azure-starter-servicebus-jms;4.6.0;4.7.0-beta.1
com.azure.spring:spring-cloud-azure-starter-servicebus;4.6.0;4.7.0-beta.1
com.azure.spring:spring-cloud-azure-starter-storage;4.6.0;4.7.0-beta.1
com.azure.spring:spring-cloud-azure-starter-storage-blob;4.6.0;4.7.0-beta.1
com.azure.spring:spring-cloud-azure-starter-storage-file-share;4.6.0;4.7.0-beta.1
com.azure.spring:spring-cloud-azure-starter-storage-queue;4.6.0;4.7.0-beta.1
com.azure.spring:spring-cloud-azure-starter-integration-eventhubs;4.6.0;4.7.0-beta.1
com.azure.spring:spring-cloud-azure-starter-integration-servicebus;4.6.0;4.7.0-beta.1
com.azure.spring:spring-cloud-azure-starter-integration-storage-queue;4.6.0;4.7.0-beta.1
com.azure.spring:spring-cloud-azure-starter-stream-eventhubs;4.6.0;4.7.0-beta.1
com.azure.spring:spring-cloud-azure-starter-stream-servicebus;4.6.0;4.7.0-beta.1
com.azure.spring:spring-cloud-azure-starter;4.6.0;4.7.0-beta.1
com.azure.spring:spring-cloud-azure-stream-binder-eventhubs-core;4.6.0;4.7.0-beta.1
com.azure.spring:spring-cloud-azure-stream-binder-eventhubs;4.6.0;4.7.0-beta.1
com.azure.spring:spring-cloud-azure-stream-binder-servicebus-core;4.6.0;4.7.0-beta.1
com.azure.spring:spring-cloud-azure-stream-binder-servicebus;4.6.0;4.7.0-beta.1
com.azure.spring:spring-cloud-azure-trace-sleuth;4.6.0;4.7.0-beta.1
com.azure.resourcemanager:azure-resourcemanager;2.24.0;2.25.0-beta.1
com.azure.resourcemanager:azure-resourcemanager-appplatform;2.24.0;2.25.0-beta.1
com.azure.resourcemanager:azure-resourcemanager-appservice;2.24.0;2.25.0-beta.1
com.azure.resourcemanager:azure-resourcemanager-authorization;2.24.0;2.25.0-beta.1
com.azure.resourcemanager:azure-resourcemanager-cdn;2.24.0;2.25.0-beta.1
com.azure.resourcemanager:azure-resourcemanager-compute;2.24.0;2.25.0-beta.1
com.azure.resourcemanager:azure-resourcemanager-containerinstance;2.24.0;2.25.0-beta.1
com.azure.resourcemanager:azure-resourcemanager-containerregistry;2.24.0;2.25.0-beta.1
com.azure.resourcemanager:azure-resourcemanager-containerservice;2.24.0;2.25.0-beta.1
com.azure.resourcemanager:azure-resourcemanager-cosmos;2.24.0;2.25.0-beta.1
com.azure.resourcemanager:azure-resourcemanager-dns;2.24.0;2.25.0-beta.1
com.azure.resourcemanager:azure-resourcemanager-eventhubs;2.24.0;2.25.0-beta.1
com.azure.resourcemanager:azure-resourcemanager-keyvault;2.24.0;2.25.0-beta.1
com.azure.resourcemanager:azure-resourcemanager-monitor;2.24.0;2.25.0-beta.1
com.azure.resourcemanager:azure-resourcemanager-msi;2.24.0;2.25.0-beta.1
com.azure.resourcemanager:azure-resourcemanager-network;2.24.0;2.25.0-beta.1
com.azure.resourcemanager:azure-resourcemanager-perf;1.0.0-beta.1;1.0.0-beta.1
com.azure.resourcemanager:azure-resourcemanager-privatedns;2.24.0;2.25.0-beta.1
com.azure.resourcemanager:azure-resourcemanager-resources;2.24.0;2.25.0-beta.1
com.azure.resourcemanager:azure-resourcemanager-redis;2.24.0;2.25.0-beta.1
com.azure.resourcemanager:azure-resourcemanager-samples;2.0.0-beta.1;2.0.0-beta.1
com.azure.resourcemanager:azure-resourcemanager-search;2.24.0;2.25.0-beta.1
com.azure.resourcemanager:azure-resourcemanager-servicebus;2.24.0;2.25.0-beta.1
com.azure.resourcemanager:azure-resourcemanager-sql;2.24.0;2.25.0-beta.1
com.azure.resourcemanager:azure-resourcemanager-storage;2.24.0;2.25.0-beta.1
com.azure.resourcemanager:azure-resourcemanager-trafficmanager;2.24.0;2.25.0-beta.1
com.azure.resourcemanager:azure-resourcemanager-test;2.0.0-beta.1;2.0.0-beta.1
com.azure.resourcemanager:azure-resourcemanager-mediaservices;2.3.0;2.4.0-beta.2
com.azure.resourcemanager:azure-resourcemanager-mysql;1.0.2;1.1.0-beta.1
com.azure.resourcemanager:azure-resourcemanager-postgresql;1.0.2;1.1.0-beta.1
com.azure.resourcemanager:azure-resourcemanager-hdinsight;1.0.0;1.1.0-beta.1
com.azure.resourcemanager:azure-resourcemanager-sqlvirtualmachine;1.0.0-beta.3;1.0.0-beta.4
com.azure.resourcemanager:azure-resourcemanager-relay;1.0.0-beta.2;1.0.0-beta.3
com.azure.resourcemanager:azure-resourcemanager-costmanagement;1.0.0-beta.5;1.0.0-beta.6
com.azure.resourcemanager:azure-resourcemanager-recoveryservices;1.0.0-beta.5;1.0.0-beta.6
com.azure.resourcemanager:azure-resourcemanager-kusto;1.0.0-beta.6;1.0.0-beta.7
com.azure.resourcemanager:azure-resourcemanager-loganalytics;1.0.0-beta.3;1.0.0-beta.4
com.azure.resourcemanager:azure-resourcemanager-eventgrid;1.1.0;1.2.0-beta.4
com.azure.resourcemanager:azure-resourcemanager-healthbot;1.0.0-beta.2;1.0.0-beta.3
com.azure.resourcemanager:azure-resourcemanager-confluent;1.0.0-beta.3;1.0.0-beta.4
com.azure.resourcemanager:azure-resourcemanager-digitaltwins;1.1.0;1.2.0-beta.2
com.azure.resourcemanager:azure-resourcemanager-netapp;1.0.0-beta.11;1.0.0-beta.12
com.azure.resourcemanager:azure-resourcemanager-storagecache;1.0.0-beta.7;1.0.0-beta.8
com.azure.resourcemanager:azure-resourcemanager-redisenterprise;1.0.0;1.1.0-beta.2
com.azure.resourcemanager:azure-resourcemanager-hybridkubernetes;1.0.0-beta.3;1.0.0-beta.4
com.azure.resourcemanager:azure-resourcemanager-iothub;1.1.0;1.2.0-beta.3
com.azure.resourcemanager:azure-resourcemanager-datadog;1.0.0-beta.4;1.0.0-beta.5
com.azure.resourcemanager:azure-resourcemanager-communication;1.0.0;1.1.0-beta.4
com.azure.resourcemanager:azure-resourcemanager-apimanagement;1.0.0-beta.3;1.0.0-beta.4
com.azure.resourcemanager:azure-resourcemanager-kubernetesconfiguration;1.0.0-beta.3;1.0.0-beta.4
com.azure.resourcemanager:azure-resourcemanager-resourcegraph;1.0.0;1.1.0-beta.1
com.azure.resourcemanager:azure-resourcemanager-changeanalysis;1.0.1;1.1.0-beta.1
com.azure.resourcemanager:azure-resourcemanager-delegatednetwork;1.0.0-beta.2;1.0.0-beta.3
com.azure.resourcemanager:azure-resourcemanager-synapse;1.0.0-beta.7;1.0.0-beta.8
com.azure.resourcemanager:azure-resourcemanager-resourcehealth;1.0.0;1.1.0-beta.1
com.azure.resourcemanager:azure-resourcemanager-databricks;1.0.0-beta.3;1.0.0-beta.4
com.azure.resourcemanager:azure-resourcemanager-databoxedge;1.0.0-beta.2;1.0.0-beta.3
com.azure.resourcemanager:azure-resourcemanager-frontdoor;1.0.0-beta.2;1.0.0-beta.3
com.azure.resourcemanager:azure-resourcemanager-mixedreality;1.0.0-beta.2;1.0.0-beta.3
com.azure.resourcemanager:azure-resourcemanager-automation;1.0.0-beta.2;1.0.0-beta.3
com.azure.resourcemanager:azure-resourcemanager-resourcemover;1.0.0;1.1.0-beta.1
com.azure.resourcemanager:azure-resourcemanager-datafactory;1.0.0-beta.21;1.0.0-beta.22
com.azure.resourcemanager:azure-resourcemanager-advisor;1.0.0-beta.2;1.0.0-beta.3
com.azure.resourcemanager:azure-resourcemanager-appconfiguration;1.0.0-beta.6;1.0.0-beta.7
com.azure.resourcemanager:azure-resourcemanager-attestation;1.0.0-beta.2;1.0.0-beta.3
com.azure.resourcemanager:azure-resourcemanager-azurestack;1.0.0-beta.2;1.0.0-beta.3
com.azure.resourcemanager:azure-resourcemanager-azurestackhci;1.0.0-beta.3;1.0.0-beta.4
com.azure.resourcemanager:azure-resourcemanager-avs;1.0.0;1.1.0-beta.1
com.azure.resourcemanager:azure-resourcemanager-consumption;1.0.0-beta.3;1.0.0-beta.4
com.azure.resourcemanager:azure-resourcemanager-commerce;1.0.0-beta.2;1.0.0-beta.3
com.azure.resourcemanager:azure-resourcemanager-billing;1.0.0-beta.3;1.0.0-beta.4
com.azure.resourcemanager:azure-resourcemanager-batchai;1.0.0-beta.1;1.0.0-beta.2
com.azure.resourcemanager:azure-resourcemanager-signalr;1.0.0-beta.5;1.0.0-beta.6
com.azure.resourcemanager:azure-resourcemanager-cognitiveservices;1.0.0;1.1.0-beta.1
com.azure.resourcemanager:azure-resourcemanager-customerinsights;1.0.0-beta.2;1.0.0-beta.3
com.azure.resourcemanager:azure-resourcemanager-databox;1.0.0-beta.2;1.0.0-beta.3
com.azure.resourcemanager:azure-resourcemanager-datamigration;1.0.0-beta.2;1.0.0-beta.3
com.azure.resourcemanager:azure-resourcemanager-devspaces;1.0.0-beta.2;1.0.0-beta.3
com.azure.resourcemanager:azure-resourcemanager-devtestlabs;1.0.0-beta.2;1.0.0-beta.3
com.azure.resourcemanager:azure-resourcemanager-hanaonazure;1.0.0-beta.2;1.0.0-beta.3
com.azure.resourcemanager:azure-resourcemanager-healthcareapis;1.0.0-beta.2;1.0.0-beta.3
com.azure.resourcemanager:azure-resourcemanager-hybridcompute;1.0.0-beta.2;1.0.0-beta.3
com.azure.resourcemanager:azure-resourcemanager-logic;1.0.0-beta.2;1.0.0-beta.3
com.azure.resourcemanager:azure-resourcemanager-maintenance;1.0.0-beta.3;1.0.0-beta.4
com.azure.resourcemanager:azure-resourcemanager-machinelearningservices;1.0.0-beta.1;1.0.0-beta.2
com.azure.resourcemanager:azure-resourcemanager-mariadb;1.0.0-beta.2;1.0.0-beta.3
com.azure.resourcemanager:azure-resourcemanager-servicefabric;1.0.0-beta.3;1.0.0-beta.4
com.azure.resourcemanager:azure-resourcemanager-peering;1.0.0-beta.2;1.0.0-beta.3
com.azure.resourcemanager:azure-resourcemanager-policyinsights;1.0.0-beta.3;1.0.0-beta.4
com.azure.resourcemanager:azure-resourcemanager-support;1.0.0-beta.2;1.0.0-beta.3
com.azure.resourcemanager:azure-resourcemanager-subscription;1.0.0-beta.2;1.0.0-beta.3
com.azure.resourcemanager:azure-resourcemanager-powerbidedicated;1.0.0-beta.2;1.0.0-beta.3
com.azure.resourcemanager:azure-resourcemanager-storageimportexport;1.0.0-beta.2;1.0.0-beta.3
com.azure.resourcemanager:azure-resourcemanager-applicationinsights;1.0.0-beta.5;1.0.0-beta.6
com.azure.resourcemanager:azure-resourcemanager-deploymentmanager;1.0.0-beta.2;1.0.0-beta.3
com.azure.resourcemanager:azure-resourcemanager-notificationhubs;1.0.0-beta.3;1.0.0-beta.4
com.azure.resourcemanager:azure-resourcemanager-marketplaceordering;1.0.0-beta.2;1.0.0-beta.3
com.azure.resourcemanager:azure-resourcemanager-timeseriesinsights;1.0.0-beta.1;1.0.0-beta.2
com.azure.resourcemanager:azure-resourcemanager-streamanalytics;1.0.0-beta.2;1.0.0-beta.3
com.azure.resourcemanager:azure-resourcemanager-operationsmanagement;1.0.0-beta.2;1.0.0-beta.3
com.azure.resourcemanager:azure-resourcemanager-batch;1.0.0;1.1.0-beta.2
com.azure.resourcemanager:azure-resourcemanager-datalakeanalytics;1.0.0-beta.2;1.0.0-beta.3
com.azure.resourcemanager:azure-resourcemanager-datalakestore;1.0.0-beta.2;1.0.0-beta.3
com.azure.resourcemanager:azure-resourcemanager-iotcentral;1.0.0;1.1.0-beta.2
com.azure.resourcemanager:azure-resourcemanager-labservices;1.0.0-beta.3;1.0.0-beta.4
com.azure.resourcemanager:azure-resourcemanager-vmwarecloudsimple;1.0.0-beta.2;1.0.0-beta.3
com.azure.resourcemanager:azure-resourcemanager-managedapplications;1.0.0-beta.2;1.0.0-beta.3
com.azure.resourcemanager:azure-resourcemanager-videoanalyzer;1.0.0-beta.5;1.0.0-beta.6
com.azure.resourcemanager:azure-resourcemanager-imagebuilder;1.0.0-beta.3;1.0.0-beta.4
com.azure.resourcemanager:azure-resourcemanager-maps;1.0.0-beta.2;1.0.0-beta.3
com.azure.resourcemanager:azure-resourcemanager-botservice;1.0.0-beta.5;1.0.0-beta.6
com.azure.resourcemanager:azure-resourcemanager-recoveryservicesbackup;1.0.0-beta.7;1.0.0-beta.8
com.azure.resourcemanager:azure-resourcemanager-deviceprovisioningservices;1.0.0;1.1.0-beta.3
com.azure.resourcemanager:azure-resourcemanager-postgresqlflexibleserver;1.0.0-beta.5;1.0.0-beta.6
com.azure.resourcemanager:azure-resourcemanager-elastic;1.0.0-beta.2;1.0.0-beta.3
com.azure.resourcemanager:azure-resourcemanager-webpubsub;1.0.0-beta.3;1.0.0-beta.4
com.azure.resourcemanager:azure-resourcemanager-security;1.0.0-beta.3;1.0.0-beta.4
com.azure.resourcemanager:azure-resourcemanager-azurearcdata;1.0.0-beta.3;1.0.0-beta.4
com.azure.resourcemanager:azure-resourcemanager-hybridnetwork;1.0.0-beta.2;1.0.0-beta.3
com.azure.resourcemanager:azure-resourcemanager-purview;1.0.0-beta.2;1.0.0-beta.3
com.azure.resourcemanager:azure-resourcemanager-mysqlflexibleserver;1.0.0-beta.3;1.0.0-beta.4
com.azure.resourcemanager:azure-resourcemanager-baremetalinfrastructure;1.0.0-beta.2;1.0.0-beta.3
com.azure.resourcemanager:azure-resourcemanager-quota;1.0.0-beta.2;1.0.0-beta.3
com.azure.resourcemanager:azure-resourcemanager-extendedlocation;1.0.0-beta.2;1.0.0-beta.3
com.azure.resourcemanager:azure-resourcemanager-logz;1.0.0-beta.2;1.0.0-beta.3
com.azure.resourcemanager:azure-resourcemanager-storagepool;1.0.0-beta.2;1.0.0-beta.3
com.azure.resourcemanager:azure-resourcemanager-dataprotection;1.0.0-beta.3;1.0.0-beta.4
com.azure.resourcemanager:azure-resourcemanager-desktopvirtualization;1.0.0-beta.2;1.0.0-beta.3
com.azure.resourcemanager:azure-resourcemanager-loadtesting;1.0.0;1.1.0-beta.1
com.azure.resourcemanager:azure-resourcemanager-automanage;1.0.0-beta.1;1.0.0-beta.2
com.azure.resourcemanager:azure-resourcemanager-edgeorder;1.0.0-beta.1;1.0.0-beta.2
com.azure.resourcemanager:azure-resourcemanager-securityinsights;1.0.0-beta.4;1.0.0-beta.5
com.azure.resourcemanager:azure-resourcemanager-oep;1.0.0-beta.1;1.0.0-beta.2
com.azure.resourcemanager:azure-resourcemanager-dnsresolver;1.0.0-beta.2;1.0.0-beta.3
com.azure.resourcemanager:azure-resourcemanager-mobilenetwork;1.0.0-beta.5;1.0.0-beta.6
com.azure.resourcemanager:azure-resourcemanager-azureadexternalidentities;1.0.0-beta.1;1.0.0-beta.1
com.azure.resourcemanager:azure-resourcemanager-dashboard;1.0.0-beta.2;1.0.0-beta.3
com.azure.resourcemanager:azure-resourcemanager-servicelinker;1.0.0-beta.2;1.0.0-beta.3
com.azure.resourcemanager:azure-resourcemanager-appcontainers;1.0.0-beta.4;1.0.0-beta.5
com.azure.resourcemanager:azure-resourcemanager-scvmm;1.0.0-beta.1;1.0.0-beta.2
com.azure.resourcemanager:azure-resourcemanager-hardwaresecuritymodules;1.0.0-beta.1;1.0.0-beta.2
com.azure.resourcemanager:azure-resourcemanager-workloads;1.0.0-beta.2;1.0.0-beta.3
com.azure.resourcemanager:azure-resourcemanager-confidentialledger;1.0.0-beta.1;1.0.0-beta.2
com.azure.resourcemanager:azure-resourcemanager-dynatrace;1.0.0-beta.2;1.0.0-beta.3
com.azure.resourcemanager:azure-resourcemanager-deviceupdate;1.0.0-beta.2;1.0.0-beta.3
com.azure.resourcemanager:azure-resourcemanager-machinelearning;1.0.0;1.1.0-beta.1
com.azure.resourcemanager:azure-resourcemanager-education;1.0.0-beta.3;1.0.0-beta.4
com.azure.resourcemanager:azure-resourcemanager-orbital;1.0.0-beta.1;1.0.0-beta.2
com.azure.resourcemanager:azure-resourcemanager-networkfunction;1.0.0-beta.2;1.0.0-beta.3
com.azure.resourcemanager:azure-resourcemanager-resourceconnector;1.0.0-beta.1;1.0.0-beta.2
com.azure.resourcemanager:azure-resourcemanager-fluidrelay;1.0.0;1.1.0-beta.1
com.azure.resourcemanager:azure-resourcemanager-devcenter;1.0.0-beta.4;1.0.0-beta.5
com.azure.resourcemanager:azure-resourcemanager-connectedvmware;1.0.0-beta.1;1.0.0-beta.2
com.azure.resourcemanager:azure-resourcemanager-alertsmanagement;1.0.0-beta.1;1.0.0-beta.2
com.azure.resourcemanager:azure-resourcemanager-nginx;1.0.0-beta.2;1.0.0-beta.3
com.azure.resourcemanager:azure-resourcemanager-agrifood;1.0.0-beta.1;1.0.0-beta.2
com.azure.resourcemanager:azure-resourcemanager-devhub;1.0.0-beta.1;1.0.0-beta.2
com.azure.resourcemanager:azure-resourcemanager-elasticsan;1.0.0-beta.1;1.0.0-beta.2
com.azure.resourcemanager:azure-resourcemanager-hybridcontainerservice;1.0.0-beta.1;1.0.0-beta.2
com.azure.resourcemanager:azure-resourcemanager-securitydevops;1.0.0-beta.1;1.0.0-beta.2
com.azure.resourcemanager:azure-resourcemanager-appcomplianceautomation;1.0.0-beta.1;1.0.0-beta.2
com.azure.resourcemanager:azure-resourcemanager-servicenetworking;1.0.0-beta.1;1.0.0-beta.2
com.azure.resourcemanager:azure-resourcemanager-recoveryservicessiterecovery;1.0.0-beta.1;1.0.0-beta.2
com.azure.resourcemanager:azure-resourcemanager-billingbenefits;1.0.0-beta.1;1.0.0-beta.2
com.azure.resourcemanager:azure-resourcemanager-providerhub;1.0.0;1.1.0-beta.1
com.azure.resourcemanager:azure-resourcemanager-reservations;1.0.0-beta.1;1.0.0-beta.2
com.azure.resourcemanager:azure-resourcemanager-storagemover;1.0.0-beta.1;1.0.0-beta.2
com.azure.resourcemanager:azure-resourcemanager-containerservicefleet;1.0.0-beta.1;1.0.0-beta.1
com.azure.resourcemanager:azure-resourcemanager-voiceservices;1.0.0-beta.1;1.0.0-beta.2
com.azure.tools:azure-sdk-archetype;1.0.0;1.2.0-beta.1
com.azure.tools:azure-sdk-build-tool;1.0.0-beta.1;1.0.0-beta.2

# Unreleased dependencies: Copy the entry from above, prepend "unreleased_" and remove the current
# version. Unreleased dependencies are only valid for dependency versions.
# Format;
# unreleased_<groupId>:<artifactId>;dependency-version
# note: The unreleased dependencies will not be manipulated with the automatic PR creation code.
# In the pom, the version update tag after the version should name the unreleased package and the dependency version:
# <!-- {x-version-update;unreleased_com.azure:azure-core;dependency} -->
<<<<<<< HEAD

unreleased_com.azure:azure-core-amqp;2.9.0-beta.1
=======
unreleased_com.azure:azure-core;1.37.0-beta.1
>>>>>>> 71759bc9

# Released Beta dependencies: Copy the entry from above, prepend "beta_", remove the current
# version and set the version to the released beta. Released beta dependencies are only valid
# for dependency versions. These entries are specifically for when we've released a beta for
# a library but need to keep the dependency version at the latest released GA.
# Format;
# beta_<groupId>:<artifactId>;dependency-version
# note: Released beta versions will not be manipulated with the automatic PR creation code.
beta_com.azure:azure-communication-common;1.3.0-beta.1<|MERGE_RESOLUTION|>--- conflicted
+++ resolved
@@ -407,12 +407,9 @@
 # note: The unreleased dependencies will not be manipulated with the automatic PR creation code.
 # In the pom, the version update tag after the version should name the unreleased package and the dependency version:
 # <!-- {x-version-update;unreleased_com.azure:azure-core;dependency} -->
-<<<<<<< HEAD
 
 unreleased_com.azure:azure-core-amqp;2.9.0-beta.1
-=======
 unreleased_com.azure:azure-core;1.37.0-beta.1
->>>>>>> 71759bc9
 
 # Released Beta dependencies: Copy the entry from above, prepend "beta_", remove the current
 # version and set the version to the released beta. Released beta dependencies are only valid
