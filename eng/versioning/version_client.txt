--- conflicted
+++ resolved
@@ -203,11 +203,8 @@
 # unreleased_<groupId>:<artifactId>;dependency-version
 # note: The unreleased dependencies will not be manipulated with the automatic PR creation code.
 unreleased_com.azure:azure-core;1.13.0-beta.1
-<<<<<<< HEAD
 unreleased_com.azure:azure-core-amqp;2.1.0-beta.1
-=======
 unreleased_com.azure:azure-core-tracing-opentelemetry;1.0.0-beta.7
->>>>>>> 2fc9e551
 
 # Released Beta dependencies: Copy the entry from above, prepend "beta_", remove the current
 # version and set the version to the released beta. Released beta dependencies are only valid
