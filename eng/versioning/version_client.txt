--- conflicted
+++ resolved
@@ -400,12 +400,6 @@
 # note: The unreleased dependencies will not be manipulated with the automatic PR creation code.
 # In the pom, the version update tag after the version should name the unreleased package and the dependency version:
 # <!-- {x-version-update;unreleased_com.azure:azure-core;dependency} -->
-<<<<<<< HEAD
-unreleased_com.azure:azure-core;1.35.0
-unreleased_com.azure:azure-core-amqp;2.8.1
-=======
-
->>>>>>> 0b356a6a
 
 # Released Beta dependencies: Copy the entry from above, prepend "beta_", remove the current
 # version and set the version to the released beta. Released beta dependencies are only valid
