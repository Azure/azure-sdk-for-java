--- conflicted
+++ resolved
@@ -5,13 +5,6 @@
     requires reactor.core;
     requires org.reactivestreams;
     requires jcommander;
-<<<<<<< HEAD
-    requires reactor.netty;
-    requires reactor.netty.core;
-    requires reactor.netty.http;
-    requires io.netty.handler;
-=======
->>>>>>> e8505ad7
     requires com.fasterxml.jackson.annotation;
     requires com.fasterxml.jackson.core;
     requires com.fasterxml.jackson.databind;
