--- conflicted
+++ resolved
@@ -47,52 +47,19 @@
         <groupId>org.apache.maven.plugins</groupId>
         <artifactId>maven-enforcer-plugin</artifactId>
         <version>3.0.0-M3</version> <!-- {x-version-update;org.apache.maven.plugins:maven-enforcer-plugin;external_dependency} -->
-<<<<<<< HEAD
         <configuration>
           <rules>
             <bannedDependencies>
               <includes>
                 <include>com.azure:*</include>
-                <include>org.slf4j</include>
-                <include>com.fasterxml.jackson.*</include>
+                <include>com.fasterxml.jackson.core:jackson-databind:[2.10.1]</include> <!-- {x-include-update;com.fasterxml.jackson.core:jackson-databind;external_dependency} -->
 
                 <!-- special allowance for perf-test-core as it is not a shipping library: -->
-                <include>com.beust:jcommander</include>
+                <include>com.beust:jcommander:[1.58]</include> <!-- {x-include-update;com.beust:jcommander;external_dependency} -->
               </includes>
             </bannedDependencies>
           </rules>
         </configuration>
-=======
-        <executions>
-          <execution>
-            <id>default-cli</id>
-            <goals>
-              <goal>enforce</goal>
-            </goals>
-            <configuration>
-              <rules>
-                <bannedDependencies>
-                  <searchTransitive>false</searchTransitive>
-                  <excludes>
-                    <!-- We exclude everything that is runtime-time, compile-time, or provided scoped (i.e. we allow
-                    dependencies when they are used for test scope or otherwise) -->
-                    <exclude>*:*:*:*:runtime</exclude>
-                    <exclude>*:*:*:*:compile</exclude>
-                    <exclude>*:*:*:*:provided</exclude>
-                  </excludes>
-                  <includes>
-                    <include>com.azure:*</include>
-                    <include>com.fasterxml.jackson.core:jackson-databind:[2.10.1]</include> <!-- {x-include-update;com.fasterxml.jackson.core:jackson-databind;external_dependency} -->
-
-                    <!-- special allowance for perf-test-core as it is not a shipping library: -->
-                    <include>com.beust:jcommander:[1.58]</include> <!-- {x-include-update;com.beust:jcommander;external_dependency} -->
-                  </includes>
-                </bannedDependencies>
-              </rules>
-            </configuration>
-          </execution>
-        </executions>
->>>>>>> a730a900
       </plugin>
     </plugins>
   </build>
