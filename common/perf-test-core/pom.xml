<!-- Copyright (c) Microsoft Corporation. All rights reserved.
     Licensed under the MIT License. -->
<project xmlns="http://maven.apache.org/POM/4.0.0" xmlns:xsi="http://www.w3.org/2001/XMLSchema-instance"
         xsi:schemaLocation="http://maven.apache.org/POM/4.0.0 http://maven.apache.org/xsd/maven-4.0.0.xsd">
  <modelVersion>4.0.0</modelVersion>
  <parent>
    <groupId>com.azure</groupId>
    <artifactId>azure-client-sdk-parent</artifactId>
    <version>1.7.0</version> <!-- {x-version-update;com.azure:azure-client-sdk-parent;current} -->
    <relativePath>../../sdk/parents/azure-client-sdk-parent</relativePath>
  </parent>

  <groupId>com.azure</groupId>
  <artifactId>perf-test-core</artifactId>
  <packaging>jar</packaging>
  <version>1.0.0-beta.1</version> <!-- {x-version-update;com.azure:perf-test-core;current} -->

  <name>Microsoft Azure Java Performance Test Library</name>
  <description>This package contains performance test types for Azure Java clients.</description>
  <url>https://github.com/Azure/azure-sdk-for-java</url>

  <distributionManagement>
    <site>
      <id>azure-java-build-docs</id>
      <url>${site.url}/site/${project.artifactId}</url>
    </site>
  </distributionManagement>

  <scm>
    <url>https://github.com/Azure/azure-sdk-for-java</url>
    <connection>scm:git:https://github.com/Azure/azure-sdk-for-java.git</connection>
    <developerConnection>scm:git:https://github.com/Azure/azure-sdk-for-java.git</developerConnection>
  </scm>

  <build>
    <plugins>
      <plugin>
        <groupId>com.github.spotbugs</groupId>
        <artifactId>spotbugs-maven-plugin</artifactId>
        <version>4.2.0</version> <!-- {x-version-update;com.github.spotbugs:spotbugs-maven-plugin;external_dependency} -->
        <configuration>
          <failOnError>false</failOnError>
        </configuration>
      </plugin>

      <plugin>
        <groupId>org.apache.maven.plugins</groupId>
        <artifactId>maven-enforcer-plugin</artifactId>
        <version>3.0.0-M3</version> <!-- {x-version-update;org.apache.maven.plugins:maven-enforcer-plugin;external_dependency} -->
        <configuration>
          <rules>
            <bannedDependencies>
              <includes>
                <include>com.fasterxml.jackson.core:jackson-databind:[2.12.1]</include> <!-- {x-include-update;com.fasterxml.jackson.core:jackson-databind;external_dependency} -->

                <!-- special allowance for perf-test-core as it is not a shipping library: -->
                <include>com.beust:jcommander:[1.78]</include> <!-- {x-include-update;com.beust:jcommander;external_dependency} -->

                <include>io.projectreactor:reactor-core:[3.3.12.RELEASE]</include> <!-- {x-include-update;io.projectreactor:reactor-core;external_dependency} -->
              </includes>
            </bannedDependencies>
          </rules>
        </configuration>
      </plugin>
    </plugins>
  </build>

  <dependencies>
    <dependency>
      <groupId>com.fasterxml.jackson.core</groupId>
      <artifactId>jackson-databind</artifactId>
      <version>2.12.1</version>  <!-- {x-version-update;com.fasterxml.jackson.core:jackson-databind;external_dependency} -->
    </dependency>
    <dependency>
      <groupId>com.beust</groupId>
      <artifactId>jcommander</artifactId>
      <version>1.78</version> <!-- {x-version-update;com.beust:jcommander;external_dependency} -->
    </dependency>
    <dependency>
<<<<<<< HEAD
      <groupId>com.azure</groupId>
      <artifactId>azure-core-http-netty</artifactId>
      <version>1.9.0-beta.1</version> <!-- {x-version-update;unreleased_com.azure:azure-core-http-netty;dependency} -->
=======
      <groupId>io.projectreactor</groupId>
      <artifactId>reactor-core</artifactId>
      <version>3.3.12.RELEASE</version> <!-- {x-version-update;io.projectreactor:reactor-core;external_dependency} -->
>>>>>>> e8505ad7
    </dependency>
  </dependencies>
</project><|MERGE_RESOLUTION|>--- conflicted
+++ resolved
@@ -56,7 +56,7 @@
                 <!-- special allowance for perf-test-core as it is not a shipping library: -->
                 <include>com.beust:jcommander:[1.78]</include> <!-- {x-include-update;com.beust:jcommander;external_dependency} -->
 
-                <include>io.projectreactor:reactor-core:[3.3.12.RELEASE]</include> <!-- {x-include-update;io.projectreactor:reactor-core;external_dependency} -->
+                <include>io.projectreactor:reactor-core:[3.4.3]</include> <!-- {x-include-update;io.projectreactor:reactor-core;external_dependency} -->
               </includes>
             </bannedDependencies>
           </rules>
@@ -77,15 +77,9 @@
       <version>1.78</version> <!-- {x-version-update;com.beust:jcommander;external_dependency} -->
     </dependency>
     <dependency>
-<<<<<<< HEAD
-      <groupId>com.azure</groupId>
-      <artifactId>azure-core-http-netty</artifactId>
-      <version>1.9.0-beta.1</version> <!-- {x-version-update;unreleased_com.azure:azure-core-http-netty;dependency} -->
-=======
       <groupId>io.projectreactor</groupId>
       <artifactId>reactor-core</artifactId>
-      <version>3.3.12.RELEASE</version> <!-- {x-version-update;io.projectreactor:reactor-core;external_dependency} -->
->>>>>>> e8505ad7
+      <version>3.4.3</version> <!-- {x-version-update;io.projectreactor:reactor-core;external_dependency} -->
     </dependency>
   </dependencies>
 </project>