--- conflicted
+++ resolved
@@ -114,15 +114,12 @@
     </dependency>
     <dependency>
       <groupId>org.junit.jupiter</groupId>
-<<<<<<< HEAD
-=======
       <artifactId>junit-jupiter-engine</artifactId>
       <version>5.9.3</version> <!-- {x-version-update;org.junit.jupiter:junit-jupiter-engine;external_dependency} -->
       <scope>test</scope>
     </dependency>
     <dependency>
       <groupId>org.junit.jupiter</groupId>
->>>>>>> eea8f887
       <artifactId>junit-jupiter-params</artifactId>
       <version>5.9.3</version> <!-- {x-version-update;org.junit.jupiter:junit-jupiter-params;external_dependency} -->
       <scope>test</scope>
