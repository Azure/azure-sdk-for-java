<!-- Copyright (c) Microsoft Corporation. All rights reserved.
     Licensed under the MIT License. -->
<project xmlns="http://maven.apache.org/POM/4.0.0" xmlns:xsi="http://www.w3.org/2001/XMLSchema-instance"
         xsi:schemaLocation="http://maven.apache.org/POM/4.0.0 http://maven.apache.org/xsd/maven-4.0.0.xsd">
  <modelVersion>4.0.0</modelVersion>
  <parent>
    <groupId>com.azure</groupId>
    <artifactId>azure-perf-test-parent</artifactId>
    <version>1.0.0-beta.1</version> <!-- {x-version-update;com.azure:azure-perf-test-parent;current} -->
    <relativePath>../../sdk/parents/azure-perf-test-parent</relativePath>
  </parent>

  <groupId>com.azure</groupId>
  <artifactId>perf-test-core</artifactId>
  <packaging>jar</packaging>
  <version>1.0.0-beta.1</version> <!-- {x-version-update;com.azure:perf-test-core;current} -->

  <name>Microsoft Azure Java Performance Test Library</name>
  <description>This package contains performance test types for Azure Java clients.</description>
  <url>https://github.com/Azure/azure-sdk-for-java</url>

  <distributionManagement>
    <site>
      <id>azure-java-build-docs</id>
      <url>${site.url}/site/${project.artifactId}</url>
    </site>
  </distributionManagement>

  <scm>
    <url>https://github.com/Azure/azure-sdk-for-java</url>
    <connection>scm:git:https://github.com/Azure/azure-sdk-for-java.git</connection>
    <developerConnection>scm:git:https://github.com/Azure/azure-sdk-for-java.git</developerConnection>
  </scm>

  <properties>
    <relative.path.to.eng.folder>../..</relative.path.to.eng.folder>
    <test.dir>src/test/java</test.dir>
    <jacoco.skip>true</jacoco.skip>
    <!-- Configures the Java 9+ run to perform the required module exports, opens, and reads that are necessary for testing but shouldn't be part of the module-info. -->
    <javaModulesSurefireArgLine>
      --add-exports com.azure.core.test.perf/com.azure.perf.test.core=ALL-UNNAMED
    </javaModulesSurefireArgLine>

  </properties>

  <build>
    <plugins>
      <plugin>
        <groupId>org.apache.maven.plugins</groupId>
        <artifactId>maven-enforcer-plugin</artifactId>
        <version>3.5.0</version> <!-- {x-version-update;org.apache.maven.plugins:maven-enforcer-plugin;external_dependency} -->
        <configuration>
          <rules>
            <bannedDependencies>
              <includes combine.children="append">
                <!-- Special allowance for performance libraries as they aren't shipped. -->
                <include>com.beust:jcommander:[1.82]</include> <!-- {x-include-update;com.beust:jcommander;external_dependency} -->

<<<<<<< HEAD
                <include>io.projectreactor:reactor-core:[3.7.1]</include> <!-- {x-include-update;io.projectreactor:reactor-core;external_dependency} -->
                <include>io.vertx:vertx-codegen:[4.5.10]</include> <!-- {x-include-update;io.vertx:vertx-codegen;external_dependency} -->
=======
                <include>io.projectreactor:reactor-core:[3.4.41]</include> <!-- {x-include-update;io.projectreactor:reactor-core;external_dependency} -->
                <include>io.vertx:vertx-codegen:[4.5.13]</include> <!-- {x-include-update;io.vertx:vertx-codegen;external_dependency} -->
>>>>>>> 60ee2275
              </includes>
            </bannedDependencies>
          </rules>
        </configuration>
      </plugin>
    </plugins>
  </build>

  <dependencies>
    <dependency>
      <groupId>com.beust</groupId>
      <artifactId>jcommander</artifactId>
      <version>1.82</version> <!-- {x-version-update;com.beust:jcommander;external_dependency} -->
    </dependency>
    <dependency>
      <groupId>com.azure</groupId>
      <artifactId>azure-core-http-netty</artifactId>
      <version>1.15.11</version> <!-- {x-version-update;com.azure:azure-core-http-netty;dependency} -->
    </dependency>
    <dependency>
      <groupId>com.azure</groupId>
      <artifactId>azure-core-http-okhttp</artifactId>
      <version>1.12.10</version> <!-- {x-version-update;com.azure:azure-core-http-okhttp;dependency} -->
    </dependency>
    <dependency>
      <groupId>com.azure</groupId>
      <artifactId>azure-core-http-jdk-httpclient</artifactId>
      <version>1.0.3</version> <!-- {x-version-update;com.azure:azure-core-http-jdk-httpclient;dependency} -->
    </dependency>
    <dependency>
      <groupId>com.azure</groupId>
      <artifactId>azure-core-http-vertx</artifactId>
      <version>1.0.3</version> <!-- {x-version-update;com.azure:azure-core-http-vertx;dependency} -->
    </dependency>
    <dependency>
      <groupId>io.vertx</groupId>
      <artifactId>vertx-codegen</artifactId>
      <version>4.5.13</version> <!-- {x-version-update;io.vertx:vertx-codegen;external_dependency} -->
      <scope>provided</scope>
    </dependency>
    <dependency>
      <groupId>org.junit.jupiter</groupId>
      <artifactId>junit-jupiter-api</artifactId>
      <version>5.11.2</version> <!-- {x-version-update;org.junit.jupiter:junit-jupiter-api;external_dependency} -->
      <scope>test</scope>
    </dependency>
    <dependency>
      <groupId>org.junit.jupiter</groupId>
      <artifactId>junit-jupiter-engine</artifactId>
      <version>5.11.2</version> <!-- {x-version-update;org.junit.jupiter:junit-jupiter-engine;external_dependency} -->
      <scope>test</scope>
    </dependency>
    <dependency>
      <groupId>org.junit.jupiter</groupId>
      <artifactId>junit-jupiter-params</artifactId>
      <version>5.11.2</version> <!-- {x-version-update;org.junit.jupiter:junit-jupiter-params;external_dependency} -->
      <scope>test</scope>
    </dependency>
  </dependencies>
</project><|MERGE_RESOLUTION|>--- conflicted
+++ resolved
@@ -56,13 +56,8 @@
                 <!-- Special allowance for performance libraries as they aren't shipped. -->
                 <include>com.beust:jcommander:[1.82]</include> <!-- {x-include-update;com.beust:jcommander;external_dependency} -->
 
-<<<<<<< HEAD
-                <include>io.projectreactor:reactor-core:[3.7.1]</include> <!-- {x-include-update;io.projectreactor:reactor-core;external_dependency} -->
-                <include>io.vertx:vertx-codegen:[4.5.10]</include> <!-- {x-include-update;io.vertx:vertx-codegen;external_dependency} -->
-=======
-                <include>io.projectreactor:reactor-core:[3.4.41]</include> <!-- {x-include-update;io.projectreactor:reactor-core;external_dependency} -->
+                <include>io.projectreactor:reactor-core:[3.7.4]</include> <!-- {x-include-update;io.projectreactor:reactor-core;external_dependency} -->
                 <include>io.vertx:vertx-codegen:[4.5.13]</include> <!-- {x-include-update;io.vertx:vertx-codegen;external_dependency} -->
->>>>>>> 60ee2275
               </includes>
             </bannedDependencies>
           </rules>
