<!-- Copyright (c) Microsoft Corporation. All rights reserved.
     Licensed under the MIT License. -->
<project xmlns="http://maven.apache.org/POM/4.0.0" xmlns:xsi="http://www.w3.org/2001/XMLSchema-instance"
         xsi:schemaLocation="http://maven.apache.org/POM/4.0.0 http://maven.apache.org/xsd/maven-4.0.0.xsd">
  <modelVersion>4.0.0</modelVersion>
  <parent>
    <groupId>com.azure</groupId>
    <artifactId>azure-client-sdk-parent</artifactId>
    <version>1.7.0</version> <!-- {x-version-update;com.azure:azure-client-sdk-parent;current} -->
    <relativePath>../../sdk/parents/azure-client-sdk-parent</relativePath>
  </parent>

  <groupId>com.azure</groupId>
  <artifactId>perf-test-core</artifactId>
  <packaging>jar</packaging>
  <version>1.0.0-beta.1</version> <!-- {x-version-update;com.azure:perf-test-core;current} -->

  <name>Microsoft Azure Java Performance Test Library</name>
  <description>This package contains performance test types for Azure Java clients.</description>
  <url>https://github.com/Azure/azure-sdk-for-java</url>

  <distributionManagement>
    <site>
      <id>azure-java-build-docs</id>
      <url>${site.url}/site/${project.artifactId}</url>
    </site>
  </distributionManagement>

  <scm>
    <url>https://github.com/Azure/azure-sdk-for-java</url>
    <connection>scm:git:https://github.com/Azure/azure-sdk-for-java.git</connection>
    <developerConnection>scm:git:https://github.com/Azure/azure-sdk-for-java.git</developerConnection>
  </scm>

  <build>
    <plugins>
      <plugin>
        <groupId>com.github.spotbugs</groupId>
        <artifactId>spotbugs-maven-plugin</artifactId>
        <version>3.1.12.2</version> <!-- {x-version-update;com.github.spotbugs:spotbugs-maven-plugin;external_dependency} -->
        <configuration>
          <failOnError>false</failOnError>
        </configuration>
      </plugin>

      <plugin>
        <groupId>org.apache.maven.plugins</groupId>
        <artifactId>maven-enforcer-plugin</artifactId>
        <version>3.0.0-M3</version> <!-- {x-version-update;org.apache.maven.plugins:maven-enforcer-plugin;external_dependency} -->
        <configuration>
          <rules>
            <bannedDependencies>
              <includes>
                <include>com.azure:*</include>
                <include>com.fasterxml.jackson.core:jackson-databind:[2.11.3]</include> <!-- {x-include-update;com.fasterxml.jackson.core:jackson-databind;external_dependency} -->

                <!-- special allowance for perf-test-core as it is not a shipping library: -->
                <include>com.beust:jcommander:[1.78]</include> <!-- {x-include-update;com.beust:jcommander;external_dependency} -->
              </includes>
            </bannedDependencies>
          </rules>
        </configuration>
      </plugin>
    </plugins>
  </build>

  <dependencies>
    <dependency>
      <groupId>com.fasterxml.jackson.core</groupId>
      <artifactId>jackson-databind</artifactId>
      <version>2.11.3</version>  <!-- {x-version-update;com.fasterxml.jackson.core:jackson-databind;external_dependency} -->
    </dependency>
    <dependency>
      <groupId>com.beust</groupId>
      <artifactId>jcommander</artifactId>
      <version>1.78</version> <!-- {x-version-update;com.beust:jcommander;external_dependency} -->
    </dependency>
    <dependency>
      <groupId>com.azure</groupId>
      <artifactId>azure-core-http-netty</artifactId>
<<<<<<< HEAD
      <version>1.6.3</version> <!-- {x-version-update;com.azure:azure-core-http-netty;dependency} -->
=======
      <version>1.7.1</version> <!-- {x-version-update;com.azure:azure-core-http-netty;dependency} -->
>>>>>>> e2018a87
    </dependency>
  </dependencies>
</project><|MERGE_RESOLUTION|>--- conflicted
+++ resolved
@@ -78,11 +78,7 @@
     <dependency>
       <groupId>com.azure</groupId>
       <artifactId>azure-core-http-netty</artifactId>
-<<<<<<< HEAD
-      <version>1.6.3</version> <!-- {x-version-update;com.azure:azure-core-http-netty;dependency} -->
-=======
       <version>1.7.1</version> <!-- {x-version-update;com.azure:azure-core-http-netty;dependency} -->
->>>>>>> e2018a87
     </dependency>
   </dependencies>
 </project>