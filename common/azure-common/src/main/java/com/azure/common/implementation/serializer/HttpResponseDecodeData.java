--- conflicted
+++ resolved
@@ -75,22 +75,11 @@
     /**
      * Get the {@link UnexpectedException} that will be used to generate a RestException if the HTTP response status
      * code is not one of the expected status codes.
-<<<<<<< HEAD
-     * expected status codes are the codes returned by {@code expectedStatusCodes()},
-     * when {@code expectedStatusCodes()} returns null then 2XX are considered as expected status codes
-     *
-     * @return the type of error body Object to be used for deserializing body when HTTP response
-     *     status code is not one of the expected status codes
-     */
-    default Class<?> exceptionBodyType() {
-        return Object.class;
-=======
      *
      * @param code Exception HTTP status code return from a REST API.
      * @return the UnexpectedException to generate an exception to throw or return.
      */
     default UnexpectedException getUnexpectedException(int code) {
         return new UnexpectedException(ServiceRequestException.class);
->>>>>>> 11f1e6cb
     }
 }