--- conflicted
+++ resolved
@@ -12,20 +12,13 @@
 /**
  * Annotation for the type that will be used to deserialize the return value of a REST API response.
  * Supported values are:
-<<<<<<< HEAD
-=======
  *
->>>>>>> fbce1d60
  * <ol>
  *     <li>{@link com.azure.common.implementation.Base64Url}</li>
  *     <li>{@link com.azure.common.implementation.DateTimeRfc1123}</li>
  *     <li>{@link com.azure.common.implementation.UnixTime}</li>
  *     <li>{@link com.azure.common.http.rest.Page}</li>
-<<<<<<< HEAD
- *     <li>{@link java.util.List List&lt;T&gt;} where T can be one of the four values above.</li>
-=======
  *     <li>{@link java.util.List List&lt;T&gt;} where {@code T} can be one of the four values above.</li>
->>>>>>> fbce1d60
  * </ol>
  */
 @Retention(RUNTIME)
