// Copyright (c) Microsoft Corporation. All rights reserved.
// Licensed under the MIT License.

package com.azure.common.http.policy;

import com.azure.common.credentials.AsyncServiceClientCredentials;
import com.azure.common.http.HttpPipelineCallContext;
import com.azure.common.http.HttpPipelineNextPolicy;
import com.azure.common.http.HttpResponse;
import reactor.core.publisher.Mono;

import java.util.Objects;

/**
 * Creates a policy which adds credentials from {@link AsyncServiceClientCredentials} to the 'Authorization' header of
 * each HTTP request.
 */
public class AsyncCredentialsPolicy implements HttpPipelinePolicy {
    private final AsyncServiceClientCredentials credentials;

    /**
<<<<<<< HEAD
     * Creates an {@link AsyncCredentialsPolicy} that authenticates HTTP requests using the given
     * {@link AsyncServiceClientCredentials credentials}.
=======
     * Creates an {@link AsyncCredentialsPolicy} that authenticates HTTP requests using the given {@code credentials}.
>>>>>>> fbce1d60
     *
     * @param credentials The credentials to use for authentication.
     */
    public AsyncCredentialsPolicy(AsyncServiceClientCredentials credentials) {
        Objects.requireNonNull(credentials);
        this.credentials = credentials;
    }

    /**
     * {@inheritDoc}
     */
    @Override
    public Mono<HttpResponse> process(HttpPipelineCallContext context, HttpPipelineNextPolicy next) {
        return credentials.authorizationHeaderValueAsync(context.httpRequest())
            .flatMap(token -> {
                context.httpRequest().headers().set("Authorization", token);
                return next.process();
            });
    }
}<|MERGE_RESOLUTION|>--- conflicted
+++ resolved
@@ -19,12 +19,7 @@
     private final AsyncServiceClientCredentials credentials;
 
     /**
-<<<<<<< HEAD
-     * Creates an {@link AsyncCredentialsPolicy} that authenticates HTTP requests using the given
-     * {@link AsyncServiceClientCredentials credentials}.
-=======
      * Creates an {@link AsyncCredentialsPolicy} that authenticates HTTP requests using the given {@code credentials}.
->>>>>>> fbce1d60
      *
      * @param credentials The credentials to use for authentication.
      */
