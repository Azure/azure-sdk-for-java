--- conflicted
+++ resolved
@@ -11,11 +11,7 @@
  */
 public interface AsyncServiceClientCredentials {
     /**
-<<<<<<< HEAD
-     * Given the {@link HttpRequest httpRequest}, generates a value for the 'Authorization' header.
-=======
      * Given the {@code httpRequest}, generates a value for the 'Authorization' header.
->>>>>>> aab183dd
      *
      * @param httpRequest The HTTP request that requires an authorization header.
      * @return The value containing currently valid credentials to put in the HTTP header, 'Authorization'.
