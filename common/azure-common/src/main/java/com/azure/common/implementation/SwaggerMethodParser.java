--- conflicted
+++ resolved
@@ -282,28 +282,6 @@
      * method arguments.
      *
      * @param swaggerMethodArguments the arguments that will be used to create the form parameters'
-<<<<<<< HEAD
-     *                               values
-     * @return an Iterable with the encoded form parameters
-     */
-    public Iterable<EncodedParameter> encodedFormParameters(Object[] swaggerMethodArguments) {
-        final List<EncodedParameter> result = new ArrayList<>();
-        if (formSubstitutions != null) {
-            final PercentEscaper escaper = UrlEscapers.QUERY_ESCAPER;
-
-            for (Substitution formSubstitution : formSubstitutions) {
-                final int parameterIndex = formSubstitution.methodParameterIndex();
-                if (0 <= parameterIndex && parameterIndex < swaggerMethodArguments.length) {
-                    final Object methodArgument = swaggerMethodArguments[formSubstitution.methodParameterIndex()];
-                    String parameterValue = serialize(methodArgument);
-                    if (parameterValue != null) {
-                        if (formSubstitution.shouldEncode() && escaper != null) {
-                            parameterValue = escaper.escape(parameterValue);
-                        }
-
-                        result.add(new EncodedParameter(formSubstitution.urlParameterName(), parameterValue));
-                    }
-=======
      *     values
      * @return an Iterable with the encoded form parameters
      */
@@ -325,7 +303,6 @@
                     }
 
                     result.add(new EncodedParameter(formSubstitution.urlParameterName(), parameterValue));
->>>>>>> 293880c8
                 }
             }
         }
