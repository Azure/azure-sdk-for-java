// Copyright (c) Microsoft Corporation. All rights reserved.
// Licensed under the MIT License.

package com.azure.common.implementation;

import com.azure.common.annotations.BodyParam;
import com.azure.common.annotations.DELETE;
import com.azure.common.annotations.ExpectedResponses;
import com.azure.common.annotations.GET;
import com.azure.common.annotations.HEAD;
import com.azure.common.annotations.HeaderParam;
import com.azure.common.annotations.Headers;
import com.azure.common.annotations.HostParam;
import com.azure.common.annotations.PATCH;
import com.azure.common.annotations.POST;
import com.azure.common.annotations.PUT;
import com.azure.common.annotations.PathParam;
import com.azure.common.annotations.QueryParam;
import com.azure.common.annotations.ReturnValueWireType;
import com.azure.common.annotations.UnexpectedResponseExceptionType;
import com.azure.common.exception.ServiceRequestException;
import com.azure.common.http.ContextData;
import com.azure.common.http.HttpHeader;
import com.azure.common.http.HttpHeaders;
import com.azure.common.http.HttpMethod;
import com.azure.common.http.rest.Page;
import com.azure.common.http.rest.Response;
import com.azure.common.implementation.exception.MissingRequiredAnnotationException;
import com.azure.common.implementation.serializer.HttpResponseDecodeData;
import com.azure.common.implementation.serializer.SerializerAdapter;
import com.azure.common.implementation.util.ImplUtils;
import com.azure.common.implementation.util.TypeUtil;
import reactor.core.publisher.Flux;
import reactor.core.publisher.Mono;

import java.lang.annotation.Annotation;
import java.lang.reflect.Method;
import java.lang.reflect.ParameterizedType;
import java.lang.reflect.Type;
import java.util.ArrayList;
import java.util.HashMap;
import java.util.List;
import java.util.Map;

/**
 * The type to parse details of a specific Swagger REST API call from a provided Swagger interface
 * method.
 */
public class SwaggerMethodParser implements HttpResponseDecodeData {
    private final SerializerAdapter serializer;
    private final String rawHost;
    private final String fullyQualifiedMethodName;
    private HttpMethod httpMethod;
    private String relativePath;
    private final List<Substitution> hostSubstitutions = new ArrayList<>();
    private final List<Substitution> pathSubstitutions = new ArrayList<>();
    private final List<Substitution> querySubstitutions = new ArrayList<>();
    private final List<Substitution> headerSubstitutions = new ArrayList<>();
    private final HttpHeaders headers = new HttpHeaders();
    private Integer bodyContentMethodParameterIndex;
    private String bodyContentType;
    private Type bodyJavaType;
    private int[] expectedStatusCodes;
    private Type returnType;
    private Type returnValueWireType;
    private final UnexpectedResponseExceptionType[] unexpectedResponseExceptionTypes;
    private Map<Integer, UnexpectedException> exceptionMapping;
    private UnexpectedException defaultException;

    /**
     * Create a SwaggerMethodParser object using the provided fully qualified method name.
     *
     * @param swaggerMethod the Swagger method to parse.
     * @param rawHost the raw host value from the @Host annotation. Before this can be used as the
     *     host value in an HTTP request, it must be processed through the possible host
     *     substitutions.
     */
    SwaggerMethodParser(Method swaggerMethod, SerializerAdapter serializer, String rawHost) {
        this.serializer = serializer;
        this.rawHost = rawHost;

        final Class<?> swaggerInterface = swaggerMethod.getDeclaringClass();

        fullyQualifiedMethodName = swaggerInterface.getName() + "." + swaggerMethod.getName();

        if (swaggerMethod.isAnnotationPresent(GET.class)) {
            setHttpMethodAndRelativePath(HttpMethod.GET, swaggerMethod.getAnnotation(GET.class).value());
        } else if (swaggerMethod.isAnnotationPresent(PUT.class)) {
            setHttpMethodAndRelativePath(HttpMethod.PUT, swaggerMethod.getAnnotation(PUT.class).value());
        } else if (swaggerMethod.isAnnotationPresent(HEAD.class)) {
            setHttpMethodAndRelativePath(HttpMethod.HEAD, swaggerMethod.getAnnotation(HEAD.class).value());
        } else if (swaggerMethod.isAnnotationPresent(DELETE.class)) {
            setHttpMethodAndRelativePath(HttpMethod.DELETE, swaggerMethod.getAnnotation(DELETE.class).value());
        } else if (swaggerMethod.isAnnotationPresent(POST.class)) {
            setHttpMethodAndRelativePath(HttpMethod.POST, swaggerMethod.getAnnotation(POST.class).value());
        } else if (swaggerMethod.isAnnotationPresent(PATCH.class)) {
            setHttpMethodAndRelativePath(HttpMethod.PATCH, swaggerMethod.getAnnotation(PATCH.class).value());
        } else {
            final ArrayList<Class<? extends Annotation>> requiredAnnotationOptions = new ArrayList<>();
            requiredAnnotationOptions.add(GET.class);
            requiredAnnotationOptions.add(PUT.class);
            requiredAnnotationOptions.add(HEAD.class);
            requiredAnnotationOptions.add(DELETE.class);
            requiredAnnotationOptions.add(POST.class);
            requiredAnnotationOptions.add(PATCH.class);
            throw new MissingRequiredAnnotationException(requiredAnnotationOptions, swaggerMethod);
        }

        returnType = swaggerMethod.getGenericReturnType();

        final ReturnValueWireType returnValueWireTypeAnnotation = swaggerMethod.getAnnotation(ReturnValueWireType.class);
        if (returnValueWireTypeAnnotation != null) {
            Class<?> returnValueWireType = returnValueWireTypeAnnotation.value();
            if (returnValueWireType == Base64Url.class || returnValueWireType == UnixTime.class || returnValueWireType == DateTimeRfc1123.class) {
                this.returnValueWireType = returnValueWireType;
            } else if (TypeUtil.isTypeOrSubTypeOf(returnValueWireType, List.class)) {
                this.returnValueWireType = returnValueWireType.getGenericInterfaces()[0];
            } else if (TypeUtil.isTypeOrSubTypeOf(returnValueWireType, Page.class)) {
                this.returnValueWireType = returnValueWireType;
            }
        }

        if (swaggerMethod.isAnnotationPresent(Headers.class)) {
            final Headers headersAnnotation = swaggerMethod.getAnnotation(Headers.class);
            final String[] headers = headersAnnotation.value();
            for (final String header : headers) {
                final int colonIndex = header.indexOf(":");
                if (colonIndex >= 0) {
                    final String headerName = header.substring(0, colonIndex).trim();
                    if (!headerName.isEmpty()) {
                        final String headerValue = header.substring(colonIndex + 1).trim();
                        if (!headerValue.isEmpty()) {
                            this.headers.set(headerName, headerValue);
                        }
                    }
                }
            }
        }

        final ExpectedResponses expectedResponses = swaggerMethod.getAnnotation(ExpectedResponses.class);
        if (expectedResponses != null) {
            expectedStatusCodes = expectedResponses.value();
        }

<<<<<<< HEAD
        final UnexpectedResponseExceptionType unexpectedResponseExceptionType = swaggerMethod.getAnnotation(UnexpectedResponseExceptionType.class);
        if (unexpectedResponseExceptionType == null) {
            exceptionType = ServiceRequestException.class;
        } else {
            exceptionType = unexpectedResponseExceptionType.value();
        }

        try {
            final Method exceptionBodyMethod = exceptionType.getDeclaredMethod("value");
            exceptionBodyType = exceptionBodyMethod.getReturnType();
        } catch (NoSuchMethodException e) {
            // Should always have a value() method. Register Object as a fallback plan.
            exceptionBodyType = Object.class;
        }
=======
        unexpectedResponseExceptionTypes = swaggerMethod.getAnnotationsByType(UnexpectedResponseExceptionType.class);
>>>>>>> 11f1e6cb

        final Annotation[][] allParametersAnnotations = swaggerMethod.getParameterAnnotations();
        for (int parameterIndex = 0; parameterIndex < allParametersAnnotations.length; ++parameterIndex) {
            final Annotation[] parameterAnnotations = swaggerMethod.getParameterAnnotations()[parameterIndex];
            for (final Annotation annotation : parameterAnnotations) {
                final Class<? extends Annotation> annotationType = annotation.annotationType();
                if (annotationType.equals(HostParam.class)) {
                    final HostParam hostParamAnnotation = (HostParam) annotation;
                    hostSubstitutions.add(new Substitution(hostParamAnnotation.value(), parameterIndex, !hostParamAnnotation.encoded()));
                } else if (annotationType.equals(PathParam.class)) {
                    final PathParam pathParamAnnotation = (PathParam) annotation;
                    pathSubstitutions.add(new Substitution(pathParamAnnotation.value(), parameterIndex, !pathParamAnnotation.encoded()));
                } else if (annotationType.equals(QueryParam.class)) {
                    final QueryParam queryParamAnnotation = (QueryParam) annotation;
                    querySubstitutions.add(new Substitution(queryParamAnnotation.value(), parameterIndex, !queryParamAnnotation.encoded()));
                } else if (annotationType.equals(HeaderParam.class)) {
                    final HeaderParam headerParamAnnotation = (HeaderParam) annotation;
                    headerSubstitutions.add(new Substitution(headerParamAnnotation.value(), parameterIndex, false));
                } else if (annotationType.equals(BodyParam.class)) {
                    final BodyParam bodyParamAnnotation = (BodyParam) annotation;
                    bodyContentMethodParameterIndex = parameterIndex;
                    bodyContentType = bodyParamAnnotation.value();
                    bodyJavaType = swaggerMethod.getGenericParameterTypes()[parameterIndex];
                }
            }
        }
    }

    /**
     * Get the fully qualified method that was called to invoke this HTTP request.
     *
     * @return the fully qualified method that was called to invoke this HTTP request
     */
    public String fullyQualifiedMethodName() {
        return fullyQualifiedMethodName;
    }

    /**
     * Get the HTTP method that will be used to complete the Swagger method's request.
     *
     * @return the HTTP method that will be used to complete the Swagger method's request
     */
    public HttpMethod httpMethod() {
        return httpMethod;
    }

    /**
     * Get the HTTP response status codes that are expected when a request is sent out for this
     * Swagger method. If the returned int[] is null, then all status codes less than 400 are
     * allowed.
     *
     * @return the expected HTTP response status codes for this Swagger method or null if all status
     *     codes less than 400 are allowed.
     */
    @Override
    public int[] expectedStatusCodes() {
        return ImplUtils.clone(expectedStatusCodes);
    }

    /**
     * Get the scheme to use for HTTP requests for this Swagger method.
     *
     * @param swaggerMethodArguments the arguments to use for scheme/host substitutions.
     * @return the final host to use for HTTP requests for this Swagger method.
     */
    public String scheme(Object[] swaggerMethodArguments) {
        final String substitutedHost = applySubstitutions(rawHost, hostSubstitutions, swaggerMethodArguments, UrlEscapers.PATH_ESCAPER);
        final String[] substitutedHostParts = substitutedHost.split("://");
        return substitutedHostParts.length < 1 ? null : substitutedHostParts[0];
    }

    /**
     * Get the host to use for HTTP requests for this Swagger method.
     *
     * @param swaggerMethodArguments the arguments to use for host substitutions
     * @return the final host to use for HTTP requests for this Swagger method
     */
    public String host(Object[] swaggerMethodArguments) {
        final String substitutedHost = applySubstitutions(rawHost, hostSubstitutions, swaggerMethodArguments, UrlEscapers.PATH_ESCAPER);
        final String[] substitutedHostParts = substitutedHost.split("://");
        return substitutedHostParts.length < 2 ? substitutedHost : substitutedHost.split("://")[1];
    }

    /**
     * Get the path that will be used to complete the Swagger method's request.
     *
     * @param methodArguments the method arguments to use with the path substitutions
     * @return the path value with its placeholders replaced by the matching substitutions
     */
    public String path(Object[] methodArguments) {
        return applySubstitutions(relativePath, pathSubstitutions, methodArguments, UrlEscapers.PATH_ESCAPER);
    }

    /**
     * Get the encoded query parameters that have been added to this value based on the provided
     * method arguments.
     *
     * @param swaggerMethodArguments the arguments that will be used to create the query parameters'
     *     values
     * @return an Iterable with the encoded query parameters
     */
    public Iterable<EncodedParameter> encodedQueryParameters(Object[] swaggerMethodArguments) {
        final List<EncodedParameter> result = new ArrayList<>();
        if (querySubstitutions != null) {
            final PercentEscaper escaper = UrlEscapers.QUERY_ESCAPER;

            for (Substitution querySubstitution : querySubstitutions) {
                final int parameterIndex = querySubstitution.methodParameterIndex();
                if (0 <= parameterIndex && parameterIndex < swaggerMethodArguments.length) {
                    final Object methodArgument = swaggerMethodArguments[querySubstitution.methodParameterIndex()];
                    String parameterValue = serialize(methodArgument);
                    if (parameterValue != null) {
                        if (querySubstitution.shouldEncode() && escaper != null) {
                            parameterValue = escaper.escape(parameterValue);
                        }

                        result.add(new EncodedParameter(querySubstitution.urlParameterName(), parameterValue));
                    }
                }
            }
        }
        return result;
    }

    /**
     * Get the headers that have been added to this value based on the provided method arguments.
     *
     * @param swaggerMethodArguments The arguments that will be used to create the headers' values.
     * @return An Iterable with the headers.
     */
    public Iterable<HttpHeader> headers(Object[] swaggerMethodArguments) {
        final HttpHeaders result = new HttpHeaders(headers);

        if (headerSubstitutions != null) {
            for (Substitution headerSubstitution : headerSubstitutions) {
                final int parameterIndex = headerSubstitution.methodParameterIndex();
                if (0 <= parameterIndex && parameterIndex < swaggerMethodArguments.length) {
                    final Object methodArgument = swaggerMethodArguments[headerSubstitution.methodParameterIndex()];
                    if (methodArgument instanceof Map) {
                        final Map<String, ?> headerCollection = (Map<String, ?>) methodArgument;
                        final String headerCollectionPrefix = headerSubstitution.urlParameterName();
                        for (final Map.Entry<String, ?> headerCollectionEntry : headerCollection.entrySet()) {
                            final String headerName = headerCollectionPrefix + headerCollectionEntry.getKey();
                            final String headerValue = serialize(headerCollectionEntry.getValue());
                            result.set(headerName, headerValue);
                        }
                    } else {
                        final String headerName = headerSubstitution.urlParameterName();
                        final String headerValue = serialize(methodArgument);
                        result.set(headerName, headerValue);
                    }
                }
            }
        }
        return result;
    }

    /**
     * Get the {@link ContextData} passed into the proxy method.
     *
     * @param swaggerMethodArguments the arguments passed to the proxy method
     * @return the context, or null if no context was provided
     */
    public ContextData contextData(Object[] swaggerMethodArguments) {
        Object firstArg = swaggerMethodArguments != null && swaggerMethodArguments.length > 0 ? swaggerMethodArguments[0] : null;
        if (firstArg instanceof ContextData) {
            return (ContextData) firstArg;
        } else {
            return ContextData.NONE;
        }
    }

    /**
     * Get whether or not the provided response status code is one of the expected status codes for
     * this Swagger method.
     *
     * @param responseStatusCode the status code that was returned in the HTTP response
     * @param additionalAllowedStatusCodes an additional set of allowed status codes that will be
     *     merged with the existing set of allowed status codes for
     *     this query
     * @return whether or not the provided response status code is one of the expected status codes
     *     for this Swagger method
     */
    public boolean isExpectedResponseStatusCode(int responseStatusCode, int[] additionalAllowedStatusCodes) {
        boolean result;

        if (expectedStatusCodes == null) {
            result = (responseStatusCode < 400);
        } else {
            result = contains(expectedStatusCodes, responseStatusCode)
                || contains(additionalAllowedStatusCodes, responseStatusCode);
        }

        return result;
    }

    private static boolean contains(int[] values, int searchValue) {
        boolean result = false;

        if (values != null && values.length > 0) {
            for (int value : values) {
                if (searchValue == value) {
                    result = true;
                    break;
                }
            }
        }

        return result;
    }

    /**
     * Get the {@link UnexpectedException} that will be used to generate a RestException if the HTTP response status
     * code is not one of the expected status codes.
     *
<<<<<<< HEAD
     * @return the type of RestException that will be thrown if the HTTP response's status code is
     *     not one of the expected status codes
     */
    public Class<? extends ServiceRequestException> exceptionType() {
        return exceptionType;
    }

    /**
     * Get the type of body Object that a thrown RestException will contain if the HTTP response's
     * status code is not one of the expected status codes.
     *
     * @return the type of body Object that a thrown RestException will contain if the HTTP
     *     response's status code is not one of the expected status codes
=======
     * If an UnexpectedException is not found for the status code the default UnexpectedException will be returned.
     *
     * @param code Exception HTTP status code return from a REST API.
     * @return the UnexpectedException to generate an exception to throw or return.
>>>>>>> 11f1e6cb
     */
    @Override
    public UnexpectedException getUnexpectedException(int code) {
        if (exceptionMapping == null) {
            exceptionMapping = processUnexpectedResponseExceptionTypes();
        }

        return exceptionMapping.getOrDefault(code, defaultException);
    }

    /**
     * Get the object to be used as the value of the HTTP request.
     *
     * @param swaggerMethodArguments the method arguments to get the value object from
     * @return the object that will be used as the body of the HTTP request
     */
    public Object body(Object[] swaggerMethodArguments) {
        Object result = null;

        if (bodyContentMethodParameterIndex != null
            && swaggerMethodArguments != null
            && 0 <= bodyContentMethodParameterIndex
            && bodyContentMethodParameterIndex < swaggerMethodArguments.length) {
            result = swaggerMethodArguments[bodyContentMethodParameterIndex];
        }

        return result;
    }

    /**
     * Get the Content-Type of the body of this Swagger method.
     *
     * @return the Content-Type of the body of this Swagger method
     */
    public String bodyContentType() {
        return bodyContentType;
    }

    /**
     * Get the return type for the method that this object describes.
     *
     * @return the return type for the method that this object describes.
     */
    @Override
    public Type returnType() {
        return returnType;
    }


    /**
     * Get the type of the body parameter to this method, if present.
     *
     * @return the return type of the body parameter to this method
     */
    public Type bodyJavaType() {
        return bodyJavaType;
    }

    /**
     * Get the type that the return value will be send across the network as. If returnValueWireType
     * is not null, then the raw HTTP response body will need to parsed to this type and then
     * converted to the actual returnType.
     *
     * @return the type that the raw HTTP response body will be sent as
     */
    @Override
    public Type returnValueWireType() {
        return returnValueWireType;
    }

    /**
     * Checks whether or not the Swagger method expects the response to contain a body.
     *
     * @return true if Swagger method expects the response to contain a body, false otherwise
     */
    public boolean expectsResponseBody() {
        boolean result = true;

        if (TypeUtil.isTypeOrSubTypeOf(returnType, Void.class)) {
            result = false;
        } else if (TypeUtil.isTypeOrSubTypeOf(returnType, Mono.class) || TypeUtil.isTypeOrSubTypeOf(returnType, Flux.class)) {
            final ParameterizedType asyncReturnType = (ParameterizedType) returnType;
            final Type syncReturnType = asyncReturnType.getActualTypeArguments()[0];
            if (TypeUtil.isTypeOrSubTypeOf(syncReturnType, Void.class)) {
                result = false;
            } else if (TypeUtil.isTypeOrSubTypeOf(syncReturnType, Response.class)) {
                result = TypeUtil.restResponseTypeExpectsBody((ParameterizedType) TypeUtil.getSuperType(syncReturnType, Response.class));
            }
        }
        else if (TypeUtil.isTypeOrSubTypeOf(returnType, Response.class)) {
            result = TypeUtil.restResponseTypeExpectsBody((ParameterizedType) returnType);
        }

        return result;
    }

    /**
     * Set both the HTTP method and the path that will be used to complete the Swagger method's
     * request.
     *
     * @param httpMethod the HTTP method that will be used to complete the Swagger method's request
     * @param relativePath the path in the URL that will be used to complete the Swagger method's
     *     request
     */
    private void setHttpMethodAndRelativePath(HttpMethod httpMethod, String relativePath) {
        this.httpMethod = httpMethod;
        this.relativePath = relativePath;
    }

    String serialize(Object value) {
        String result = null;
        if (value != null) {
            if (value instanceof String) {
                result = (String) value;
            } else {
                result = serializer.serializeRaw(value);
            }
        }
        return result;
    }

    private String applySubstitutions(String originalValue, Iterable<Substitution> substitutions, Object[] methodArguments, PercentEscaper escaper) {
        String result = originalValue;

        if (methodArguments != null) {
            for (Substitution substitution : substitutions) {
                final int substitutionParameterIndex = substitution.methodParameterIndex();
                if (0 <= substitutionParameterIndex && substitutionParameterIndex < methodArguments.length) {
                    final Object methodArgument = methodArguments[substitutionParameterIndex];

                    String substitutionValue = serialize(methodArgument);
                    if (substitutionValue != null && !substitutionValue.isEmpty() && substitution.shouldEncode() && escaper != null) {
                        substitutionValue = escaper.escape(substitutionValue);
                    }
                    if (substitutionValue != null) {
                        result = result.replace("{" + substitution.urlParameterName() + "}", substitutionValue);
                    }
                }
            }
        }

        return result;
    }

    private Map<Integer, UnexpectedException> processUnexpectedResponseExceptionTypes() {
        HashMap<Integer, UnexpectedException> exceptionHashMap = new HashMap<>();

        for (UnexpectedResponseExceptionType exceptionAnnotation : unexpectedResponseExceptionTypes) {
            UnexpectedException exception = new UnexpectedException(exceptionAnnotation.value());
            if (exceptionAnnotation.code().length == 0) {
                defaultException = exception;
            } else {
                for (int statusCode : exceptionAnnotation.code()) {
                    exceptionHashMap.put(statusCode, exception);
                }
            }
        }

        if (defaultException == null) {
            defaultException = new UnexpectedException(ServiceRequestException.class);
        }

        return exceptionHashMap;
    }
}<|MERGE_RESOLUTION|>--- conflicted
+++ resolved
@@ -141,25 +141,8 @@
         if (expectedResponses != null) {
             expectedStatusCodes = expectedResponses.value();
         }
-
-<<<<<<< HEAD
-        final UnexpectedResponseExceptionType unexpectedResponseExceptionType = swaggerMethod.getAnnotation(UnexpectedResponseExceptionType.class);
-        if (unexpectedResponseExceptionType == null) {
-            exceptionType = ServiceRequestException.class;
-        } else {
-            exceptionType = unexpectedResponseExceptionType.value();
-        }
-
-        try {
-            final Method exceptionBodyMethod = exceptionType.getDeclaredMethod("value");
-            exceptionBodyType = exceptionBodyMethod.getReturnType();
-        } catch (NoSuchMethodException e) {
-            // Should always have a value() method. Register Object as a fallback plan.
-            exceptionBodyType = Object.class;
-        }
-=======
+      
         unexpectedResponseExceptionTypes = swaggerMethod.getAnnotationsByType(UnexpectedResponseExceptionType.class);
->>>>>>> 11f1e6cb
 
         final Annotation[][] allParametersAnnotations = swaggerMethod.getParameterAnnotations();
         for (int parameterIndex = 0; parameterIndex < allParametersAnnotations.length; ++parameterIndex) {
@@ -375,26 +358,10 @@
      * Get the {@link UnexpectedException} that will be used to generate a RestException if the HTTP response status
      * code is not one of the expected status codes.
      *
-<<<<<<< HEAD
-     * @return the type of RestException that will be thrown if the HTTP response's status code is
-     *     not one of the expected status codes
-     */
-    public Class<? extends ServiceRequestException> exceptionType() {
-        return exceptionType;
-    }
-
-    /**
-     * Get the type of body Object that a thrown RestException will contain if the HTTP response's
-     * status code is not one of the expected status codes.
-     *
-     * @return the type of body Object that a thrown RestException will contain if the HTTP
-     *     response's status code is not one of the expected status codes
-=======
      * If an UnexpectedException is not found for the status code the default UnexpectedException will be returned.
      *
      * @param code Exception HTTP status code return from a REST API.
      * @return the UnexpectedException to generate an exception to throw or return.
->>>>>>> 11f1e6cb
      */
     @Override
     public UnexpectedException getUnexpectedException(int code) {
