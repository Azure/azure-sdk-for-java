--- conflicted
+++ resolved
@@ -88,51 +88,31 @@
     <dependency>
       <groupId>com.azure</groupId>
       <artifactId>azure-core</artifactId>
-<<<<<<< HEAD
-      <version>1.55.2</version> <!-- {x-version-update;com.azure:azure-core;dependency} -->
-=======
       <version>1.55.3</version> <!-- {x-version-update;com.azure:azure-core;dependency} -->
->>>>>>> 54d401de
     </dependency>
 
     <dependency>
       <groupId>com.azure</groupId>
       <artifactId>azure-core-http-netty</artifactId>
-<<<<<<< HEAD
-      <version>1.15.10</version> <!-- {x-version-update;com.azure:azure-core-http-netty;dependency} -->
-=======
       <version>1.15.11</version> <!-- {x-version-update;com.azure:azure-core-http-netty;dependency} -->
->>>>>>> 54d401de
     </dependency>
 
     <dependency>
       <groupId>com.azure</groupId>
       <artifactId>azure-core-tracing-opentelemetry</artifactId>
-<<<<<<< HEAD
-      <version>1.0.0-beta.55</version> <!-- {x-version-update;com.azure:azure-core-tracing-opentelemetry;dependency} -->
-=======
       <version>1.0.0-beta.56</version> <!-- {x-version-update;com.azure:azure-core-tracing-opentelemetry;dependency} -->
->>>>>>> 54d401de
     </dependency>
 
     <dependency>
       <groupId>com.azure</groupId>
       <artifactId>azure-core-http-okhttp</artifactId>
-<<<<<<< HEAD
-      <version>1.12.9</version> <!-- {x-version-update;com.azure:azure-core-http-okhttp;dependency} -->
-=======
       <version>1.12.10</version> <!-- {x-version-update;com.azure:azure-core-http-okhttp;dependency} -->
->>>>>>> 54d401de
     </dependency>
 
     <dependency>
       <groupId>com.azure</groupId>
       <artifactId>azure-core-amqp</artifactId>
-<<<<<<< HEAD
-      <version>2.9.15</version> <!-- {x-version-update;com.azure:azure-core-amqp;dependency} -->
-=======
       <version>2.9.16</version> <!-- {x-version-update;com.azure:azure-core-amqp;dependency} -->
->>>>>>> 54d401de
     </dependency>
 
     <dependency>
@@ -144,11 +124,7 @@
     <dependency>
       <groupId>com.azure</groupId>
       <artifactId>azure-identity</artifactId>
-<<<<<<< HEAD
-      <version>1.15.3</version> <!-- {x-version-update;com.azure:azure-identity;dependency} -->
-=======
       <version>1.15.4</version> <!-- {x-version-update;com.azure:azure-identity;dependency} -->
->>>>>>> 54d401de
     </dependency>
 
     <dependency>
