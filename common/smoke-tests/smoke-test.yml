variables:
  - template: /eng/pipelines/templates/variables/globals.yml
  - name: PomFile
    value: common/smoke-tests/pom.xml

jobs:
  - job: SmokeTest
    timeoutInMinutes: 15

    strategy:
      matrix:
        Java 8 Windows (AzureCloud):
          JavaTestVersion: '1.8'
          OSVmImage: windows-2019
          SubscriptionConfiguration: $(sub-config-azure-cloud-test-resources)
          ArmTemplateParameters: $(azureCloudArmParameters)
        Java LTS Windows (AzureCloud):
          JavaTestVersion: '1.11'
          OSVmImage: windows-2019
          SubscriptionConfiguration: $(sub-config-azure-cloud-test-resources)
          ArmTemplateParameters: $(azureCloudArmParameters)
        Java 8 Linux (AzureCloud):
          JavaTestVersion: '1.8'
          OSVmImage: ubuntu-18.04
          SubscriptionConfiguration: $(sub-config-azure-cloud-test-resources)
          ArmTemplateParameters: $(azureCloudArmParameters)
        Java LTS Linux (AzureCloud):
          JavaTestVersion: '1.11'
          OSVmImage: ubuntu-18.04
          SubscriptionConfiguration: $(sub-config-azure-cloud-test-resources)
          ArmTemplateParameters: $(azureCloudArmParameters)
        Java LTS Linux (AzureCloud Canary):
<<<<<<< HEAD
          ProfileFlag: '-Pjava-lts'
=======
>>>>>>> e2018a87
          JavaTestVersion: '1.11'
          OSVmImage: ubuntu-18.04
          SubscriptionConfiguration: $(sub-config-azure-cloud-test-resources-preview)
          ArmTemplateParameters: $(azureCloudArmParameters)
          Location: 'eastus2euap'
        Java 8 MacOS (AzureCloud):
          JavaTestVersion: '1.8'
          OSVmImage: macOS-10.15
          SubscriptionConfiguration: $(sub-config-azure-cloud-test-resources)
          ArmTemplateParameters: $(azureCloudArmParameters)
        Java LTS MacOS (AzureCloud):
          JavaTestVersion: '1.11'
          OSVmImage: macOS-10.15
          SubscriptionConfiguration: $(sub-config-azure-cloud-test-resources)
          ArmTemplateParameters: $(azureCloudArmParameters)
        Java 8 Windows (AzureUSGovernment):
          JavaTestVersion: '1.8'
          OSVmImage: windows-2019
          SubscriptionConfiguration: $(sub-config-gov-test-resources)
          ArmTemplateParameters: $(azureUSGovernmentArmParameters)
        Java LTS Windows (AzureUSGovernment):
          JavaTestVersion: '1.11'
          OSVmImage: windows-2019
          SubscriptionConfiguration: $(sub-config-gov-test-resources)
          ArmTemplateParameters: $(azureUSGovernmentArmParameters)
        Java 8 Windows (AzureChinaCloud):
          JavaTestVersion: '1.8'
          OSVmImage: windows-2019
          SubscriptionConfiguration: $(sub-config-cn-test-resources)
          ArmTemplateParameters: $(azureChinaCloudArmParameters)
        Java LTS Windows (AzureChinaCloud):
          JavaTestVersion: '1.11'
          OSVmImage: windows-2019
          SubscriptionConfiguration: $(sub-config-cn-test-resources)
          ArmTemplateParameters: $(azureChinaCloudArmParameters)

    pool:
      vmImage: $(OSVmImage)

    variables:
      azureCloudArmParameters: "@{ storageEndpointSuffix = 'core.windows.net'; azureCloud = 'AzureCloud'; }"
      azureUSGovernmentArmParameters: "@{ storageEndpointSuffix = 'core.usgovcloudapi.net'; azureCloud = 'AzureUSGovernment'; }"
      azureChinaCloudArmParameters: "@{ storageEndpointSuffix = 'core.chinacloudapi.cn'; azureCloud = 'AzureChinaCloud'; }"


    steps:
      - task: Maven@3
        displayName: Use the latest package version from the dev feed
        inputs:
          mavenPomFile: $(PomFile)
          goals: 'versions:use-latest-versions'
          options: '$(DefaultOptions) --no-transfer-progress -DskipTests "-Dincludes=com.azure:*"'
          javaHomeOption: 'JDKVersion'
          jdkVersionOption: $(JavaTestVersion)
          jdkArchitectureOption: 'x64'
          publishJUnitResults: false

      - task: UsePythonVersion@0
        displayName: 'Use Python 3.6'
        inputs:
          versionSpec: '3.6'

      - task: PythonScript@0
        inputs:
          scriptPath: common/smoke-tests/validate_version_dates.py
          workingDirectory: common/smoke-tests
        continueOnError: true
        displayName: Validate consistent dependency dev versions for com.azure packages

      - pwsh: Get-Content $(PomFile)
        displayName: Show pom.xml

      - task: Maven@3
        displayName: Show dependency tree
        inputs:
          mavenPomFile: $(PomFile)
          goals: 'dependency:tree'
          options: '$(DefaultOptions) --no-transfer-progress -DskipTests'
          javaHomeOption: 'JDKVersion'
          jdkVersionOption: $(JavaTestVersion)
          jdkArchitectureOption: 'x64'
          publishJUnitResults: false

      - task: Maven@3
        displayName: 'Build and Package'
        inputs:
          mavenPomFile: $(PomFile)
          goals: 'package'
          options: '$(DefaultOptions) --no-transfer-progress -DskipTests'
          javaHomeOption: 'JDKVersion'
          jdkVersionOption: $(JavaTestVersion)
          jdkArchitectureOption: 'x64'
          publishJUnitResults: false

      - template: /eng/common/TestResources/deploy-test-resources.yml
        parameters:
          ServiceDirectory: '$(Build.SourcesDirectory)/common/smoke-tests/'
          ArmTemplateParameters: $(ArmTemplateParameters)
          SubscriptionConfiguration: $(SubscriptionConfiguration)

      - task: Maven@3
        displayName: 'Run Smoke Tests'
        inputs:
          mavenPomFile: $(PomFile)
          goals: 'exec:java'
          options: '$(DefaultOptions) -Dexec.mainClass="com.azure.smoketest.App"'
          javaHomeOption: 'JDKVersion'
          jdkVersionOption: $(JavaTestVersion)
          jdkArchitectureOption: 'x64'
          publishJUnitResults: false
        env:
          AZURE_LOG_LEVEL: 2

      - template: /eng/common/TestResources/remove-test-resources.yml
        parameters:
          ServiceDirectory: '$(Build.SourcesDirectory)/common/smoke-tests/'
          SubscriptionConfiguration: $(SubscriptionConfiguration)<|MERGE_RESOLUTION|>--- conflicted
+++ resolved
@@ -30,10 +30,6 @@
           SubscriptionConfiguration: $(sub-config-azure-cloud-test-resources)
           ArmTemplateParameters: $(azureCloudArmParameters)
         Java LTS Linux (AzureCloud Canary):
-<<<<<<< HEAD
-          ProfileFlag: '-Pjava-lts'
-=======
->>>>>>> e2018a87
           JavaTestVersion: '1.11'
           OSVmImage: ubuntu-18.04
           SubscriptionConfiguration: $(sub-config-azure-cloud-test-resources-preview)
