# Azure App Configuration client library for Java
Azure App Configuration is a managed service that helps developers centralize their application configurations simply and securely.

Modern programs, especially programs running in a cloud, generally have many components that are distributed in nature. Spreading configuration settings across these components can lead to hard-to-troubleshoot errors during an application deployment. Use App Configuration to store all the settings for your application and secure their accesses in one place.

Use the client library for App Configuration to create and manage application configuration settings.

[Source code][source_code] | [Package (Maven)][package] | [API reference documentation][api_documentation] | [Product documentation][azconfig_docs]

## Getting started

### Prerequisites

- Java Development Kit (JDK) with version 8 or above
- [Azure Subscription][azure_subscription]
- [App Configuration Store][app_config_store]

### Adding the package to your product

```xml
<dependency>
    <groupId>com.azure</groupId>
    <artifactId>azure-data-appconfiguration</artifactId>
    <version>1.0.0-preview.1</version>
</dependency>
```

### Create an App Configuration Store

To create a Configuration Store you can use the Azure Portal or [Azure CLI][azure_cli].

You need to install the Azure App Configuration CLI extension first by executing the following command:
```Powershell
az extension add -n appconfig
```

After that, create the Configuration Store:
```Powershell
az appconfig create --name <config-store-name> --resource-group <resource-group-name> --location eastus
```

### Authenticate the client

In order to interact with the App Configuration service you'll need to create an instance of the Configuration Client class. To make this possible you'll need the connection string of the Configuration Store.

#### Get Credentials

Use the [Azure CLI][azure_cli] snippet below to get the connection string from the Configuration Store.

```Powershell
az appconfig credential list --name <config-store-name>
```

Alternatively, get the connection string from the Azure Portal.

#### Create Client

Once you have the value of the connection string you can create the configuration client:

```Java
ConfigurationClient client = new ConfigurationClientBuilder()
        .credentials(new ConfigurationClientCredentials(connectionString))
        .buildClient();
```

or

```Java
ConfigurationAsyncClient client = new ConfigurationClientBuilder()
        .credentials(new ConfigurationClientCredentials(connectionString))
        .buildAsyncClient();
```

## Key concepts

### Configuration Setting

A configuration setting is the fundamental resource within a Configuration Store. In its simplest form it is a key and a value. However, there are additional properties such as the modifiable content type and tags fields that allow the value to be interpreted or associated in different ways.

The Label property of a Configuration Setting provides a way to separate Configuration Settings into different dimensions. These dimensions are user defined and can take any form. Some common examples of dimensions to use for a label include regions, semantic versions, or environments. Many applications have a required set of configuration keys that have varying values as the application exists across different dimensions. For example, MaxRequests may be 100 in "NorthAmerica", and 200 in "WestEurope". By creating a Configuration Setting named MaxRequests with a label of "NorthAmerica" and another, only with a different value, in the "WestEurope" label, a solution can be achieved that allows the application to seamlessly retrieve Configuration Settings as it runs in these two dimensions.

### Configuration Client

The client performs the interactions with the App Configuration service, getting, setting, updating, deleting, and selecting configuration settings. An asynchronous, `ConfigurationAsyncClient`, and synchronous, `ConfigurationClient`, client exists in the SDK allowing for selection of a client based on an application's use case.

An application that needs to retrieve startup configurations is better suited using the syncrhonous client, for example setting up a SQL connection.

```Java
ConfigurationClient client = new ConfigurationClient()
        .credentials(new ConfigurationClientCredentials(appConfigConnectionString))
        .buildClient();

String url = client.getSetting(urlKey).value();
Connection conn;
try {
    conn = DriverManager.getConnection(url);
} catch (SQLException ex) {
    System.out.printf("Failed to get connection using url %s", url);
}

```

An application that has a large set of configurations that it needs to periodically update is be better suited using the asynchonous client, for example all settings with a specific label are periodically updated.

```Java
ConfigurationAsyncClient client = new ConfigurationClientBuilder()
        .credentials(new ConfigurationClientCredentials(appConfigConnectionString))
<<<<<<< HEAD
        .buildAsyncClient();
        
=======
        .build();

>>>>>>> 7ce57b72
client.listSettings(new SettingSelection().label(periodicUpdateLabel))
    .subscribe(setting -> updateConfiguration(setting));
```

## Examples

The following sections provide several code snippets covering some of the most common Configuration Service tasks, including:
- [Create a Configuration Setting](#create-a-Configuration-Setting)
- [Retrieve a Configuration Setting](#retrieve-a-Configuration-Setting)
- [Update an existing Configuration Setting](#update-an-existing-Configuration-Setting)
- [Delete a Configuration Setting](#delete-a-Configuration-Setting)

### Create a Configuration Setting

Create a Configuration Setting to be stored in the Configuration Store. There are two ways to store a Configuration Setting:
- addSetting creates a setting only if the setting does not already exist in the store.
- setSetting creates a setting if it doesn't exist or overrides an existing setting.
```Java
ConfigurationClient client = new ConfigurationClientBuilder()
        .credentials(new ConfigurationClientCredentials(connectionString))
        .buildClient();
ConfigurationSetting setting = client.setSetting("some_key", "some_value");
```

### Retrieve a Configuration Setting

Retrieve a previously stored Configuration Setting by calling getSetting.
```Java
ConfigurationClient client = new ConfigurationClientBuilder()
        .credentials(new ConfigurationClientCredentials(connectionString))
        .buildClient();
client.setSetting("some_key", "some_value");
ConfigurationSetting setting = client.getSetting("some_key");
```

### Update an existing Configuration Setting

Update an existing Configuration Setting by calling updateSetting.
```Java
ConfigurationClient client = new ConfigurationClientBuilder()
        .credentials(new ConfigurationClientCredentials(connectionString))
        .buildClient();
client.setSetting("some_key", "some_value");
ConfigurationSetting setting = client.updateSetting("some_key", "new_value");
```

### Delete a Configuration Setting

Delete an existing Configuration Setting by calling deleteSetting.
```Java
ConfigurationClient client = new ConfigurationClientBuilder()
        .credentials(new ConfigurationClientCredentials(connectionString))
        .buildClient();
client.setSetting("some_key", "some_value");
ConfigurationSetting setting = client.deleteSetting("some_key");
```

## Troubleshooting

### General

When you interact with App Configuration using this Java client library, errors returned by the service correspond to the same HTTP status codes returned for [REST API][rest_api] requests. For example, if you try to retrieve a Configuration Setting that doesn't exist in your Configuration Store, a `404` error is returned, indicating `Not Found`.

## Next steps

[Quickstart: Create a Java Spring app with App Configuration](https://docs.microsoft.com/en-us/azure/azure-app-configuration/quickstart-java-spring-app)

## Contributing

If you would like to become an active contributor to this project please follow the instructions provided in [Microsoft Azure Projects Contribution Guidelines](http://azure.github.io/guidelines.html).

1. Fork it
2. Create your feature branch (`git checkout -b my-new-feature`)
3. Commit your changes (`git commit -am 'Add some feature'`)
4. Push to the branch (`git push origin my-new-feature`)
5. Create new Pull Request

<!-- LINKS -->
[api_documentation]: https://aka.ms/java-docs
[app_config_store]: https://docs.microsoft.com/en-us/azure/azure-app-configuration/quickstart-dotnet-core-app#create-an-app-configuration-store
[azconfig_docs]: https://docs.microsoft.com/en-us/azure/azure-app-configuration/
[azure_cli]: https://docs.microsoft.com/cli/azure
[azure_subscription]: https://azure.microsoft.com/en-us/free/
[maven]: https://maven.apache.org/
[package]: https://search.maven.org/artifact/com.azure/azure-data-appconfiguration
[rest_api]: https://github.com/Azure/AppConfiguration#rest-api-reference
[source_code]: src<|MERGE_RESOLUTION|>--- conflicted
+++ resolved
@@ -83,7 +83,7 @@
 
 The client performs the interactions with the App Configuration service, getting, setting, updating, deleting, and selecting configuration settings. An asynchronous, `ConfigurationAsyncClient`, and synchronous, `ConfigurationClient`, client exists in the SDK allowing for selection of a client based on an application's use case.
 
-An application that needs to retrieve startup configurations is better suited using the syncrhonous client, for example setting up a SQL connection.
+An application that needs to retrieve startup configurations is better suited using the synchronous client, for example setting up a SQL connection.
 
 ```Java
 ConfigurationClient client = new ConfigurationClient()
@@ -100,18 +100,13 @@
 
 ```
 
-An application that has a large set of configurations that it needs to periodically update is be better suited using the asynchonous client, for example all settings with a specific label are periodically updated.
+An application that has a large set of configurations that it needs to periodically update is be better suited using the asynchronous client, for example all settings with a specific label are periodically updated.
 
 ```Java
 ConfigurationAsyncClient client = new ConfigurationClientBuilder()
         .credentials(new ConfigurationClientCredentials(appConfigConnectionString))
-<<<<<<< HEAD
         .buildAsyncClient();
         
-=======
-        .build();
-
->>>>>>> 7ce57b72
 client.listSettings(new SettingSelection().label(periodicUpdateLabel))
     .subscribe(setting -> updateConfiguration(setting));
 ```
