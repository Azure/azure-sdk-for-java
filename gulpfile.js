--- conflicted
+++ resolved
@@ -17,10 +17,7 @@
         "[--autorest <autorest info>] " +
         "[--autorest-java <autorest.java info>] " +
         "[--debug] " +
-<<<<<<< HEAD
         "[--concurrency <number>] " +
-=======
->>>>>>> 6f28d89b
         "[--autorest-args <AutoRest arguments>]\n");
 
     console.log("--spec-root");
@@ -37,22 +34,15 @@
     
     console.log("--autorest-java");
     console.log("\tPath to an autorest.java generator to pass as a --use argument to AutoRest.");
-<<<<<<< HEAD
-    console.log("\tUsually you'll only need to provide this and not a --autorest-args argument in order to work on Java code generation.");
-=======
     console.log("\tUsually you'll only need to provide this and not a --autorest argument in order to work on Java code generation.");
->>>>>>> 6f28d89b
     console.log("\tSee https://github.com/Azure/autorest/blob/master/docs/developer/autorest-extension.md");
     
     console.log("--debug");
     console.log("\tFlag that allows you to attach a debugger to the autorest.java generator.");
-<<<<<<< HEAD
     
     console.log("--concurrency");
     console.log("\tSpecifies the max number of projects to generate concurrently.");
     console.log("\tDefaults to the number of logical CPUs on the system. (On this system, " + os.cpus().length + ")");
-=======
->>>>>>> 6f28d89b
 
     console.log("--autorest-args");
     console.log("\tPasses additional argument to AutoRest generator");
@@ -140,21 +130,12 @@
 
     if (mappings[project].args !== undefined) {
         cmd += ' ' + mappings[project].args;
-<<<<<<< HEAD
     }
 
     if (debug) {
         cmd += ' --java.debugger';
     }
 
-=======
-    }
-
-    if (debug) {
-        cmd += ' --java.debugger';
-    }
-
->>>>>>> 6f28d89b
     console.log('Command: ' + cmd);
     return execa(cmd, [], { shell: true, stdio: "inherit" });
 };
