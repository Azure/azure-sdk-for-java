--- conflicted
+++ resolved
@@ -13,11 +13,7 @@
 
     public final static ScheduledExecutorService EXECUTOR_SERVICE = Executors.newScheduledThreadPool(1);
 
-<<<<<<< HEAD
-    final static String EVENT_HUB_CONNECTION_STRING_ENV_NAME = "AZURE_EVENTHUBS_CONNECTION_STRING";
-=======
     private final static String EVENT_HUB_CONNECTION_STRING_ENV_NAME = "AZURE_EVENTHUBS_CONNECTION_STRING";
->>>>>>> 6c017ec9
 
     private static String CONNECTION_STRING = System.getenv(EVENT_HUB_CONNECTION_STRING_ENV_NAME);
 
