--- conflicted
+++ resolved
@@ -19,11 +19,8 @@
 import org.junit.Test;
 
 import java.time.Instant;
-<<<<<<< HEAD
 import java.util.Locale;
 import java.util.concurrent.ExecutionException;
-=======
->>>>>>> 539e0826
 
 public class SendLargeMessageTest extends ApiTestBase {
     private static final String PARTITION_ID = "0";
@@ -102,12 +99,6 @@
 
         EventData recdMessage = messages.iterator().next();
 
-<<<<<<< HEAD
-        Assert.assertTrue(
-                String.format(Locale.US, "sent msg size: %s, recvd msg size: %s", msgSize, recdMessage.getBytes().length),
-                recdMessage.getBytes().length == msgSize);
-=======
-        Assert.assertEquals(String.format("sent msg size: %s, recvd msg size: %s", msgSize, recdMessage.getBytes().length), recdMessage.getBytes().length, msgSize);
->>>>>>> 539e0826
+        Assert.assertEquals(String.format(Locale.US, "sent msg size: %s, recvd msg size: %s", msgSize, recdMessage.getBytes().length), recdMessage.getBytes().length, msgSize);
     }
 }