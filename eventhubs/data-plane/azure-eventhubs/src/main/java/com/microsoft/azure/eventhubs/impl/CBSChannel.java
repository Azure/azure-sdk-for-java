// Copyright (c) Microsoft Corporation. All rights reserved.
// Licensed under the MIT License.

package com.microsoft.azure.eventhubs.impl;

import org.apache.qpid.proton.Proton;
import org.apache.qpid.proton.amqp.messaging.AmqpValue;
import org.apache.qpid.proton.amqp.messaging.ApplicationProperties;
import org.apache.qpid.proton.message.Message;

import java.util.HashMap;
import java.util.Map;

final class CBSChannel {

    final FaultTolerantObject<RequestResponseChannel> innerChannel;

    CBSChannel(
            final SessionProvider sessionProvider,
            final AmqpConnection connection) {

        RequestResponseCloser closer = new RequestResponseCloser();
        this.innerChannel = new FaultTolerantObject<>(
                new RequestResponseOpener(sessionProvider, "cbs-session", "cbs", ClientConstants.CBS_ADDRESS, connection),
                closer);
        closer.setInnerChannel(this.innerChannel);
    }

    public void sendToken(
            final ReactorDispatcher dispatcher,
            final String token,
            final String tokenAudience,
            final OperationResult<Void, Exception> sendTokenCallback) {

        final Message request = Proton.message();
        final Map<String, Object> properties = new HashMap<>();
        properties.put(ClientConstants.PUT_TOKEN_OPERATION, ClientConstants.PUT_TOKEN_OPERATION_VALUE);
        properties.put(ClientConstants.PUT_TOKEN_TYPE, ClientConstants.SAS_TOKEN_TYPE);
        properties.put(ClientConstants.PUT_TOKEN_AUDIENCE, tokenAudience);
        final ApplicationProperties applicationProperties = new ApplicationProperties(properties);
        request.setApplicationProperties(applicationProperties);
        request.setBody(new AmqpValue(token));

        final MessageOperationResult messageOperation = new MessageOperationResult(response -> sendTokenCallback.onComplete(null), sendTokenCallback::onError);
        final OperationResultBase<RequestResponseChannel, Exception> operation = new OperationResultBase<>(
            result -> result.request(request, messageOperation),
            sendTokenCallback::onError);

        this.innerChannel.runOnOpenedObject(dispatcher, operation);
    }

    public void close(
            final ReactorDispatcher reactorDispatcher,
            final OperationResult<Void, Exception> closeCallback) {

        this.innerChannel.close(reactorDispatcher, closeCallback);
    }
<<<<<<< HEAD

    private static class RequestResponseChannelOperationResult implements OperationResult<RequestResponseChannel, Exception> {
        final Message requestMessage;
        final OperationResult<Void, Exception> sendTokenCallback;

        RequestResponseChannelOperationResult(Message requestMessage, OperationResult<Void, Exception> sendTokenCallback) {
            this.requestMessage = requestMessage;
            this.sendTokenCallback = sendTokenCallback;
        }

        @Override
        public void onComplete(final RequestResponseChannel result) {
            result.request(requestMessage, new MessageOperationResult(sendTokenCallback));
        }

        @Override
        public void onError(Exception error) {
            sendTokenCallback.onError(error);
        }
    }

    private static class MessageOperationResult implements OperationResult<Message, Exception> {
        final OperationResult<Void, Exception> sendTokenCallback;

        MessageOperationResult(OperationResult<Void, Exception> sendTokenCallback) {
            this.sendTokenCallback = sendTokenCallback;
        }

        @Override
        public void onComplete(final Message response) {

            final int statusCode = (int) response.getApplicationProperties().getValue().get(ClientConstants.PUT_TOKEN_STATUS_CODE);
            final String statusDescription = (String) response.getApplicationProperties().getValue().get(ClientConstants.PUT_TOKEN_STATUS_DESCRIPTION);

            if (statusCode == AmqpResponseCode.ACCEPTED.getValue() || statusCode == AmqpResponseCode.OK.getValue()) {
                sendTokenCallback.onComplete(null);
            } else {
                this.onError(ExceptionUtil.amqpResponseCodeToException(statusCode, statusDescription));
            }
        }

        @Override
        public void onError(final Exception error) {
            sendTokenCallback.onError(error);
        }
    }
=======
>>>>>>> 63ce8050
}<|MERGE_RESOLUTION|>--- conflicted
+++ resolved
@@ -55,53 +55,4 @@
 
         this.innerChannel.close(reactorDispatcher, closeCallback);
     }
-<<<<<<< HEAD
-
-    private static class RequestResponseChannelOperationResult implements OperationResult<RequestResponseChannel, Exception> {
-        final Message requestMessage;
-        final OperationResult<Void, Exception> sendTokenCallback;
-
-        RequestResponseChannelOperationResult(Message requestMessage, OperationResult<Void, Exception> sendTokenCallback) {
-            this.requestMessage = requestMessage;
-            this.sendTokenCallback = sendTokenCallback;
-        }
-
-        @Override
-        public void onComplete(final RequestResponseChannel result) {
-            result.request(requestMessage, new MessageOperationResult(sendTokenCallback));
-        }
-
-        @Override
-        public void onError(Exception error) {
-            sendTokenCallback.onError(error);
-        }
-    }
-
-    private static class MessageOperationResult implements OperationResult<Message, Exception> {
-        final OperationResult<Void, Exception> sendTokenCallback;
-
-        MessageOperationResult(OperationResult<Void, Exception> sendTokenCallback) {
-            this.sendTokenCallback = sendTokenCallback;
-        }
-
-        @Override
-        public void onComplete(final Message response) {
-
-            final int statusCode = (int) response.getApplicationProperties().getValue().get(ClientConstants.PUT_TOKEN_STATUS_CODE);
-            final String statusDescription = (String) response.getApplicationProperties().getValue().get(ClientConstants.PUT_TOKEN_STATUS_DESCRIPTION);
-
-            if (statusCode == AmqpResponseCode.ACCEPTED.getValue() || statusCode == AmqpResponseCode.OK.getValue()) {
-                sendTokenCallback.onComplete(null);
-            } else {
-                this.onError(ExceptionUtil.amqpResponseCodeToException(statusCode, statusDescription));
-            }
-        }
-
-        @Override
-        public void onError(final Exception error) {
-            sendTokenCallback.onError(error);
-        }
-    }
-=======
->>>>>>> 63ce8050
 }