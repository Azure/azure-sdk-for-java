// Copyright (c) Microsoft Corporation. All rights reserved.
// Licensed under the MIT License.

package com.azure.eventhubs.implementation.handler;

import com.azure.core.amqp.exception.ErrorContext;
import com.azure.core.amqp.exception.ExceptionUtil;
import com.azure.core.implementation.logging.ServiceLogger;
import org.apache.qpid.proton.amqp.transport.ErrorCondition;
import org.apache.qpid.proton.engine.EndpointState;
import org.apache.qpid.proton.engine.Event;
import org.apache.qpid.proton.engine.Link;
import org.apache.qpid.proton.engine.Session;

import static com.azure.eventhubs.implementation.ClientConstants.NOT_APPLICABLE;

class LinkHandler extends Handler {
<<<<<<< HEAD
    final ServiceLogger logger;

    LinkHandler(final String connectionId, final String hostname, final ServiceLogger logger) {
        super(connectionId, hostname);
        this.logger = logger;
=======

    ServiceLogger logger = new ServiceLogger(LinkHandler.class);

    LinkHandler(final String connectionId, final String hostname) {
        super(connectionId, hostname);
>>>>>>> a9b73b1e
    }

    @Override
    public void onLinkLocalClose(Event event) {
        final Link link = event.getLink();
        final ErrorCondition condition = link.getCondition();

        logger.asInfo().log("onLinkLocalClose connectionId[{}], linkName[{}], errorCondition[{}], errorDescription[{}]",
            getConnectionId(), link.getName(),
            condition != null ? condition.getCondition() : NOT_APPLICABLE,
            condition != null ? condition.getDescription() : NOT_APPLICABLE);

        closeSession(link, link.getCondition());
    }

    @Override
    public void onLinkRemoteClose(Event event) {
        final Link link = event.getLink();
        final ErrorCondition condition = link.getRemoteCondition();

        logger.asInfo().log("onLinkRemoteClose connectionId[{}], linkName[{}], errorCondition[{}], errorDescription[{}]",
            getConnectionId(), link.getName(),
            condition != null ? condition.getCondition() : NOT_APPLICABLE,
            condition != null ? condition.getDescription() : NOT_APPLICABLE);

        handleRemoteLinkClosed(event);
    }

    @Override
    public void onLinkRemoteDetach(Event event) {
        final Link link = event.getLink();
        final ErrorCondition condition = link.getCondition();

        logger.asInfo().log("onLinkRemoteClose connectionId[{}], linkName[{}], errorCondition[{}], errorDescription[{}]",
            getConnectionId(), link.getName(),
            condition != null ? condition.getCondition() : NOT_APPLICABLE,
            condition != null ? condition.getDescription() : NOT_APPLICABLE);

        handleRemoteLinkClosed(event);
    }

    @Override
    public void onLinkFinal(Event event) {
        logger.asInfo().log("onLinkFinal clientName[{}],  linkName[{}]", getConnectionId(), event.getLink().getName());
        close();
    }

    private void processOnClose(Link link, ErrorCondition condition) {
        logger.asInfo().log("processOnClose connectionId[{}], linkName[{}], errorCondition[{}], errorDescription[{}]",
            getConnectionId(), link.getName(),
            condition != null ? condition.getCondition() : NOT_APPLICABLE,
            condition != null ? condition.getDescription() : NOT_APPLICABLE);

        if (condition != null) {
            final Throwable exception = ExceptionUtil.toException(condition.getCondition().toString(), condition.getDescription());
            onNext(new ErrorContext(exception, getHostname()));
        }

        onNext(EndpointState.CLOSED);
    }

    private void closeSession(Link link, ErrorCondition condition) {
        final Session session = link.getSession();

        if (session != null && session.getLocalState() != EndpointState.CLOSED) {
            logger.asInfo().log("closeSession connectionId[{}], linkName[{}], errorCondition[{}], errorDescription[{}]",
                getConnectionId(), link.getName(),
                condition != null ? condition.getCondition() : NOT_APPLICABLE,
                condition != null ? condition.getDescription() : NOT_APPLICABLE);

            session.setCondition(condition);
            session.close();
        }
    }

    private void handleRemoteLinkClosed(final Event event) {
        final Link link = event.getLink();
        final ErrorCondition condition = link.getRemoteCondition();

        if (link.getLocalState() != EndpointState.CLOSED) {
            link.setCondition(condition);
            link.close();
        }

        processOnClose(link, condition);
        closeSession(link, condition);
    }
}<|MERGE_RESOLUTION|>--- conflicted
+++ resolved
@@ -15,19 +15,11 @@
 import static com.azure.eventhubs.implementation.ClientConstants.NOT_APPLICABLE;
 
 class LinkHandler extends Handler {
-<<<<<<< HEAD
-    final ServiceLogger logger;
-
-    LinkHandler(final String connectionId, final String hostname, final ServiceLogger logger) {
-        super(connectionId, hostname);
-        this.logger = logger;
-=======
 
     ServiceLogger logger = new ServiceLogger(LinkHandler.class);
 
     LinkHandler(final String connectionId, final String hostname) {
         super(connectionId, hostname);
->>>>>>> a9b73b1e
     }
 
     @Override
