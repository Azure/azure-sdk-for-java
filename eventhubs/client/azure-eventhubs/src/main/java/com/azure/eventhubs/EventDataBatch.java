--- conflicted
+++ resolved
@@ -65,17 +65,8 @@
         return true;
     }
 
-<<<<<<< HEAD
-    public Iterator<EventData> iterator() {
-        return this.events.iterator();
-    }
-
-    Iterable<EventData> getInternalIterable() {
-        return this.events;
-=======
     List<EventData> getEvents() {
         return events;
->>>>>>> 725e34f3
     }
 
     String getPartitionKey() {
