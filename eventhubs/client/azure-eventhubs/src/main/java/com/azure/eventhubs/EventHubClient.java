// Copyright (c) Microsoft Corporation. All rights reserved.
// Licensed under the MIT License.

package com.azure.eventhubs;

import com.azure.core.amqp.AmqpConnection;
import com.azure.core.amqp.exception.AmqpException;
<<<<<<< HEAD
import com.azure.eventhubs.implementation.AmqpResponseMapper;
import com.azure.eventhubs.implementation.ConnectionParameters;
import com.azure.eventhubs.implementation.EventHubConnection;
import com.azure.eventhubs.implementation.EventHubManagementNode;
import com.azure.eventhubs.implementation.ManagementChannel;
=======
import com.azure.eventhubs.implementation.ConnectionParameters;
>>>>>>> 73f8b0cb
import com.azure.eventhubs.implementation.ReactorConnection;
import com.azure.eventhubs.implementation.ReactorHandlerProvider;
import com.azure.eventhubs.implementation.ReactorProvider;
import com.azure.eventhubs.implementation.StringUtil;
import reactor.core.publisher.Mono;

import java.io.Closeable;
import java.io.IOException;
import java.time.Instant;
import java.util.Date;
import java.util.Map;
import java.util.Objects;
import java.util.concurrent.atomic.AtomicBoolean;

/**
 * The main point of interaction with Azure Event Hubs, the client offers a connection to a specific Event Hub within
 * the Event Hubs namespace and offers operations for sending event data, receiving events, and inspecting the connected
 * Event Hub.
 */
public class EventHubClient implements Closeable {
    private final String connectionId;
    private final Mono<EventHubConnection> connectionMono;
    private final AtomicBoolean hasConnection = new AtomicBoolean(false);
    private final ConnectionParameters connectionParameters;

    EventHubClient(ConnectionParameters connectionParameters, ReactorProvider provider, ReactorHandlerProvider handlerProvider) {
        Objects.requireNonNull(connectionParameters);
        Objects.requireNonNull(provider);
        Objects.requireNonNull(handlerProvider);

        this.connectionParameters = connectionParameters;
        this.connectionId = StringUtil.getRandomString("MF");
        this.connectionMono = Mono.fromCallable(() -> {
            return (EventHubConnection) new ReactorConnection(connectionId, connectionParameters, provider, handlerProvider, new ResponseMapper());
        }).doOnSubscribe(c -> hasConnection.set(true))
            .cache();
    }

    /**
     * Creates a builder that can configure options for the {@link EventHubClient} before creating an instance of it.
     *
     * @return A new {@link EventHubClientBuilder} to create an EventHubClient from.
     */
    public static EventHubClientBuilder builder() {
        return new EventHubClientBuilder();
    }

    /**
     * Retrieves information about an Event Hub, including the number of partitions present and their identifiers.
     *
     * @return The set of information for the Event Hub that this client is associated with.
     */
    public Mono<EventHubProperties> getProperties() {
<<<<<<< HEAD
        return connectionMono.flatMap(connection -> connection.getManagementNode().flatMap(EventHubManagementNode::getEventHubProperties));
=======
        return connectionMono.flatMap(connection -> {
            //TODO (conniey): Replace with management plane call.
            final String audience = String.format(Locale.US, "amqp://%s/%s", connection.getHost(), eventHubName);
            return connection.getCBSNode().flatMap(node -> node.authorize(audience, Duration.ofMinutes(5)));
        }).then(Mono.fromCallable(() -> {
            return new EventHubProperties("Some path", Instant.now().minus(Period.ofDays(1)), new String[]{"0", "1"});
        }));
>>>>>>> 73f8b0cb
    }

    /**
     * Retrieves the set of identifiers for the partitions of an Event Hub.
     *
     * @return The set of identifiers for the partitions of an Event Hub.
     */
    public Mono<String[]> getPartitionIds() {
        return getProperties().map(EventHubProperties::partitionIds);
    }

    /**
     * Retrieves information about a specific partition for an Event Hub, including elements that describe the available
     * events in the partition event stream.
     *
     * @param partitionId The unique identifier of a partition associated with the Event Hub.
     * @return The set of information for the requested partition under the Event Hub this client is associated with.
     */
    public Mono<PartitionProperties> getPartitionProperties(String partitionId) {
        return connectionMono.flatMap(
            connection -> connection.getManagementNode().flatMap(node -> {
                return node.getPartitionProperties(partitionId);
            }));
    }

    /**
     * Creates a sender that transmits events to Event Hub. Event data is automatically routed to an available
     * partition.
     *
     * @return A new {@link EventSender}.
     */
    public EventSender createSender() {
        return new EventSender();
    }

    /**
     * Creates a sender that can push events to an Event Hub. If
     * {@link EventSenderOptions#partitionId() options.partitionId()} is specified, then the events are routed to that
     * specific partition. Otherwise, events are automatically routed to an available partition.
     *
     * @param options The set of options to apply when creating the sender.
     * @return A new {@link EventSender}.
     */
    public EventSender createSender(EventSenderOptions options) {
        return new EventSender(options);
    }

    /**
     * Creates a receiver that listens to the Event Hub {@code partitionId} starting from the moment it was created. The
     * consumer group used is the {@link EventReceiverOptions#DEFAULT_CONSUMER_GROUP_NAME} consumer group.
     *
     * @param partitionId The identifier of the Event Hub partition.
     * @return An new {@link EventReceiver} that receives events from the partition at the given position.
     */
    public EventReceiver createReceiver(String partitionId) {
        return new EventReceiver();
    }

    /**
     * Creates a receiver that listens to the Event Hub {@code partitionId} at the given {@link EventPosition} with the
     * provided options.
     *
     * @param partitionId The identifier of the Event Hub partition.
     * @param options Additional options for the receiver.
     * @return An new {@link EventReceiver} that receives events from the partition at the given position.
     */
    public EventReceiver createReceiver(String partitionId, EventReceiverOptions options) {
        return new EventReceiver();
    }

    /**
     * Closes and disposes of connection to service. Any {@link EventReceiver EventReceivers} and
     * {@link EventSender EventSenders} created with this instance will have their connections closed.
     */
    @Override
    public void close() {
        if (hasConnection.getAndSet(false)) {
            try {
                final AmqpConnection connection = connectionMono.block(connectionParameters.timeout());
                if (connection != null) {
                    connection.close();
                }
            } catch (IOException exception) {
                throw new AmqpException(false, "Unable to close connection to service", exception);
            }
        }
    }

    private static class ResponseMapper implements AmqpResponseMapper {
        @Override
        public EventHubProperties toEventHubProperties(Map<?, ?> amqpBody) {
            return new EventHubProperties(
                (String) amqpBody.get(ManagementChannel.MANAGEMENT_ENTITY_NAME_KEY),
                ((Date) amqpBody.get(ManagementChannel.MANAGEMENT_RESULT_CREATED_AT)).toInstant(),
                (String[]) amqpBody.get(ManagementChannel.MANAGEMENT_RESULT_PARTITION_IDS));
        }

        @Override
        public PartitionProperties toPartitionProperties(Map<?, ?> amqpBody) {
            return new PartitionProperties(
                (String) amqpBody.get(ManagementChannel.MANAGEMENT_ENTITY_NAME_KEY),
                (String) amqpBody.get(ManagementChannel.MANAGEMENT_PARTITION_NAME_KEY),
                (Long) amqpBody.get(ManagementChannel.MANAGEMENT_RESULT_BEGIN_SEQUENCE_NUMBER),
                (Long) amqpBody.get(ManagementChannel.MANAGEMENT_RESULT_LAST_ENQUEUED_SEQUENCE_NUMBER),
                (String) amqpBody.get(ManagementChannel.MANAGEMENT_RESULT_LAST_ENQUEUED_OFFSET),
                ((Date) amqpBody.get(ManagementChannel.MANAGEMENT_RESULT_LAST_ENQUEUED_TIME_UTC)).toInstant(),
                (Boolean) amqpBody.get(ManagementChannel.MANAGEMENT_RESULT_PARTITION_IS_EMPTY),
                Instant.now());
        }
    }
}<|MERGE_RESOLUTION|>--- conflicted
+++ resolved
@@ -5,20 +5,17 @@
 
 import com.azure.core.amqp.AmqpConnection;
 import com.azure.core.amqp.exception.AmqpException;
-<<<<<<< HEAD
 import com.azure.eventhubs.implementation.AmqpResponseMapper;
 import com.azure.eventhubs.implementation.ConnectionParameters;
 import com.azure.eventhubs.implementation.EventHubConnection;
 import com.azure.eventhubs.implementation.EventHubManagementNode;
 import com.azure.eventhubs.implementation.ManagementChannel;
-=======
-import com.azure.eventhubs.implementation.ConnectionParameters;
->>>>>>> 73f8b0cb
 import com.azure.eventhubs.implementation.ReactorConnection;
 import com.azure.eventhubs.implementation.ReactorHandlerProvider;
 import com.azure.eventhubs.implementation.ReactorProvider;
 import com.azure.eventhubs.implementation.StringUtil;
 import reactor.core.publisher.Mono;
+import reactor.core.scheduler.Scheduler;
 
 import java.io.Closeable;
 import java.io.IOException;
@@ -67,17 +64,7 @@
      * @return The set of information for the Event Hub that this client is associated with.
      */
     public Mono<EventHubProperties> getProperties() {
-<<<<<<< HEAD
         return connectionMono.flatMap(connection -> connection.getManagementNode().flatMap(EventHubManagementNode::getEventHubProperties));
-=======
-        return connectionMono.flatMap(connection -> {
-            //TODO (conniey): Replace with management plane call.
-            final String audience = String.format(Locale.US, "amqp://%s/%s", connection.getHost(), eventHubName);
-            return connection.getCBSNode().flatMap(node -> node.authorize(audience, Duration.ofMinutes(5)));
-        }).then(Mono.fromCallable(() -> {
-            return new EventHubProperties("Some path", Instant.now().minus(Period.ofDays(1)), new String[]{"0", "1"});
-        }));
->>>>>>> 73f8b0cb
     }
 
     /**
