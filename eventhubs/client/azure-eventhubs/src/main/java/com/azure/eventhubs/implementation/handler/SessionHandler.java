// Copyright (c) Microsoft Corporation. All rights reserved.
// Licensed under the MIT License.

package com.azure.eventhubs.implementation.handler;

import com.azure.core.amqp.exception.AmqpException;
import com.azure.core.amqp.exception.ErrorContext;
import com.azure.core.amqp.exception.ExceptionUtil;
import com.azure.core.implementation.logging.ServiceLogger;
import com.azure.eventhubs.implementation.ReactorDispatcher;
import org.apache.qpid.proton.amqp.transport.ErrorCondition;
import org.apache.qpid.proton.engine.EndpointState;
import org.apache.qpid.proton.engine.Event;
import org.apache.qpid.proton.engine.Session;

import java.io.IOException;
import java.time.Duration;
import java.util.Locale;

import static com.azure.eventhubs.implementation.ClientConstants.NOT_APPLICABLE;

public class SessionHandler extends Handler {
<<<<<<< HEAD
=======
    private final ServiceLogger logger = new ServiceLogger(SessionHandler.class);

>>>>>>> a9b73b1e
    private final String entityName;
    private final ServiceLogger logger = new ServiceLogger(SessionHandler.class);
    private final Duration openTimeout;
    private final ReactorDispatcher reactorDispatcher;

    public SessionHandler(String connectionId, String hostname, String entityName, ReactorDispatcher reactorDispatcher,
                   Duration openTimeout) {
        super(connectionId, hostname);
        this.entityName = entityName;
        this.openTimeout = openTimeout;
        this.reactorDispatcher = reactorDispatcher;
    }

    public String getEntityName() {
        return this.entityName;
    }

    public ErrorContext getContext(Throwable throwable) {
        return new SessionErrorContext(throwable, getHostname(), entityName);
    }

    @Override
    public void onSessionLocalOpen(Event e) {
        logger.asInfo().log("onSessionLocalOpen connectionId[{}], entityName[{}], condition[{}]",
            getConnectionId(), this.entityName,
            e.getSession().getCondition() == null ? NOT_APPLICABLE : e.getSession().getCondition().toString());

        final Session session = e.getSession();

        try {
            reactorDispatcher.invoke(this::onSessionTimeout, this.openTimeout);
        } catch (IOException ioException) {
            logger.asWarning().log("onSessionLocalOpen connectionId[{}], entityName[{}], reactorDispatcherError[{}]",
                getConnectionId(), this.entityName,
                ioException.getMessage());

            session.close();

            final String message = String.format(Locale.US, "onSessionLocalOpen connectionId[%s], entityName[%s], underlying IO of reactorDispatcher faulted with error: %s",
                getConnectionId(), this.entityName, ioException.getMessage());
            final ErrorContext errorContext = new SessionErrorContext(new AmqpException(false, message, ioException), getConnectionId(), entityName);

            onNext(errorContext);
        }
    }

    @Override
    public void onSessionRemoteOpen(Event e) {
        final Session session = e.getSession();

        logger.asInfo().log(
            "onSessionRemoteOpen connectionId[{}], entityName[{}], sessionIncCapacity[{}], sessionOutgoingWindow[{}]",
            getConnectionId(), entityName, session.getIncomingCapacity(), session.getOutgoingWindow());

        if (session.getLocalState() == EndpointState.UNINITIALIZED) {
            session.open();
        }

        onNext(EndpointState.ACTIVE);
    }

    @Override
    public void onSessionLocalClose(Event e) {
        final ErrorCondition condition = e.getSession().getCondition();

        logger.asInfo().log("onSessionLocalClose connectionId[{}], entityName[{}], condition[{}]",
            entityName, getConnectionId(),
            condition == null ? NOT_APPLICABLE : condition.toString());
    }

    @Override
    public void onSessionRemoteClose(Event e) {
        final Session session = e.getSession();

        logger.asInfo().log("onSessionRemoteClose connectionId[{}], entityName[{}], condition[{}]",
            entityName, getConnectionId(),
            session == null || session.getRemoteCondition() == null ? NOT_APPLICABLE : session.getRemoteCondition().toString());

        ErrorCondition condition = session != null ? session.getRemoteCondition() : null;

        if (session != null && session.getLocalState() != EndpointState.CLOSED) {
            logger.asInfo().log(
                "onSessionRemoteClose closing a local session for connectionId[{}], entityName[{}], condition[{}], description[{}]",
                getConnectionId(), entityName,
                condition != null ? condition.getCondition() : NOT_APPLICABLE,
                condition != null ? condition.getDescription() : NOT_APPLICABLE);

            session.setCondition(session.getRemoteCondition());
            session.close();
        }

        onNext(EndpointState.CLOSED);

        if (condition != null) {
            final Exception exception = ExceptionUtil.toException(condition.getCondition().toString(),
                String.format(Locale.US, "onSessionRemoteClose connectionId[%s], entityName[%s]", getConnectionId(), entityName));
            final ErrorContext context = new SessionErrorContext(exception, getHostname(), entityName);
            onNext(context);
        }
    }

    @Override
    public void onSessionFinal(Event e) {
        final Session session = e.getSession();
        final ErrorCondition condition = session != null ? session.getCondition() : null;

        logger.asInfo().log("onSessionFinal connectionId[{}], entityName[{}], condition[{}], description[{}]",
            getConnectionId(), entityName,
            condition != null ? condition.getCondition() : NOT_APPLICABLE,
            condition != null ? condition.getDescription() : NOT_APPLICABLE);

        close();
    }

    private void onSessionTimeout() {
        // It is supposed to close a local session to handle timeout exception.
        // However, closing the session can result in NPE because of proton-j bug (https://issues.apache.org/jira/browse/PROTON-1939).
        // And the bug will cause the reactor thread to stop processing pending tasks scheduled on the reactor and
        // as a result task won't be completed at all.

        // TODO: handle timeout error once the proton-j bug is fixed.
        // if (!sessionCreated && !sessionOpenErrorDispatched) {
        //     logger.asWarning().log(
        //     "SessionTimeoutHandler.onEvent - connectionId[{}], entityName[{}], session open timed out.",
        //     this.connectionId, this.entityName);
        // }
    }

    private static class SessionErrorContext extends ErrorContext {
        private static final long serialVersionUID = 7031664116367058509L;
        private final String entityPath;

        SessionErrorContext(Throwable exception, String namespaceName, String entityPath) {
            super(exception, namespaceName);
            this.entityPath = entityPath;
        }

        @Override
        public String toString() {
            return String.format(Locale.US, "NS: %s. EntityPath: %s. Exception: %s", namespaceName(), entityPath, exception());
        }
    }
}<|MERGE_RESOLUTION|>--- conflicted
+++ resolved
@@ -20,13 +20,9 @@
 import static com.azure.eventhubs.implementation.ClientConstants.NOT_APPLICABLE;
 
 public class SessionHandler extends Handler {
-<<<<<<< HEAD
-=======
     private final ServiceLogger logger = new ServiceLogger(SessionHandler.class);
 
->>>>>>> a9b73b1e
     private final String entityName;
-    private final ServiceLogger logger = new ServiceLogger(SessionHandler.class);
     private final Duration openTimeout;
     private final ReactorDispatcher reactorDispatcher;
 
@@ -36,10 +32,6 @@
         this.entityName = entityName;
         this.openTimeout = openTimeout;
         this.reactorDispatcher = reactorDispatcher;
-    }
-
-    public String getEntityName() {
-        return this.entityName;
     }
 
     public ErrorContext getContext(Throwable throwable) {
