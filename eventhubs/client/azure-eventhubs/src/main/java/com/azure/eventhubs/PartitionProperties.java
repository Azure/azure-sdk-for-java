--- conflicted
+++ resolved
@@ -18,23 +18,6 @@
     private final boolean isEmpty;
     private Instant propertyRetrievalTime;
 
-<<<<<<< HEAD
-    /**
-     * Creates an instance with all of the partition's properties set.
-     *
-     * @param eventHubPath Name of the Event Hub this partition belongs to.
-     * @param id Identifier of the partition, unique to the Event Hub which contains it.
-     * @param beginningSequenceNumber The first sequence number available for events in the partition.
-     * @param lastEnqueuedSequenceNumber The sequence number of the most recent event enqueued to this partition.
-     * @param lastEnqueuedOffset The offset of the most recent event enqueued to this partition.
-     * @param lastEnqueuedTime The date time (UTC) of the most recent event enqueued to this partition.
-     * @param isEmpty {@code true} if there are no events in the partition; {@code false} otherwise.
-     * @param propertyRetrievalTime A date time (UTC) representing when the partition's properties were retrieved.
-     */
-    PartitionProperties(String eventHubPath, String id, long beginningSequenceNumber,
-                        long lastEnqueuedSequenceNumber, String lastEnqueuedOffset, Instant lastEnqueuedTime,
-                        boolean isEmpty, Instant propertyRetrievalTime) {
-=======
     PartitionProperties(
             final String eventHubPath,
             final String id,
@@ -44,7 +27,6 @@
             final Instant lastEnqueuedTime,
             final boolean isEmpty,
             final Instant propertyRetrievalTime) {
->>>>>>> 73f8b0cb
         this.eventHubPath = eventHubPath;
         this.id = id;
         this.beginningSequenceNumber = beginningSequenceNumber;
