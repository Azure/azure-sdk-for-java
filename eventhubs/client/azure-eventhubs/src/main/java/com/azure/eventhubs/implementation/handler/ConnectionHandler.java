--- conflicted
+++ resolved
@@ -58,10 +58,7 @@
      */
     protected ConnectionHandler(final String connectionId, final String hostname, final ServiceLogger logger) {
         super(connectionId, hostname);
-<<<<<<< HEAD
-=======
-
->>>>>>> a9b73b1e
+
         add(new Handshaker());
         this.logger = logger;
 
