// Copyright (c) Microsoft Corporation. All rights reserved.
// Licensed under the MIT License.

package com.azure.eventhubs.implementation;

import com.azure.core.amqp.AmqpConnection;
import com.azure.core.amqp.AmqpEndpointState;
<<<<<<< HEAD
import com.azure.core.amqp.TransportType;
import com.azure.eventhubs.CredentialInfo;
import com.azure.eventhubs.ProxyConfiguration;
import com.azure.eventhubs.Retry;
=======
import com.azure.core.amqp.Retry;
import com.azure.core.amqp.TransportType;
import com.azure.eventhubs.CredentialInfo;
import com.azure.eventhubs.ProxyConfiguration;
>>>>>>> e98faa44
import com.azure.eventhubs.implementation.handler.ConnectionHandler;
import com.azure.eventhubs.implementation.handler.SessionHandler;
import org.apache.qpid.proton.amqp.Symbol;
import org.apache.qpid.proton.amqp.transport.ErrorCondition;
import org.apache.qpid.proton.engine.Connection;
import org.apache.qpid.proton.engine.EndpointState;
import org.apache.qpid.proton.engine.Event;
import org.apache.qpid.proton.engine.Handler;
import org.apache.qpid.proton.engine.Record;
import org.apache.qpid.proton.engine.Session;
import org.apache.qpid.proton.engine.Transport;
import org.apache.qpid.proton.reactor.Reactor;
import org.apache.qpid.proton.reactor.Selectable;
import org.junit.Assert;
import org.junit.Before;
import org.junit.Test;
import org.mockito.Mock;
import org.mockito.Mockito;
import org.mockito.MockitoAnnotations;
import reactor.core.scheduler.Scheduler;
import reactor.core.scheduler.Schedulers;
import reactor.test.StepVerifier;

import java.io.IOException;
import java.time.Duration;
import java.util.HashMap;
import java.util.Map;

import static org.mockito.Mockito.mock;
import static org.mockito.Mockito.times;
import static org.mockito.Mockito.verify;
import static org.mockito.Mockito.when;

public class ReactorConnectionTest {
    private static final String CONNECTION_ID = "test-connection-id";
    private static final String SCHEDULER_NAME = "test-scheduler";
    private static final String SESSION_NAME = "test-session-name";
    private static final Duration TEST_DURATION = Duration.ofSeconds(30);
    private static final CredentialInfo CREDENTIAL_INFO = CredentialInfo.from("Endpoint=sb://test-event-hub.servicebus.windows.net/;SharedAccessKeyName=dummySharedKeyName;SharedAccessKey=dummySharedKeyValue;EntityPath=eventhub1;");
    private static final String HOSTNAME = CREDENTIAL_INFO.endpoint().getHost();

    private AmqpConnection connection;
    private ConnectionHandler handler;
<<<<<<< HEAD
    private ReactorDispatcher reactorDispatcher;
    private ReactorHandlerProvider reactorHandlerProvider;
    private ReactorProvider reactorProvider;
=======
>>>>>>> e98faa44
    private SessionHandler sessionHandler;

    @Mock
    private Reactor reactor;
    @Mock
    private Selectable selectable;
    @Mock
    private TokenProvider tokenProvider;

    @Before
    public void initialize() throws IOException {
        MockitoAnnotations.initMocks(this);

        Scheduler scheduler = Schedulers.newSingle(SCHEDULER_NAME);
        when(reactor.selectable()).thenReturn(selectable);

        ReactorDispatcher reactorDispatcher = new ReactorDispatcher(reactor);
        MockReactorProvider reactorProvider = new MockReactorProvider(reactor, reactorDispatcher);
        handler = new ConnectionHandler(CONNECTION_ID, HOSTNAME);
        sessionHandler = new SessionHandler(CONNECTION_ID, HOSTNAME, SESSION_NAME, reactorDispatcher, TEST_DURATION);
<<<<<<< HEAD
        reactorHandlerProvider = new MockReactorHandlerProvider(reactorProvider, handler, sessionHandler, null, null);

        ConnectionParameters parameters = new ConnectionParameters(CREDENTIAL_INFO, TEST_DURATION, tokenProvider,
            TransportType.AMQP, Retry.getDefaultRetry(), ProxyConfiguration.SYSTEM_DEFAULTS, scheduler);

        connection = new ReactorConnection(CONNECTION_ID, parameters, reactorProvider, reactorHandlerProvider, mock(AmqpResponseMapper.class));
=======
        MockReactorHandlerProvider reactorHandlerProvider = new MockReactorHandlerProvider(reactorProvider, handler, sessionHandler);

        ConnectionParameters parameters = new ConnectionParameters(CREDENTIAL_INFO, TEST_DURATION, tokenProvider,
            TransportType.AMQP, Retry.getDefaultRetry(), ProxyConfiguration.SYSTEM_DEFAULTS, scheduler);

        connection = new ReactorConnection(CONNECTION_ID, parameters, reactorProvider, reactorHandlerProvider);

>>>>>>> e98faa44
    }

    /**
     * Can create a ReactorConnection and the appropriate properties are set for TransportType.AMQP
     */
    @Test
    public void createConnection() {
        // Arrange
        final Map<String, Object> expectedProperties = new HashMap<>(handler.getConnectionProperties());

        // Assert
        Assert.assertTrue(connection instanceof ReactorConnection);
        Assert.assertEquals(CONNECTION_ID, connection.getIdentifier());
        Assert.assertEquals(HOSTNAME, connection.getHost());

        Assert.assertEquals(handler.getMaxFrameSize(), connection.getMaxFrameSize());

        Assert.assertNotNull(connection.getConnectionProperties());
        Assert.assertEquals(expectedProperties.size(), connection.getConnectionProperties().size());

        expectedProperties.forEach((key, value) -> {
            final Object removed = connection.getConnectionProperties().remove(key);
            Assert.assertNotNull(removed);

            final String expected = String.valueOf(value);
            final String actual = String.valueOf(removed);
            Assert.assertEquals(expected, actual);
        });
        Assert.assertTrue(connection.getConnectionProperties().isEmpty());
    }

    /**
     * Creates a session with the given name and set handler.
     */
    @Test
    public void createSession() {
        // Arrange
        final Connection connectionProtonJ = mock(Connection.class);
        final Session session = mock(Session.class);
        final Record record = mock(Record.class);

        // We want to ensure that the ReactorExecutor does not shutdown unexpectedly. There are still items to still process.
        when(reactor.process()).thenReturn(true);
        when(reactor.connectionToHost(handler.getHostname(), handler.getProtocolPort(), handler)).thenReturn(connectionProtonJ);
        when(connectionProtonJ.session()).thenReturn(session);
        when(session.attachments()).thenReturn(record);

        // Act & Assert
        StepVerifier.create(connection.createSession(SESSION_NAME))
            .assertNext(s -> {
                Assert.assertNotNull(s);
                Assert.assertEquals(SESSION_NAME, s.getSessionName());
                Assert.assertTrue(s instanceof ReactorSession);
                Assert.assertSame(session, ((ReactorSession) s).session());
            }).verifyComplete();

        // Assert that the same instance is obtained and we don't get a new session with the same name.
        StepVerifier.create(connection.createSession(SESSION_NAME))
            .assertNext(s -> {
                Assert.assertNotNull(s);
                Assert.assertEquals(SESSION_NAME, s.getSessionName());
                Assert.assertTrue(s instanceof ReactorSession);
                Assert.assertSame(session, ((ReactorSession) s).session());
            }).verifyComplete();

        verify(record, Mockito.times(1)).set(Handler.class, Handler.class, sessionHandler);
    }

    /**
     * Creates a session with the given name and set handler.
     */
    @Test
    public void removeSessionThatExists() {
        // Arrange
        final Connection connectionProtonJ = mock(Connection.class);
        final Session session = mock(Session.class);
        final Record record = mock(Record.class);

        // We want to ensure that the ReactorExecutor does not shutdown unexpectedly. There are still items to still process.
        when(reactor.process()).thenReturn(true);
        when(reactor.connectionToHost(handler.getHostname(), handler.getProtocolPort(), handler)).thenReturn(connectionProtonJ);
        when(connectionProtonJ.session()).thenReturn(session);
        when(session.attachments()).thenReturn(record);

        // Act & Assert
        StepVerifier.create(connection.createSession(SESSION_NAME).map(s -> connection.removeSession(s.getSessionName())))
            .expectNext(true)
            .verifyComplete();

        verify(record, Mockito.times(1)).set(Handler.class, Handler.class, sessionHandler);
    }

    /**
     * Creates a session with the given name and set handler.
     */
    @Test
    public void removeSessionThatDoesNotExist() {
        // Arrange
        final Connection connectionProtonJ = mock(Connection.class);
        final Session session = mock(Session.class);
        final Record record = mock(Record.class);

        // We want to ensure that the ReactorExecutor does not shutdown unexpectedly. There are still items to still process.
        when(reactor.process()).thenReturn(true);
        when(reactor.connectionToHost(handler.getHostname(), handler.getProtocolPort(), handler)).thenReturn(connectionProtonJ);
        when(connectionProtonJ.session()).thenReturn(session);
        when(session.attachments()).thenReturn(record);

        // Act & Assert
        StepVerifier.create(connection.createSession(SESSION_NAME).map(s -> connection.removeSession("does-not-exist")))
            .expectNext(false)
            .verifyComplete();

        verify(record, Mockito.times(1)).set(Handler.class, Handler.class, sessionHandler);
    }

    /**
     * Verifies initial endpoint state is uninitialized and completes when the connection is closed.
     */
    @Test
    public void initialConnectionState() {
        // Assert
        StepVerifier.create(connection.getConnectionStates())
            .expectNext(AmqpEndpointState.UNINITIALIZED)
            .then(() -> {
                try {
                    connection.close();
                } catch (IOException e) {
                    Assert.fail("Should not have thrown an error.");
                }
            })
            .verifyComplete();
    }

    /**
     * Verifies Connection state reports correct status when ConnectionHandler updates its state.
     */
    @Test
    public void onConnectionStateOpen() {
        // Arrange
        final Event event = mock(Event.class);
        final Connection connectionProtonJ = mock(Connection.class);
        when(event.getConnection()).thenReturn(connectionProtonJ);
        when(connectionProtonJ.getHostname()).thenReturn(HOSTNAME);
        when(connectionProtonJ.getRemoteContainer()).thenReturn("remote-container");
        when(connectionProtonJ.getRemoteState()).thenReturn(EndpointState.ACTIVE);

        // Act & Assert
        StepVerifier.create(connection.getConnectionStates())
            .expectNext(AmqpEndpointState.UNINITIALIZED)
            .then(() -> handler.onConnectionRemoteOpen(event))
            .expectNext(AmqpEndpointState.ACTIVE)
            // getConnectionStates is distinct. We don't expect to see another event with the same status.
            .then(() -> handler.onConnectionRemoteOpen(event))
            .then(() -> {
                try {
                    connection.close();
                } catch (IOException e) {
                    Assert.fail("Should not have thrown an error.");
                }
            })
            .verifyComplete();
    }

    /**
     * Verifies that we can get the CBS node.
     */
    @Test
    public void createCBSNode() {
        // Act and Assert
        StepVerifier.create(connection.getCBSNode())
            .assertNext(node -> {
                Assert.assertTrue(node instanceof CBSChannel);
            }).verifyComplete();
    }

    /**
     * Verifies if the ConnectionHandler transport fails, then we are unable to create the CBS node or sessions.
     */
    @Test
    public void cannotCreateResourcesWhenErrored() {
        // Arrange
        final Event event = mock(Event.class);
        final Connection connectionProtonJ = mock(Connection.class);
        final Transport transport = mock(Transport.class);
        final ErrorCondition errorCondition = new ErrorCondition(Symbol.getSymbol("amqp:not-found"), "Not found");

        when(event.getTransport()).thenReturn(transport);
        when(event.getConnection()).thenReturn(connectionProtonJ);
        when(transport.getCondition()).thenReturn(errorCondition);
        when(connectionProtonJ.getHostname()).thenReturn(HOSTNAME);
        when(connectionProtonJ.getRemoteContainer()).thenReturn("remote-container");
        when(connectionProtonJ.getRemoteState()).thenReturn(EndpointState.ACTIVE);

        handler.onTransportError(event);

        StepVerifier.create(connection.getCBSNode())
            .assertNext(node -> {
                Assert.assertTrue(node instanceof CBSChannel);
            }).verifyComplete();

        verify(transport, times(1)).unbind();
    }
}<|MERGE_RESOLUTION|>--- conflicted
+++ resolved
@@ -5,17 +5,10 @@
 
 import com.azure.core.amqp.AmqpConnection;
 import com.azure.core.amqp.AmqpEndpointState;
-<<<<<<< HEAD
-import com.azure.core.amqp.TransportType;
-import com.azure.eventhubs.CredentialInfo;
-import com.azure.eventhubs.ProxyConfiguration;
-import com.azure.eventhubs.Retry;
-=======
 import com.azure.core.amqp.Retry;
 import com.azure.core.amqp.TransportType;
 import com.azure.eventhubs.CredentialInfo;
 import com.azure.eventhubs.ProxyConfiguration;
->>>>>>> e98faa44
 import com.azure.eventhubs.implementation.handler.ConnectionHandler;
 import com.azure.eventhubs.implementation.handler.SessionHandler;
 import org.apache.qpid.proton.amqp.Symbol;
@@ -59,12 +52,6 @@
 
     private AmqpConnection connection;
     private ConnectionHandler handler;
-<<<<<<< HEAD
-    private ReactorDispatcher reactorDispatcher;
-    private ReactorHandlerProvider reactorHandlerProvider;
-    private ReactorProvider reactorProvider;
-=======
->>>>>>> e98faa44
     private SessionHandler sessionHandler;
 
     @Mock
@@ -85,22 +72,13 @@
         MockReactorProvider reactorProvider = new MockReactorProvider(reactor, reactorDispatcher);
         handler = new ConnectionHandler(CONNECTION_ID, HOSTNAME);
         sessionHandler = new SessionHandler(CONNECTION_ID, HOSTNAME, SESSION_NAME, reactorDispatcher, TEST_DURATION);
-<<<<<<< HEAD
-        reactorHandlerProvider = new MockReactorHandlerProvider(reactorProvider, handler, sessionHandler, null, null);
+        MockReactorHandlerProvider reactorHandlerProvider = new MockReactorHandlerProvider(reactorProvider, handler, sessionHandler, null, null);
 
         ConnectionParameters parameters = new ConnectionParameters(CREDENTIAL_INFO, TEST_DURATION, tokenProvider,
             TransportType.AMQP, Retry.getDefaultRetry(), ProxyConfiguration.SYSTEM_DEFAULTS, scheduler);
 
         connection = new ReactorConnection(CONNECTION_ID, parameters, reactorProvider, reactorHandlerProvider, mock(AmqpResponseMapper.class));
-=======
-        MockReactorHandlerProvider reactorHandlerProvider = new MockReactorHandlerProvider(reactorProvider, handler, sessionHandler);
-
-        ConnectionParameters parameters = new ConnectionParameters(CREDENTIAL_INFO, TEST_DURATION, tokenProvider,
-            TransportType.AMQP, Retry.getDefaultRetry(), ProxyConfiguration.SYSTEM_DEFAULTS, scheduler);
-
-        connection = new ReactorConnection(CONNECTION_ID, parameters, reactorProvider, reactorHandlerProvider);
-
->>>>>>> e98faa44
+
     }
 
     /**
