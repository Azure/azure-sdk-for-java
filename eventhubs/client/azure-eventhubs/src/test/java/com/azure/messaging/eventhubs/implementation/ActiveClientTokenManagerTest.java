// Copyright (c) Microsoft Corporation. All rights reserved.
// Licensed under the MIT License.

package com.azure.messaging.eventhubs.implementation;

import com.azure.core.amqp.CBSNode;
import com.azure.core.amqp.exception.AmqpException;
import com.azure.core.amqp.exception.AmqpResponseCode;
import com.azure.core.amqp.exception.ErrorCondition;
import com.azure.core.amqp.exception.ErrorContext;
import com.azure.core.exception.AzureException;
import org.junit.After;
import org.junit.Before;
import org.junit.Test;
import org.mockito.Mock;
import org.mockito.Mockito;
import org.mockito.MockitoAnnotations;
import reactor.core.publisher.Mono;
import reactor.test.StepVerifier;

import java.time.Duration;
import java.time.OffsetDateTime;
import java.time.ZoneOffset;

import static org.mockito.ArgumentMatchers.any;
import static org.mockito.Mockito.when;

public class ActiveClientTokenManagerTest {
    private static final String AUDIENCE = "an-audience-test";
    private static final Duration TIMEOUT = Duration.ofSeconds(4);

    @Mock
    private CBSNode cbsNode;

    @Before
    public void setup() {
        MockitoAnnotations.initMocks(this);
    }

    @After
    public void teardown() {
        Mockito.framework().clearInlineMocks();
        cbsNode = null;
    }

    /**
     * Verify that we can get successes and errors from CBS node.
     */
    @Test
    public void getAuthorizationResults() {
        // Arrange
        final Mono<CBSNode> cbsNodeMono = Mono.fromCallable(() -> cbsNode);
        when(cbsNode.authorize(any())).thenReturn(getNextExpiration(3));

        final ActiveClientTokenManager tokenManager = new ActiveClientTokenManager(cbsNodeMono, AUDIENCE);

        // Act & Assert
        StepVerifier.create(tokenManager.getAuthorizationResults())
            .then(() -> tokenManager.authorize().block(TIMEOUT))
            .expectNext(AmqpResponseCode.ACCEPTED)
            .expectNext(AmqpResponseCode.ACCEPTED)
            .then(tokenManager::close)
            .verifyComplete();
    }

    /**
     * Verify that we can get successes and errors from CBS node. This un-retriable error will not allow it to be
     * rescheduled.
     */
    @SuppressWarnings("unchecked")
    @Test
    public void getAuthorizationResultsSuccessFailure() {
        // Arrange
        final Mono<CBSNode> cbsNodeMono = Mono.fromCallable(() -> cbsNode);
        final IllegalArgumentException error = new IllegalArgumentException("Some error");

        when(cbsNode.authorize(any())).thenReturn(getNextExpiration(2),
            getNextExpiration(2), Mono.error(error));

        // Act & Assert
        try (ActiveClientTokenManager tokenManager = new ActiveClientTokenManager(cbsNodeMono, AUDIENCE)) {
            StepVerifier.create(tokenManager.getAuthorizationResults())
                .then(() -> tokenManager.authorize().block(TIMEOUT))
                .expectNext(AmqpResponseCode.ACCEPTED)
                .expectError(IllegalArgumentException.class)
                .verifyThenAssertThat()
                .hasNotDroppedElements()
                .hasNotDroppedElements()
                .hasNotDroppedErrors();
        }
    }

    /**
     * Verify that we cannot authorize with CBS node when it has already been disposed of.
     */
    @Test
    public void cannotAuthorizeDisposedInstance() {
        // Arrange
        final Mono<CBSNode> cbsNodeMono = Mono.fromCallable(() -> cbsNode);
        when(cbsNode.authorize(any())).thenReturn(getNextExpiration(2));

        final ActiveClientTokenManager tokenManager = new ActiveClientTokenManager(cbsNodeMono, AUDIENCE);
        tokenManager.authorize().then(Mono.fromRunnable(tokenManager::close)).block();

        // Act & Assert
        StepVerifier.create(tokenManager.authorize())
            .expectError(AzureException.class)
            .verify();
    }

    /**
     * Verify that the ActiveClientTokenManager reschedules the authorization task.
     */
    @SuppressWarnings("unchecked")
    @Test
    public void getAuthorizationResultsRetriableError() {
        // Arrange
        final Mono<CBSNode> cbsNodeMono = Mono.fromCallable(() -> cbsNode);
        final AmqpException error = new AmqpException(true, ErrorCondition.TIMEOUT_ERROR, "Timed out",
            new ErrorContext("Test-context-namespace"));

<<<<<<< HEAD
        when(cbsNode.authorize(any())).thenReturn(getNextExpiration(2), Mono.error(error),
            getNextExpiration(5), getNextExpiration(5),

            // The token manager is closed after this expiration is received, so we should not receive another ACCEPTED
            // status code, and expect a completed signal from the Flux instead.
            getNextExpiration(45),
            getNextExpiration(60));
=======
        when(cbsNode.authorize(any())).thenReturn(getNextExpiration(3), Mono.error(error),
            getNextExpiration(5), getNextExpiration(10),
            getNextExpiration(45));
>>>>>>> 1962d905

        // Act & Assert
        try (ActiveClientTokenManager tokenManager = new ActiveClientTokenManager(cbsNodeMono, AUDIENCE)) {
            StepVerifier.create(tokenManager.getAuthorizationResults())
                .then(() -> tokenManager.authorize().block(TIMEOUT))
                .expectError(AmqpException.class)
                .verify();

            StepVerifier.create(tokenManager.getAuthorizationResults())
                .expectNext(AmqpResponseCode.ACCEPTED)
                .expectNext(AmqpResponseCode.ACCEPTED)
                .then(tokenManager::close)
                .verifyComplete();
        }
    }

    private Mono<OffsetDateTime> getNextExpiration(long secondsToWait) {
        return Mono.fromCallable(() -> OffsetDateTime.now(ZoneOffset.UTC).plusSeconds(secondsToWait));
    }
}<|MERGE_RESOLUTION|>--- conflicted
+++ resolved
@@ -119,19 +119,9 @@
         final AmqpException error = new AmqpException(true, ErrorCondition.TIMEOUT_ERROR, "Timed out",
             new ErrorContext("Test-context-namespace"));
 
-<<<<<<< HEAD
-        when(cbsNode.authorize(any())).thenReturn(getNextExpiration(2), Mono.error(error),
-            getNextExpiration(5), getNextExpiration(5),
-
-            // The token manager is closed after this expiration is received, so we should not receive another ACCEPTED
-            // status code, and expect a completed signal from the Flux instead.
-            getNextExpiration(45),
-            getNextExpiration(60));
-=======
         when(cbsNode.authorize(any())).thenReturn(getNextExpiration(3), Mono.error(error),
             getNextExpiration(5), getNextExpiration(10),
             getNextExpiration(45));
->>>>>>> 1962d905
 
         // Act & Assert
         try (ActiveClientTokenManager tokenManager = new ActiveClientTokenManager(cbsNodeMono, AUDIENCE)) {
