// Copyright (c) Microsoft Corporation. All rights reserved.
// Licensed under the MIT License.

package com.azure.eventhubs.implementation;

import com.azure.core.amqp.Retry;
import com.azure.core.amqp.TransportType;
import com.azure.core.credentials.TokenCredential;
import com.azure.core.implementation.util.ImplUtils;
import com.azure.core.test.TestBase;
import com.azure.core.test.TestMode;
<<<<<<< HEAD
import com.azure.eventhubs.CredentialInfo;
import com.azure.eventhubs.EventData;
import com.azure.eventhubs.EventHubClient;
import com.azure.eventhubs.EventHubClientBuilder;
import com.azure.eventhubs.EventSender;
import com.azure.eventhubs.EventSenderOptions;
=======
import com.azure.eventhubs.EventHubSharedAccessKeyCredential;
>>>>>>> 725e34f3
import com.azure.eventhubs.ProxyConfiguration;
import org.apache.qpid.proton.reactor.Reactor;
import org.apache.qpid.proton.reactor.Selectable;
import org.junit.After;
import org.junit.Assert;
import org.junit.Assume;
import org.junit.Before;
<<<<<<< HEAD
import reactor.core.publisher.Flux;
import reactor.core.publisher.Mono;
=======
import org.mockito.Mockito;
>>>>>>> 725e34f3
import reactor.core.scheduler.Scheduler;
import reactor.core.scheduler.Schedulers;

import java.io.IOException;
import java.security.InvalidKeyException;
import java.security.NoSuchAlgorithmException;
import java.time.Duration;

import static java.nio.charset.StandardCharsets.UTF_8;
import static org.mockito.Mockito.mock;
import static org.mockito.Mockito.when;

/**
 * Test base for running live and offline tests.
 */
public abstract class ApiTestBase extends TestBase {
    private static final String EVENT_HUB_CONNECTION_STRING_ENV_NAME = "AZURE_EVENTHUBS_CONNECTION_STRING";
    private static final String CONNECTION_STRING = System.getenv(EVENT_HUB_CONNECTION_STRING_ENV_NAME);
    private static final String TEST_CONNECTION_STRING = "Endpoint=sb://test-event-hub.servicebus.windows.net/;SharedAccessKeyName=myaccount;SharedAccessKey=ctzMq410TV3wS7upTBcunJTDLEJwMAZuFPfr0mrrA08=;EntityPath=eventhub1;";

<<<<<<< HEAD
    private static CredentialInfo credentialInfo;
=======
    private ConnectionStringProperties properties;
>>>>>>> 725e34f3
    private Reactor reactor = mock(Reactor.class);
    private TokenCredential tokenCredential;
    private ReactorProvider reactorProvider;
    private ConnectionOptions connectionOptions;

    // These are overridden because we don't use the Interceptor Manager.
    @Override
    @Before
    public void setupTest() {
        final Scheduler scheduler = Schedulers.newElastic("AMQPConnection");
        final String connectionString = getTestMode() == TestMode.RECORD
            ? CONNECTION_STRING
            : TEST_CONNECTION_STRING;

        properties = new ConnectionStringProperties(connectionString);
        reactorProvider = new ReactorProvider();

        try {
            tokenCredential = new EventHubSharedAccessKeyCredential(properties.sharedAccessKeyName(),
                properties.sharedAccessKey(), ClientConstants.TOKEN_VALIDITY);
        } catch (NoSuchAlgorithmException | InvalidKeyException e) {
            Assert.fail("Could not create tokenProvider :" + e.toString());
        }

        if (getTestMode() != TestMode.RECORD) {
            when(reactor.selectable()).thenReturn(mock(Selectable.class));
            ReactorDispatcher reactorDispatcher = null;
            try {
                reactorDispatcher = new ReactorDispatcher(reactor);
            } catch (IOException e) {
                Assert.fail("Could not create dispatcher.");
            }
            reactorProvider = new MockReactorProvider(reactor, reactorDispatcher);
        }

        connectionOptions = new ConnectionOptions(properties.endpoint().getHost(), properties.eventHubPath(),
            tokenCredential, getAuthorizationType(), Duration.ofSeconds(45), TransportType.AMQP,
            Retry.getDefaultRetry(), ProxyConfiguration.SYSTEM_DEFAULTS, scheduler);

        beforeTest();
    }

    // These are overridden because we don't use the Interceptor Manager.
    @Override
    @After
    public void teardownTest() {
        afterTest();

        // Tear down any inline mocks to avoid memory leaks.
        // https://github.com/mockito/mockito/wiki/What's-new-in-Mockito-2#mockito-2250
        Mockito.framework().clearInlineMocks();
    }

    /**
     * Gets the test mode for this API test. If AZURE_TEST_MODE equals {@link TestMode#RECORD} and Event Hubs connection
     * string is set, then we return {@link TestMode#RECORD}. Otherwise, {@link TestMode#PLAYBACK} is returned.
     */
    @Override
    public TestMode getTestMode() {
        if (super.getTestMode() == TestMode.PLAYBACK) {
            return TestMode.PLAYBACK;
        }

        return ImplUtils.isNullOrEmpty(CONNECTION_STRING) ? TestMode.PLAYBACK : TestMode.RECORD;
    }

    protected String getConnectionString() {
        return getTestMode() == TestMode.RECORD ? CONNECTION_STRING : TEST_CONNECTION_STRING;
    }

    protected void skipIfNotRecordMode() {
        Assume.assumeTrue(getTestMode() == TestMode.RECORD);
    }

    protected ConnectionOptions getConnectionOptions() {
        return connectionOptions;
    }

<<<<<<< HEAD
    protected static CredentialInfo getCredentialInfo() {
        return credentialInfo;
=======
    protected ConnectionStringProperties getConnectionStringProperties() {
        return properties;
>>>>>>> 725e34f3
    }

    protected TokenCredential getTokenCredential() {
        return tokenCredential;
    }

    protected Reactor getReactor() {
        return reactor;
    }

    protected ReactorProvider getReactorProvider() {
        return reactorProvider;
    }

<<<<<<< HEAD

    public static EventHubClientBuilder getEventHubClientBuilder() {
        return EventHubClient.builder().credentials(CredentialInfo.from(CONNECTION_STRING));
    }

    protected static String getConsumerGroupName() {
        return "$Default";
    }

    protected static Mono<Void> pushEventsToPartition(final EventHubClient client, final String partitionId, final int noOfEvents) {
        EventSender sender = client.createSender(new EventSenderOptions().partitionId(partitionId));
        final Flux<EventData> map = Flux.range(0, noOfEvents).map(number -> {
            final EventData data = new EventData("testString".getBytes(UTF_8));
            return data;
        });
        return sender.send(map);
=======
    protected CBSAuthorizationType getAuthorizationType() {
        return CBSAuthorizationType.SHARED_ACCESS_SIGNATURE;
>>>>>>> 725e34f3
    }
}<|MERGE_RESOLUTION|>--- conflicted
+++ resolved
@@ -9,16 +9,12 @@
 import com.azure.core.implementation.util.ImplUtils;
 import com.azure.core.test.TestBase;
 import com.azure.core.test.TestMode;
-<<<<<<< HEAD
-import com.azure.eventhubs.CredentialInfo;
+import com.azure.eventhubs.EventHubSharedAccessKeyCredential;
 import com.azure.eventhubs.EventData;
 import com.azure.eventhubs.EventHubClient;
 import com.azure.eventhubs.EventHubClientBuilder;
 import com.azure.eventhubs.EventSender;
 import com.azure.eventhubs.EventSenderOptions;
-=======
-import com.azure.eventhubs.EventHubSharedAccessKeyCredential;
->>>>>>> 725e34f3
 import com.azure.eventhubs.ProxyConfiguration;
 import org.apache.qpid.proton.reactor.Reactor;
 import org.apache.qpid.proton.reactor.Selectable;
@@ -26,12 +22,9 @@
 import org.junit.Assert;
 import org.junit.Assume;
 import org.junit.Before;
-<<<<<<< HEAD
+import org.mockito.Mockito;
 import reactor.core.publisher.Flux;
 import reactor.core.publisher.Mono;
-=======
-import org.mockito.Mockito;
->>>>>>> 725e34f3
 import reactor.core.scheduler.Scheduler;
 import reactor.core.scheduler.Schedulers;
 
@@ -52,11 +45,7 @@
     private static final String CONNECTION_STRING = System.getenv(EVENT_HUB_CONNECTION_STRING_ENV_NAME);
     private static final String TEST_CONNECTION_STRING = "Endpoint=sb://test-event-hub.servicebus.windows.net/;SharedAccessKeyName=myaccount;SharedAccessKey=ctzMq410TV3wS7upTBcunJTDLEJwMAZuFPfr0mrrA08=;EntityPath=eventhub1;";
 
-<<<<<<< HEAD
-    private static CredentialInfo credentialInfo;
-=======
     private ConnectionStringProperties properties;
->>>>>>> 725e34f3
     private Reactor reactor = mock(Reactor.class);
     private TokenCredential tokenCredential;
     private ReactorProvider reactorProvider;
@@ -135,13 +124,8 @@
         return connectionOptions;
     }
 
-<<<<<<< HEAD
-    protected static CredentialInfo getCredentialInfo() {
-        return credentialInfo;
-=======
     protected ConnectionStringProperties getConnectionStringProperties() {
         return properties;
->>>>>>> 725e34f3
     }
 
     protected TokenCredential getTokenCredential() {
@@ -156,7 +140,10 @@
         return reactorProvider;
     }
 
-<<<<<<< HEAD
+    protected CBSAuthorizationType getAuthorizationType() {
+        return CBSAuthorizationType.SHARED_ACCESS_SIGNATURE;
+    }
+
 
     public static EventHubClientBuilder getEventHubClientBuilder() {
         return EventHubClient.builder().credentials(CredentialInfo.from(CONNECTION_STRING));
@@ -173,9 +160,5 @@
             return data;
         });
         return sender.send(map);
-=======
-    protected CBSAuthorizationType getAuthorizationType() {
-        return CBSAuthorizationType.SHARED_ACCESS_SIGNATURE;
->>>>>>> 725e34f3
     }
 }