// Copyright (c) Microsoft Corporation. All rights reserved.
// Licensed under the MIT License.

package com.azure.eventhubs;

import com.azure.core.amqp.Retry;
import com.azure.core.amqp.TransportType;
import com.azure.core.amqp.exception.AmqpException;
import com.azure.core.amqp.exception.ErrorCondition;
import com.azure.core.credentials.TokenCredential;
import com.azure.core.implementation.util.ImplUtils;
import com.azure.core.test.TestMode;
import com.azure.core.util.logging.ClientLogger;
import com.azure.eventhubs.implementation.ApiTestBase;
import com.azure.eventhubs.implementation.ConnectionOptions;
import com.azure.eventhubs.implementation.ConnectionStringProperties;
import com.azure.eventhubs.implementation.ReactorHandlerProvider;
import org.junit.Assert;
import org.junit.Ignore;
import org.junit.Rule;
import org.junit.Test;
import org.junit.rules.TestName;
import reactor.core.publisher.Flux;
import reactor.core.publisher.Mono;
import reactor.test.StepVerifier;

import java.io.IOException;
import java.net.URI;
import java.security.InvalidKeyException;
import java.security.NoSuchAlgorithmException;
import java.time.Duration;
import java.time.Instant;
import java.util.ArrayList;
import java.util.Arrays;
import java.util.HashMap;
import java.util.List;
import java.util.Locale;
import java.util.Map;

import static java.nio.charset.StandardCharsets.UTF_8;

/**
 * Tests scenarios on {@link EventHubClient}.
 */
public class EventHubClientTest extends ApiTestBase {
    private static final String PARTITION_ID = "0";

    private final ClientLogger logger = new ClientLogger(EventHubClientTest.class);

    private EventHubClient client;
    private EventSender sender;
    private EventReceiver receiver;
    private ExpectedData data;
    private ReactorHandlerProvider handlerProvider;

    @Rule
    public TestName testName = new TestName();

    @Override
    protected String testName() {
        return testName.getMethodName();
    }

    @Override
    protected void beforeTest() {
        logger.asInfo().log("[{}]: Performing test set-up.", testName.getMethodName());

        handlerProvider = new ReactorHandlerProvider(getReactorProvider());
        client = new EventHubClient(getConnectionOptions(), getReactorProvider(), handlerProvider);
        data = new ExpectedData(getTestMode(), getConnectionStringProperties());
    }

    @Override
    protected void afterTest() {
        logger.asInfo().log("[{}]: Performing test clean-up.", testName.getMethodName());

        if (client != null) {
            client.close();
        }

        if (sender != null) {
            try {
                sender.close();
            } catch (IOException e) {
                logger.asError().log("[{}]: Sender doesn't close properly.", testName.getMethodName(), e);
            }
        }

        if (receiver != null) {
            try {
                receiver.close();
            } catch (IOException e) {
                logger.asError().log(String.format("[%s]: Receiver doesn't close properly.", testName.getMethodName()), e);
            }
        }
    }

    @Test(expected = NullPointerException.class)
    public void nullConstructor() {
        new EventHubClient(null, null, null);
    }

    /**
     * Verifies that we can get the metadata about an Event Hub
     */
    @Test
    public void getEventHubProperties() {
        skipIfNotRecordMode();

        // Act & Assert
        StepVerifier.create(client.getProperties())
            .assertNext(properties -> {
                Assert.assertNotNull(properties);
                Assert.assertEquals(data.getProperties().path(), properties.path());
                Assert.assertEquals(data.getProperties().partitionIds().length, properties.partitionIds().length);
            }).verifyComplete();
    }

    /**
     * Verifies that we can get the partition identifiers of an Event Hub.
     */
    @Test
    public void getPartitionIds() {
        skipIfNotRecordMode();

        // Act & Assert
        StepVerifier.create(client.getPartitionIds())
            .assertNext(ids -> Assert.assertEquals(data.properties.partitionIds().length, ids.length))
            .verifyComplete();
    }

    /**
     * Verifies that we can get partition information for each of the partitions in an Event Hub.
     */
    @Test
    public void getPartitionProperties() {
        skipIfNotRecordMode();

        // Act & Assert
        for (String partitionId : data.properties.partitionIds()) {
            StepVerifier.create(client.getPartitionProperties(partitionId))
                .assertNext(properties -> {
                    final PartitionProperties expected = data.getPartitionProperties(properties.id());
                    Assert.assertNotNull(expected);
                    Assert.assertEquals(expected.eventHubPath(), properties.eventHubPath());
                    Assert.assertEquals(partitionId, properties.id());
                })
                .verifyComplete();
        }
    }

    /**
     * Verifies that we can make multiple service calls one after the other. This is a typical user scenario when
     * consumers want to create a receiver.
     * 1. Gets information about the Event Hub
     * 2. Queries for partition information about each partition.
     */
    @Ignore
    @Test
    public void getPartitionPropertiesMultipleCalls() {
        skipIfNotRecordMode();

        // Act
        final Flux<PartitionProperties> partitionProperties = client.getPartitionIds()
            .flatMapMany(ids -> {
                final List<Mono<PartitionProperties>> results = new ArrayList<>();
                for (String id : ids) {
                    results.add(client.getPartitionProperties(id));
                }

                return Flux.merge(results);
            });

        // Assert
        StepVerifier.create(partitionProperties)
            .assertNext(properties -> {
                final PartitionProperties expected = data.getPartitionProperties(properties.id());
                Assert.assertNotNull(expected);
                Assert.assertEquals(expected.eventHubPath(), properties.eventHubPath());
            })
            .assertNext(properties -> {
                final PartitionProperties expected = data.getPartitionProperties(properties.id());
                Assert.assertNotNull(expected);
                Assert.assertEquals(expected.eventHubPath(), properties.eventHubPath());
            })
            .verifyComplete();
    }

    /**
     * Verifies that error conditions are handled for fetching Event Hub metadata.
     */
    @Test
    public void getPartitionPropertiesInvalidToken() throws InvalidKeyException, NoSuchAlgorithmException {
        skipIfNotRecordMode();

        // Arrange
        final ConnectionStringProperties original = getConnectionStringProperties();
        final ConnectionStringProperties invalidCredentials = getCredentials(original.endpoint(), original.eventHubPath(),
            original.sharedAccessKeyName(), "invalid-sas-key-value");
        final TokenCredential badTokenProvider = new EventHubSharedAccessKeyCredential(
            invalidCredentials.sharedAccessKeyName(), invalidCredentials.sharedAccessKey(), Duration.ofSeconds(40));
        final ConnectionOptions connectionOptions = new ConnectionOptions(original.endpoint().getHost(),
            original.eventHubPath(), badTokenProvider, getAuthorizationType(), Duration.ofSeconds(45),
            TransportType.AMQP, Retry.getNoRetry(), ProxyConfiguration.SYSTEM_DEFAULTS, getConnectionOptions().scheduler());
        final EventHubClient client = new EventHubClient(connectionOptions, getReactorProvider(), handlerProvider);

        // Act & Assert
        StepVerifier.create(client.getProperties())
            .expectErrorSatisfies(error -> {
                Assert.assertTrue(error instanceof AmqpException);

                AmqpException exception = (AmqpException) error;
                Assert.assertEquals(ErrorCondition.UNAUTHORIZED_ACCESS, exception.getErrorCondition());
                Assert.assertFalse(exception.isTransient());
                Assert.assertFalse(ImplUtils.isNullOrEmpty(exception.getMessage()));
            })
            .verify();
    }

    /**
     * Verifies that error conditions are handled for fetching partition metadata.
     */
    @Test
    public void getPartitionPropertiesNonExistentHub() {
        skipIfNotRecordMode();

        // Arrange
        final ConnectionStringProperties original = getConnectionStringProperties();
        final ConnectionOptions connectionOptions = new ConnectionOptions(original.endpoint().getHost(),
            "invalid-event-hub", getTokenCredential(), getAuthorizationType(), Duration.ofSeconds(45),
            TransportType.AMQP, Retry.getNoRetry(), ProxyConfiguration.SYSTEM_DEFAULTS, getConnectionOptions().scheduler());
        final EventHubClient client = new EventHubClient(connectionOptions, getReactorProvider(), handlerProvider);

        // Act & Assert
        StepVerifier.create(client.getPartitionIds())
            .expectErrorSatisfies(error -> {
                Assert.assertTrue(error instanceof AmqpException);

                AmqpException exception = (AmqpException) error;
                Assert.assertEquals(ErrorCondition.NOT_FOUND, exception.getErrorCondition());
                Assert.assertFalse(exception.isTransient());
                Assert.assertFalse(ImplUtils.isNullOrEmpty(exception.getMessage()));
            })
            .verify();
    }

    /**
     * Verifies that we can create and send a message to an Event Hub partition.
     */
    @Test
    public void sendMessageToPartition() throws IOException {
        skipIfNotRecordMode();

        // Arrange
        final EventHubProducerOptions senderOptions = new EventHubProducerOptions().partitionId(PARTITION_ID);
        final List<EventData> events = Arrays.asList(
            new EventData("Event 1".getBytes(UTF_8)),
            new EventData("Event 2".getBytes(UTF_8)),
            new EventData("Event 3".getBytes(UTF_8)));

        // Act & Assert
        try (EventHubProducer sender = client.createProducer(senderOptions)) {
            StepVerifier.create(sender.send(events))
                .verifyComplete();
        }
    }

    /**
     * Verifies that we can create an {@link EventHubProducer} that does not care about partitions and lets the service
     * distribute the events.
     */
    @Test
    public void sendMessage() throws IOException {
        skipIfNotRecordMode();

        // Arrange
        final List<EventData> events = Arrays.asList(
            new EventData("Event 1".getBytes(UTF_8)),
            new EventData("Event 2".getBytes(UTF_8)),
            new EventData("Event 3".getBytes(UTF_8)));

        // Act & Assert
        try (EventHubProducer sender = client.createProducer()) {
            StepVerifier.create(sender.send(events))
                .verifyComplete();
        }
    }

    @Ignore("can't close receiver: [main] ERROR reactor.core.publisher.Operators - Operator called default onErrorDropped")
    @Test
    public void receiveMessage() {
        skipIfNotRecordMode();

        // Arrange
        final int numberOfEvents = 10;
        final EventHubConsumerOptions options = new EventHubConsumerOptions()
            .prefetchCount(2);
<<<<<<< HEAD
        receiver = client.createReceiver(PARTITION_ID, EventPosition.earliest(), options);
=======
        final EventHubConsumer receiver = client.createConsumer(EventHubClient.DEFAULT_CONSUMER_GROUP_NAME,
            PARTITION_ID, EventPosition.earliest(), options);
>>>>>>> 40286b29

        // Act & Assert
        StepVerifier.create(receiver.receive().take(numberOfEvents))
            .expectNextCount(numberOfEvents)
            .verifyComplete();
    }

    /**
     * Test for multiple EventHub receivers
     */
    @Ignore
    @Test
    public void parallelEventHubClients() {
        skipIfNotRecordMode();

        final String partitionId = "0";
        final int numberOfClients = 4;

        final EventHubClient[] ehClients = new EventHubClient[numberOfClients];
        for (int i = 0; i < numberOfClients; i++) {
            ehClients[i] = new EventHubClient(getConnectionOptions(), getReactorProvider(), new ReactorHandlerProvider(getReactorProvider()));
        }

        final EventHubClient senderClient = new EventHubClient(getConnectionOptions(), getReactorProvider(), new ReactorHandlerProvider(getReactorProvider()));

        for (final EventHubClient ehClient : ehClients) {

            final EventReceiver receiver = ehClient.createReceiver(partitionId, EventPosition.latest(),
                new EventReceiverOptions().consumerGroup(getConsumerGroupName()));

            final Flux<EventData> receivedData = receiver.receive();
            pushEventsToPartition(senderClient, new EventSenderOptions().partitionId(PARTITION_ID), 10);

            StepVerifier.create(receivedData.take(10))
                .expectNextCount(10)
                .verifyComplete();
        }
    }

    private static ConnectionStringProperties getCredentials(URI endpoint, String eventHubPath, String sasKeyName, String sasKeyValue) {
        final String connectionString = String.format(Locale.ROOT,
            "Endpoint=%s;SharedAccessKeyName=%s;SharedAccessKey=%s;EntityPath=%s;", endpoint.toString(),
            sasKeyName, sasKeyValue, eventHubPath);

        return new ConnectionStringProperties(connectionString);
    }

    private Mono<Void> pushEventsToPartition(final EventHubClient client, final EventSenderOptions senderOptions, final int numberOfClients) {
        final Flux<EventData> events = Flux.range(0, numberOfClients).map(number -> {
            final EventData data = new EventData("testString".getBytes(UTF_8));
            return data;
        });
        sender = client.createSender(senderOptions);
        return sender.send(events);
    }

    /**
     * Holds expected data based on the test-mode.
     */
    private static class ExpectedData {
        private final EventHubProperties properties;
        private final Map<String, PartitionProperties> partitionPropertiesMap;

        ExpectedData(TestMode testMode, ConnectionStringProperties connectionStringProperties) {
            final String eventHubPath;
            final String[] partitionIds;
            switch (testMode) {
                case PLAYBACK:
                    eventHubPath = "test-event-hub";
                    partitionIds = new String[]{"test-1", "test-2"};
                    break;
                case RECORD:
                    eventHubPath = connectionStringProperties.eventHubPath();
                    partitionIds = new String[]{"0", "1"};
                    break;
                default:
                    throw new IllegalArgumentException("Test mode not recognized.");
            }

            this.properties = new EventHubProperties(eventHubPath, Instant.EPOCH, partitionIds);
            this.partitionPropertiesMap = new HashMap<>();

            for (int i = 0; i < partitionIds.length; i++) {
                final String key = String.valueOf(i);

                this.partitionPropertiesMap.put(key, new PartitionProperties(
                    eventHubPath, key, -1, -1,
                    "lastEnqueued", Instant.now(), true));
            }
        }

        EventHubProperties getProperties() {
            return properties;
        }

        PartitionProperties getPartitionProperties(String id) {
            return partitionPropertiesMap.get(id);
        }
    }
}<|MERGE_RESOLUTION|>--- conflicted
+++ resolved
@@ -295,12 +295,8 @@
         final int numberOfEvents = 10;
         final EventHubConsumerOptions options = new EventHubConsumerOptions()
             .prefetchCount(2);
-<<<<<<< HEAD
-        receiver = client.createReceiver(PARTITION_ID, EventPosition.earliest(), options);
-=======
         final EventHubConsumer receiver = client.createConsumer(EventHubClient.DEFAULT_CONSUMER_GROUP_NAME,
             PARTITION_ID, EventPosition.earliest(), options);
->>>>>>> 40286b29
 
         // Act & Assert
         StepVerifier.create(receiver.receive().take(numberOfEvents))
@@ -328,11 +324,11 @@
 
         for (final EventHubClient ehClient : ehClients) {
 
-            final EventReceiver receiver = ehClient.createReceiver(partitionId, EventPosition.latest(),
-                new EventReceiverOptions().consumerGroup(getConsumerGroupName()));
+            final EventHubConsumer receiver = ehClient.createConsumer(partitionId, EventPosition.latest(),
+                new EventHubConsumerOptions().consumerGroup(getConsumerGroupName()));
 
             final Flux<EventData> receivedData = receiver.receive();
-            pushEventsToPartition(senderClient, new EventSenderOptions().partitionId(PARTITION_ID), 10);
+            pushEventsToPartition(senderClient, new EventHubProducerOptions().partitionId(PARTITION_ID), 10);
 
             StepVerifier.create(receivedData.take(10))
                 .expectNextCount(10)
