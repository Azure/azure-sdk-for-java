<!--
 Copyright (c) Microsoft Corporation. All rights reserved.
 Licensed under the MIT License. See License.txt in the project root for
 license information.
-->
<project xmlns="http://maven.apache.org/POM/4.0.0" xmlns:xsi="http://www.w3.org/2001/XMLSchema-instance" xsi:schemaLocation="http://maven.apache.org/POM/4.0.0 http://maven.apache.org/xsd/maven-4.0.0.xsd">
  <modelVersion>4.0.0</modelVersion>
  <parent>
<<<<<<< HEAD
    <groupId>com.microsoft.azure</groupId>
    <artifactId>azure-sdk-parent</artifactId>
    <version>1.0-SNAPSHOT</version>
    <relativePath>../../pom.client.xml</relativePath>
  </parent>
=======
    <groupId>com.azure</groupId>
    <artifactId>azure-client-sdk-parent</artifactId>
    <version>1.0.0-SNAPSHOT</version>
    <relativePath>../../pom.client.xml</relativePath>
  </parent>

  <groupId>com.microsoft.azure</groupId>
>>>>>>> e6e37db8
  <artifactId>azure-batch</artifactId>
  <packaging>jar</packaging>
  <version>5.0.1</version>

  <name>Microsoft Azure Batch SDK Root</name>
  <description>This package contains the root module of Microsoft Azure Batch SDK.</description>
  <url>https://github.com/Azure/azure-sdk-for-java</url>

  <repositories>
    <repository>
      <id>ossrh</id>
      <name>Sonatype Snapshots</name>
      <url>https://oss.sonatype.org/content/repositories/snapshots/</url>
      <layout>default</layout>
      <snapshots>
        <enabled>true</enabled>
        <updatePolicy>always</updatePolicy>
      </snapshots>
    </repository>
  </repositories>

  <licenses>
    <license>
      <name>The MIT License (MIT)</name>
      <url>http://opensource.org/licenses/MIT</url>
      <distribution>repo</distribution>
    </license>
  </licenses>

  <scm>
    <url>scm:git:https://github.com/Azure/azure-sdk-for-java</url>
    <connection>scm:git:git@github.com:Azure/azure-sdk-for-java.git</connection>
    <tag>v5.0.1</tag>
  </scm>

<<<<<<< HEAD
  <properties>
    <project.build.sourceEncoding>UTF-8</project.build.sourceEncoding>
    <legal><![CDATA[[INFO] Any downloads listed may be third party software.  Microsoft grants you no rights for third party software.]]></legal>

    <testMode>playback</testMode>
  </properties>

=======
>>>>>>> e6e37db8
  <developers>
    <developer>
      <id>microsoft</id>
      <name>Microsoft Corporation</name>
    </developer>
  </developers>

  <dependencies>
    <dependency>
      <groupId>com.microsoft.azure</groupId>
      <artifactId>azure-client-runtime</artifactId>
    </dependency>

    <dependency>
      <groupId>com.microsoft.azure</groupId>
      <artifactId>adal4j</artifactId>
    </dependency>

    <dependency>
      <groupId>commons-codec</groupId>
      <artifactId>commons-codec</artifactId>
    </dependency>

    <!-- Other Microsoft Dependencies -->
    <dependency>
      <groupId>com.microsoft.rest</groupId>
      <artifactId>client-runtime</artifactId>
      <version>1.6.1</version>
    </dependency>


    <!-- Test dependencies -->
    <dependency>
      <groupId>junit</groupId>
      <artifactId>junit</artifactId>
      <scope>test</scope>
    </dependency>

    <dependency>
      <groupId>com.microsoft.azure</groupId>
      <artifactId>azure-storage</artifactId>
      <scope>test</scope>
    </dependency>

    <dependency>
      <groupId>commons-io</groupId>
      <artifactId>commons-io</artifactId>
      <scope>test</scope>
    </dependency>
<<<<<<< HEAD
    <dependency>
      <groupId>com.microsoft.azure</groupId>
      <artifactId>azure-mgmt-resources</artifactId>
      <version>1.3.1-SNAPSHOT</version>
      <type>test-jar</type>
      <scope>test</scope>
    </dependency>
    <dependency>
      <groupId>com.microsoft.azure</groupId>
      <artifactId>azure-mgmt-resources</artifactId>
      <version>1.14.0</version>
      <scope>test</scope>
    </dependency>
=======
>>>>>>> e6e37db8

  </dependencies>
  <build>
    <plugins>

      <plugin>
        <groupId>org.apache.maven.plugins</groupId>
<<<<<<< HEAD
        <artifactId>maven-clean-plugin</artifactId>
        <version>3.0.0</version>
        <configuration>
          <excludeDefaultDirectories>true</excludeDefaultDirectories>
          <filesets>
            <fileset>
              <directory>target</directory>
              <followSymlinks>false</followSymlinks>
              <includes>
                <include>**</include>
              </includes>
              <excludes>
                <exclude>test-classes/session-records/</exclude>
              </excludes>
            </fileset>
          </filesets>
        </configuration>
      </plugin>

      <plugin>
        <groupId>org.eclipse.jetty</groupId>
        <artifactId>jetty-maven-plugin</artifactId>
        <version>9.2.22.v20170606</version>
        <configuration>
          <jettyXml>jetty.xml</jettyXml>
        </configuration>
      </plugin>
      <plugin>
        <groupId>org.apache.maven.plugins</groupId>
        <artifactId>maven-checkstyle-plugin</artifactId>
        <version>2.17</version>
        <dependencies>
          <dependency>
            <groupId>com.microsoft.azure</groupId>
            <artifactId>autorest-build-tools</artifactId>
            <version>1.0.0-beta3</version>
          </dependency>
          <dependency>
            <groupId>com.puppycrawl.tools</groupId>
            <artifactId>checkstyle</artifactId>
            <version>6.18</version>
          </dependency>
        </dependencies>
        <configuration>
          <configLocation>checkstyle.xml</configLocation>
          <suppressionsLocation>suppressions.xml</suppressionsLocation>
          <consoleOutput>true</consoleOutput>
          <!-- TODO soon - enable these failure modes -->
          <failsOnError>false</failsOnError>
          <failOnViolation>false</failOnViolation>
        </configuration>
      </plugin>

      <plugin>
        <groupId>org.apache.maven.plugins</groupId>
        <artifactId>maven-jar-plugin</artifactId>
        <version>3.0.2</version>
        <configuration>
          <archive>
            <manifest>
              <addDefaultImplementationEntries>true</addDefaultImplementationEntries>
              <addDefaultSpecificationEntries>true</addDefaultSpecificationEntries>
            </manifest>
          </archive>
        </configuration>
      </plugin>

      <plugin>
        <groupId>org.apache.maven.plugins</groupId>
=======
>>>>>>> e6e37db8
        <artifactId>maven-compiler-plugin</artifactId>
        <configuration>
          <source>1.7</source>
          <target>1.7</target>
          <showWarnings>true</showWarnings>
          <showDeprecation>true</showDeprecation>
        </configuration>
      </plugin>

<<<<<<< HEAD
      <plugin>
        <groupId>org.apache.maven.plugins</groupId>
        <artifactId>maven-antrun-plugin</artifactId>
      </plugin>

      <plugin>
        <groupId>org.codehaus.mojo</groupId>
        <artifactId>build-helper-maven-plugin</artifactId>
        <version>3.0.0</version>
      </plugin>

      <plugin>
        <groupId>org.apache.maven.plugins</groupId>
        <artifactId>maven-javadoc-plugin</artifactId>
        <version>2.8</version>
        <configuration>
          <excludePackageNames>*.implementation.*;*.utils.*;com.microsoft.schemas._2003._10.serialization;*.blob.core.storage</excludePackageNames>
          <bottom><![CDATA[<code>/**
<br />* Copyright (c) Microsoft Corporation. All rights reserved.
<br />* Licensed under the MIT License. See License.txt in the project root for
<br />* license information.
<br />*/</code>]]></bottom>
        </configuration>
      </plugin>

      <plugin>
        <groupId>org.apache.maven.plugins</groupId>
        <artifactId>maven-release-plugin</artifactId>
        <version>2.5.3</version>
      </plugin>

      <plugin>
        <groupId>com.googlecode.addjars-maven-plugin</groupId>
        <artifactId>addjars-maven-plugin</artifactId>
        <version>1.0.5</version>
        <executions>
          <execution>
            <goals>
              <goal>add-jars</goal>
            </goals>
            <configuration>
              <resources>
                <resource>
                  <directory>../extlib</directory>
                </resource>
              </resources>
            </configuration>
          </execution>
        </executions>
      </plugin>

    </plugins>

    <pluginManagement>
      <plugins>
        <plugin>
          <groupId>org.apache.maven.plugins</groupId>
          <artifactId>maven-resources-plugin</artifactId>
          <version>2.4.3</version>
        </plugin>

        <!--plugin>
          <groupId>org.apache.maven.plugins</groupId>
          <artifactId>maven-surefire-plugin</artifactId>
          <version>2.18.1</version>
          <configuration>
            <includes>
              <include>**/Test*.java</include>
              <include>**/*Test.java</include>
              <include>**/*Tests.java</include>
              <include>**/*TestCase.java</include>
            </includes>
            <environmentVariables>
              <test.mode>${testMode}</test.mode>
            </environmentVariables>
          </configuration>
        </plugin-->

        <plugin>
          <groupId>org.apache.maven.plugins</groupId>
          <artifactId>maven-release-plugin</artifactId>
          <version>2.5.2</version>
        </plugin>
      </plugins>
    </pluginManagement>
=======
    </plugins>

>>>>>>> e6e37db8
  </build>

</project><|MERGE_RESOLUTION|>--- conflicted
+++ resolved
@@ -6,13 +6,6 @@
 <project xmlns="http://maven.apache.org/POM/4.0.0" xmlns:xsi="http://www.w3.org/2001/XMLSchema-instance" xsi:schemaLocation="http://maven.apache.org/POM/4.0.0 http://maven.apache.org/xsd/maven-4.0.0.xsd">
   <modelVersion>4.0.0</modelVersion>
   <parent>
-<<<<<<< HEAD
-    <groupId>com.microsoft.azure</groupId>
-    <artifactId>azure-sdk-parent</artifactId>
-    <version>1.0-SNAPSHOT</version>
-    <relativePath>../../pom.client.xml</relativePath>
-  </parent>
-=======
     <groupId>com.azure</groupId>
     <artifactId>azure-client-sdk-parent</artifactId>
     <version>1.0.0-SNAPSHOT</version>
@@ -20,7 +13,6 @@
   </parent>
 
   <groupId>com.microsoft.azure</groupId>
->>>>>>> e6e37db8
   <artifactId>azure-batch</artifactId>
   <packaging>jar</packaging>
   <version>5.0.1</version>
@@ -28,19 +20,6 @@
   <name>Microsoft Azure Batch SDK Root</name>
   <description>This package contains the root module of Microsoft Azure Batch SDK.</description>
   <url>https://github.com/Azure/azure-sdk-for-java</url>
-
-  <repositories>
-    <repository>
-      <id>ossrh</id>
-      <name>Sonatype Snapshots</name>
-      <url>https://oss.sonatype.org/content/repositories/snapshots/</url>
-      <layout>default</layout>
-      <snapshots>
-        <enabled>true</enabled>
-        <updatePolicy>always</updatePolicy>
-      </snapshots>
-    </repository>
-  </repositories>
 
   <licenses>
     <license>
@@ -56,16 +35,6 @@
     <tag>v5.0.1</tag>
   </scm>
 
-<<<<<<< HEAD
-  <properties>
-    <project.build.sourceEncoding>UTF-8</project.build.sourceEncoding>
-    <legal><![CDATA[[INFO] Any downloads listed may be third party software.  Microsoft grants you no rights for third party software.]]></legal>
-
-    <testMode>playback</testMode>
-  </properties>
-
-=======
->>>>>>> e6e37db8
   <developers>
     <developer>
       <id>microsoft</id>
@@ -89,14 +58,6 @@
       <artifactId>commons-codec</artifactId>
     </dependency>
 
-    <!-- Other Microsoft Dependencies -->
-    <dependency>
-      <groupId>com.microsoft.rest</groupId>
-      <artifactId>client-runtime</artifactId>
-      <version>1.6.1</version>
-    </dependency>
-
-
     <!-- Test dependencies -->
     <dependency>
       <groupId>junit</groupId>
@@ -115,22 +76,6 @@
       <artifactId>commons-io</artifactId>
       <scope>test</scope>
     </dependency>
-<<<<<<< HEAD
-    <dependency>
-      <groupId>com.microsoft.azure</groupId>
-      <artifactId>azure-mgmt-resources</artifactId>
-      <version>1.3.1-SNAPSHOT</version>
-      <type>test-jar</type>
-      <scope>test</scope>
-    </dependency>
-    <dependency>
-      <groupId>com.microsoft.azure</groupId>
-      <artifactId>azure-mgmt-resources</artifactId>
-      <version>1.14.0</version>
-      <scope>test</scope>
-    </dependency>
-=======
->>>>>>> e6e37db8
 
   </dependencies>
   <build>
@@ -138,78 +83,6 @@
 
       <plugin>
         <groupId>org.apache.maven.plugins</groupId>
-<<<<<<< HEAD
-        <artifactId>maven-clean-plugin</artifactId>
-        <version>3.0.0</version>
-        <configuration>
-          <excludeDefaultDirectories>true</excludeDefaultDirectories>
-          <filesets>
-            <fileset>
-              <directory>target</directory>
-              <followSymlinks>false</followSymlinks>
-              <includes>
-                <include>**</include>
-              </includes>
-              <excludes>
-                <exclude>test-classes/session-records/</exclude>
-              </excludes>
-            </fileset>
-          </filesets>
-        </configuration>
-      </plugin>
-
-      <plugin>
-        <groupId>org.eclipse.jetty</groupId>
-        <artifactId>jetty-maven-plugin</artifactId>
-        <version>9.2.22.v20170606</version>
-        <configuration>
-          <jettyXml>jetty.xml</jettyXml>
-        </configuration>
-      </plugin>
-      <plugin>
-        <groupId>org.apache.maven.plugins</groupId>
-        <artifactId>maven-checkstyle-plugin</artifactId>
-        <version>2.17</version>
-        <dependencies>
-          <dependency>
-            <groupId>com.microsoft.azure</groupId>
-            <artifactId>autorest-build-tools</artifactId>
-            <version>1.0.0-beta3</version>
-          </dependency>
-          <dependency>
-            <groupId>com.puppycrawl.tools</groupId>
-            <artifactId>checkstyle</artifactId>
-            <version>6.18</version>
-          </dependency>
-        </dependencies>
-        <configuration>
-          <configLocation>checkstyle.xml</configLocation>
-          <suppressionsLocation>suppressions.xml</suppressionsLocation>
-          <consoleOutput>true</consoleOutput>
-          <!-- TODO soon - enable these failure modes -->
-          <failsOnError>false</failsOnError>
-          <failOnViolation>false</failOnViolation>
-        </configuration>
-      </plugin>
-
-      <plugin>
-        <groupId>org.apache.maven.plugins</groupId>
-        <artifactId>maven-jar-plugin</artifactId>
-        <version>3.0.2</version>
-        <configuration>
-          <archive>
-            <manifest>
-              <addDefaultImplementationEntries>true</addDefaultImplementationEntries>
-              <addDefaultSpecificationEntries>true</addDefaultSpecificationEntries>
-            </manifest>
-          </archive>
-        </configuration>
-      </plugin>
-
-      <plugin>
-        <groupId>org.apache.maven.plugins</groupId>
-=======
->>>>>>> e6e37db8
         <artifactId>maven-compiler-plugin</artifactId>
         <configuration>
           <source>1.7</source>
@@ -219,96 +92,8 @@
         </configuration>
       </plugin>
 
-<<<<<<< HEAD
-      <plugin>
-        <groupId>org.apache.maven.plugins</groupId>
-        <artifactId>maven-antrun-plugin</artifactId>
-      </plugin>
-
-      <plugin>
-        <groupId>org.codehaus.mojo</groupId>
-        <artifactId>build-helper-maven-plugin</artifactId>
-        <version>3.0.0</version>
-      </plugin>
-
-      <plugin>
-        <groupId>org.apache.maven.plugins</groupId>
-        <artifactId>maven-javadoc-plugin</artifactId>
-        <version>2.8</version>
-        <configuration>
-          <excludePackageNames>*.implementation.*;*.utils.*;com.microsoft.schemas._2003._10.serialization;*.blob.core.storage</excludePackageNames>
-          <bottom><![CDATA[<code>/**
-<br />* Copyright (c) Microsoft Corporation. All rights reserved.
-<br />* Licensed under the MIT License. See License.txt in the project root for
-<br />* license information.
-<br />*/</code>]]></bottom>
-        </configuration>
-      </plugin>
-
-      <plugin>
-        <groupId>org.apache.maven.plugins</groupId>
-        <artifactId>maven-release-plugin</artifactId>
-        <version>2.5.3</version>
-      </plugin>
-
-      <plugin>
-        <groupId>com.googlecode.addjars-maven-plugin</groupId>
-        <artifactId>addjars-maven-plugin</artifactId>
-        <version>1.0.5</version>
-        <executions>
-          <execution>
-            <goals>
-              <goal>add-jars</goal>
-            </goals>
-            <configuration>
-              <resources>
-                <resource>
-                  <directory>../extlib</directory>
-                </resource>
-              </resources>
-            </configuration>
-          </execution>
-        </executions>
-      </plugin>
-
     </plugins>
 
-    <pluginManagement>
-      <plugins>
-        <plugin>
-          <groupId>org.apache.maven.plugins</groupId>
-          <artifactId>maven-resources-plugin</artifactId>
-          <version>2.4.3</version>
-        </plugin>
-
-        <!--plugin>
-          <groupId>org.apache.maven.plugins</groupId>
-          <artifactId>maven-surefire-plugin</artifactId>
-          <version>2.18.1</version>
-          <configuration>
-            <includes>
-              <include>**/Test*.java</include>
-              <include>**/*Test.java</include>
-              <include>**/*Tests.java</include>
-              <include>**/*TestCase.java</include>
-            </includes>
-            <environmentVariables>
-              <test.mode>${testMode}</test.mode>
-            </environmentVariables>
-          </configuration>
-        </plugin-->
-
-        <plugin>
-          <groupId>org.apache.maven.plugins</groupId>
-          <artifactId>maven-release-plugin</artifactId>
-          <version>2.5.2</version>
-        </plugin>
-      </plugins>
-    </pluginManagement>
-=======
-    </plugins>
-
->>>>>>> e6e37db8
   </build>
 
 </project>