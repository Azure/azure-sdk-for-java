--- conflicted
+++ resolved
@@ -22,22 +22,12 @@
 
     @BeforeClass
     public static void setup() throws Exception {
-<<<<<<< HEAD
         poolId = getStringIdWithUserNamePrefix("-testpool");
         if(isRecordMode()) {
             createClientDirect(AuthMode.SharedKey);
             livePool = createIfNotExistPaaSPool(poolId);
             Assert.assertNotNull(livePool);
         }
-
-=======
-        String testMode = getTestMode();
-        Assume.assumeTrue("Tests only run in Record/Live mode", testMode.equals("RECORD"));
-        createClient(AuthMode.SharedKey);
-        String poolId = getStringIdWithUserNamePrefix("-testpool");
-        livePool = createIfNotExistPaaSPool(poolId);
-        Assert.assertNotNull(livePool);
->>>>>>> e6e37db8
     }
 
     @AfterClass
@@ -53,11 +43,7 @@
     @Test
     public void canReadFromTaskFile() throws Exception {
         // CREATE
-<<<<<<< HEAD
         String jobId = getStringIdWithUserNamePrefix("-Job-canReadFromTaskFile");
-=======
-        String jobId = getStringIdWithUserNamePrefix("-Job-" + (new Date()).toString().replace(' ', '-').replace(':', '-').replace('.', '-'));
->>>>>>> e6e37db8
         String taskId = "mytask";
         int TASK_COMPLETE_TIMEOUT_IN_SECONDS = 60; // 60 seconds timeout
 
@@ -124,11 +110,7 @@
     @Test
     public void canReadFromNode() throws Exception {
         // CREATE
-<<<<<<< HEAD
         String jobId = getStringIdWithUserNamePrefix("-Job-canReadFromNode");
-=======
-        String jobId = getStringIdWithUserNamePrefix("-Job-" + (new Date()).toString().replace(' ', '-').replace(':', '-').replace('.', '-'));
->>>>>>> e6e37db8
         String taskId = "mytask";
         int TASK_COMPLETE_TIMEOUT_IN_SECONDS = 60; // 60 seconds timeout
 
