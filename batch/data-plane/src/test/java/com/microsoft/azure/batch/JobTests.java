--- conflicted
+++ resolved
@@ -14,22 +14,12 @@
 
     @BeforeClass
     public static void setup() throws Exception {
-<<<<<<< HEAD
-
         if(isRecordMode()) {
             createClientDirect(AuthMode.SharedKey);
             String poolId = getStringIdWithUserNamePrefix("-testpool");
             livePool = createIfNotExistPaaSPool(poolId);
             Assert.assertNotNull(livePool);
         }
-=======
-        String testMode = getTestMode();
-        Assume.assumeTrue("Tests only run in Record/Live mode", testMode.equals("RECORD"));
-        createClient(AuthMode.SharedKey);
-        String poolId = getStringIdWithUserNamePrefix("-testpool");
-        livePool = createIfNotExistPaaSPool(poolId);
-        Assert.assertNotNull(livePool);
->>>>>>> e6e37db8
     }
 
     @AfterClass
@@ -45,11 +35,7 @@
     @Test
     public void canCRUDJob() throws Exception {
         // CREATE
-<<<<<<< HEAD
         String jobId = getStringIdWithUserNamePrefix("-Job-canCRUD");
-=======
-        String jobId = getStringIdWithUserNamePrefix("-Job-" + (new Date()).toString().replace(' ', '-').replace(':', '-').replace('.', '-'));
->>>>>>> e6e37db8
 
         PoolInformation poolInfo = new PoolInformation();
         if(isRecordMode()) {
@@ -111,12 +97,7 @@
     @Test
     public void canUpdateJobState() throws Exception {
         // CREATE
-<<<<<<< HEAD
         String jobId = getStringIdWithUserNamePrefix("-Job-CanUpdateState");
-=======
-        String jobId = getStringIdWithUserNamePrefix("-Job-" + (new Date()).toString().replace(' ', '-').replace(':', '-').replace('.', '-'));
->>>>>>> e6e37db8
-
         PoolInformation poolInfo = new PoolInformation();
         if(isRecordMode()) {
             poolInfo.withPoolId(livePool.id());
